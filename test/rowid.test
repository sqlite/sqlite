--- conflicted
+++ resolved
@@ -826,14 +826,8 @@
   do_execsql_test 16.8 { SELECT rowid FROM (SELECT 123), t3; } {3}
 }
 
-<<<<<<< HEAD
-do_catchsql_test 16.9 { SELECT rowid FROM t1, t3; } {1 {no such column: rowid}}
-
-=======
 do_catchsql_test 16.9 { 
   SELECT rowid FROM t1, t3; 
 } {1 {ambiguous column name: rowid}}
->>>>>>> a10c2a90
-
 
 finish_test