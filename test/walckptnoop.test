--- conflicted
+++ resolved
@@ -67,7 +67,6 @@
 
 do_execsql_test 1.1 {
   PRAGMA wal_checkpoint = noop;
-<<<<<<< HEAD
 } [list 0 $N 0]
 do_execsql_test 1.2 {
   PRAGMA wal_checkpoint = noop;
@@ -78,28 +77,12 @@
 do_execsql_test 1.4 {
   PRAGMA wal_checkpoint = noop;
 } [list 0 $N $N]
-=======
-} {0 298 0}
-do_execsql_test 1.2 {
-  PRAGMA wal_checkpoint = noop;
-} {0 298 0}
-do_execsql_test 1.3 {
-  PRAGMA wal_checkpoint = passive;
-} {0 298 298}
-do_execsql_test 1.4 {
-  PRAGMA wal_checkpoint = noop;
-} {0 298 298}
->>>>>>> 8ce786f1
 
 db_save_and_close
 db_restore_and_reopen
 do_execsql_test 1.5 {
   PRAGMA wal_checkpoint = noop;
-<<<<<<< HEAD
 } [list 0 $N 0]
-=======
-} {0 298 0}
->>>>>>> 8ce786f1
 
 db close
 sqlite3 db test.db
