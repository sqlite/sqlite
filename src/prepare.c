--- conflicted
+++ resolved
@@ -712,24 +712,14 @@
     }
   }
 
-  if( prepFlags!=0 ){
-    /* For a long-term use prepared statement should avoid the use of
-    ** lookaside memory.
-    */
-    if( prepFlags & (SQLITE_PREPARE_PERSISTENT|SQLITE_PREPARE_CACHE) ){
-      testcase( prepFlags & SQLITE_PREPARE_PERSISTENT );
-      testcase( prepFlags & SQLITE_PREPARE_CACHE );
-      sParse.disableLookaside++;
-      DisableLookaside;
-    }
-    if( prepFlags & SQLITE_PREPARE_NO_VTAB ){
-      sParse.disableVtab = 1;
-    }
-  }
-<<<<<<< HEAD
-=======
+  /* For a long-term use prepared statement avoid the use of
+  ** lookaside memory.
+  */
+  if( prepFlags & (SQLITE_PREPARE_PERSISTENT|SQLITE_PREPARE_CACHE) ){
+    sParse.disableLookaside++;
+    DisableLookaside;
+  }
   sParse.prepFlags = prepFlags & 0xff;
->>>>>>> 7424aeff
 
   /* Check to verify that it is possible to get a read lock on all
   ** database schemas.  The inability to get a read lock indicates that
