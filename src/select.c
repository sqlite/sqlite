--- conflicted
+++ resolved
@@ -1934,21 +1934,16 @@
         SrcList *pTabList = pNC->pSrcList;
         for(j=0;j<pTabList->nSrc && pTabList->a[j].iCursor!=pExpr->iTable;j++);
         if( j<pTabList->nSrc ){
-<<<<<<< HEAD
-          pTab = pTabList->a[j].pTab;
-          pS = pTabList->a[j].pSelect;
-#ifdef SQLITE_ENABLE_COLUMN_METADATA
-          zOrigTabAlias =
-              pTabList->a[j].zAlias?pTabList->a[j].zAlias:pTabList->a[j].zName;
-#endif
-=======
           pTab = pTabList->a[j].pSTab;
           if( pTabList->a[j].fg.isSubquery ){
             pS = pTabList->a[j].u4.pSubq->pSelect;
           }else{
             pS = 0;
           }
->>>>>>> 95f6df5b
+#ifdef SQLITE_ENABLE_COLUMN_METADATA
+          zOrigTabAlias =
+              pTabList->a[j].zAlias?pTabList->a[j].zAlias:pTabList->a[j].zName;
+#endif
         }else{
           pNC = pNC->pNext;
         }
@@ -1993,11 +1988,7 @@
           sNC.pSrcList = pS->pSrc;
           sNC.pNext = pNC;
           sNC.pParse = pNC->pParse;
-<<<<<<< HEAD
           zType = columnType(&sNC, p,&zOrigDb,&zOrigTab,&zOrigCol,&zOrigTabAlias);
-=======
-          zType = columnType(&sNC, p,&zOrigDb,&zOrigTab,&zOrigCol);
->>>>>>> 95f6df5b
         }
       }else{
         /* A real table or a CTE table */
@@ -2043,11 +2034,7 @@
       sNC.pSrcList = pS->pSrc;
       sNC.pNext = pNC;
       sNC.pParse = pNC->pParse;
-<<<<<<< HEAD
       zType = columnType(&sNC, p, &zOrigDb, &zOrigTab, &zOrigCol, &zOrigTabAlias);
-=======
-      zType = columnType(&sNC, p, &zOrigDb, &zOrigTab, &zOrigCol);
->>>>>>> 95f6df5b
       break;
     }
 #endif
@@ -2373,10 +2360,7 @@
     Select *pS2 = pSelect;
     pTab->tabFlags |= (pCol->colFlags & COLFLAG_NOINSERT);
     p = a[i].pExpr;
-<<<<<<< HEAD
     zType = columnType(&sNC, p, 0, 0, 0, 0);
-=======
->>>>>>> 95f6df5b
     /* pCol->szEst = ... // Column size est for SELECT tables never used */
     pCol->affinity = sqlite3ExprAffinity(p);
     while( pCol->affinity<=SQLITE_AFF_NONE && pS2->pNext!=0 ){
