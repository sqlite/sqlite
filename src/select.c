/*
** 2001 September 15
**
** The author disclaims copyright to this source code.  In place of
** a legal notice, here is a blessing:
**
**    May you do good and not evil.
**    May you find forgiveness for yourself and forgive others.
**    May you share freely, never taking more than you give.
**
*************************************************************************
** This file contains C code routines that are called by the parser
** to handle SELECT statements in SQLite.
*/
#include "sqliteInt.h"

/*
** Trace output macros
*/
#if SELECTTRACE_ENABLED
/***/ int sqlite3SelectTrace = 0;
# define SELECTTRACE(K,P,S,X)  \
  if(sqlite3SelectTrace&(K))   \
    sqlite3DebugPrintf("%*s%s.%p: ",(P)->nSelectIndent*2-2,"",\
        (S)->zSelName,(S)),\
    sqlite3DebugPrintf X
#else
# define SELECTTRACE(K,P,S,X)
#endif


/*
** An instance of the following object is used to record information about
** how to process the DISTINCT keyword, to simplify passing that information
** into the selectInnerLoop() routine.
*/
typedef struct DistinctCtx DistinctCtx;
struct DistinctCtx {
  u8 isTnct;      /* True if the DISTINCT keyword is present */
  u8 eTnctType;   /* One of the WHERE_DISTINCT_* operators */
  int tabTnct;    /* Ephemeral table used for DISTINCT processing */
  int addrTnct;   /* Address of OP_OpenEphemeral opcode for tabTnct */
};

/*
** An instance of the following object is used to record information about
** the ORDER BY (or GROUP BY) clause of query is being coded.
*/
typedef struct SortCtx SortCtx;
struct SortCtx {
  ExprList *pOrderBy;   /* The ORDER BY (or GROUP BY clause) */
  int nOBSat;           /* Number of ORDER BY terms satisfied by indices */
  int iECursor;         /* Cursor number for the sorter */
  int regReturn;        /* Register holding block-output return address */
  int labelBkOut;       /* Start label for the block-output subroutine */
  int addrSortIndex;    /* Address of the OP_SorterOpen or OP_OpenEphemeral */
  u8 sortFlags;         /* Zero or more SORTFLAG_* bits */
};
#define SORTFLAG_UseSorter  0x01   /* Use SorterOpen instead of OpenEphemeral */

/*
** Delete all the content of a Select structure.  Deallocate the structure
** itself only if bFree is true.
*/
static void clearSelect(sqlite3 *db, Select *p, int bFree){
  while( p ){
    Select *pPrior = p->pPrior;
    sqlite3ExprListDelete(db, p->pEList);
    sqlite3SrcListDelete(db, p->pSrc);
    sqlite3ExprDelete(db, p->pWhere);
    sqlite3ExprListDelete(db, p->pGroupBy);
    sqlite3ExprDelete(db, p->pHaving);
    sqlite3ExprListDelete(db, p->pOrderBy);
    sqlite3ExprDelete(db, p->pLimit);
    sqlite3ExprDelete(db, p->pOffset);
    sqlite3WithDelete(db, p->pWith);
    if( bFree ) sqlite3DbFree(db, p);
    p = pPrior;
    bFree = 1;
  }
}

/*
** Initialize a SelectDest structure.
*/
void sqlite3SelectDestInit(SelectDest *pDest, int eDest, int iParm){
  pDest->eDest = (u8)eDest;
  pDest->iSDParm = iParm;
  pDest->affSdst = 0;
  pDest->iSdst = 0;
  pDest->nSdst = 0;
}


/*
** Allocate a new Select structure and return a pointer to that
** structure.
*/
Select *sqlite3SelectNew(
  Parse *pParse,        /* Parsing context */
  ExprList *pEList,     /* which columns to include in the result */
  SrcList *pSrc,        /* the FROM clause -- which tables to scan */
  Expr *pWhere,         /* the WHERE clause */
  ExprList *pGroupBy,   /* the GROUP BY clause */
  Expr *pHaving,        /* the HAVING clause */
  ExprList *pOrderBy,   /* the ORDER BY clause */
  u16 selFlags,         /* Flag parameters, such as SF_Distinct */
  Expr *pLimit,         /* LIMIT value.  NULL means not used */
  Expr *pOffset         /* OFFSET value.  NULL means no offset */
){
  Select *pNew;
  Select standin;
  sqlite3 *db = pParse->db;
  pNew = sqlite3DbMallocZero(db, sizeof(*pNew) );
  if( pNew==0 ){
    assert( db->mallocFailed );
    pNew = &standin;
    memset(pNew, 0, sizeof(*pNew));
  }
  if( pEList==0 ){
    pEList = sqlite3ExprListAppend(pParse, 0, sqlite3Expr(db,TK_ALL,0));
  }
  pNew->pEList = pEList;
  if( pSrc==0 ) pSrc = sqlite3DbMallocZero(db, sizeof(*pSrc));
  pNew->pSrc = pSrc;
  pNew->pWhere = pWhere;
  pNew->pGroupBy = pGroupBy;
  pNew->pHaving = pHaving;
  pNew->pOrderBy = pOrderBy;
  pNew->selFlags = selFlags;
  pNew->op = TK_SELECT;
  pNew->pLimit = pLimit;
  pNew->pOffset = pOffset;
  assert( pOffset==0 || pLimit!=0 || pParse->nErr>0 || db->mallocFailed!=0 );
  pNew->addrOpenEphm[0] = -1;
  pNew->addrOpenEphm[1] = -1;
  if( db->mallocFailed ) {
    clearSelect(db, pNew, pNew!=&standin);
    pNew = 0;
  }else{
    assert( pNew->pSrc!=0 || pParse->nErr>0 );
  }
  assert( pNew!=&standin );
  return pNew;
}

#if SELECTTRACE_ENABLED
/*
** Set the name of a Select object
*/
void sqlite3SelectSetName(Select *p, const char *zName){
  if( p && zName ){
    sqlite3_snprintf(sizeof(p->zSelName), p->zSelName, "%s", zName);
  }
}
#endif


/*
** Delete the given Select structure and all of its substructures.
*/
void sqlite3SelectDelete(sqlite3 *db, Select *p){
  clearSelect(db, p, 1);
}

/*
** Return a pointer to the right-most SELECT statement in a compound.
*/
static Select *findRightmost(Select *p){
  while( p->pNext ) p = p->pNext;
  return p;
}

/*
** Given 1 to 3 identifiers preceding the JOIN keyword, determine the
** type of join.  Return an integer constant that expresses that type
** in terms of the following bit values:
**
**     JT_INNER
**     JT_CROSS
**     JT_OUTER
**     JT_NATURAL
**     JT_LEFT
**     JT_RIGHT
**
** A full outer join is the combination of JT_LEFT and JT_RIGHT.
**
** If an illegal or unsupported join type is seen, then still return
** a join type, but put an error in the pParse structure.
*/
int sqlite3JoinType(Parse *pParse, Token *pA, Token *pB, Token *pC){
  int jointype = 0;
  Token *apAll[3];
  Token *p;
                             /*   0123456789 123456789 123456789 123 */
  static const char zKeyText[] = "naturaleftouterightfullinnercross";
  static const struct {
    u8 i;        /* Beginning of keyword text in zKeyText[] */
    u8 nChar;    /* Length of the keyword in characters */
    u8 code;     /* Join type mask */
  } aKeyword[] = {
    /* natural */ { 0,  7, JT_NATURAL                },
    /* left    */ { 6,  4, JT_LEFT|JT_OUTER          },
    /* outer   */ { 10, 5, JT_OUTER                  },
    /* right   */ { 14, 5, JT_RIGHT|JT_OUTER         },
    /* full    */ { 19, 4, JT_LEFT|JT_RIGHT|JT_OUTER },
    /* inner   */ { 23, 5, JT_INNER                  },
    /* cross   */ { 28, 5, JT_INNER|JT_CROSS         },
  };
  int i, j;
  apAll[0] = pA;
  apAll[1] = pB;
  apAll[2] = pC;
  for(i=0; i<3 && apAll[i]; i++){
    p = apAll[i];
    for(j=0; j<ArraySize(aKeyword); j++){
      if( p->n==aKeyword[j].nChar 
          && sqlite3StrNICmp((char*)p->z, &zKeyText[aKeyword[j].i], p->n)==0 ){
        jointype |= aKeyword[j].code;
        break;
      }
    }
    testcase( j==0 || j==1 || j==2 || j==3 || j==4 || j==5 || j==6 );
    if( j>=ArraySize(aKeyword) ){
      jointype |= JT_ERROR;
      break;
    }
  }
  if(
     (jointype & (JT_INNER|JT_OUTER))==(JT_INNER|JT_OUTER) ||
     (jointype & JT_ERROR)!=0
  ){
    const char *zSp = " ";
    assert( pB!=0 );
    if( pC==0 ){ zSp++; }
    sqlite3ErrorMsg(pParse, "unknown or unsupported join type: "
       "%T %T%s%T", pA, pB, zSp, pC);
    jointype = JT_INNER;
  }else if( (jointype & JT_OUTER)!=0 
         && (jointype & (JT_LEFT|JT_RIGHT))!=JT_LEFT ){
    sqlite3ErrorMsg(pParse, 
      "RIGHT and FULL OUTER JOINs are not currently supported");
    jointype = JT_INNER;
  }
  return jointype;
}

/*
** Return the index of a column in a table.  Return -1 if the column
** is not contained in the table.
*/
static int columnIndex(Table *pTab, const char *zCol){
  int i;
  for(i=0; i<pTab->nCol; i++){
    if( sqlite3StrICmp(pTab->aCol[i].zName, zCol)==0 ) return i;
  }
  return -1;
}

/*
** Search the first N tables in pSrc, from left to right, looking for a
** table that has a column named zCol.  
**
** When found, set *piTab and *piCol to the table index and column index
** of the matching column and return TRUE.
**
** If not found, return FALSE.
*/
static int tableAndColumnIndex(
  SrcList *pSrc,       /* Array of tables to search */
  int N,               /* Number of tables in pSrc->a[] to search */
  const char *zCol,    /* Name of the column we are looking for */
  int *piTab,          /* Write index of pSrc->a[] here */
  int *piCol           /* Write index of pSrc->a[*piTab].pTab->aCol[] here */
){
  int i;               /* For looping over tables in pSrc */
  int iCol;            /* Index of column matching zCol */

  assert( (piTab==0)==(piCol==0) );  /* Both or neither are NULL */
  for(i=0; i<N; i++){
    iCol = columnIndex(pSrc->a[i].pTab, zCol);
    if( iCol>=0 ){
      if( piTab ){
        *piTab = i;
        *piCol = iCol;
      }
      return 1;
    }
  }
  return 0;
}

/*
** This function is used to add terms implied by JOIN syntax to the
** WHERE clause expression of a SELECT statement. The new term, which
** is ANDed with the existing WHERE clause, is of the form:
**
**    (tab1.col1 = tab2.col2)
**
** where tab1 is the iSrc'th table in SrcList pSrc and tab2 is the 
** (iSrc+1)'th. Column col1 is column iColLeft of tab1, and col2 is
** column iColRight of tab2.
*/
static void addWhereTerm(
  Parse *pParse,                  /* Parsing context */
  SrcList *pSrc,                  /* List of tables in FROM clause */
  int iLeft,                      /* Index of first table to join in pSrc */
  int iColLeft,                   /* Index of column in first table */
  int iRight,                     /* Index of second table in pSrc */
  int iColRight,                  /* Index of column in second table */
  int isOuterJoin,                /* True if this is an OUTER join */
  Expr **ppWhere                  /* IN/OUT: The WHERE clause to add to */
){
  sqlite3 *db = pParse->db;
  Expr *pE1;
  Expr *pE2;
  Expr *pEq;

  assert( iLeft<iRight );
  assert( pSrc->nSrc>iRight );
  assert( pSrc->a[iLeft].pTab );
  assert( pSrc->a[iRight].pTab );

  pE1 = sqlite3CreateColumnExpr(db, pSrc, iLeft, iColLeft);
  pE2 = sqlite3CreateColumnExpr(db, pSrc, iRight, iColRight);

  pEq = sqlite3PExpr(pParse, TK_EQ, pE1, pE2, 0);
  if( pEq && isOuterJoin ){
    ExprSetProperty(pEq, EP_FromJoin);
    assert( !ExprHasProperty(pEq, EP_TokenOnly|EP_Reduced) );
    ExprSetVVAProperty(pEq, EP_NoReduce);
    pEq->iRightJoinTable = (i16)pE2->iTable;
  }
  *ppWhere = sqlite3ExprAnd(db, *ppWhere, pEq);
}

/*
** Set the EP_FromJoin property on all terms of the given expression.
** And set the Expr.iRightJoinTable to iTable for every term in the
** expression.
**
** The EP_FromJoin property is used on terms of an expression to tell
** the LEFT OUTER JOIN processing logic that this term is part of the
** join restriction specified in the ON or USING clause and not a part
** of the more general WHERE clause.  These terms are moved over to the
** WHERE clause during join processing but we need to remember that they
** originated in the ON or USING clause.
**
** The Expr.iRightJoinTable tells the WHERE clause processing that the
** expression depends on table iRightJoinTable even if that table is not
** explicitly mentioned in the expression.  That information is needed
** for cases like this:
**
**    SELECT * FROM t1 LEFT JOIN t2 ON t1.a=t2.b AND t1.x=5
**
** The where clause needs to defer the handling of the t1.x=5
** term until after the t2 loop of the join.  In that way, a
** NULL t2 row will be inserted whenever t1.x!=5.  If we do not
** defer the handling of t1.x=5, it will be processed immediately
** after the t1 loop and rows with t1.x!=5 will never appear in
** the output, which is incorrect.
*/
static void setJoinExpr(Expr *p, int iTable){
  while( p ){
    ExprSetProperty(p, EP_FromJoin);
    assert( !ExprHasProperty(p, EP_TokenOnly|EP_Reduced) );
    ExprSetVVAProperty(p, EP_NoReduce);
    p->iRightJoinTable = (i16)iTable;
    if( p->op==TK_FUNCTION && p->x.pList ){
      int i;
      for(i=0; i<p->x.pList->nExpr; i++){
        setJoinExpr(p->x.pList->a[i].pExpr, iTable);
      }
    }
    setJoinExpr(p->pLeft, iTable);
    p = p->pRight;
  } 
}

/*
** This routine processes the join information for a SELECT statement.
** ON and USING clauses are converted into extra terms of the WHERE clause.
** NATURAL joins also create extra WHERE clause terms.
**
** The terms of a FROM clause are contained in the Select.pSrc structure.
** The left most table is the first entry in Select.pSrc.  The right-most
** table is the last entry.  The join operator is held in the entry to
** the left.  Thus entry 0 contains the join operator for the join between
** entries 0 and 1.  Any ON or USING clauses associated with the join are
** also attached to the left entry.
**
** This routine returns the number of errors encountered.
*/
static int sqliteProcessJoin(Parse *pParse, Select *p){
  SrcList *pSrc;                  /* All tables in the FROM clause */
  int i, j;                       /* Loop counters */
  struct SrcList_item *pLeft;     /* Left table being joined */
  struct SrcList_item *pRight;    /* Right table being joined */

  pSrc = p->pSrc;
  pLeft = &pSrc->a[0];
  pRight = &pLeft[1];
  for(i=0; i<pSrc->nSrc-1; i++, pRight++, pLeft++){
    Table *pLeftTab = pLeft->pTab;
    Table *pRightTab = pRight->pTab;
    int isOuter;

    if( NEVER(pLeftTab==0 || pRightTab==0) ) continue;
    isOuter = (pRight->jointype & JT_OUTER)!=0;

    /* When the NATURAL keyword is present, add WHERE clause terms for
    ** every column that the two tables have in common.
    */
    if( pRight->jointype & JT_NATURAL ){
      if( pRight->pOn || pRight->pUsing ){
        sqlite3ErrorMsg(pParse, "a NATURAL join may not have "
           "an ON or USING clause", 0);
        return 1;
      }
      for(j=0; j<pRightTab->nCol; j++){
        char *zName;   /* Name of column in the right table */
        int iLeft;     /* Matching left table */
        int iLeftCol;  /* Matching column in the left table */

        zName = pRightTab->aCol[j].zName;
        if( tableAndColumnIndex(pSrc, i+1, zName, &iLeft, &iLeftCol) ){
          addWhereTerm(pParse, pSrc, iLeft, iLeftCol, i+1, j,
                       isOuter, &p->pWhere);
        }
      }
    }

    /* Disallow both ON and USING clauses in the same join
    */
    if( pRight->pOn && pRight->pUsing ){
      sqlite3ErrorMsg(pParse, "cannot have both ON and USING "
        "clauses in the same join");
      return 1;
    }

    /* Add the ON clause to the end of the WHERE clause, connected by
    ** an AND operator.
    */
    if( pRight->pOn ){
      if( isOuter ) setJoinExpr(pRight->pOn, pRight->iCursor);
      p->pWhere = sqlite3ExprAnd(pParse->db, p->pWhere, pRight->pOn);
      pRight->pOn = 0;
    }

    /* Create extra terms on the WHERE clause for each column named
    ** in the USING clause.  Example: If the two tables to be joined are 
    ** A and B and the USING clause names X, Y, and Z, then add this
    ** to the WHERE clause:    A.X=B.X AND A.Y=B.Y AND A.Z=B.Z
    ** Report an error if any column mentioned in the USING clause is
    ** not contained in both tables to be joined.
    */
    if( pRight->pUsing ){
      IdList *pList = pRight->pUsing;
      for(j=0; j<pList->nId; j++){
        char *zName;     /* Name of the term in the USING clause */
        int iLeft;       /* Table on the left with matching column name */
        int iLeftCol;    /* Column number of matching column on the left */
        int iRightCol;   /* Column number of matching column on the right */

        zName = pList->a[j].zName;
        iRightCol = columnIndex(pRightTab, zName);
        if( iRightCol<0
         || !tableAndColumnIndex(pSrc, i+1, zName, &iLeft, &iLeftCol)
        ){
          sqlite3ErrorMsg(pParse, "cannot join using column %s - column "
            "not present in both tables", zName);
          return 1;
        }
        addWhereTerm(pParse, pSrc, iLeft, iLeftCol, i+1, iRightCol,
                     isOuter, &p->pWhere);
      }
    }
  }
  return 0;
}

/* Forward reference */
static KeyInfo *keyInfoFromExprList(
  Parse *pParse,       /* Parsing context */
  ExprList *pList,     /* Form the KeyInfo object from this ExprList */
  int iStart,          /* Begin with this column of pList */
  int nExtra           /* Add this many extra columns to the end */
);

/*
** Generate code that will push the record in registers regData
** through regData+nData-1 onto the sorter.
*/
static void pushOntoSorter(
  Parse *pParse,         /* Parser context */
  SortCtx *pSort,        /* Information about the ORDER BY clause */
  Select *pSelect,       /* The whole SELECT statement */
  int regData,           /* First register holding data to be sorted */
  int nData,             /* Number of elements in the data array */
  int nPrefixReg         /* No. of reg prior to regData available for use */
){
  Vdbe *v = pParse->pVdbe;                         /* Stmt under construction */
  int bSeq = ((pSort->sortFlags & SORTFLAG_UseSorter)==0);
  int nExpr = pSort->pOrderBy->nExpr;              /* No. of ORDER BY terms */
  int nBase = nExpr + bSeq + nData;                /* Fields in sorter record */
  int regBase;                                     /* Regs for sorter record */
  int regRecord = ++pParse->nMem;                  /* Assembled sorter record */
  int nOBSat = pSort->nOBSat;                      /* ORDER BY terms to skip */
  int op;                            /* Opcode to add sorter record to sorter */

  assert( bSeq==0 || bSeq==1 );
  if( nPrefixReg ){
    assert( nPrefixReg==nExpr+bSeq );
    regBase = regData - nExpr - bSeq;
  }else{
    regBase = pParse->nMem + 1;
    pParse->nMem += nBase;
  }
  sqlite3ExprCodeExprList(pParse, pSort->pOrderBy, regBase, SQLITE_ECEL_DUP);
  if( bSeq ){
    sqlite3VdbeAddOp2(v, OP_Sequence, pSort->iECursor, regBase+nExpr);
  }
  if( nPrefixReg==0 ){
    sqlite3ExprCodeMove(pParse, regData, regBase+nExpr+bSeq, nData);
  }

  sqlite3VdbeAddOp3(v, OP_MakeRecord, regBase+nOBSat, nBase-nOBSat, regRecord);
  if( nOBSat>0 ){
    int regPrevKey;   /* The first nOBSat columns of the previous row */
    int addrFirst;    /* Address of the OP_IfNot opcode */
    int addrJmp;      /* Address of the OP_Jump opcode */
    VdbeOp *pOp;      /* Opcode that opens the sorter */
    int nKey;         /* Number of sorting key columns, including OP_Sequence */
    KeyInfo *pKI;     /* Original KeyInfo on the sorter table */

    regPrevKey = pParse->nMem+1;
    pParse->nMem += pSort->nOBSat;
    nKey = nExpr - pSort->nOBSat + bSeq;
    if( bSeq ){
      addrFirst = sqlite3VdbeAddOp1(v, OP_IfNot, regBase+nExpr); 
    }else{
      addrFirst = sqlite3VdbeAddOp1(v, OP_SequenceTest, pSort->iECursor);
    }
    VdbeCoverage(v);
    sqlite3VdbeAddOp3(v, OP_Compare, regPrevKey, regBase, pSort->nOBSat);
    pOp = sqlite3VdbeGetOp(v, pSort->addrSortIndex);
    if( pParse->db->mallocFailed ) return;
    pOp->p2 = nKey + nData;
    pKI = pOp->p4.pKeyInfo;
    memset(pKI->aSortOrder, 0, pKI->nField); /* Makes OP_Jump below testable */
    sqlite3VdbeChangeP4(v, -1, (char*)pKI, P4_KEYINFO);
    testcase( pKI->nXField>2 );
    pOp->p4.pKeyInfo = keyInfoFromExprList(pParse, pSort->pOrderBy, nOBSat,
                                           pKI->nXField-1);
    addrJmp = sqlite3VdbeCurrentAddr(v);
    sqlite3VdbeAddOp3(v, OP_Jump, addrJmp+1, 0, addrJmp+1); VdbeCoverage(v);
    pSort->labelBkOut = sqlite3VdbeMakeLabel(v);
    pSort->regReturn = ++pParse->nMem;
    sqlite3VdbeAddOp2(v, OP_Gosub, pSort->regReturn, pSort->labelBkOut);
    sqlite3VdbeAddOp1(v, OP_ResetSorter, pSort->iECursor);
    sqlite3VdbeJumpHere(v, addrFirst);
    sqlite3ExprCodeMove(pParse, regBase, regPrevKey, pSort->nOBSat);
    sqlite3VdbeJumpHere(v, addrJmp);
  }
  if( pSort->sortFlags & SORTFLAG_UseSorter ){
    op = OP_SorterInsert;
  }else{
    op = OP_IdxInsert;
  }
  sqlite3VdbeAddOp2(v, op, pSort->iECursor, regRecord);
  if( pSelect->iLimit ){
    int addr;
    int iLimit;
    if( pSelect->iOffset ){
      iLimit = pSelect->iOffset+1;
    }else{
      iLimit = pSelect->iLimit;
    }
    addr = sqlite3VdbeAddOp3(v, OP_IfNotZero, iLimit, 0, -1); VdbeCoverage(v);
    sqlite3VdbeAddOp1(v, OP_Last, pSort->iECursor);
    sqlite3VdbeAddOp1(v, OP_Delete, pSort->iECursor);
    sqlite3VdbeJumpHere(v, addr);
  }
}

/*
** Add code to implement the OFFSET
*/
static void codeOffset(
  Vdbe *v,          /* Generate code into this VM */
  int iOffset,      /* Register holding the offset counter */
  int iContinue     /* Jump here to skip the current record */
){
  if( iOffset>0 ){
    int addr;
    addr = sqlite3VdbeAddOp3(v, OP_IfNeg, iOffset, 0, -1); VdbeCoverage(v);
    sqlite3VdbeAddOp2(v, OP_Goto, 0, iContinue);
    VdbeComment((v, "skip OFFSET records"));
    sqlite3VdbeJumpHere(v, addr);
  }
}

/*
** Add code that will check to make sure the N registers starting at iMem
** form a distinct entry.  iTab is a sorting index that holds previously
** seen combinations of the N values.  A new entry is made in iTab
** if the current N values are new.
**
** A jump to addrRepeat is made and the N+1 values are popped from the
** stack if the top N elements are not distinct.
*/
static void codeDistinct(
  Parse *pParse,     /* Parsing and code generating context */
  int iTab,          /* A sorting index used to test for distinctness */
  int addrRepeat,    /* Jump to here if not distinct */
  int N,             /* Number of elements */
  int iMem           /* First element */
){
  Vdbe *v;
  int r1;

  v = pParse->pVdbe;
  r1 = sqlite3GetTempReg(pParse);
  sqlite3VdbeAddOp4Int(v, OP_Found, iTab, addrRepeat, iMem, N); VdbeCoverage(v);
  sqlite3VdbeAddOp3(v, OP_MakeRecord, iMem, N, r1);
  sqlite3VdbeAddOp2(v, OP_IdxInsert, iTab, r1);
  sqlite3ReleaseTempReg(pParse, r1);
}

#ifndef SQLITE_OMIT_SUBQUERY
/*
** Generate an error message when a SELECT is used within a subexpression
** (example:  "a IN (SELECT * FROM table)") but it has more than 1 result
** column.  We do this in a subroutine because the error used to occur
** in multiple places.  (The error only occurs in one place now, but we
** retain the subroutine to minimize code disruption.)
*/
static int checkForMultiColumnSelectError(
  Parse *pParse,       /* Parse context. */
  SelectDest *pDest,   /* Destination of SELECT results */
  int nExpr            /* Number of result columns returned by SELECT */
){
  int eDest = pDest->eDest;
  if( nExpr>1 && (eDest==SRT_Mem || eDest==SRT_Set) ){
    sqlite3ErrorMsg(pParse, "only a single result allowed for "
       "a SELECT that is part of an expression");
    return 1;
  }else{
    return 0;
  }
}
#endif

/*
** This routine generates the code for the inside of the inner loop
** of a SELECT.
**
** If srcTab is negative, then the pEList expressions
** are evaluated in order to get the data for this row.  If srcTab is
** zero or more, then data is pulled from srcTab and pEList is used only 
** to get number columns and the datatype for each column.
*/
static void selectInnerLoop(
  Parse *pParse,          /* The parser context */
  Select *p,              /* The complete select statement being coded */
  ExprList *pEList,       /* List of values being extracted */
  int srcTab,             /* Pull data from this table */
  SortCtx *pSort,         /* If not NULL, info on how to process ORDER BY */
  DistinctCtx *pDistinct, /* If not NULL, info on how to process DISTINCT */
  SelectDest *pDest,      /* How to dispose of the results */
  int iContinue,          /* Jump here to continue with next row */
  int iBreak              /* Jump here to break out of the inner loop */
){
  Vdbe *v = pParse->pVdbe;
  int i;
  int hasDistinct;        /* True if the DISTINCT keyword is present */
  int regResult;              /* Start of memory holding result set */
  int eDest = pDest->eDest;   /* How to dispose of results */
  int iParm = pDest->iSDParm; /* First argument to disposal method */
  int nResultCol;             /* Number of result columns */
  int nPrefixReg = 0;         /* Number of extra registers before regResult */

  assert( v );
  assert( pEList!=0 );
  hasDistinct = pDistinct ? pDistinct->eTnctType : WHERE_DISTINCT_NOOP;
  if( pSort && pSort->pOrderBy==0 ) pSort = 0;
  if( pSort==0 && !hasDistinct ){
    assert( iContinue!=0 );
    codeOffset(v, p->iOffset, iContinue);
  }

  /* Pull the requested columns.
  */
  nResultCol = pEList->nExpr;

  if( pDest->iSdst==0 ){
    if( pSort ){
      nPrefixReg = pSort->pOrderBy->nExpr;
      if( !(pSort->sortFlags & SORTFLAG_UseSorter) ) nPrefixReg++;
      pParse->nMem += nPrefixReg;
    }
    pDest->iSdst = pParse->nMem+1;
    pParse->nMem += nResultCol;
  }else if( pDest->iSdst+nResultCol > pParse->nMem ){
    /* This is an error condition that can result, for example, when a SELECT
    ** on the right-hand side of an INSERT contains more result columns than
    ** there are columns in the table on the left.  The error will be caught
    ** and reported later.  But we need to make sure enough memory is allocated
    ** to avoid other spurious errors in the meantime. */
    pParse->nMem += nResultCol;
  }
  pDest->nSdst = nResultCol;
  regResult = pDest->iSdst;
  if( srcTab>=0 ){
    for(i=0; i<nResultCol; i++){
      sqlite3VdbeAddOp3(v, OP_Column, srcTab, i, regResult+i);
      VdbeComment((v, "%s", pEList->a[i].zName));
    }
  }else if( eDest!=SRT_Exists ){
    /* If the destination is an EXISTS(...) expression, the actual
    ** values returned by the SELECT are not required.
    */
    u8 ecelFlags;
    if( eDest==SRT_Mem || eDest==SRT_Output || eDest==SRT_Coroutine ){
      ecelFlags = SQLITE_ECEL_DUP;
    }else{
      ecelFlags = 0;
    }
    sqlite3ExprCodeExprList(pParse, pEList, regResult, ecelFlags);
  }

  /* If the DISTINCT keyword was present on the SELECT statement
  ** and this row has been seen before, then do not make this row
  ** part of the result.
  */
  if( hasDistinct ){
    switch( pDistinct->eTnctType ){
      case WHERE_DISTINCT_ORDERED: {
        VdbeOp *pOp;            /* No longer required OpenEphemeral instr. */
        int iJump;              /* Jump destination */
        int regPrev;            /* Previous row content */

        /* Allocate space for the previous row */
        regPrev = pParse->nMem+1;
        pParse->nMem += nResultCol;

        /* Change the OP_OpenEphemeral coded earlier to an OP_Null
        ** sets the MEM_Cleared bit on the first register of the
        ** previous value.  This will cause the OP_Ne below to always
        ** fail on the first iteration of the loop even if the first
        ** row is all NULLs.
        */
        sqlite3VdbeChangeToNoop(v, pDistinct->addrTnct);
        pOp = sqlite3VdbeGetOp(v, pDistinct->addrTnct);
        pOp->opcode = OP_Null;
        pOp->p1 = 1;
        pOp->p2 = regPrev;

        iJump = sqlite3VdbeCurrentAddr(v) + nResultCol;
        for(i=0; i<nResultCol; i++){
          CollSeq *pColl = sqlite3ExprCollSeq(pParse, pEList->a[i].pExpr);
          if( i<nResultCol-1 ){
            sqlite3VdbeAddOp3(v, OP_Ne, regResult+i, iJump, regPrev+i);
            VdbeCoverage(v);
          }else{
            sqlite3VdbeAddOp3(v, OP_Eq, regResult+i, iContinue, regPrev+i);
            VdbeCoverage(v);
           }
          sqlite3VdbeChangeP4(v, -1, (const char *)pColl, P4_COLLSEQ);
          sqlite3VdbeChangeP5(v, SQLITE_NULLEQ);
        }
        assert( sqlite3VdbeCurrentAddr(v)==iJump || pParse->db->mallocFailed );
        sqlite3VdbeAddOp3(v, OP_Copy, regResult, regPrev, nResultCol-1);
        break;
      }

      case WHERE_DISTINCT_UNIQUE: {
        sqlite3VdbeChangeToNoop(v, pDistinct->addrTnct);
        break;
      }

      default: {
        assert( pDistinct->eTnctType==WHERE_DISTINCT_UNORDERED );
        codeDistinct(pParse, pDistinct->tabTnct, iContinue, nResultCol,
                     regResult);
        break;
      }
    }
    if( pSort==0 ){
      codeOffset(v, p->iOffset, iContinue);
    }
  }

  switch( eDest ){
    /* In this mode, write each query result to the key of the temporary
    ** table iParm.
    */
#ifndef SQLITE_OMIT_COMPOUND_SELECT
    case SRT_Union: {
      int r1;
      r1 = sqlite3GetTempReg(pParse);
      sqlite3VdbeAddOp3(v, OP_MakeRecord, regResult, nResultCol, r1);
      sqlite3VdbeAddOp2(v, OP_IdxInsert, iParm, r1);
      sqlite3ReleaseTempReg(pParse, r1);
      break;
    }

    /* Construct a record from the query result, but instead of
    ** saving that record, use it as a key to delete elements from
    ** the temporary table iParm.
    */
    case SRT_Except: {
      sqlite3VdbeAddOp3(v, OP_IdxDelete, iParm, regResult, nResultCol);
      break;
    }
#endif /* SQLITE_OMIT_COMPOUND_SELECT */

    /* Store the result as data using a unique key.
    */
    case SRT_Fifo:
    case SRT_DistFifo:
    case SRT_Table:
    case SRT_EphemTab: {
      int r1 = sqlite3GetTempRange(pParse, nPrefixReg+1);
      testcase( eDest==SRT_Table );
      testcase( eDest==SRT_EphemTab );
      testcase( eDest==SRT_Fifo );
      testcase( eDest==SRT_DistFifo );
      sqlite3VdbeAddOp3(v, OP_MakeRecord, regResult, nResultCol, r1+nPrefixReg);
#ifndef SQLITE_OMIT_CTE
      if( eDest==SRT_DistFifo ){
        /* If the destination is DistFifo, then cursor (iParm+1) is open
        ** on an ephemeral index. If the current row is already present
        ** in the index, do not write it to the output. If not, add the
        ** current row to the index and proceed with writing it to the
        ** output table as well.  */
        int addr = sqlite3VdbeCurrentAddr(v) + 4;
        sqlite3VdbeAddOp4Int(v, OP_Found, iParm+1, addr, r1, 0);
        VdbeCoverage(v);
        sqlite3VdbeAddOp2(v, OP_IdxInsert, iParm+1, r1);
        assert( pSort==0 );
      }
#endif
      if( pSort ){
        pushOntoSorter(pParse, pSort, p, r1+nPrefixReg, 1, nPrefixReg);
      }else{
        int r2 = sqlite3GetTempReg(pParse);
        sqlite3VdbeAddOp2(v, OP_NewRowid, iParm, r2);
        sqlite3VdbeAddOp3(v, OP_Insert, iParm, r1, r2);
        sqlite3VdbeChangeP5(v, OPFLAG_APPEND);
        sqlite3ReleaseTempReg(pParse, r2);
      }
      sqlite3ReleaseTempRange(pParse, r1, nPrefixReg+1);
      break;
    }

#ifndef SQLITE_OMIT_SUBQUERY
    /* If we are creating a set for an "expr IN (SELECT ...)" construct,
    ** then there should be a single item on the stack.  Write this
    ** item into the set table with bogus data.
    */
    case SRT_Set: {
      assert( nResultCol==1 );
      pDest->affSdst =
                  sqlite3CompareAffinity(pEList->a[0].pExpr, pDest->affSdst);
      if( pSort ){
        /* At first glance you would think we could optimize out the
        ** ORDER BY in this case since the order of entries in the set
        ** does not matter.  But there might be a LIMIT clause, in which
        ** case the order does matter */
        pushOntoSorter(pParse, pSort, p, regResult, 1, nPrefixReg);
      }else{
        int r1 = sqlite3GetTempReg(pParse);
        sqlite3VdbeAddOp4(v, OP_MakeRecord, regResult,1,r1, &pDest->affSdst, 1);
        sqlite3ExprCacheAffinityChange(pParse, regResult, 1);
        sqlite3VdbeAddOp2(v, OP_IdxInsert, iParm, r1);
        sqlite3ReleaseTempReg(pParse, r1);
      }
      break;
    }

    /* If any row exist in the result set, record that fact and abort.
    */
    case SRT_Exists: {
      sqlite3VdbeAddOp2(v, OP_Integer, 1, iParm);
      /* The LIMIT clause will terminate the loop for us */
      break;
    }

    /* If this is a scalar select that is part of an expression, then
    ** store the results in the appropriate memory cell and break out
    ** of the scan loop.
    */
    case SRT_Mem: {
      assert( nResultCol==1 );
      if( pSort ){
        pushOntoSorter(pParse, pSort, p, regResult, 1, nPrefixReg);
      }else{
        assert( regResult==iParm );
        /* The LIMIT clause will jump out of the loop for us */
      }
      break;
    }
#endif /* #ifndef SQLITE_OMIT_SUBQUERY */

    case SRT_Coroutine:       /* Send data to a co-routine */
    case SRT_Output: {        /* Return the results */
      testcase( eDest==SRT_Coroutine );
      testcase( eDest==SRT_Output );
      if( pSort ){
        pushOntoSorter(pParse, pSort, p, regResult, nResultCol, nPrefixReg);
      }else if( eDest==SRT_Coroutine ){
        sqlite3VdbeAddOp1(v, OP_Yield, pDest->iSDParm);
      }else{
        sqlite3VdbeAddOp2(v, OP_ResultRow, regResult, nResultCol);
        sqlite3ExprCacheAffinityChange(pParse, regResult, nResultCol);
      }
      break;
    }

#ifndef SQLITE_OMIT_CTE
    /* Write the results into a priority queue that is order according to
    ** pDest->pOrderBy (in pSO).  pDest->iSDParm (in iParm) is the cursor for an
    ** index with pSO->nExpr+2 columns.  Build a key using pSO for the first
    ** pSO->nExpr columns, then make sure all keys are unique by adding a
    ** final OP_Sequence column.  The last column is the record as a blob.
    */
    case SRT_DistQueue:
    case SRT_Queue: {
      int nKey;
      int r1, r2, r3;
      int addrTest = 0;
      ExprList *pSO;
      pSO = pDest->pOrderBy;
      assert( pSO );
      nKey = pSO->nExpr;
      r1 = sqlite3GetTempReg(pParse);
      r2 = sqlite3GetTempRange(pParse, nKey+2);
      r3 = r2+nKey+1;
      if( eDest==SRT_DistQueue ){
        /* If the destination is DistQueue, then cursor (iParm+1) is open
        ** on a second ephemeral index that holds all values every previously
        ** added to the queue. */
        addrTest = sqlite3VdbeAddOp4Int(v, OP_Found, iParm+1, 0, 
                                        regResult, nResultCol);
        VdbeCoverage(v);
      }
      sqlite3VdbeAddOp3(v, OP_MakeRecord, regResult, nResultCol, r3);
      if( eDest==SRT_DistQueue ){
        sqlite3VdbeAddOp2(v, OP_IdxInsert, iParm+1, r3);
        sqlite3VdbeChangeP5(v, OPFLAG_USESEEKRESULT);
      }
      for(i=0; i<nKey; i++){
        sqlite3VdbeAddOp2(v, OP_SCopy,
                          regResult + pSO->a[i].u.x.iOrderByCol - 1,
                          r2+i);
      }
      sqlite3VdbeAddOp2(v, OP_Sequence, iParm, r2+nKey);
      sqlite3VdbeAddOp3(v, OP_MakeRecord, r2, nKey+2, r1);
      sqlite3VdbeAddOp2(v, OP_IdxInsert, iParm, r1);
      if( addrTest ) sqlite3VdbeJumpHere(v, addrTest);
      sqlite3ReleaseTempReg(pParse, r1);
      sqlite3ReleaseTempRange(pParse, r2, nKey+2);
      break;
    }
#endif /* SQLITE_OMIT_CTE */



#if !defined(SQLITE_OMIT_TRIGGER)
    /* Discard the results.  This is used for SELECT statements inside
    ** the body of a TRIGGER.  The purpose of such selects is to call
    ** user-defined functions that have side effects.  We do not care
    ** about the actual results of the select.
    */
    default: {
      assert( eDest==SRT_Discard );
      break;
    }
#endif
  }

  /* Jump to the end of the loop if the LIMIT is reached.  Except, if
  ** there is a sorter, in which case the sorter has already limited
  ** the output for us.
  */
  if( pSort==0 && p->iLimit ){
    sqlite3VdbeAddOp2(v, OP_DecrJumpZero, p->iLimit, iBreak); VdbeCoverage(v);
  }
}

/*
** Allocate a KeyInfo object sufficient for an index of N key columns and
** X extra columns.
*/
KeyInfo *sqlite3KeyInfoAlloc(sqlite3 *db, int N, int X){
  KeyInfo *p = sqlite3DbMallocZero(0, 
                   sizeof(KeyInfo) + (N+X)*(sizeof(CollSeq*)+1));
  if( p ){
    p->aSortOrder = (u8*)&p->aColl[N+X];
    p->nField = (u16)N;
    p->nXField = (u16)X;
    p->enc = ENC(db);
    p->db = db;
    p->nRef = 1;
  }else{
    db->mallocFailed = 1;
  }
  return p;
}

/*
** Deallocate a KeyInfo object
*/
void sqlite3KeyInfoUnref(KeyInfo *p){
  if( p ){
    assert( p->nRef>0 );
    p->nRef--;
    if( p->nRef==0 ) sqlite3DbFree(0, p);
  }
}

/*
** Make a new pointer to a KeyInfo object
*/
KeyInfo *sqlite3KeyInfoRef(KeyInfo *p){
  if( p ){
    assert( p->nRef>0 );
    p->nRef++;
  }
  return p;
}

#ifdef SQLITE_DEBUG
/*
** Return TRUE if a KeyInfo object can be change.  The KeyInfo object
** can only be changed if this is just a single reference to the object.
**
** This routine is used only inside of assert() statements.
*/
int sqlite3KeyInfoIsWriteable(KeyInfo *p){ return p->nRef==1; }
#endif /* SQLITE_DEBUG */

/*
** Given an expression list, generate a KeyInfo structure that records
** the collating sequence for each expression in that expression list.
**
** If the ExprList is an ORDER BY or GROUP BY clause then the resulting
** KeyInfo structure is appropriate for initializing a virtual index to
** implement that clause.  If the ExprList is the result set of a SELECT
** then the KeyInfo structure is appropriate for initializing a virtual
** index to implement a DISTINCT test.
**
** Space to hold the KeyInfo structure is obtained from malloc.  The calling
** function is responsible for seeing that this structure is eventually
** freed.
*/
static KeyInfo *keyInfoFromExprList(
  Parse *pParse,       /* Parsing context */
  ExprList *pList,     /* Form the KeyInfo object from this ExprList */
  int iStart,          /* Begin with this column of pList */
  int nExtra           /* Add this many extra columns to the end */
){
  int nExpr;
  KeyInfo *pInfo;
  struct ExprList_item *pItem;
  sqlite3 *db = pParse->db;
  int i;

  nExpr = pList->nExpr;
  pInfo = sqlite3KeyInfoAlloc(db, nExpr-iStart, nExtra+1);
  if( pInfo ){
    assert( sqlite3KeyInfoIsWriteable(pInfo) );
    for(i=iStart, pItem=pList->a+iStart; i<nExpr; i++, pItem++){
      CollSeq *pColl;
      pColl = sqlite3ExprCollSeq(pParse, pItem->pExpr);
      if( !pColl ) pColl = db->pDfltColl;
      pInfo->aColl[i-iStart] = pColl;
      pInfo->aSortOrder[i-iStart] = pItem->sortOrder;
    }
  }
  return pInfo;
}

/*
** Name of the connection operator, used for error messages.
*/
static const char *selectOpName(int id){
  char *z;
  switch( id ){
    case TK_ALL:       z = "UNION ALL";   break;
    case TK_INTERSECT: z = "INTERSECT";   break;
    case TK_EXCEPT:    z = "EXCEPT";      break;
    default:           z = "UNION";       break;
  }
  return z;
}

#ifndef SQLITE_OMIT_EXPLAIN
/*
** Unless an "EXPLAIN QUERY PLAN" command is being processed, this function
** is a no-op. Otherwise, it adds a single row of output to the EQP result,
** where the caption is of the form:
**
**   "USE TEMP B-TREE FOR xxx"
**
** where xxx is one of "DISTINCT", "ORDER BY" or "GROUP BY". Exactly which
** is determined by the zUsage argument.
*/
static void explainTempTable(Parse *pParse, const char *zUsage){
  if( pParse->explain==2 ){
    Vdbe *v = pParse->pVdbe;
    char *zMsg = sqlite3MPrintf(pParse->db, "USE TEMP B-TREE FOR %s", zUsage);
    sqlite3VdbeAddOp4(v, OP_Explain, pParse->iSelectId, 0, 0, zMsg, P4_DYNAMIC);
  }
}

/*
** Assign expression b to lvalue a. A second, no-op, version of this macro
** is provided when SQLITE_OMIT_EXPLAIN is defined. This allows the code
** in sqlite3Select() to assign values to structure member variables that
** only exist if SQLITE_OMIT_EXPLAIN is not defined without polluting the
** code with #ifndef directives.
*/
# define explainSetInteger(a, b) a = b

#else
/* No-op versions of the explainXXX() functions and macros. */
# define explainTempTable(y,z)
# define explainSetInteger(y,z)
#endif

#if !defined(SQLITE_OMIT_EXPLAIN) && !defined(SQLITE_OMIT_COMPOUND_SELECT)
/*
** Unless an "EXPLAIN QUERY PLAN" command is being processed, this function
** is a no-op. Otherwise, it adds a single row of output to the EQP result,
** where the caption is of one of the two forms:
**
**   "COMPOSITE SUBQUERIES iSub1 and iSub2 (op)"
**   "COMPOSITE SUBQUERIES iSub1 and iSub2 USING TEMP B-TREE (op)"
**
** where iSub1 and iSub2 are the integers passed as the corresponding
** function parameters, and op is the text representation of the parameter
** of the same name. The parameter "op" must be one of TK_UNION, TK_EXCEPT,
** TK_INTERSECT or TK_ALL. The first form is used if argument bUseTmp is 
** false, or the second form if it is true.
*/
static void explainComposite(
  Parse *pParse,                  /* Parse context */
  int op,                         /* One of TK_UNION, TK_EXCEPT etc. */
  int iSub1,                      /* Subquery id 1 */
  int iSub2,                      /* Subquery id 2 */
  int bUseTmp                     /* True if a temp table was used */
){
  assert( op==TK_UNION || op==TK_EXCEPT || op==TK_INTERSECT || op==TK_ALL );
  if( pParse->explain==2 ){
    Vdbe *v = pParse->pVdbe;
    char *zMsg = sqlite3MPrintf(
        pParse->db, "COMPOUND SUBQUERIES %d AND %d %s(%s)", iSub1, iSub2,
        bUseTmp?"USING TEMP B-TREE ":"", selectOpName(op)
    );
    sqlite3VdbeAddOp4(v, OP_Explain, pParse->iSelectId, 0, 0, zMsg, P4_DYNAMIC);
  }
}
#else
/* No-op versions of the explainXXX() functions and macros. */
# define explainComposite(v,w,x,y,z)
#endif

/*
** If the inner loop was generated using a non-null pOrderBy argument,
** then the results were placed in a sorter.  After the loop is terminated
** we need to run the sorter and output the results.  The following
** routine generates the code needed to do that.
*/
static void generateSortTail(
  Parse *pParse,    /* Parsing context */
  Select *p,        /* The SELECT statement */
  SortCtx *pSort,   /* Information on the ORDER BY clause */
  int nColumn,      /* Number of columns of data */
  SelectDest *pDest /* Write the sorted results here */
){
  Vdbe *v = pParse->pVdbe;                     /* The prepared statement */
  int addrBreak = sqlite3VdbeMakeLabel(v);     /* Jump here to exit loop */
  int addrContinue = sqlite3VdbeMakeLabel(v);  /* Jump here for next cycle */
  int addr;
  int addrOnce = 0;
  int iTab;
  ExprList *pOrderBy = pSort->pOrderBy;
  int eDest = pDest->eDest;
  int iParm = pDest->iSDParm;
  int regRow;
  int regRowid;
  int nKey;
  int iSortTab;                   /* Sorter cursor to read from */
  int nSortData;                  /* Trailing values to read from sorter */
  int i;
  int bSeq;                       /* True if sorter record includes seq. no. */
#ifdef SQLITE_ENABLE_EXPLAIN_COMMENTS
  struct ExprList_item *aOutEx = p->pEList->a;
#endif

  if( pSort->labelBkOut ){
    sqlite3VdbeAddOp2(v, OP_Gosub, pSort->regReturn, pSort->labelBkOut);
    sqlite3VdbeAddOp2(v, OP_Goto, 0, addrBreak);
    sqlite3VdbeResolveLabel(v, pSort->labelBkOut);
  }
  iTab = pSort->iECursor;
  if( eDest==SRT_Output || eDest==SRT_Coroutine ){
    regRowid = 0;
    regRow = pDest->iSdst;
    nSortData = nColumn;
  }else{
    regRowid = sqlite3GetTempReg(pParse);
    regRow = sqlite3GetTempReg(pParse);
    nSortData = 1;
  }
  nKey = pOrderBy->nExpr - pSort->nOBSat;
  if( pSort->sortFlags & SORTFLAG_UseSorter ){
    int regSortOut = ++pParse->nMem;
    iSortTab = pParse->nTab++;
    if( pSort->labelBkOut ){
      addrOnce = sqlite3CodeOnce(pParse); VdbeCoverage(v);
    }
    sqlite3VdbeAddOp3(v, OP_OpenPseudo, iSortTab, regSortOut, nKey+1+nSortData);
    if( addrOnce ) sqlite3VdbeJumpHere(v, addrOnce);
    addr = 1 + sqlite3VdbeAddOp2(v, OP_SorterSort, iTab, addrBreak);
    VdbeCoverage(v);
    codeOffset(v, p->iOffset, addrContinue);
    sqlite3VdbeAddOp3(v, OP_SorterData, iTab, regSortOut, iSortTab);
    bSeq = 0;
  }else{
    addr = 1 + sqlite3VdbeAddOp2(v, OP_Sort, iTab, addrBreak); VdbeCoverage(v);
    codeOffset(v, p->iOffset, addrContinue);
    iSortTab = iTab;
    bSeq = 1;
  }
  for(i=0; i<nSortData; i++){
    sqlite3VdbeAddOp3(v, OP_Column, iSortTab, nKey+bSeq+i, regRow+i);
    VdbeComment((v, "%s", aOutEx[i].zName ? aOutEx[i].zName : aOutEx[i].zSpan));
  }
  switch( eDest ){
    case SRT_EphemTab: {
      sqlite3VdbeAddOp2(v, OP_NewRowid, iParm, regRowid);
      sqlite3VdbeAddOp3(v, OP_Insert, iParm, regRow, regRowid);
      sqlite3VdbeChangeP5(v, OPFLAG_APPEND);
      break;
    }
#ifndef SQLITE_OMIT_SUBQUERY
    case SRT_Set: {
      assert( nColumn==1 );
      sqlite3VdbeAddOp4(v, OP_MakeRecord, regRow, 1, regRowid,
                        &pDest->affSdst, 1);
      sqlite3ExprCacheAffinityChange(pParse, regRow, 1);
      sqlite3VdbeAddOp2(v, OP_IdxInsert, iParm, regRowid);
      break;
    }
    case SRT_Mem: {
      assert( nColumn==1 );
      sqlite3ExprCodeMove(pParse, regRow, iParm, 1);
      /* The LIMIT clause will terminate the loop for us */
      break;
    }
#endif
    default: {
      assert( eDest==SRT_Output || eDest==SRT_Coroutine ); 
      testcase( eDest==SRT_Output );
      testcase( eDest==SRT_Coroutine );
      if( eDest==SRT_Output ){
        sqlite3VdbeAddOp2(v, OP_ResultRow, pDest->iSdst, nColumn);
        sqlite3ExprCacheAffinityChange(pParse, pDest->iSdst, nColumn);
      }else{
        sqlite3VdbeAddOp1(v, OP_Yield, pDest->iSDParm);
      }
      break;
    }
  }
  if( regRowid ){
    sqlite3ReleaseTempReg(pParse, regRow);
    sqlite3ReleaseTempReg(pParse, regRowid);
  }
  /* The bottom of the loop
  */
  sqlite3VdbeResolveLabel(v, addrContinue);
  if( pSort->sortFlags & SORTFLAG_UseSorter ){
    sqlite3VdbeAddOp2(v, OP_SorterNext, iTab, addr); VdbeCoverage(v);
  }else{
    sqlite3VdbeAddOp2(v, OP_Next, iTab, addr); VdbeCoverage(v);
  }
  if( pSort->regReturn ) sqlite3VdbeAddOp1(v, OP_Return, pSort->regReturn);
  sqlite3VdbeResolveLabel(v, addrBreak);
}

/*
** Return a pointer to a string containing the 'declaration type' of the
** expression pExpr. The string may be treated as static by the caller.
**
** Also try to estimate the size of the returned value and return that
** result in *pEstWidth.
**
** The declaration type is the exact datatype definition extracted from the
** original CREATE TABLE statement if the expression is a column. The
** declaration type for a ROWID field is INTEGER. Exactly when an expression
** is considered a column can be complex in the presence of subqueries. The
** result-set expression in all of the following SELECT statements is 
** considered a column by this function.
**
**   SELECT col FROM tbl;
**   SELECT (SELECT col FROM tbl;
**   SELECT (SELECT col FROM tbl);
**   SELECT abc FROM (SELECT col AS abc FROM tbl);
** 
** The declaration type for any expression other than a column is NULL.
**
** This routine has either 3 or 6 parameters depending on whether or not
** the SQLITE_ENABLE_COLUMN_METADATA compile-time option is used.
*/
#ifdef SQLITE_ENABLE_COLUMN_METADATA
# define columnType(A,B,C,D,E,F) columnTypeImpl(A,B,C,D,E,F)
#else /* if !defined(SQLITE_ENABLE_COLUMN_METADATA) */
# define columnType(A,B,C,D,E,F) columnTypeImpl(A,B,F)
#endif
static const char *columnTypeImpl(
  NameContext *pNC, 
  Expr *pExpr,
#ifdef SQLITE_ENABLE_COLUMN_METADATA
  const char **pzOrigDb,
  const char **pzOrigTab,
  const char **pzOrigCol,
#endif
  u8 *pEstWidth
){
  char const *zType = 0;
  int j;
  u8 estWidth = 1;
#ifdef SQLITE_ENABLE_COLUMN_METADATA
  char const *zOrigDb = 0;
  char const *zOrigTab = 0;
  char const *zOrigCol = 0;
#endif

  if( NEVER(pExpr==0) || pNC->pSrcList==0 ) return 0;
  switch( pExpr->op ){
    case TK_AGG_COLUMN:
    case TK_COLUMN: {
      /* The expression is a column. Locate the table the column is being
      ** extracted from in NameContext.pSrcList. This table may be real
      ** database table or a subquery.
      */
      Table *pTab = 0;            /* Table structure column is extracted from */
      Select *pS = 0;             /* Select the column is extracted from */
      int iCol = pExpr->iColumn;  /* Index of column in pTab */
      testcase( pExpr->op==TK_AGG_COLUMN );
      testcase( pExpr->op==TK_COLUMN );
      while( pNC && !pTab ){
        SrcList *pTabList = pNC->pSrcList;
        for(j=0;j<pTabList->nSrc && pTabList->a[j].iCursor!=pExpr->iTable;j++);
        if( j<pTabList->nSrc ){
          pTab = pTabList->a[j].pTab;
          pS = pTabList->a[j].pSelect;
        }else{
          pNC = pNC->pNext;
        }
      }

      if( pTab==0 ){
        /* At one time, code such as "SELECT new.x" within a trigger would
        ** cause this condition to run.  Since then, we have restructured how
        ** trigger code is generated and so this condition is no longer 
        ** possible. However, it can still be true for statements like
        ** the following:
        **
        **   CREATE TABLE t1(col INTEGER);
        **   SELECT (SELECT t1.col) FROM FROM t1;
        **
        ** when columnType() is called on the expression "t1.col" in the 
        ** sub-select. In this case, set the column type to NULL, even
        ** though it should really be "INTEGER".
        **
        ** This is not a problem, as the column type of "t1.col" is never
        ** used. When columnType() is called on the expression 
        ** "(SELECT t1.col)", the correct type is returned (see the TK_SELECT
        ** branch below.  */
        break;
      }

      assert( pTab && pExpr->pTab==pTab );
      if( pS ){
        /* The "table" is actually a sub-select or a view in the FROM clause
        ** of the SELECT statement. Return the declaration type and origin
        ** data for the result-set column of the sub-select.
        */
        if( iCol>=0 && ALWAYS(iCol<pS->pEList->nExpr) ){
          /* If iCol is less than zero, then the expression requests the
          ** rowid of the sub-select or view. This expression is legal (see 
          ** test case misc2.2.2) - it always evaluates to NULL.
          **
          ** The ALWAYS() is because iCol>=pS->pEList->nExpr will have been
          ** caught already by name resolution.
          */
          NameContext sNC;
          Expr *p = pS->pEList->a[iCol].pExpr;
          sNC.pSrcList = pS->pSrc;
          sNC.pNext = pNC;
          sNC.pParse = pNC->pParse;
          zType = columnType(&sNC, p,&zOrigDb,&zOrigTab,&zOrigCol, &estWidth); 
        }
      }else if( pTab->pSchema ){
        /* A real table */
        assert( !pS );
        if( iCol<0 ) iCol = pTab->iPKey;
        assert( iCol==-1 || (iCol>=0 && iCol<pTab->nCol) );
#ifdef SQLITE_ENABLE_COLUMN_METADATA
        if( iCol<0 ){
          zType = "INTEGER";
          zOrigCol = "rowid";
        }else{
          zType = pTab->aCol[iCol].zType;
          zOrigCol = pTab->aCol[iCol].zName;
          estWidth = pTab->aCol[iCol].szEst;
        }
        zOrigTab = pTab->zName;
        if( pNC->pParse ){
          int iDb = sqlite3SchemaToIndex(pNC->pParse->db, pTab->pSchema);
          zOrigDb = pNC->pParse->db->aDb[iDb].zName;
        }
#else
        if( iCol<0 ){
          zType = "INTEGER";
        }else{
          zType = pTab->aCol[iCol].zType;
          estWidth = pTab->aCol[iCol].szEst;
        }
#endif
      }
      break;
    }
#ifndef SQLITE_OMIT_SUBQUERY
    case TK_SELECT: {
      /* The expression is a sub-select. Return the declaration type and
      ** origin info for the single column in the result set of the SELECT
      ** statement.
      */
      NameContext sNC;
      Select *pS = pExpr->x.pSelect;
      Expr *p = pS->pEList->a[0].pExpr;
      assert( ExprHasProperty(pExpr, EP_xIsSelect) );
      sNC.pSrcList = pS->pSrc;
      sNC.pNext = pNC;
      sNC.pParse = pNC->pParse;
      zType = columnType(&sNC, p, &zOrigDb, &zOrigTab, &zOrigCol, &estWidth); 
      break;
    }
#endif
  }

#ifdef SQLITE_ENABLE_COLUMN_METADATA  
  if( pzOrigDb ){
    assert( pzOrigTab && pzOrigCol );
    *pzOrigDb = zOrigDb;
    *pzOrigTab = zOrigTab;
    *pzOrigCol = zOrigCol;
  }
#endif
  if( pEstWidth ) *pEstWidth = estWidth;
  return zType;
}

/*
** Generate code that will tell the VDBE the declaration types of columns
** in the result set.
*/
static void generateColumnTypes(
  Parse *pParse,      /* Parser context */
  SrcList *pTabList,  /* List of tables */
  ExprList *pEList    /* Expressions defining the result set */
){
#ifndef SQLITE_OMIT_DECLTYPE
  Vdbe *v = pParse->pVdbe;
  int i;
  NameContext sNC;
  sNC.pSrcList = pTabList;
  sNC.pParse = pParse;
  for(i=0; i<pEList->nExpr; i++){
    Expr *p = pEList->a[i].pExpr;
    const char *zType;
#ifdef SQLITE_ENABLE_COLUMN_METADATA
    const char *zOrigDb = 0;
    const char *zOrigTab = 0;
    const char *zOrigCol = 0;
    zType = columnType(&sNC, p, &zOrigDb, &zOrigTab, &zOrigCol, 0);

    /* The vdbe must make its own copy of the column-type and other 
    ** column specific strings, in case the schema is reset before this
    ** virtual machine is deleted.
    */
    sqlite3VdbeSetColName(v, i, COLNAME_DATABASE, zOrigDb, SQLITE_TRANSIENT);
    sqlite3VdbeSetColName(v, i, COLNAME_TABLE, zOrigTab, SQLITE_TRANSIENT);
    sqlite3VdbeSetColName(v, i, COLNAME_COLUMN, zOrigCol, SQLITE_TRANSIENT);
#else
    zType = columnType(&sNC, p, 0, 0, 0, 0);
#endif
    sqlite3VdbeSetColName(v, i, COLNAME_DECLTYPE, zType, SQLITE_TRANSIENT);
  }
#endif /* !defined(SQLITE_OMIT_DECLTYPE) */
}

/*
** Generate code that will tell the VDBE the names of columns
** in the result set.  This information is used to provide the
** azCol[] values in the callback.
*/
static void generateColumnNames(
  Parse *pParse,      /* Parser context */
  SrcList *pTabList,  /* List of tables */
  ExprList *pEList    /* Expressions defining the result set */
){
  Vdbe *v = pParse->pVdbe;
  int i, j;
  sqlite3 *db = pParse->db;
  int fullNames, shortNames;

#ifndef SQLITE_OMIT_EXPLAIN
  /* If this is an EXPLAIN, skip this step */
  if( pParse->explain ){
    return;
  }
#endif

  if( pParse->colNamesSet || NEVER(v==0) || db->mallocFailed ) return;
  pParse->colNamesSet = 1;
  fullNames = (db->flags & SQLITE_FullColNames)!=0;
  shortNames = (db->flags & SQLITE_ShortColNames)!=0;
  sqlite3VdbeSetNumCols(v, pEList->nExpr);
  for(i=0; i<pEList->nExpr; i++){
    Expr *p;
    p = pEList->a[i].pExpr;
    if( NEVER(p==0) ) continue;
    if( pEList->a[i].zName ){
      char *zName = pEList->a[i].zName;
      sqlite3VdbeSetColName(v, i, COLNAME_NAME, zName, SQLITE_TRANSIENT);
    }else if( (p->op==TK_COLUMN || p->op==TK_AGG_COLUMN) && pTabList ){
      Table *pTab;
      char *zCol;
      int iCol = p->iColumn;
      for(j=0; ALWAYS(j<pTabList->nSrc); j++){
        if( pTabList->a[j].iCursor==p->iTable ) break;
      }
      assert( j<pTabList->nSrc );
      pTab = pTabList->a[j].pTab;
      if( iCol<0 ) iCol = pTab->iPKey;
      assert( iCol==-1 || (iCol>=0 && iCol<pTab->nCol) );
      if( iCol<0 ){
        zCol = "rowid";
      }else{
        zCol = pTab->aCol[iCol].zName;
      }
      if( !shortNames && !fullNames ){
        sqlite3VdbeSetColName(v, i, COLNAME_NAME, 
            sqlite3DbStrDup(db, pEList->a[i].zSpan), SQLITE_DYNAMIC);
      }else if( fullNames ){
        char *zName = 0;
        zName = sqlite3MPrintf(db, "%s.%s", pTab->zName, zCol);
        sqlite3VdbeSetColName(v, i, COLNAME_NAME, zName, SQLITE_DYNAMIC);
      }else{
        sqlite3VdbeSetColName(v, i, COLNAME_NAME, zCol, SQLITE_TRANSIENT);
      }
    }else{
      const char *z = pEList->a[i].zSpan;
      z = z==0 ? sqlite3MPrintf(db, "column%d", i+1) : sqlite3DbStrDup(db, z);
      sqlite3VdbeSetColName(v, i, COLNAME_NAME, z, SQLITE_DYNAMIC);
    }
  }
  generateColumnTypes(pParse, pTabList, pEList);
}

/*
** Given an expression list (which is really the list of expressions
** that form the result set of a SELECT statement) compute appropriate
** column names for a table that would hold the expression list.
**
** All column names will be unique.
**
** Only the column names are computed.  Column.zType, Column.zColl,
** and other fields of Column are zeroed.
**
** Return SQLITE_OK on success.  If a memory allocation error occurs,
** store NULL in *paCol and 0 in *pnCol and return SQLITE_NOMEM.
*/
static int selectColumnsFromExprList(
  Parse *pParse,          /* Parsing context */
  ExprList *pEList,       /* Expr list from which to derive column names */
  i16 *pnCol,             /* Write the number of columns here */
  Column **paCol          /* Write the new column list here */
){
  sqlite3 *db = pParse->db;   /* Database connection */
  int i, j;                   /* Loop counters */
  int cnt;                    /* Index added to make the name unique */
  Column *aCol, *pCol;        /* For looping over result columns */
  int nCol;                   /* Number of columns in the result set */
  Expr *p;                    /* Expression for a single result column */
  char *zName;                /* Column name */
  int nName;                  /* Size of name in zName[] */

  if( pEList ){
    nCol = pEList->nExpr;
    aCol = sqlite3DbMallocZero(db, sizeof(aCol[0])*nCol);
    testcase( aCol==0 );
  }else{
    nCol = 0;
    aCol = 0;
  }
  *pnCol = nCol;
  *paCol = aCol;

  for(i=0, pCol=aCol; i<nCol; i++, pCol++){
    /* Get an appropriate name for the column
    */
    p = sqlite3ExprSkipCollate(pEList->a[i].pExpr);
    if( (zName = pEList->a[i].zName)!=0 ){
      /* If the column contains an "AS <name>" phrase, use <name> as the name */
      zName = sqlite3DbStrDup(db, zName);
    }else{
      Expr *pColExpr = p;  /* The expression that is the result column name */
      Table *pTab;         /* Table associated with this expression */
      while( pColExpr->op==TK_DOT ){
        pColExpr = pColExpr->pRight;
        assert( pColExpr!=0 );
      }
      if( pColExpr->op==TK_COLUMN && ALWAYS(pColExpr->pTab!=0) ){
        /* For columns use the column name name */
        int iCol = pColExpr->iColumn;
        pTab = pColExpr->pTab;
        if( iCol<0 ) iCol = pTab->iPKey;
        zName = sqlite3MPrintf(db, "%s",
                 iCol>=0 ? pTab->aCol[iCol].zName : "rowid");
      }else if( pColExpr->op==TK_ID ){
        assert( !ExprHasProperty(pColExpr, EP_IntValue) );
        zName = sqlite3MPrintf(db, "%s", pColExpr->u.zToken);
      }else{
        /* Use the original text of the column expression as its name */
        zName = sqlite3MPrintf(db, "%s", pEList->a[i].zSpan);
      }
    }
    if( db->mallocFailed ){
      sqlite3DbFree(db, zName);
      break;
    }

    /* Make sure the column name is unique.  If the name is not unique,
    ** append an integer to the name so that it becomes unique.
    */
    nName = sqlite3Strlen30(zName);
    for(j=cnt=0; j<i; j++){
      if( sqlite3StrICmp(aCol[j].zName, zName)==0 ){
        char *zNewName;
        int k;
        for(k=nName-1; k>1 && sqlite3Isdigit(zName[k]); k--){}
        if( k>=0 && zName[k]==':' ) nName = k;
        zName[nName] = 0;
        zNewName = sqlite3MPrintf(db, "%s:%d", zName, ++cnt);
        sqlite3DbFree(db, zName);
        zName = zNewName;
        j = -1;
        if( zName==0 ) break;
      }
    }
    pCol->zName = zName;
  }
  if( db->mallocFailed ){
    for(j=0; j<i; j++){
      sqlite3DbFree(db, aCol[j].zName);
    }
    sqlite3DbFree(db, aCol);
    *paCol = 0;
    *pnCol = 0;
    return SQLITE_NOMEM;
  }
  return SQLITE_OK;
}

/*
** Add type and collation information to a column list based on
** a SELECT statement.
** 
** The column list presumably came from selectColumnNamesFromExprList().
** The column list has only names, not types or collations.  This
** routine goes through and adds the types and collations.
**
** This routine requires that all identifiers in the SELECT
** statement be resolved.
*/
static void selectAddColumnTypeAndCollation(
  Parse *pParse,        /* Parsing contexts */
  Table *pTab,          /* Add column type information to this table */
  Select *pSelect       /* SELECT used to determine types and collations */
){
  sqlite3 *db = pParse->db;
  NameContext sNC;
  Column *pCol;
  CollSeq *pColl;
  int i;
  Expr *p;
  struct ExprList_item *a;
  u64 szAll = 0;

  assert( pSelect!=0 );
  assert( (pSelect->selFlags & SF_Resolved)!=0 );
  assert( pTab->nCol==pSelect->pEList->nExpr || db->mallocFailed );
  if( db->mallocFailed ) return;
  memset(&sNC, 0, sizeof(sNC));
  sNC.pSrcList = pSelect->pSrc;
  a = pSelect->pEList->a;
  for(i=0, pCol=pTab->aCol; i<pTab->nCol; i++, pCol++){
    p = a[i].pExpr;
    if( pCol->zType==0 ){
      pCol->zType = sqlite3DbStrDup(db, 
                        columnType(&sNC, p,0,0,0, &pCol->szEst));
    }
    szAll += pCol->szEst;
    pCol->affinity = sqlite3ExprAffinity(p);
    if( pCol->affinity==0 ) pCol->affinity = SQLITE_AFF_BLOB;
    pColl = sqlite3ExprCollSeq(pParse, p);
    if( pColl && pCol->zColl==0 ){
      pCol->zColl = sqlite3DbStrDup(db, pColl->zName);
    }
  }
  pTab->szTabRow = sqlite3LogEst(szAll*4);
}

/*
** Given a SELECT statement, generate a Table structure that describes
** the result set of that SELECT.
*/
Table *sqlite3ResultSetOfSelect(Parse *pParse, Select *pSelect){
  Table *pTab;
  sqlite3 *db = pParse->db;
  int savedFlags;

  savedFlags = db->flags;
  db->flags &= ~SQLITE_FullColNames;
  db->flags |= SQLITE_ShortColNames;
  sqlite3SelectPrep(pParse, pSelect, 0);
  if( pParse->nErr ) return 0;
  while( pSelect->pPrior ) pSelect = pSelect->pPrior;
  db->flags = savedFlags;
  pTab = sqlite3DbMallocZero(db, sizeof(Table) );
  if( pTab==0 ){
    return 0;
  }
  /* The sqlite3ResultSetOfSelect() is only used n contexts where lookaside
  ** is disabled */
  assert( db->lookaside.bEnabled==0 );
  pTab->nRef = 1;
  pTab->zName = 0;
  pTab->nRowLogEst = 200; assert( 200==sqlite3LogEst(1048576) );
  selectColumnsFromExprList(pParse, pSelect->pEList, &pTab->nCol, &pTab->aCol);
  selectAddColumnTypeAndCollation(pParse, pTab, pSelect);
  pTab->iPKey = -1;
  if( db->mallocFailed ){
    sqlite3DeleteTable(db, pTab);
    return 0;
  }
  return pTab;
}

/*
** Get a VDBE for the given parser context.  Create a new one if necessary.
** If an error occurs, return NULL and leave a message in pParse.
*/
Vdbe *sqlite3GetVdbe(Parse *pParse){
  Vdbe *v = pParse->pVdbe;
  if( v==0 ){
    v = pParse->pVdbe = sqlite3VdbeCreate(pParse);
    if( v ) sqlite3VdbeAddOp0(v, OP_Init);
    if( pParse->pToplevel==0
     && OptimizationEnabled(pParse->db,SQLITE_FactorOutConst)
    ){
      pParse->okConstFactor = 1;
    }

  }
  return v;
}


/*
** Compute the iLimit and iOffset fields of the SELECT based on the
** pLimit and pOffset expressions.  pLimit and pOffset hold the expressions
** that appear in the original SQL statement after the LIMIT and OFFSET
** keywords.  Or NULL if those keywords are omitted. iLimit and iOffset 
** are the integer memory register numbers for counters used to compute 
** the limit and offset.  If there is no limit and/or offset, then 
** iLimit and iOffset are negative.
**
** This routine changes the values of iLimit and iOffset only if
** a limit or offset is defined by pLimit and pOffset.  iLimit and
** iOffset should have been preset to appropriate default values (zero)
** prior to calling this routine.
**
** The iOffset register (if it exists) is initialized to the value
** of the OFFSET.  The iLimit register is initialized to LIMIT.  Register
** iOffset+1 is initialized to LIMIT+OFFSET.
**
** Only if pLimit!=0 or pOffset!=0 do the limit registers get
** redefined.  The UNION ALL operator uses this property to force
** the reuse of the same limit and offset registers across multiple
** SELECT statements.
*/
static void computeLimitRegisters(Parse *pParse, Select *p, int iBreak){
  Vdbe *v = 0;
  int iLimit = 0;
  int iOffset;
  int addr1, n;
  if( p->iLimit ) return;

  /* 
  ** "LIMIT -1" always shows all rows.  There is some
  ** controversy about what the correct behavior should be.
  ** The current implementation interprets "LIMIT 0" to mean
  ** no rows.
  */
  sqlite3ExprCacheClear(pParse);
  assert( p->pOffset==0 || p->pLimit!=0 );
  if( p->pLimit ){
    p->iLimit = iLimit = ++pParse->nMem;
    v = sqlite3GetVdbe(pParse);
    assert( v!=0 );
    if( sqlite3ExprIsInteger(p->pLimit, &n) ){
      sqlite3VdbeAddOp2(v, OP_Integer, n, iLimit);
      VdbeComment((v, "LIMIT counter"));
      if( n==0 ){
        sqlite3VdbeAddOp2(v, OP_Goto, 0, iBreak);
      }else if( n>=0 && p->nSelectRow>(u64)n ){
        p->nSelectRow = n;
      }
    }else{
      sqlite3ExprCode(pParse, p->pLimit, iLimit);
      sqlite3VdbeAddOp1(v, OP_MustBeInt, iLimit); VdbeCoverage(v);
      VdbeComment((v, "LIMIT counter"));
      sqlite3VdbeAddOp2(v, OP_IfNot, iLimit, iBreak); VdbeCoverage(v);
    }
    if( p->pOffset ){
      p->iOffset = iOffset = ++pParse->nMem;
      pParse->nMem++;   /* Allocate an extra register for limit+offset */
      sqlite3ExprCode(pParse, p->pOffset, iOffset);
      sqlite3VdbeAddOp1(v, OP_MustBeInt, iOffset); VdbeCoverage(v);
      VdbeComment((v, "OFFSET counter"));
      addr1 = sqlite3VdbeAddOp1(v, OP_IfPos, iOffset); VdbeCoverage(v);
      sqlite3VdbeAddOp2(v, OP_Integer, 0, iOffset);
      sqlite3VdbeJumpHere(v, addr1);
      sqlite3VdbeAddOp3(v, OP_Add, iLimit, iOffset, iOffset+1);
      VdbeComment((v, "LIMIT+OFFSET"));
      addr1 = sqlite3VdbeAddOp1(v, OP_IfPos, iLimit); VdbeCoverage(v);
      sqlite3VdbeAddOp2(v, OP_Integer, -1, iOffset+1);
      sqlite3VdbeJumpHere(v, addr1);
    }
  }
}

#ifndef SQLITE_OMIT_COMPOUND_SELECT
/*
** Return the appropriate collating sequence for the iCol-th column of
** the result set for the compound-select statement "p".  Return NULL if
** the column has no default collating sequence.
**
** The collating sequence for the compound select is taken from the
** left-most term of the select that has a collating sequence.
*/
static CollSeq *multiSelectCollSeq(Parse *pParse, Select *p, int iCol){
  CollSeq *pRet;
  if( p->pPrior ){
    pRet = multiSelectCollSeq(pParse, p->pPrior, iCol);
  }else{
    pRet = 0;
  }
  assert( iCol>=0 );
  /* iCol must be less than p->pEList->nExpr.  Otherwise an error would
  ** have been thrown during name resolution and we would not have gotten
  ** this far */
  if( pRet==0 && ALWAYS(iCol<p->pEList->nExpr) ){
    pRet = sqlite3ExprCollSeq(pParse, p->pEList->a[iCol].pExpr);
  }
  return pRet;
}

/*
** The select statement passed as the second parameter is a compound SELECT
** with an ORDER BY clause. This function allocates and returns a KeyInfo
** structure suitable for implementing the ORDER BY.
**
** Space to hold the KeyInfo structure is obtained from malloc. The calling
** function is responsible for ensuring that this structure is eventually
** freed.
*/
static KeyInfo *multiSelectOrderByKeyInfo(Parse *pParse, Select *p, int nExtra){
  ExprList *pOrderBy = p->pOrderBy;
  int nOrderBy = p->pOrderBy->nExpr;
  sqlite3 *db = pParse->db;
  KeyInfo *pRet = sqlite3KeyInfoAlloc(db, nOrderBy+nExtra, 1);
  if( pRet ){
    int i;
    for(i=0; i<nOrderBy; i++){
      struct ExprList_item *pItem = &pOrderBy->a[i];
      Expr *pTerm = pItem->pExpr;
      CollSeq *pColl;

      if( pTerm->flags & EP_Collate ){
        pColl = sqlite3ExprCollSeq(pParse, pTerm);
      }else{
        pColl = multiSelectCollSeq(pParse, p, pItem->u.x.iOrderByCol-1);
        if( pColl==0 ) pColl = db->pDfltColl;
        pOrderBy->a[i].pExpr =
          sqlite3ExprAddCollateString(pParse, pTerm, pColl->zName);
      }
      assert( sqlite3KeyInfoIsWriteable(pRet) );
      pRet->aColl[i] = pColl;
      pRet->aSortOrder[i] = pOrderBy->a[i].sortOrder;
    }
  }

  return pRet;
}

#ifndef SQLITE_OMIT_CTE
/*
** This routine generates VDBE code to compute the content of a WITH RECURSIVE
** query of the form:
**
**   <recursive-table> AS (<setup-query> UNION [ALL] <recursive-query>)
**                         \___________/             \_______________/
**                           p->pPrior                      p
**
**
** There is exactly one reference to the recursive-table in the FROM clause
** of recursive-query, marked with the SrcList->a[].isRecursive flag.
**
** The setup-query runs once to generate an initial set of rows that go
** into a Queue table.  Rows are extracted from the Queue table one by
** one.  Each row extracted from Queue is output to pDest.  Then the single
** extracted row (now in the iCurrent table) becomes the content of the
** recursive-table for a recursive-query run.  The output of the recursive-query
** is added back into the Queue table.  Then another row is extracted from Queue
** and the iteration continues until the Queue table is empty.
**
** If the compound query operator is UNION then no duplicate rows are ever
** inserted into the Queue table.  The iDistinct table keeps a copy of all rows
** that have ever been inserted into Queue and causes duplicates to be
** discarded.  If the operator is UNION ALL, then duplicates are allowed.
** 
** If the query has an ORDER BY, then entries in the Queue table are kept in
** ORDER BY order and the first entry is extracted for each cycle.  Without
** an ORDER BY, the Queue table is just a FIFO.
**
** If a LIMIT clause is provided, then the iteration stops after LIMIT rows
** have been output to pDest.  A LIMIT of zero means to output no rows and a
** negative LIMIT means to output all rows.  If there is also an OFFSET clause
** with a positive value, then the first OFFSET outputs are discarded rather
** than being sent to pDest.  The LIMIT count does not begin until after OFFSET
** rows have been skipped.
*/
static void generateWithRecursiveQuery(
  Parse *pParse,        /* Parsing context */
  Select *p,            /* The recursive SELECT to be coded */
  SelectDest *pDest     /* What to do with query results */
){
  SrcList *pSrc = p->pSrc;      /* The FROM clause of the recursive query */
  int nCol = p->pEList->nExpr;  /* Number of columns in the recursive table */
  Vdbe *v = pParse->pVdbe;      /* The prepared statement under construction */
  Select *pSetup = p->pPrior;   /* The setup query */
  int addrTop;                  /* Top of the loop */
  int addrCont, addrBreak;      /* CONTINUE and BREAK addresses */
  int iCurrent = 0;             /* The Current table */
  int regCurrent;               /* Register holding Current table */
  int iQueue;                   /* The Queue table */
  int iDistinct = 0;            /* To ensure unique results if UNION */
  int eDest = SRT_Fifo;         /* How to write to Queue */
  SelectDest destQueue;         /* SelectDest targetting the Queue table */
  int i;                        /* Loop counter */
  int rc;                       /* Result code */
  ExprList *pOrderBy;           /* The ORDER BY clause */
  Expr *pLimit, *pOffset;       /* Saved LIMIT and OFFSET */
  int regLimit, regOffset;      /* Registers used by LIMIT and OFFSET */

  /* Obtain authorization to do a recursive query */
  if( sqlite3AuthCheck(pParse, SQLITE_RECURSIVE, 0, 0, 0) ) return;

  /* Process the LIMIT and OFFSET clauses, if they exist */
  addrBreak = sqlite3VdbeMakeLabel(v);
  computeLimitRegisters(pParse, p, addrBreak);
  pLimit = p->pLimit;
  pOffset = p->pOffset;
  regLimit = p->iLimit;
  regOffset = p->iOffset;
  p->pLimit = p->pOffset = 0;
  p->iLimit = p->iOffset = 0;
  pOrderBy = p->pOrderBy;

  /* Locate the cursor number of the Current table */
  for(i=0; ALWAYS(i<pSrc->nSrc); i++){
    if( pSrc->a[i].isRecursive ){
      iCurrent = pSrc->a[i].iCursor;
      break;
    }
  }

  /* Allocate cursors numbers for Queue and Distinct.  The cursor number for
  ** the Distinct table must be exactly one greater than Queue in order
  ** for the SRT_DistFifo and SRT_DistQueue destinations to work. */
  iQueue = pParse->nTab++;
  if( p->op==TK_UNION ){
    eDest = pOrderBy ? SRT_DistQueue : SRT_DistFifo;
    iDistinct = pParse->nTab++;
  }else{
    eDest = pOrderBy ? SRT_Queue : SRT_Fifo;
  }
  sqlite3SelectDestInit(&destQueue, eDest, iQueue);

  /* Allocate cursors for Current, Queue, and Distinct. */
  regCurrent = ++pParse->nMem;
  sqlite3VdbeAddOp3(v, OP_OpenPseudo, iCurrent, regCurrent, nCol);
  if( pOrderBy ){
    KeyInfo *pKeyInfo = multiSelectOrderByKeyInfo(pParse, p, 1);
    sqlite3VdbeAddOp4(v, OP_OpenEphemeral, iQueue, pOrderBy->nExpr+2, 0,
                      (char*)pKeyInfo, P4_KEYINFO);
    destQueue.pOrderBy = pOrderBy;
  }else{
    sqlite3VdbeAddOp2(v, OP_OpenEphemeral, iQueue, nCol);
  }
  VdbeComment((v, "Queue table"));
  if( iDistinct ){
    p->addrOpenEphm[0] = sqlite3VdbeAddOp2(v, OP_OpenEphemeral, iDistinct, 0);
    p->selFlags |= SF_UsesEphemeral;
  }

  /* Detach the ORDER BY clause from the compound SELECT */
  p->pOrderBy = 0;

  /* Store the results of the setup-query in Queue. */
  pSetup->pNext = 0;
  rc = sqlite3Select(pParse, pSetup, &destQueue);
  pSetup->pNext = p;
  if( rc ) goto end_of_recursive_query;

  /* Find the next row in the Queue and output that row */
  addrTop = sqlite3VdbeAddOp2(v, OP_Rewind, iQueue, addrBreak); VdbeCoverage(v);

  /* Transfer the next row in Queue over to Current */
  sqlite3VdbeAddOp1(v, OP_NullRow, iCurrent); /* To reset column cache */
  if( pOrderBy ){
    sqlite3VdbeAddOp3(v, OP_Column, iQueue, pOrderBy->nExpr+1, regCurrent);
  }else{
    sqlite3VdbeAddOp2(v, OP_RowData, iQueue, regCurrent);
  }
  sqlite3VdbeAddOp1(v, OP_Delete, iQueue);

  /* Output the single row in Current */
  addrCont = sqlite3VdbeMakeLabel(v);
  codeOffset(v, regOffset, addrCont);
  selectInnerLoop(pParse, p, p->pEList, iCurrent,
      0, 0, pDest, addrCont, addrBreak);
  if( regLimit ){
    sqlite3VdbeAddOp2(v, OP_DecrJumpZero, regLimit, addrBreak);
    VdbeCoverage(v);
  }
  sqlite3VdbeResolveLabel(v, addrCont);

  /* Execute the recursive SELECT taking the single row in Current as
  ** the value for the recursive-table. Store the results in the Queue.
  */
  if( p->selFlags & SF_Aggregate ){
    sqlite3ErrorMsg(pParse, "recursive aggregate queries not supported");
  }else{
    p->pPrior = 0;
    sqlite3Select(pParse, p, &destQueue);
    assert( p->pPrior==0 );
    p->pPrior = pSetup;
  }

  /* Keep running the loop until the Queue is empty */
  sqlite3VdbeAddOp2(v, OP_Goto, 0, addrTop);
  sqlite3VdbeResolveLabel(v, addrBreak);

end_of_recursive_query:
  sqlite3ExprListDelete(pParse->db, p->pOrderBy);
  p->pOrderBy = pOrderBy;
  p->pLimit = pLimit;
  p->pOffset = pOffset;
  return;
}
#endif /* SQLITE_OMIT_CTE */

/* Forward references */
static int multiSelectOrderBy(
  Parse *pParse,        /* Parsing context */
  Select *p,            /* The right-most of SELECTs to be coded */
  SelectDest *pDest     /* What to do with query results */
);

/*
** Handle the special case of a compound-select that originates from a
** VALUES clause.  By handling this as a special case, we avoid deep
** recursion, and thus do not need to enforce the SQLITE_LIMIT_COMPOUND_SELECT
** on a VALUES clause.
**
** Because the Select object originates from a VALUES clause:
**   (1) It has no LIMIT or OFFSET
**   (2) All terms are UNION ALL
**   (3) There is no ORDER BY clause
*/
static int multiSelectValues(
  Parse *pParse,        /* Parsing context */
  Select *p,            /* The right-most of SELECTs to be coded */
  SelectDest *pDest     /* What to do with query results */
){
  Select *pPrior;
  int nRow = 1;
  int rc = 0;
  assert( p->selFlags & SF_MultiValue );
  do{
    assert( p->selFlags & SF_Values );
    assert( p->op==TK_ALL || (p->op==TK_SELECT && p->pPrior==0) );
    assert( p->pLimit==0 );
    assert( p->pOffset==0 );
    assert( p->pNext==0 || p->pEList->nExpr==p->pNext->pEList->nExpr );
    if( p->pPrior==0 ) break;
    assert( p->pPrior->pNext==p );
    p = p->pPrior;
    nRow++;
  }while(1);
  while( p ){
    pPrior = p->pPrior;
    p->pPrior = 0;
    rc = sqlite3Select(pParse, p, pDest);
    p->pPrior = pPrior;
    if( rc ) break;
    p->nSelectRow = nRow;
    p = p->pNext;
  }
  return rc;
}

/*
** This routine is called to process a compound query form from
** two or more separate queries using UNION, UNION ALL, EXCEPT, or
** INTERSECT
**
** "p" points to the right-most of the two queries.  the query on the
** left is p->pPrior.  The left query could also be a compound query
** in which case this routine will be called recursively. 
**
** The results of the total query are to be written into a destination
** of type eDest with parameter iParm.
**
** Example 1:  Consider a three-way compound SQL statement.
**
**     SELECT a FROM t1 UNION SELECT b FROM t2 UNION SELECT c FROM t3
**
** This statement is parsed up as follows:
**
**     SELECT c FROM t3
**      |
**      `----->  SELECT b FROM t2
**                |
**                `------>  SELECT a FROM t1
**
** The arrows in the diagram above represent the Select.pPrior pointer.
** So if this routine is called with p equal to the t3 query, then
** pPrior will be the t2 query.  p->op will be TK_UNION in this case.
**
** Notice that because of the way SQLite parses compound SELECTs, the
** individual selects always group from left to right.
*/
static int multiSelect(
  Parse *pParse,        /* Parsing context */
  Select *p,            /* The right-most of SELECTs to be coded */
  SelectDest *pDest     /* What to do with query results */
){
  int rc = SQLITE_OK;   /* Success code from a subroutine */
  Select *pPrior;       /* Another SELECT immediately to our left */
  Vdbe *v;              /* Generate code to this VDBE */
  SelectDest dest;      /* Alternative data destination */
  Select *pDelete = 0;  /* Chain of simple selects to delete */
  sqlite3 *db;          /* Database connection */
#ifndef SQLITE_OMIT_EXPLAIN
  int iSub1 = 0;        /* EQP id of left-hand query */
  int iSub2 = 0;        /* EQP id of right-hand query */
#endif

  /* Make sure there is no ORDER BY or LIMIT clause on prior SELECTs.  Only
  ** the last (right-most) SELECT in the series may have an ORDER BY or LIMIT.
  */
  assert( p && p->pPrior );  /* Calling function guarantees this much */
  assert( (p->selFlags & SF_Recursive)==0 || p->op==TK_ALL || p->op==TK_UNION );
  db = pParse->db;
  pPrior = p->pPrior;
  dest = *pDest;
  if( pPrior->pOrderBy ){
    sqlite3ErrorMsg(pParse,"ORDER BY clause should come after %s not before",
      selectOpName(p->op));
    rc = 1;
    goto multi_select_end;
  }
  if( pPrior->pLimit ){
    sqlite3ErrorMsg(pParse,"LIMIT clause should come after %s not before",
      selectOpName(p->op));
    rc = 1;
    goto multi_select_end;
  }

  v = sqlite3GetVdbe(pParse);
  assert( v!=0 );  /* The VDBE already created by calling function */

  /* Create the destination temporary table if necessary
  */
  if( dest.eDest==SRT_EphemTab ){
    assert( p->pEList );
    sqlite3VdbeAddOp2(v, OP_OpenEphemeral, dest.iSDParm, p->pEList->nExpr);
    sqlite3VdbeChangeP5(v, BTREE_UNORDERED);
    dest.eDest = SRT_Table;
  }

  /* Special handling for a compound-select that originates as a VALUES clause.
  */
  if( p->selFlags & SF_MultiValue ){
    rc = multiSelectValues(pParse, p, &dest);
    goto multi_select_end;
  }

  /* Make sure all SELECTs in the statement have the same number of elements
  ** in their result sets.
  */
  assert( p->pEList && pPrior->pEList );
  assert( p->pEList->nExpr==pPrior->pEList->nExpr );

#ifndef SQLITE_OMIT_CTE
  if( p->selFlags & SF_Recursive ){
    generateWithRecursiveQuery(pParse, p, &dest);
  }else
#endif

  /* Compound SELECTs that have an ORDER BY clause are handled separately.
  */
  if( p->pOrderBy ){
    return multiSelectOrderBy(pParse, p, pDest);
  }else

  /* Generate code for the left and right SELECT statements.
  */
  switch( p->op ){
    case TK_ALL: {
      int addr = 0;
      int nLimit;
      assert( !pPrior->pLimit );
      pPrior->iLimit = p->iLimit;
      pPrior->iOffset = p->iOffset;
      pPrior->pLimit = p->pLimit;
      pPrior->pOffset = p->pOffset;
      explainSetInteger(iSub1, pParse->iNextSelectId);
      rc = sqlite3Select(pParse, pPrior, &dest);
      p->pLimit = 0;
      p->pOffset = 0;
      if( rc ){
        goto multi_select_end;
      }
      p->pPrior = 0;
      p->iLimit = pPrior->iLimit;
      p->iOffset = pPrior->iOffset;
      if( p->iLimit ){
        addr = sqlite3VdbeAddOp1(v, OP_IfNot, p->iLimit); VdbeCoverage(v);
        VdbeComment((v, "Jump ahead if LIMIT reached"));
      }
      explainSetInteger(iSub2, pParse->iNextSelectId);
      rc = sqlite3Select(pParse, p, &dest);
      testcase( rc!=SQLITE_OK );
      pDelete = p->pPrior;
      p->pPrior = pPrior;
      p->nSelectRow += pPrior->nSelectRow;
      if( pPrior->pLimit
       && sqlite3ExprIsInteger(pPrior->pLimit, &nLimit)
       && nLimit>0 && p->nSelectRow > (u64)nLimit 
      ){
        p->nSelectRow = nLimit;
      }
      if( addr ){
        sqlite3VdbeJumpHere(v, addr);
      }
      break;
    }
    case TK_EXCEPT:
    case TK_UNION: {
      int unionTab;    /* Cursor number of the temporary table holding result */
      u8 op = 0;       /* One of the SRT_ operations to apply to self */
      int priorOp;     /* The SRT_ operation to apply to prior selects */
      Expr *pLimit, *pOffset; /* Saved values of p->nLimit and p->nOffset */
      int addr;
      SelectDest uniondest;

      testcase( p->op==TK_EXCEPT );
      testcase( p->op==TK_UNION );
      priorOp = SRT_Union;
      if( dest.eDest==priorOp ){
        /* We can reuse a temporary table generated by a SELECT to our
        ** right.
        */
        assert( p->pLimit==0 );      /* Not allowed on leftward elements */
        assert( p->pOffset==0 );     /* Not allowed on leftward elements */
        unionTab = dest.iSDParm;
      }else{
        /* We will need to create our own temporary table to hold the
        ** intermediate results.
        */
        unionTab = pParse->nTab++;
        assert( p->pOrderBy==0 );
        addr = sqlite3VdbeAddOp2(v, OP_OpenEphemeral, unionTab, 0);
        assert( p->addrOpenEphm[0] == -1 );
        p->addrOpenEphm[0] = addr;
        findRightmost(p)->selFlags |= SF_UsesEphemeral;
        assert( p->pEList );
      }

      /* Code the SELECT statements to our left
      */
      assert( !pPrior->pOrderBy );
      sqlite3SelectDestInit(&uniondest, priorOp, unionTab);
      explainSetInteger(iSub1, pParse->iNextSelectId);
      rc = sqlite3Select(pParse, pPrior, &uniondest);
      if( rc ){
        goto multi_select_end;
      }

      /* Code the current SELECT statement
      */
      if( p->op==TK_EXCEPT ){
        op = SRT_Except;
      }else{
        assert( p->op==TK_UNION );
        op = SRT_Union;
      }
      p->pPrior = 0;
      pLimit = p->pLimit;
      p->pLimit = 0;
      pOffset = p->pOffset;
      p->pOffset = 0;
      uniondest.eDest = op;
      explainSetInteger(iSub2, pParse->iNextSelectId);
      rc = sqlite3Select(pParse, p, &uniondest);
      testcase( rc!=SQLITE_OK );
      /* Query flattening in sqlite3Select() might refill p->pOrderBy.
      ** Be sure to delete p->pOrderBy, therefore, to avoid a memory leak. */
      sqlite3ExprListDelete(db, p->pOrderBy);
      pDelete = p->pPrior;
      p->pPrior = pPrior;
      p->pOrderBy = 0;
      if( p->op==TK_UNION ) p->nSelectRow += pPrior->nSelectRow;
      sqlite3ExprDelete(db, p->pLimit);
      p->pLimit = pLimit;
      p->pOffset = pOffset;
      p->iLimit = 0;
      p->iOffset = 0;

      /* Convert the data in the temporary table into whatever form
      ** it is that we currently need.
      */
      assert( unionTab==dest.iSDParm || dest.eDest!=priorOp );
      if( dest.eDest!=priorOp ){
        int iCont, iBreak, iStart;
        assert( p->pEList );
        if( dest.eDest==SRT_Output ){
          Select *pFirst = p;
          while( pFirst->pPrior ) pFirst = pFirst->pPrior;
          generateColumnNames(pParse, 0, pFirst->pEList);
        }
        iBreak = sqlite3VdbeMakeLabel(v);
        iCont = sqlite3VdbeMakeLabel(v);
        computeLimitRegisters(pParse, p, iBreak);
        sqlite3VdbeAddOp2(v, OP_Rewind, unionTab, iBreak); VdbeCoverage(v);
        iStart = sqlite3VdbeCurrentAddr(v);
        selectInnerLoop(pParse, p, p->pEList, unionTab,
                        0, 0, &dest, iCont, iBreak);
        sqlite3VdbeResolveLabel(v, iCont);
        sqlite3VdbeAddOp2(v, OP_Next, unionTab, iStart); VdbeCoverage(v);
        sqlite3VdbeResolveLabel(v, iBreak);
        sqlite3VdbeAddOp2(v, OP_Close, unionTab, 0);
      }
      break;
    }
    default: assert( p->op==TK_INTERSECT ); {
      int tab1, tab2;
      int iCont, iBreak, iStart;
      Expr *pLimit, *pOffset;
      int addr;
      SelectDest intersectdest;
      int r1;

      /* INTERSECT is different from the others since it requires
      ** two temporary tables.  Hence it has its own case.  Begin
      ** by allocating the tables we will need.
      */
      tab1 = pParse->nTab++;
      tab2 = pParse->nTab++;
      assert( p->pOrderBy==0 );

      addr = sqlite3VdbeAddOp2(v, OP_OpenEphemeral, tab1, 0);
      assert( p->addrOpenEphm[0] == -1 );
      p->addrOpenEphm[0] = addr;
      findRightmost(p)->selFlags |= SF_UsesEphemeral;
      assert( p->pEList );

      /* Code the SELECTs to our left into temporary table "tab1".
      */
      sqlite3SelectDestInit(&intersectdest, SRT_Union, tab1);
      explainSetInteger(iSub1, pParse->iNextSelectId);
      rc = sqlite3Select(pParse, pPrior, &intersectdest);
      if( rc ){
        goto multi_select_end;
      }

      /* Code the current SELECT into temporary table "tab2"
      */
      addr = sqlite3VdbeAddOp2(v, OP_OpenEphemeral, tab2, 0);
      assert( p->addrOpenEphm[1] == -1 );
      p->addrOpenEphm[1] = addr;
      p->pPrior = 0;
      pLimit = p->pLimit;
      p->pLimit = 0;
      pOffset = p->pOffset;
      p->pOffset = 0;
      intersectdest.iSDParm = tab2;
      explainSetInteger(iSub2, pParse->iNextSelectId);
      rc = sqlite3Select(pParse, p, &intersectdest);
      testcase( rc!=SQLITE_OK );
      pDelete = p->pPrior;
      p->pPrior = pPrior;
      if( p->nSelectRow>pPrior->nSelectRow ) p->nSelectRow = pPrior->nSelectRow;
      sqlite3ExprDelete(db, p->pLimit);
      p->pLimit = pLimit;
      p->pOffset = pOffset;

      /* Generate code to take the intersection of the two temporary
      ** tables.
      */
      assert( p->pEList );
      if( dest.eDest==SRT_Output ){
        Select *pFirst = p;
        while( pFirst->pPrior ) pFirst = pFirst->pPrior;
        generateColumnNames(pParse, 0, pFirst->pEList);
      }
      iBreak = sqlite3VdbeMakeLabel(v);
      iCont = sqlite3VdbeMakeLabel(v);
      computeLimitRegisters(pParse, p, iBreak);
      sqlite3VdbeAddOp2(v, OP_Rewind, tab1, iBreak); VdbeCoverage(v);
      r1 = sqlite3GetTempReg(pParse);
      iStart = sqlite3VdbeAddOp2(v, OP_RowKey, tab1, r1);
      sqlite3VdbeAddOp4Int(v, OP_NotFound, tab2, iCont, r1, 0); VdbeCoverage(v);
      sqlite3ReleaseTempReg(pParse, r1);
      selectInnerLoop(pParse, p, p->pEList, tab1,
                      0, 0, &dest, iCont, iBreak);
      sqlite3VdbeResolveLabel(v, iCont);
      sqlite3VdbeAddOp2(v, OP_Next, tab1, iStart); VdbeCoverage(v);
      sqlite3VdbeResolveLabel(v, iBreak);
      sqlite3VdbeAddOp2(v, OP_Close, tab2, 0);
      sqlite3VdbeAddOp2(v, OP_Close, tab1, 0);
      break;
    }
  }

  explainComposite(pParse, p->op, iSub1, iSub2, p->op!=TK_ALL);

  /* Compute collating sequences used by 
  ** temporary tables needed to implement the compound select.
  ** Attach the KeyInfo structure to all temporary tables.
  **
  ** This section is run by the right-most SELECT statement only.
  ** SELECT statements to the left always skip this part.  The right-most
  ** SELECT might also skip this part if it has no ORDER BY clause and
  ** no temp tables are required.
  */
  if( p->selFlags & SF_UsesEphemeral ){
    int i;                        /* Loop counter */
    KeyInfo *pKeyInfo;            /* Collating sequence for the result set */
    Select *pLoop;                /* For looping through SELECT statements */
    CollSeq **apColl;             /* For looping through pKeyInfo->aColl[] */
    int nCol;                     /* Number of columns in result set */

    assert( p->pNext==0 );
    nCol = p->pEList->nExpr;
    pKeyInfo = sqlite3KeyInfoAlloc(db, nCol, 1);
    if( !pKeyInfo ){
      rc = SQLITE_NOMEM;
      goto multi_select_end;
    }
    for(i=0, apColl=pKeyInfo->aColl; i<nCol; i++, apColl++){
      *apColl = multiSelectCollSeq(pParse, p, i);
      if( 0==*apColl ){
        *apColl = db->pDfltColl;
      }
    }

    for(pLoop=p; pLoop; pLoop=pLoop->pPrior){
      for(i=0; i<2; i++){
        int addr = pLoop->addrOpenEphm[i];
        if( addr<0 ){
          /* If [0] is unused then [1] is also unused.  So we can
          ** always safely abort as soon as the first unused slot is found */
          assert( pLoop->addrOpenEphm[1]<0 );
          break;
        }
        sqlite3VdbeChangeP2(v, addr, nCol);
        sqlite3VdbeChangeP4(v, addr, (char*)sqlite3KeyInfoRef(pKeyInfo),
                            P4_KEYINFO);
        pLoop->addrOpenEphm[i] = -1;
      }
    }
    sqlite3KeyInfoUnref(pKeyInfo);
  }

multi_select_end:
  pDest->iSdst = dest.iSdst;
  pDest->nSdst = dest.nSdst;
  sqlite3SelectDelete(db, pDelete);
  return rc;
}
#endif /* SQLITE_OMIT_COMPOUND_SELECT */

/*
** Error message for when two or more terms of a compound select have different
** size result sets.
*/
void sqlite3SelectWrongNumTermsError(Parse *pParse, Select *p){
  if( p->selFlags & SF_Values ){
    sqlite3ErrorMsg(pParse, "all VALUES must have the same number of terms");
  }else{
    sqlite3ErrorMsg(pParse, "SELECTs to the left and right of %s"
      " do not have the same number of result columns", selectOpName(p->op));
  }
}

/*
** Code an output subroutine for a coroutine implementation of a
** SELECT statment.
**
** The data to be output is contained in pIn->iSdst.  There are
** pIn->nSdst columns to be output.  pDest is where the output should
** be sent.
**
** regReturn is the number of the register holding the subroutine
** return address.
**
** If regPrev>0 then it is the first register in a vector that
** records the previous output.  mem[regPrev] is a flag that is false
** if there has been no previous output.  If regPrev>0 then code is
** generated to suppress duplicates.  pKeyInfo is used for comparing
** keys.
**
** If the LIMIT found in p->iLimit is reached, jump immediately to
** iBreak.
*/
static int generateOutputSubroutine(
  Parse *pParse,          /* Parsing context */
  Select *p,              /* The SELECT statement */
  SelectDest *pIn,        /* Coroutine supplying data */
  SelectDest *pDest,      /* Where to send the data */
  int regReturn,          /* The return address register */
  int regPrev,            /* Previous result register.  No uniqueness if 0 */
  KeyInfo *pKeyInfo,      /* For comparing with previous entry */
  int iBreak              /* Jump here if we hit the LIMIT */
){
  Vdbe *v = pParse->pVdbe;
  int iContinue;
  int addr;

  addr = sqlite3VdbeCurrentAddr(v);
  iContinue = sqlite3VdbeMakeLabel(v);

  /* Suppress duplicates for UNION, EXCEPT, and INTERSECT 
  */
  if( regPrev ){
    int j1, j2;
    j1 = sqlite3VdbeAddOp1(v, OP_IfNot, regPrev); VdbeCoverage(v);
    j2 = sqlite3VdbeAddOp4(v, OP_Compare, pIn->iSdst, regPrev+1, pIn->nSdst,
                              (char*)sqlite3KeyInfoRef(pKeyInfo), P4_KEYINFO);
    sqlite3VdbeAddOp3(v, OP_Jump, j2+2, iContinue, j2+2); VdbeCoverage(v);
    sqlite3VdbeJumpHere(v, j1);
    sqlite3VdbeAddOp3(v, OP_Copy, pIn->iSdst, regPrev+1, pIn->nSdst-1);
    sqlite3VdbeAddOp2(v, OP_Integer, 1, regPrev);
  }
  if( pParse->db->mallocFailed ) return 0;

  /* Suppress the first OFFSET entries if there is an OFFSET clause
  */
  codeOffset(v, p->iOffset, iContinue);

  assert( pDest->eDest!=SRT_Exists );
  assert( pDest->eDest!=SRT_Table );
  switch( pDest->eDest ){
    /* Store the result as data using a unique key.
    */
    case SRT_EphemTab: {
      int r1 = sqlite3GetTempReg(pParse);
      int r2 = sqlite3GetTempReg(pParse);
      sqlite3VdbeAddOp3(v, OP_MakeRecord, pIn->iSdst, pIn->nSdst, r1);
      sqlite3VdbeAddOp2(v, OP_NewRowid, pDest->iSDParm, r2);
      sqlite3VdbeAddOp3(v, OP_Insert, pDest->iSDParm, r1, r2);
      sqlite3VdbeChangeP5(v, OPFLAG_APPEND);
      sqlite3ReleaseTempReg(pParse, r2);
      sqlite3ReleaseTempReg(pParse, r1);
      break;
    }

#ifndef SQLITE_OMIT_SUBQUERY
    /* If we are creating a set for an "expr IN (SELECT ...)" construct,
    ** then there should be a single item on the stack.  Write this
    ** item into the set table with bogus data.
    */
    case SRT_Set: {
      int r1;
      assert( pIn->nSdst==1 || pParse->nErr>0 );
      pDest->affSdst = 
         sqlite3CompareAffinity(p->pEList->a[0].pExpr, pDest->affSdst);
      r1 = sqlite3GetTempReg(pParse);
      sqlite3VdbeAddOp4(v, OP_MakeRecord, pIn->iSdst, 1, r1, &pDest->affSdst,1);
      sqlite3ExprCacheAffinityChange(pParse, pIn->iSdst, 1);
      sqlite3VdbeAddOp2(v, OP_IdxInsert, pDest->iSDParm, r1);
      sqlite3ReleaseTempReg(pParse, r1);
      break;
    }

    /* If this is a scalar select that is part of an expression, then
    ** store the results in the appropriate memory cell and break out
    ** of the scan loop.
    */
    case SRT_Mem: {
      assert( pIn->nSdst==1 || pParse->nErr>0 );  testcase( pIn->nSdst!=1 );
      sqlite3ExprCodeMove(pParse, pIn->iSdst, pDest->iSDParm, 1);
      /* The LIMIT clause will jump out of the loop for us */
      break;
    }
#endif /* #ifndef SQLITE_OMIT_SUBQUERY */

    /* The results are stored in a sequence of registers
    ** starting at pDest->iSdst.  Then the co-routine yields.
    */
    case SRT_Coroutine: {
      if( pDest->iSdst==0 ){
        pDest->iSdst = sqlite3GetTempRange(pParse, pIn->nSdst);
        pDest->nSdst = pIn->nSdst;
      }
      sqlite3ExprCodeMove(pParse, pIn->iSdst, pDest->iSdst, pIn->nSdst);
      sqlite3VdbeAddOp1(v, OP_Yield, pDest->iSDParm);
      break;
    }

    /* If none of the above, then the result destination must be
    ** SRT_Output.  This routine is never called with any other
    ** destination other than the ones handled above or SRT_Output.
    **
    ** For SRT_Output, results are stored in a sequence of registers.  
    ** Then the OP_ResultRow opcode is used to cause sqlite3_step() to
    ** return the next row of result.
    */
    default: {
      assert( pDest->eDest==SRT_Output );
      sqlite3VdbeAddOp2(v, OP_ResultRow, pIn->iSdst, pIn->nSdst);
      sqlite3ExprCacheAffinityChange(pParse, pIn->iSdst, pIn->nSdst);
      break;
    }
  }

  /* Jump to the end of the loop if the LIMIT is reached.
  */
  if( p->iLimit ){
    sqlite3VdbeAddOp2(v, OP_DecrJumpZero, p->iLimit, iBreak); VdbeCoverage(v);
  }

  /* Generate the subroutine return
  */
  sqlite3VdbeResolveLabel(v, iContinue);
  sqlite3VdbeAddOp1(v, OP_Return, regReturn);

  return addr;
}

/*
** Alternative compound select code generator for cases when there
** is an ORDER BY clause.
**
** We assume a query of the following form:
**
**      <selectA>  <operator>  <selectB>  ORDER BY <orderbylist>
**
** <operator> is one of UNION ALL, UNION, EXCEPT, or INTERSECT.  The idea
** is to code both <selectA> and <selectB> with the ORDER BY clause as
** co-routines.  Then run the co-routines in parallel and merge the results
** into the output.  In addition to the two coroutines (called selectA and
** selectB) there are 7 subroutines:
**
**    outA:    Move the output of the selectA coroutine into the output
**             of the compound query.
**
**    outB:    Move the output of the selectB coroutine into the output
**             of the compound query.  (Only generated for UNION and
**             UNION ALL.  EXCEPT and INSERTSECT never output a row that
**             appears only in B.)
**
**    AltB:    Called when there is data from both coroutines and A<B.
**
**    AeqB:    Called when there is data from both coroutines and A==B.
**
**    AgtB:    Called when there is data from both coroutines and A>B.
**
**    EofA:    Called when data is exhausted from selectA.
**
**    EofB:    Called when data is exhausted from selectB.
**
** The implementation of the latter five subroutines depend on which 
** <operator> is used:
**
**
**             UNION ALL         UNION            EXCEPT          INTERSECT
**          -------------  -----------------  --------------  -----------------
**   AltB:   outA, nextA      outA, nextA       outA, nextA         nextA
**
**   AeqB:   outA, nextA         nextA             nextA         outA, nextA
**
**   AgtB:   outB, nextB      outB, nextB          nextB            nextB
**
**   EofA:   outB, nextB      outB, nextB          halt             halt
**
**   EofB:   outA, nextA      outA, nextA       outA, nextA         halt
**
** In the AltB, AeqB, and AgtB subroutines, an EOF on A following nextA
** causes an immediate jump to EofA and an EOF on B following nextB causes
** an immediate jump to EofB.  Within EofA and EofB, and EOF on entry or
** following nextX causes a jump to the end of the select processing.
**
** Duplicate removal in the UNION, EXCEPT, and INTERSECT cases is handled
** within the output subroutine.  The regPrev register set holds the previously
** output value.  A comparison is made against this value and the output
** is skipped if the next results would be the same as the previous.
**
** The implementation plan is to implement the two coroutines and seven
** subroutines first, then put the control logic at the bottom.  Like this:
**
**          goto Init
**     coA: coroutine for left query (A)
**     coB: coroutine for right query (B)
**    outA: output one row of A
**    outB: output one row of B (UNION and UNION ALL only)
**    EofA: ...
**    EofB: ...
**    AltB: ...
**    AeqB: ...
**    AgtB: ...
**    Init: initialize coroutine registers
**          yield coA
**          if eof(A) goto EofA
**          yield coB
**          if eof(B) goto EofB
**    Cmpr: Compare A, B
**          Jump AltB, AeqB, AgtB
**     End: ...
**
** We call AltB, AeqB, AgtB, EofA, and EofB "subroutines" but they are not
** actually called using Gosub and they do not Return.  EofA and EofB loop
** until all data is exhausted then jump to the "end" labe.  AltB, AeqB,
** and AgtB jump to either L2 or to one of EofA or EofB.
*/
#ifndef SQLITE_OMIT_COMPOUND_SELECT
static int multiSelectOrderBy(
  Parse *pParse,        /* Parsing context */
  Select *p,            /* The right-most of SELECTs to be coded */
  SelectDest *pDest     /* What to do with query results */
){
  int i, j;             /* Loop counters */
  Select *pPrior;       /* Another SELECT immediately to our left */
  Vdbe *v;              /* Generate code to this VDBE */
  SelectDest destA;     /* Destination for coroutine A */
  SelectDest destB;     /* Destination for coroutine B */
  int regAddrA;         /* Address register for select-A coroutine */
  int regAddrB;         /* Address register for select-B coroutine */
  int addrSelectA;      /* Address of the select-A coroutine */
  int addrSelectB;      /* Address of the select-B coroutine */
  int regOutA;          /* Address register for the output-A subroutine */
  int regOutB;          /* Address register for the output-B subroutine */
  int addrOutA;         /* Address of the output-A subroutine */
  int addrOutB = 0;     /* Address of the output-B subroutine */
  int addrEofA;         /* Address of the select-A-exhausted subroutine */
  int addrEofA_noB;     /* Alternate addrEofA if B is uninitialized */
  int addrEofB;         /* Address of the select-B-exhausted subroutine */
  int addrAltB;         /* Address of the A<B subroutine */
  int addrAeqB;         /* Address of the A==B subroutine */
  int addrAgtB;         /* Address of the A>B subroutine */
  int regLimitA;        /* Limit register for select-A */
  int regLimitB;        /* Limit register for select-A */
  int regPrev;          /* A range of registers to hold previous output */
  int savedLimit;       /* Saved value of p->iLimit */
  int savedOffset;      /* Saved value of p->iOffset */
  int labelCmpr;        /* Label for the start of the merge algorithm */
  int labelEnd;         /* Label for the end of the overall SELECT stmt */
  int j1;               /* Jump instructions that get retargetted */
  int op;               /* One of TK_ALL, TK_UNION, TK_EXCEPT, TK_INTERSECT */
  KeyInfo *pKeyDup = 0; /* Comparison information for duplicate removal */
  KeyInfo *pKeyMerge;   /* Comparison information for merging rows */
  sqlite3 *db;          /* Database connection */
  ExprList *pOrderBy;   /* The ORDER BY clause */
  int nOrderBy;         /* Number of terms in the ORDER BY clause */
  int *aPermute;        /* Mapping from ORDER BY terms to result set columns */
#ifndef SQLITE_OMIT_EXPLAIN
  int iSub1;            /* EQP id of left-hand query */
  int iSub2;            /* EQP id of right-hand query */
#endif

  assert( p->pOrderBy!=0 );
  assert( pKeyDup==0 ); /* "Managed" code needs this.  Ticket #3382. */
  db = pParse->db;
  v = pParse->pVdbe;
  assert( v!=0 );       /* Already thrown the error if VDBE alloc failed */
  labelEnd = sqlite3VdbeMakeLabel(v);
  labelCmpr = sqlite3VdbeMakeLabel(v);


  /* Patch up the ORDER BY clause
  */
  op = p->op;  
  pPrior = p->pPrior;
  assert( pPrior->pOrderBy==0 );
  pOrderBy = p->pOrderBy;
  assert( pOrderBy );
  nOrderBy = pOrderBy->nExpr;

  /* For operators other than UNION ALL we have to make sure that
  ** the ORDER BY clause covers every term of the result set.  Add
  ** terms to the ORDER BY clause as necessary.
  */
  if( op!=TK_ALL ){
    for(i=1; db->mallocFailed==0 && i<=p->pEList->nExpr; i++){
      struct ExprList_item *pItem;
      for(j=0, pItem=pOrderBy->a; j<nOrderBy; j++, pItem++){
        assert( pItem->u.x.iOrderByCol>0 );
        if( pItem->u.x.iOrderByCol==i ) break;
      }
      if( j==nOrderBy ){
        Expr *pNew = sqlite3Expr(db, TK_INTEGER, 0);
        if( pNew==0 ) return SQLITE_NOMEM;
        pNew->flags |= EP_IntValue;
        pNew->u.iValue = i;
        pOrderBy = sqlite3ExprListAppend(pParse, pOrderBy, pNew);
        if( pOrderBy ) pOrderBy->a[nOrderBy++].u.x.iOrderByCol = (u16)i;
      }
    }
  }

  /* Compute the comparison permutation and keyinfo that is used with
  ** the permutation used to determine if the next
  ** row of results comes from selectA or selectB.  Also add explicit
  ** collations to the ORDER BY clause terms so that when the subqueries
  ** to the right and the left are evaluated, they use the correct
  ** collation.
  */
  aPermute = sqlite3DbMallocRaw(db, sizeof(int)*nOrderBy);
  if( aPermute ){
    struct ExprList_item *pItem;
    for(i=0, pItem=pOrderBy->a; i<nOrderBy; i++, pItem++){
      assert( pItem->u.x.iOrderByCol>0 );
      assert( pItem->u.x.iOrderByCol<=p->pEList->nExpr );
      aPermute[i] = pItem->u.x.iOrderByCol - 1;
    }
    pKeyMerge = multiSelectOrderByKeyInfo(pParse, p, 1);
  }else{
    pKeyMerge = 0;
  }

  /* Reattach the ORDER BY clause to the query.
  */
  p->pOrderBy = pOrderBy;
  pPrior->pOrderBy = sqlite3ExprListDup(pParse->db, pOrderBy, 0);

  /* Allocate a range of temporary registers and the KeyInfo needed
  ** for the logic that removes duplicate result rows when the
  ** operator is UNION, EXCEPT, or INTERSECT (but not UNION ALL).
  */
  if( op==TK_ALL ){
    regPrev = 0;
  }else{
    int nExpr = p->pEList->nExpr;
    assert( nOrderBy>=nExpr || db->mallocFailed );
    regPrev = pParse->nMem+1;
    pParse->nMem += nExpr+1;
    sqlite3VdbeAddOp2(v, OP_Integer, 0, regPrev);
    pKeyDup = sqlite3KeyInfoAlloc(db, nExpr, 1);
    if( pKeyDup ){
      assert( sqlite3KeyInfoIsWriteable(pKeyDup) );
      for(i=0; i<nExpr; i++){
        pKeyDup->aColl[i] = multiSelectCollSeq(pParse, p, i);
        pKeyDup->aSortOrder[i] = 0;
      }
    }
  }
 
  /* Separate the left and the right query from one another
  */
  p->pPrior = 0;
  pPrior->pNext = 0;
  sqlite3ResolveOrderGroupBy(pParse, p, p->pOrderBy, "ORDER");
  if( pPrior->pPrior==0 ){
    sqlite3ResolveOrderGroupBy(pParse, pPrior, pPrior->pOrderBy, "ORDER");
  }

  /* Compute the limit registers */
  computeLimitRegisters(pParse, p, labelEnd);
  if( p->iLimit && op==TK_ALL ){
    regLimitA = ++pParse->nMem;
    regLimitB = ++pParse->nMem;
    sqlite3VdbeAddOp2(v, OP_Copy, p->iOffset ? p->iOffset+1 : p->iLimit,
                                  regLimitA);
    sqlite3VdbeAddOp2(v, OP_Copy, regLimitA, regLimitB);
  }else{
    regLimitA = regLimitB = 0;
  }
  sqlite3ExprDelete(db, p->pLimit);
  p->pLimit = 0;
  sqlite3ExprDelete(db, p->pOffset);
  p->pOffset = 0;

  regAddrA = ++pParse->nMem;
  regAddrB = ++pParse->nMem;
  regOutA = ++pParse->nMem;
  regOutB = ++pParse->nMem;
  sqlite3SelectDestInit(&destA, SRT_Coroutine, regAddrA);
  sqlite3SelectDestInit(&destB, SRT_Coroutine, regAddrB);

  /* Generate a coroutine to evaluate the SELECT statement to the
  ** left of the compound operator - the "A" select.
  */
  addrSelectA = sqlite3VdbeCurrentAddr(v) + 1;
  j1 = sqlite3VdbeAddOp3(v, OP_InitCoroutine, regAddrA, 0, addrSelectA);
  VdbeComment((v, "left SELECT"));
  pPrior->iLimit = regLimitA;
  explainSetInteger(iSub1, pParse->iNextSelectId);
  sqlite3Select(pParse, pPrior, &destA);
  sqlite3VdbeAddOp1(v, OP_EndCoroutine, regAddrA);
  sqlite3VdbeJumpHere(v, j1);

  /* Generate a coroutine to evaluate the SELECT statement on 
  ** the right - the "B" select
  */
  addrSelectB = sqlite3VdbeCurrentAddr(v) + 1;
  j1 = sqlite3VdbeAddOp3(v, OP_InitCoroutine, regAddrB, 0, addrSelectB);
  VdbeComment((v, "right SELECT"));
  savedLimit = p->iLimit;
  savedOffset = p->iOffset;
  p->iLimit = regLimitB;
  p->iOffset = 0;  
  explainSetInteger(iSub2, pParse->iNextSelectId);
  sqlite3Select(pParse, p, &destB);
  p->iLimit = savedLimit;
  p->iOffset = savedOffset;
  sqlite3VdbeAddOp1(v, OP_EndCoroutine, regAddrB);

  /* Generate a subroutine that outputs the current row of the A
  ** select as the next output row of the compound select.
  */
  VdbeNoopComment((v, "Output routine for A"));
  addrOutA = generateOutputSubroutine(pParse,
                 p, &destA, pDest, regOutA,
                 regPrev, pKeyDup, labelEnd);
  
  /* Generate a subroutine that outputs the current row of the B
  ** select as the next output row of the compound select.
  */
  if( op==TK_ALL || op==TK_UNION ){
    VdbeNoopComment((v, "Output routine for B"));
    addrOutB = generateOutputSubroutine(pParse,
                 p, &destB, pDest, regOutB,
                 regPrev, pKeyDup, labelEnd);
  }
  sqlite3KeyInfoUnref(pKeyDup);

  /* Generate a subroutine to run when the results from select A
  ** are exhausted and only data in select B remains.
  */
  if( op==TK_EXCEPT || op==TK_INTERSECT ){
    addrEofA_noB = addrEofA = labelEnd;
  }else{  
    VdbeNoopComment((v, "eof-A subroutine"));
    addrEofA = sqlite3VdbeAddOp2(v, OP_Gosub, regOutB, addrOutB);
    addrEofA_noB = sqlite3VdbeAddOp2(v, OP_Yield, regAddrB, labelEnd);
                                     VdbeCoverage(v);
    sqlite3VdbeAddOp2(v, OP_Goto, 0, addrEofA);
    p->nSelectRow += pPrior->nSelectRow;
  }

  /* Generate a subroutine to run when the results from select B
  ** are exhausted and only data in select A remains.
  */
  if( op==TK_INTERSECT ){
    addrEofB = addrEofA;
    if( p->nSelectRow > pPrior->nSelectRow ) p->nSelectRow = pPrior->nSelectRow;
  }else{  
    VdbeNoopComment((v, "eof-B subroutine"));
    addrEofB = sqlite3VdbeAddOp2(v, OP_Gosub, regOutA, addrOutA);
    sqlite3VdbeAddOp2(v, OP_Yield, regAddrA, labelEnd); VdbeCoverage(v);
    sqlite3VdbeAddOp2(v, OP_Goto, 0, addrEofB);
  }

  /* Generate code to handle the case of A<B
  */
  VdbeNoopComment((v, "A-lt-B subroutine"));
  addrAltB = sqlite3VdbeAddOp2(v, OP_Gosub, regOutA, addrOutA);
  sqlite3VdbeAddOp2(v, OP_Yield, regAddrA, addrEofA); VdbeCoverage(v);
  sqlite3VdbeAddOp2(v, OP_Goto, 0, labelCmpr);

  /* Generate code to handle the case of A==B
  */
  if( op==TK_ALL ){
    addrAeqB = addrAltB;
  }else if( op==TK_INTERSECT ){
    addrAeqB = addrAltB;
    addrAltB++;
  }else{
    VdbeNoopComment((v, "A-eq-B subroutine"));
    addrAeqB =
    sqlite3VdbeAddOp2(v, OP_Yield, regAddrA, addrEofA); VdbeCoverage(v);
    sqlite3VdbeAddOp2(v, OP_Goto, 0, labelCmpr);
  }

  /* Generate code to handle the case of A>B
  */
  VdbeNoopComment((v, "A-gt-B subroutine"));
  addrAgtB = sqlite3VdbeCurrentAddr(v);
  if( op==TK_ALL || op==TK_UNION ){
    sqlite3VdbeAddOp2(v, OP_Gosub, regOutB, addrOutB);
  }
  sqlite3VdbeAddOp2(v, OP_Yield, regAddrB, addrEofB); VdbeCoverage(v);
  sqlite3VdbeAddOp2(v, OP_Goto, 0, labelCmpr);

  /* This code runs once to initialize everything.
  */
  sqlite3VdbeJumpHere(v, j1);
  sqlite3VdbeAddOp2(v, OP_Yield, regAddrA, addrEofA_noB); VdbeCoverage(v);
  sqlite3VdbeAddOp2(v, OP_Yield, regAddrB, addrEofB); VdbeCoverage(v);

  /* Implement the main merge loop
  */
  sqlite3VdbeResolveLabel(v, labelCmpr);
  sqlite3VdbeAddOp4(v, OP_Permutation, 0, 0, 0, (char*)aPermute, P4_INTARRAY);
  sqlite3VdbeAddOp4(v, OP_Compare, destA.iSdst, destB.iSdst, nOrderBy,
                         (char*)pKeyMerge, P4_KEYINFO);
  sqlite3VdbeChangeP5(v, OPFLAG_PERMUTE);
  sqlite3VdbeAddOp3(v, OP_Jump, addrAltB, addrAeqB, addrAgtB); VdbeCoverage(v);

  /* Jump to the this point in order to terminate the query.
  */
  sqlite3VdbeResolveLabel(v, labelEnd);

  /* Set the number of output columns
  */
  if( pDest->eDest==SRT_Output ){
    Select *pFirst = pPrior;
    while( pFirst->pPrior ) pFirst = pFirst->pPrior;
    generateColumnNames(pParse, 0, pFirst->pEList);
  }

  /* Reassembly the compound query so that it will be freed correctly
  ** by the calling function */
  if( p->pPrior ){
    sqlite3SelectDelete(db, p->pPrior);
  }
  p->pPrior = pPrior;
  pPrior->pNext = p;

  /*** TBD:  Insert subroutine calls to close cursors on incomplete
  **** subqueries ****/
  explainComposite(pParse, p->op, iSub1, iSub2, 0);
  return pParse->nErr!=0;
}
#endif

#if !defined(SQLITE_OMIT_SUBQUERY) || !defined(SQLITE_OMIT_VIEW)
/* Forward Declarations */
static void substExprList(sqlite3*, ExprList*, int, ExprList*);
static void substSelect(sqlite3*, Select *, int, ExprList *);

/*
** Scan through the expression pExpr.  Replace every reference to
** a column in table number iTable with a copy of the iColumn-th
** entry in pEList.  (But leave references to the ROWID column 
** unchanged.)
**
** This routine is part of the flattening procedure.  A subquery
** whose result set is defined by pEList appears as entry in the
** FROM clause of a SELECT such that the VDBE cursor assigned to that
** FORM clause entry is iTable.  This routine make the necessary 
** changes to pExpr so that it refers directly to the source table
** of the subquery rather the result set of the subquery.
*/
static Expr *substExpr(
  sqlite3 *db,        /* Report malloc errors to this connection */
  Expr *pExpr,        /* Expr in which substitution occurs */
  int iTable,         /* Table to be substituted */
  ExprList *pEList    /* Substitute expressions */
){
  if( pExpr==0 ) return 0;
  if( pExpr->op==TK_COLUMN && pExpr->iTable==iTable ){
    if( pExpr->iColumn<0 ){
      pExpr->op = TK_NULL;
    }else{
      Expr *pNew;
      assert( pEList!=0 && pExpr->iColumn<pEList->nExpr );
      assert( pExpr->pLeft==0 && pExpr->pRight==0 );
      pNew = sqlite3ExprDup(db, pEList->a[pExpr->iColumn].pExpr, 0);
      sqlite3ExprDelete(db, pExpr);
      pExpr = pNew;
    }
  }else{
    pExpr->pLeft = substExpr(db, pExpr->pLeft, iTable, pEList);
    pExpr->pRight = substExpr(db, pExpr->pRight, iTable, pEList);
    if( ExprHasProperty(pExpr, EP_xIsSelect) ){
      substSelect(db, pExpr->x.pSelect, iTable, pEList);
    }else{
      substExprList(db, pExpr->x.pList, iTable, pEList);
    }
  }
  return pExpr;
}
static void substExprList(
  sqlite3 *db,         /* Report malloc errors here */
  ExprList *pList,     /* List to scan and in which to make substitutes */
  int iTable,          /* Table to be substituted */
  ExprList *pEList     /* Substitute values */
){
  int i;
  if( pList==0 ) return;
  for(i=0; i<pList->nExpr; i++){
    pList->a[i].pExpr = substExpr(db, pList->a[i].pExpr, iTable, pEList);
  }
}
static void substSelect(
  sqlite3 *db,         /* Report malloc errors here */
  Select *p,           /* SELECT statement in which to make substitutions */
  int iTable,          /* Table to be replaced */
  ExprList *pEList     /* Substitute values */
){
  SrcList *pSrc;
  struct SrcList_item *pItem;
  int i;
  if( !p ) return;
  substExprList(db, p->pEList, iTable, pEList);
  substExprList(db, p->pGroupBy, iTable, pEList);
  substExprList(db, p->pOrderBy, iTable, pEList);
  p->pHaving = substExpr(db, p->pHaving, iTable, pEList);
  p->pWhere = substExpr(db, p->pWhere, iTable, pEList);
  substSelect(db, p->pPrior, iTable, pEList);
  pSrc = p->pSrc;
  assert( pSrc );  /* Even for (SELECT 1) we have: pSrc!=0 but pSrc->nSrc==0 */
  if( ALWAYS(pSrc) ){
    for(i=pSrc->nSrc, pItem=pSrc->a; i>0; i--, pItem++){
      substSelect(db, pItem->pSelect, iTable, pEList);
    }
  }
}
#endif /* !defined(SQLITE_OMIT_SUBQUERY) || !defined(SQLITE_OMIT_VIEW) */

#if !defined(SQLITE_OMIT_SUBQUERY) || !defined(SQLITE_OMIT_VIEW)
/*
** This routine attempts to flatten subqueries as a performance optimization.
** This routine returns 1 if it makes changes and 0 if no flattening occurs.
**
** To understand the concept of flattening, consider the following
** query:
**
**     SELECT a FROM (SELECT x+y AS a FROM t1 WHERE z<100) WHERE a>5
**
** The default way of implementing this query is to execute the
** subquery first and store the results in a temporary table, then
** run the outer query on that temporary table.  This requires two
** passes over the data.  Furthermore, because the temporary table
** has no indices, the WHERE clause on the outer query cannot be
** optimized.
**
** This routine attempts to rewrite queries such as the above into
** a single flat select, like this:
**
**     SELECT x+y AS a FROM t1 WHERE z<100 AND a>5
**
** The code generated for this simplification gives the same result
** but only has to scan the data once.  And because indices might 
** exist on the table t1, a complete scan of the data might be
** avoided.
**
** Flattening is only attempted if all of the following are true:
**
**   (1)  The subquery and the outer query do not both use aggregates.
**
**   (2)  The subquery is not an aggregate or (2a) the outer query is not a join
**        and (2b) the outer query does not use subqueries other than the one
**        FROM-clause subquery that is a candidate for flattening.  (2b is
**        due to ticket [2f7170d73bf9abf80] from 2015-02-09.)
**
**   (3)  The subquery is not the right operand of a left outer join
**        (Originally ticket #306.  Strengthened by ticket #3300)
**
**   (4)  The subquery is not DISTINCT.
**
**  (**)  At one point restrictions (4) and (5) defined a subset of DISTINCT
**        sub-queries that were excluded from this optimization. Restriction 
**        (4) has since been expanded to exclude all DISTINCT subqueries.
**
**   (6)  The subquery does not use aggregates or the outer query is not
**        DISTINCT.
**
**   (7)  The subquery has a FROM clause.  TODO:  For subqueries without
**        A FROM clause, consider adding a FROM close with the special
**        table sqlite_once that consists of a single row containing a
**        single NULL.
**
**   (8)  The subquery does not use LIMIT or the outer query is not a join.
**
**   (9)  The subquery does not use LIMIT or the outer query does not use
**        aggregates.
**
**  (**)  Restriction (10) was removed from the code on 2005-02-05 but we
**        accidently carried the comment forward until 2014-09-15.  Original
**        text: "The subquery does not use aggregates or the outer query 
**        does not use LIMIT."
**
**  (11)  The subquery and the outer query do not both have ORDER BY clauses.
**
**  (**)  Not implemented.  Subsumed into restriction (3).  Was previously
**        a separate restriction deriving from ticket #350.
**
**  (13)  The subquery and outer query do not both use LIMIT.
**
**  (14)  The subquery does not use OFFSET.
**
**  (15)  The outer query is not part of a compound select or the
**        subquery does not have a LIMIT clause.
**        (See ticket #2339 and ticket [02a8e81d44]).
**
**  (16)  The outer query is not an aggregate or the subquery does
**        not contain ORDER BY.  (Ticket #2942)  This used to not matter
**        until we introduced the group_concat() function.  
**
**  (17)  The sub-query is not a compound select, or it is a UNION ALL 
**        compound clause made up entirely of non-aggregate queries, and 
**        the parent query:
**
**          * is not itself part of a compound select,
**          * is not an aggregate or DISTINCT query, and
**          * is not a join
**
**        The parent and sub-query may contain WHERE clauses. Subject to
**        rules (11), (13) and (14), they may also contain ORDER BY,
**        LIMIT and OFFSET clauses.  The subquery cannot use any compound
**        operator other than UNION ALL because all the other compound
**        operators have an implied DISTINCT which is disallowed by
**        restriction (4).
**
**        Also, each component of the sub-query must return the same number
**        of result columns. This is actually a requirement for any compound
**        SELECT statement, but all the code here does is make sure that no
**        such (illegal) sub-query is flattened. The caller will detect the
**        syntax error and return a detailed message.
**
**  (18)  If the sub-query is a compound select, then all terms of the
**        ORDER by clause of the parent must be simple references to 
**        columns of the sub-query.
**
**  (19)  The subquery does not use LIMIT or the outer query does not
**        have a WHERE clause.
**
**  (20)  If the sub-query is a compound select, then it must not use
**        an ORDER BY clause.  Ticket #3773.  We could relax this constraint
**        somewhat by saying that the terms of the ORDER BY clause must
**        appear as unmodified result columns in the outer query.  But we
**        have other optimizations in mind to deal with that case.
**
**  (21)  The subquery does not use LIMIT or the outer query is not
**        DISTINCT.  (See ticket [752e1646fc]).
**
**  (22)  The subquery is not a recursive CTE.
**
**  (23)  The parent is not a recursive CTE, or the sub-query is not a
**        compound query. This restriction is because transforming the
**        parent to a compound query confuses the code that handles
**        recursive queries in multiSelect().
**
**  (24)  The subquery is not an aggregate that uses the built-in min() or 
**        or max() functions.  (Without this restriction, a query like:
**        "SELECT x FROM (SELECT max(y), x FROM t1)" would not necessarily
**        return the value X for which Y was maximal.)
**
**
** In this routine, the "p" parameter is a pointer to the outer query.
** The subquery is p->pSrc->a[iFrom].  isAgg is true if the outer query
** uses aggregates and subqueryIsAgg is true if the subquery uses aggregates.
**
** If flattening is not attempted, this routine is a no-op and returns 0.
** If flattening is attempted this routine returns 1.
**
** All of the expression analysis must occur on both the outer query and
** the subquery before this routine runs.
*/
static int flattenSubquery(
  Parse *pParse,       /* Parsing context */
  Select *p,           /* The parent or outer SELECT statement */
  int iFrom,           /* Index in p->pSrc->a[] of the inner subquery */
  int isAgg,           /* True if outer SELECT uses aggregate functions */
  int subqueryIsAgg    /* True if the subquery uses aggregate functions */
){
  const char *zSavedAuthContext = pParse->zAuthContext;
  Select *pParent;
  Select *pSub;       /* The inner query or "subquery" */
  Select *pSub1;      /* Pointer to the rightmost select in sub-query */
  SrcList *pSrc;      /* The FROM clause of the outer query */
  SrcList *pSubSrc;   /* The FROM clause of the subquery */
  ExprList *pList;    /* The result set of the outer query */
  int iParent;        /* VDBE cursor number of the pSub result set temp table */
  int i;              /* Loop counter */
  Expr *pWhere;                    /* The WHERE clause */
  struct SrcList_item *pSubitem;   /* The subquery */
  sqlite3 *db = pParse->db;

  /* Check to see if flattening is permitted.  Return 0 if not.
  */
  assert( p!=0 );
  assert( p->pPrior==0 );  /* Unable to flatten compound queries */
  if( OptimizationDisabled(db, SQLITE_QueryFlattener) ) return 0;
  pSrc = p->pSrc;
  assert( pSrc && iFrom>=0 && iFrom<pSrc->nSrc );
  pSubitem = &pSrc->a[iFrom];
  iParent = pSubitem->iCursor;
  pSub = pSubitem->pSelect;
  assert( pSub!=0 );
  if( subqueryIsAgg ){
    if( isAgg ) return 0;                                /* Restriction (1)   */
    if( pSrc->nSrc>1 ) return 0;                         /* Restriction (2a)  */
    if( (p->pWhere && ExprHasProperty(p->pWhere,EP_Subquery))
     || (sqlite3ExprListFlags(p->pEList) & EP_Subquery)!=0
     || (sqlite3ExprListFlags(p->pOrderBy) & EP_Subquery)!=0
    ){
      return 0;                                          /* Restriction (2b)  */
    }
  }
    
  pSubSrc = pSub->pSrc;
  assert( pSubSrc );
  /* Prior to version 3.1.2, when LIMIT and OFFSET had to be simple constants,
  ** not arbitrary expressions, we allowed some combining of LIMIT and OFFSET
  ** because they could be computed at compile-time.  But when LIMIT and OFFSET
  ** became arbitrary expressions, we were forced to add restrictions (13)
  ** and (14). */
  if( pSub->pLimit && p->pLimit ) return 0;              /* Restriction (13) */
  if( pSub->pOffset ) return 0;                          /* Restriction (14) */
  if( (p->selFlags & SF_Compound)!=0 && pSub->pLimit ){
    return 0;                                            /* Restriction (15) */
  }
  if( pSubSrc->nSrc==0 ) return 0;                       /* Restriction (7)  */
  if( pSub->selFlags & SF_Distinct ) return 0;           /* Restriction (5)  */
  if( pSub->pLimit && (pSrc->nSrc>1 || isAgg) ){
     return 0;         /* Restrictions (8)(9) */
  }
  if( (p->selFlags & SF_Distinct)!=0 && subqueryIsAgg ){
     return 0;         /* Restriction (6)  */
  }
  if( p->pOrderBy && pSub->pOrderBy ){
     return 0;                                           /* Restriction (11) */
  }
  if( isAgg && pSub->pOrderBy ) return 0;                /* Restriction (16) */
  if( pSub->pLimit && p->pWhere ) return 0;              /* Restriction (19) */
  if( pSub->pLimit && (p->selFlags & SF_Distinct)!=0 ){
     return 0;         /* Restriction (21) */
  }
  testcase( pSub->selFlags & SF_Recursive );
  testcase( pSub->selFlags & SF_MinMaxAgg );
  if( pSub->selFlags & (SF_Recursive|SF_MinMaxAgg) ){
    return 0; /* Restrictions (22) and (24) */
  }
  if( (p->selFlags & SF_Recursive) && pSub->pPrior ){
    return 0; /* Restriction (23) */
  }

  /* OBSOLETE COMMENT 1:
  ** Restriction 3:  If the subquery is a join, make sure the subquery is 
  ** not used as the right operand of an outer join.  Examples of why this
  ** is not allowed:
  **
  **         t1 LEFT OUTER JOIN (t2 JOIN t3)
  **
  ** If we flatten the above, we would get
  **
  **         (t1 LEFT OUTER JOIN t2) JOIN t3
  **
  ** which is not at all the same thing.
  **
  ** OBSOLETE COMMENT 2:
  ** Restriction 12:  If the subquery is the right operand of a left outer
  ** join, make sure the subquery has no WHERE clause.
  ** An examples of why this is not allowed:
  **
  **         t1 LEFT OUTER JOIN (SELECT * FROM t2 WHERE t2.x>0)
  **
  ** If we flatten the above, we would get
  **
  **         (t1 LEFT OUTER JOIN t2) WHERE t2.x>0
  **
  ** But the t2.x>0 test will always fail on a NULL row of t2, which
  ** effectively converts the OUTER JOIN into an INNER JOIN.
  **
  ** THIS OVERRIDES OBSOLETE COMMENTS 1 AND 2 ABOVE:
  ** Ticket #3300 shows that flattening the right term of a LEFT JOIN
  ** is fraught with danger.  Best to avoid the whole thing.  If the
  ** subquery is the right term of a LEFT JOIN, then do not flatten.
  */
  if( (pSubitem->jointype & JT_OUTER)!=0 ){
    return 0;
  }

  /* Restriction 17: If the sub-query is a compound SELECT, then it must
  ** use only the UNION ALL operator. And none of the simple select queries
  ** that make up the compound SELECT are allowed to be aggregate or distinct
  ** queries.
  */
  if( pSub->pPrior ){
    if( pSub->pOrderBy ){
      return 0;  /* Restriction 20 */
    }
    if( isAgg || (p->selFlags & SF_Distinct)!=0 || pSrc->nSrc!=1 ){
      return 0;
    }
    for(pSub1=pSub; pSub1; pSub1=pSub1->pPrior){
      testcase( (pSub1->selFlags & (SF_Distinct|SF_Aggregate))==SF_Distinct );
      testcase( (pSub1->selFlags & (SF_Distinct|SF_Aggregate))==SF_Aggregate );
      assert( pSub->pSrc!=0 );
      assert( pSub->pEList->nExpr==pSub1->pEList->nExpr );
      if( (pSub1->selFlags & (SF_Distinct|SF_Aggregate))!=0
       || (pSub1->pPrior && pSub1->op!=TK_ALL) 
       || pSub1->pSrc->nSrc<1
      ){
        return 0;
      }
      testcase( pSub1->pSrc->nSrc>1 );
    }

    /* Restriction 18. */
    if( p->pOrderBy ){
      int ii;
      for(ii=0; ii<p->pOrderBy->nExpr; ii++){
        if( p->pOrderBy->a[ii].u.x.iOrderByCol==0 ) return 0;
      }
    }
  }

  /***** If we reach this point, flattening is permitted. *****/
  SELECTTRACE(1,pParse,p,("flatten %s.%p from term %d\n",
                   pSub->zSelName, pSub, iFrom));

  /* Authorize the subquery */
  pParse->zAuthContext = pSubitem->zName;
  TESTONLY(i =) sqlite3AuthCheck(pParse, SQLITE_SELECT, 0, 0, 0);
  testcase( i==SQLITE_DENY );
  pParse->zAuthContext = zSavedAuthContext;

  /* If the sub-query is a compound SELECT statement, then (by restrictions
  ** 17 and 18 above) it must be a UNION ALL and the parent query must 
  ** be of the form:
  **
  **     SELECT <expr-list> FROM (<sub-query>) <where-clause> 
  **
  ** followed by any ORDER BY, LIMIT and/or OFFSET clauses. This block
  ** creates N-1 copies of the parent query without any ORDER BY, LIMIT or 
  ** OFFSET clauses and joins them to the left-hand-side of the original
  ** using UNION ALL operators. In this case N is the number of simple
  ** select statements in the compound sub-query.
  **
  ** Example:
  **
  **     SELECT a+1 FROM (
  **        SELECT x FROM tab
  **        UNION ALL
  **        SELECT y FROM tab
  **        UNION ALL
  **        SELECT abs(z*2) FROM tab2
  **     ) WHERE a!=5 ORDER BY 1
  **
  ** Transformed into:
  **
  **     SELECT x+1 FROM tab WHERE x+1!=5
  **     UNION ALL
  **     SELECT y+1 FROM tab WHERE y+1!=5
  **     UNION ALL
  **     SELECT abs(z*2)+1 FROM tab2 WHERE abs(z*2)+1!=5
  **     ORDER BY 1
  **
  ** We call this the "compound-subquery flattening".
  */
  for(pSub=pSub->pPrior; pSub; pSub=pSub->pPrior){
    Select *pNew;
    ExprList *pOrderBy = p->pOrderBy;
    Expr *pLimit = p->pLimit;
    Expr *pOffset = p->pOffset;
    Select *pPrior = p->pPrior;
    p->pOrderBy = 0;
    p->pSrc = 0;
    p->pPrior = 0;
    p->pLimit = 0;
    p->pOffset = 0;
    pNew = sqlite3SelectDup(db, p, 0);
    sqlite3SelectSetName(pNew, pSub->zSelName);
    p->pOffset = pOffset;
    p->pLimit = pLimit;
    p->pOrderBy = pOrderBy;
    p->pSrc = pSrc;
    p->op = TK_ALL;
    if( pNew==0 ){
      p->pPrior = pPrior;
    }else{
      pNew->pPrior = pPrior;
      if( pPrior ) pPrior->pNext = pNew;
      pNew->pNext = p;
      p->pPrior = pNew;
      SELECTTRACE(2,pParse,p,
         ("compound-subquery flattener creates %s.%p as peer\n",
         pNew->zSelName, pNew));
    }
    if( db->mallocFailed ) return 1;
  }

  /* Begin flattening the iFrom-th entry of the FROM clause 
  ** in the outer query.
  */
  pSub = pSub1 = pSubitem->pSelect;

  /* Delete the transient table structure associated with the
  ** subquery
  */
  sqlite3DbFree(db, pSubitem->zDatabase);
  sqlite3DbFree(db, pSubitem->zName);
  sqlite3DbFree(db, pSubitem->zAlias);
  pSubitem->zDatabase = 0;
  pSubitem->zName = 0;
  pSubitem->zAlias = 0;
  pSubitem->pSelect = 0;

  /* Defer deleting the Table object associated with the
  ** subquery until code generation is
  ** complete, since there may still exist Expr.pTab entries that
  ** refer to the subquery even after flattening.  Ticket #3346.
  **
  ** pSubitem->pTab is always non-NULL by test restrictions and tests above.
  */
  if( ALWAYS(pSubitem->pTab!=0) ){
    Table *pTabToDel = pSubitem->pTab;
    if( pTabToDel->nRef==1 ){
      Parse *pToplevel = sqlite3ParseToplevel(pParse);
      pTabToDel->pNextZombie = pToplevel->pZombieTab;
      pToplevel->pZombieTab = pTabToDel;
    }else{
      pTabToDel->nRef--;
    }
    pSubitem->pTab = 0;
  }

  /* The following loop runs once for each term in a compound-subquery
  ** flattening (as described above).  If we are doing a different kind
  ** of flattening - a flattening other than a compound-subquery flattening -
  ** then this loop only runs once.
  **
  ** This loop moves all of the FROM elements of the subquery into the
  ** the FROM clause of the outer query.  Before doing this, remember
  ** the cursor number for the original outer query FROM element in
  ** iParent.  The iParent cursor will never be used.  Subsequent code
  ** will scan expressions looking for iParent references and replace
  ** those references with expressions that resolve to the subquery FROM
  ** elements we are now copying in.
  */
  for(pParent=p; pParent; pParent=pParent->pPrior, pSub=pSub->pPrior){
    int nSubSrc;
    u8 jointype = 0;
    pSubSrc = pSub->pSrc;     /* FROM clause of subquery */
    nSubSrc = pSubSrc->nSrc;  /* Number of terms in subquery FROM clause */
    pSrc = pParent->pSrc;     /* FROM clause of the outer query */

    if( pSrc ){
      assert( pParent==p );  /* First time through the loop */
      jointype = pSubitem->jointype;
    }else{
      assert( pParent!=p );  /* 2nd and subsequent times through the loop */
      pSrc = pParent->pSrc = sqlite3SrcListAppend(db, 0, 0, 0);
      if( pSrc==0 ){
        assert( db->mallocFailed );
        break;
      }
    }

    /* The subquery uses a single slot of the FROM clause of the outer
    ** query.  If the subquery has more than one element in its FROM clause,
    ** then expand the outer query to make space for it to hold all elements
    ** of the subquery.
    **
    ** Example:
    **
    **    SELECT * FROM tabA, (SELECT * FROM sub1, sub2), tabB;
    **
    ** The outer query has 3 slots in its FROM clause.  One slot of the
    ** outer query (the middle slot) is used by the subquery.  The next
    ** block of code will expand the out query to 4 slots.  The middle
    ** slot is expanded to two slots in order to make space for the
    ** two elements in the FROM clause of the subquery.
    */
    if( nSubSrc>1 ){
      pParent->pSrc = pSrc = sqlite3SrcListEnlarge(db, pSrc, nSubSrc-1,iFrom+1);
      if( db->mallocFailed ){
        break;
      }
    }

    /* Transfer the FROM clause terms from the subquery into the
    ** outer query.
    */
    for(i=0; i<nSubSrc; i++){
      sqlite3IdListDelete(db, pSrc->a[i+iFrom].pUsing);
      pSrc->a[i+iFrom] = pSubSrc->a[i];
      memset(&pSubSrc->a[i], 0, sizeof(pSubSrc->a[i]));
    }
    pSrc->a[iFrom].jointype = jointype;
  
    /* Now begin substituting subquery result set expressions for 
    ** references to the iParent in the outer query.
    ** 
    ** Example:
    **
    **   SELECT a+5, b*10 FROM (SELECT x*3 AS a, y+10 AS b FROM t1) WHERE a>b;
    **   \                     \_____________ subquery __________/          /
    **    \_____________________ outer query ______________________________/
    **
    ** We look at every expression in the outer query and every place we see
    ** "a" we substitute "x*3" and every place we see "b" we substitute "y+10".
    */
    pList = pParent->pEList;
    for(i=0; i<pList->nExpr; i++){
      if( pList->a[i].zName==0 ){
        char *zName = sqlite3DbStrDup(db, pList->a[i].zSpan);
        sqlite3Dequote(zName);
        pList->a[i].zName = zName;
      }
    }
    substExprList(db, pParent->pEList, iParent, pSub->pEList);
    if( isAgg ){
      substExprList(db, pParent->pGroupBy, iParent, pSub->pEList);
      pParent->pHaving = substExpr(db, pParent->pHaving, iParent, pSub->pEList);
    }
    if( pSub->pOrderBy ){
      /* At this point, any non-zero iOrderByCol values indicate that the
      ** ORDER BY column expression is identical to the iOrderByCol'th
      ** expression returned by SELECT statement pSub. Since these values
      ** do not necessarily correspond to columns in SELECT statement pParent,
      ** zero them before transfering the ORDER BY clause.
      **
      ** Not doing this may cause an error if a subsequent call to this
      ** function attempts to flatten a compound sub-query into pParent
      ** (the only way this can happen is if the compound sub-query is
      ** currently part of pSub->pSrc). See ticket [d11a6e908f].  */
      ExprList *pOrderBy = pSub->pOrderBy;
      for(i=0; i<pOrderBy->nExpr; i++){
        pOrderBy->a[i].u.x.iOrderByCol = 0;
      }
      assert( pParent->pOrderBy==0 );
      assert( pSub->pPrior==0 );
      pParent->pOrderBy = pOrderBy;
      pSub->pOrderBy = 0;
    }else if( pParent->pOrderBy ){
      substExprList(db, pParent->pOrderBy, iParent, pSub->pEList);
    }
    if( pSub->pWhere ){
      pWhere = sqlite3ExprDup(db, pSub->pWhere, 0);
    }else{
      pWhere = 0;
    }
    if( subqueryIsAgg ){
      assert( pParent->pHaving==0 );
      pParent->pHaving = pParent->pWhere;
      pParent->pWhere = pWhere;
      pParent->pHaving = substExpr(db, pParent->pHaving, iParent, pSub->pEList);
      pParent->pHaving = sqlite3ExprAnd(db, pParent->pHaving, 
                                  sqlite3ExprDup(db, pSub->pHaving, 0));
      assert( pParent->pGroupBy==0 );
      pParent->pGroupBy = sqlite3ExprListDup(db, pSub->pGroupBy, 0);
    }else{
      pParent->pWhere = substExpr(db, pParent->pWhere, iParent, pSub->pEList);
      pParent->pWhere = sqlite3ExprAnd(db, pParent->pWhere, pWhere);
    }
  
    /* The flattened query is distinct if either the inner or the
    ** outer query is distinct. 
    */
    pParent->selFlags |= pSub->selFlags & SF_Distinct;
  
    /*
    ** SELECT ... FROM (SELECT ... LIMIT a OFFSET b) LIMIT x OFFSET y;
    **
    ** One is tempted to try to add a and b to combine the limits.  But this
    ** does not work if either limit is negative.
    */
    if( pSub->pLimit ){
      pParent->pLimit = pSub->pLimit;
      pSub->pLimit = 0;
    }
  }

  /* Finially, delete what is left of the subquery and return
  ** success.
  */
  sqlite3SelectDelete(db, pSub1);

#if SELECTTRACE_ENABLED
  if( sqlite3SelectTrace & 0x100 ){
    SELECTTRACE(0x100,pParse,p,("After flattening:\n"));
    sqlite3TreeViewSelect(0, p, 0);
  }
#endif

  return 1;
}
#endif /* !defined(SQLITE_OMIT_SUBQUERY) || !defined(SQLITE_OMIT_VIEW) */



#if !defined(SQLITE_OMIT_SUBQUERY) || !defined(SQLITE_OMIT_VIEW)
/*
** Make copies of relevant WHERE clause terms of the outer query into
** the WHERE clause of subquery.  Example:
**
**    SELECT * FROM (SELECT a AS x, c-d AS y FROM t1) WHERE x=5 AND y=10;
**
** Transformed into:
**
**    SELECT * FROM (SELECT a AS x, c-d AS y FROM t1 WHERE a=5 AND c-d=10)
**     WHERE x=5 AND y=10;
**
** The hope is that the terms added to the inner query will make it more
** efficient.
**
** Do not attempt this optimization if:
**
**   (1) The inner query is an aggregate.  (In that case, we'd really want
**       to copy the outer WHERE-clause terms onto the HAVING clause of the
**       inner query.  But they probably won't help there so do not bother.)
**
**   (2) The inner query is the recursive part of a common table expression.
**
**   (3) The inner query has a LIMIT clause (since the changes to the WHERE
**       close would change the meaning of the LIMIT).
**
**   (4) The inner query is the right operand of a LEFT JOIN.  (The caller
**       enforces this restriction since this routine does not have enough
**       information to know.)
**
** Return 0 if no changes are made and non-zero if one or more WHERE clause
** terms are duplicated into the subquery.
*/
static int pushDownWhereTerms(
  sqlite3 *db,          /* The database connection (for malloc()) */
  Select *pSubq,        /* The subquery whose WHERE clause is to be augmented */
  Expr *pWhere,         /* The WHERE clause of the outer query */
  int iCursor           /* Cursor number of the subquery */
){
  Expr *pNew;
  int nChng = 0;
  if( pWhere==0 ) return 0;
  if( (pSubq->selFlags & (SF_Aggregate|SF_Recursive))!=0 ){
     return 0; /* restrictions (1) and (2) */
  }
  if( pSubq->pLimit!=0 ){
     return 0; /* restriction (3) */
  }
  while( pWhere->op==TK_AND ){
    nChng += pushDownWhereTerms(db, pSubq, pWhere->pRight, iCursor);
    pWhere = pWhere->pLeft;
  }
  if( sqlite3ExprIsTableConstant(pWhere, iCursor) ){
    nChng++;
    while( pSubq ){
      pNew = sqlite3ExprDup(db, pWhere, 0);
      pNew = substExpr(db, pNew, iCursor, pSubq->pEList);
      pSubq->pWhere = sqlite3ExprAnd(db, pSubq->pWhere, pNew);
      pSubq = pSubq->pPrior;
    }
  }
  return nChng;
}
#endif /* !defined(SQLITE_OMIT_SUBQUERY) || !defined(SQLITE_OMIT_VIEW) */

/*
** Based on the contents of the AggInfo structure indicated by the first
** argument, this function checks if the following are true:
**
**    * the query contains just a single aggregate function,
**    * the aggregate function is either min() or max(), and
**    * the argument to the aggregate function is a column value.
**
** If all of the above are true, then WHERE_ORDERBY_MIN or WHERE_ORDERBY_MAX
** is returned as appropriate. Also, *ppMinMax is set to point to the 
** list of arguments passed to the aggregate before returning.
**
** Or, if the conditions above are not met, *ppMinMax is set to 0 and
** WHERE_ORDERBY_NORMAL is returned.
*/
static u8 minMaxQuery(AggInfo *pAggInfo, ExprList **ppMinMax){
  int eRet = WHERE_ORDERBY_NORMAL;          /* Return value */

  *ppMinMax = 0;
  if( pAggInfo->nFunc==1 ){
    Expr *pExpr = pAggInfo->aFunc[0].pExpr; /* Aggregate function */
    ExprList *pEList = pExpr->x.pList;      /* Arguments to agg function */

    assert( pExpr->op==TK_AGG_FUNCTION );
    if( pEList && pEList->nExpr==1 && pEList->a[0].pExpr->op==TK_AGG_COLUMN ){
      const char *zFunc = pExpr->u.zToken;
      if( sqlite3StrICmp(zFunc, "min")==0 ){
        eRet = WHERE_ORDERBY_MIN;
        *ppMinMax = pEList;
      }else if( sqlite3StrICmp(zFunc, "max")==0 ){
        eRet = WHERE_ORDERBY_MAX;
        *ppMinMax = pEList;
      }
    }
  }

  assert( *ppMinMax==0 || (*ppMinMax)->nExpr==1 );
  return eRet;
}

/*
** The select statement passed as the first argument is an aggregate query.
** The second argument is the associated aggregate-info object. This 
** function tests if the SELECT is of the form:
**
**   SELECT count(*) FROM <tbl>
**
** where table is a database table, not a sub-select or view. If the query
** does match this pattern, then a pointer to the Table object representing
** <tbl> is returned. Otherwise, 0 is returned.
*/
static Table *isSimpleCount(Select *p, AggInfo *pAggInfo){
  Table *pTab;
  Expr *pExpr;

  assert( !p->pGroupBy );

  if( p->pWhere || p->pEList->nExpr!=1 
   || p->pSrc->nSrc!=1 || p->pSrc->a[0].pSelect
  ){
    return 0;
  }
  pTab = p->pSrc->a[0].pTab;
  pExpr = p->pEList->a[0].pExpr;
  assert( pTab && !pTab->pSelect && pExpr );

  if( IsVirtual(pTab) ) return 0;
  if( pExpr->op!=TK_AGG_FUNCTION ) return 0;
  if( NEVER(pAggInfo->nFunc==0) ) return 0;
  if( (pAggInfo->aFunc[0].pFunc->funcFlags&SQLITE_FUNC_COUNT)==0 ) return 0;
  if( pExpr->flags&EP_Distinct ) return 0;

  return pTab;
}

/*
** If the source-list item passed as an argument was augmented with an
** INDEXED BY clause, then try to locate the specified index. If there
** was such a clause and the named index cannot be found, return 
** SQLITE_ERROR and leave an error in pParse. Otherwise, populate 
** pFrom->pIndex and return SQLITE_OK.
*/
int sqlite3IndexedByLookup(Parse *pParse, struct SrcList_item *pFrom){
  if( pFrom->pTab && pFrom->zIndexedBy ){
    Table *pTab = pFrom->pTab;
    char *zIndexedBy = pFrom->zIndexedBy;
    Index *pIdx;
    for(pIdx=pTab->pIndex; 
        pIdx && sqlite3StrICmp(pIdx->zName, zIndexedBy); 
        pIdx=pIdx->pNext
    );
    if( !pIdx ){
      sqlite3ErrorMsg(pParse, "no such index: %s", zIndexedBy, 0);
      pParse->checkSchema = 1;
      return SQLITE_ERROR;
    }
    pFrom->pIndex = pIdx;
  }
  return SQLITE_OK;
}
/*
** Detect compound SELECT statements that use an ORDER BY clause with 
** an alternative collating sequence.
**
**    SELECT ... FROM t1 EXCEPT SELECT ... FROM t2 ORDER BY .. COLLATE ...
**
** These are rewritten as a subquery:
**
**    SELECT * FROM (SELECT ... FROM t1 EXCEPT SELECT ... FROM t2)
**     ORDER BY ... COLLATE ...
**
** This transformation is necessary because the multiSelectOrderBy() routine
** above that generates the code for a compound SELECT with an ORDER BY clause
** uses a merge algorithm that requires the same collating sequence on the
** result columns as on the ORDER BY clause.  See ticket
** http://www.sqlite.org/src/info/6709574d2a
**
** This transformation is only needed for EXCEPT, INTERSECT, and UNION.
** The UNION ALL operator works fine with multiSelectOrderBy() even when
** there are COLLATE terms in the ORDER BY.
*/
static int convertCompoundSelectToSubquery(Walker *pWalker, Select *p){
  int i;
  Select *pNew;
  Select *pX;
  sqlite3 *db;
  struct ExprList_item *a;
  SrcList *pNewSrc;
  Parse *pParse;
  Token dummy;

  if( p->pPrior==0 ) return WRC_Continue;
  if( p->pOrderBy==0 ) return WRC_Continue;
  for(pX=p; pX && (pX->op==TK_ALL || pX->op==TK_SELECT); pX=pX->pPrior){}
  if( pX==0 ) return WRC_Continue;
  a = p->pOrderBy->a;
  for(i=p->pOrderBy->nExpr-1; i>=0; i--){
    if( a[i].pExpr->flags & EP_Collate ) break;
  }
  if( i<0 ) return WRC_Continue;

  /* If we reach this point, that means the transformation is required. */

  pParse = pWalker->pParse;
  db = pParse->db;
  pNew = sqlite3DbMallocZero(db, sizeof(*pNew) );
  if( pNew==0 ) return WRC_Abort;
  memset(&dummy, 0, sizeof(dummy));
  pNewSrc = sqlite3SrcListAppendFromTerm(pParse,0,0,0,&dummy,pNew,0,0);
  if( pNewSrc==0 ) return WRC_Abort;
  *pNew = *p;
  p->pSrc = pNewSrc;
  p->pEList = sqlite3ExprListAppend(pParse, 0, sqlite3Expr(db, TK_ALL, 0));
  p->op = TK_SELECT;
  p->pWhere = 0;
  pNew->pGroupBy = 0;
  pNew->pHaving = 0;
  pNew->pOrderBy = 0;
  p->pPrior = 0;
  p->pNext = 0;
  p->pWith = 0;
  p->selFlags &= ~SF_Compound;
  assert( (p->selFlags & SF_Converted)==0 );
  p->selFlags |= SF_Converted;
  assert( pNew->pPrior!=0 );
  pNew->pPrior->pNext = pNew;
  pNew->pLimit = 0;
  pNew->pOffset = 0;
  return WRC_Continue;
}

#ifndef SQLITE_OMIT_CTE
/*
** Argument pWith (which may be NULL) points to a linked list of nested 
** WITH contexts, from inner to outermost. If the table identified by 
** FROM clause element pItem is really a common-table-expression (CTE) 
** then return a pointer to the CTE definition for that table. Otherwise
** return NULL.
**
** If a non-NULL value is returned, set *ppContext to point to the With
** object that the returned CTE belongs to.
*/
static struct Cte *searchWith(
  With *pWith,                    /* Current outermost WITH clause */
  struct SrcList_item *pItem,     /* FROM clause element to resolve */
  With **ppContext                /* OUT: WITH clause return value belongs to */
){
  const char *zName;
  if( pItem->zDatabase==0 && (zName = pItem->zName)!=0 ){
    With *p;
    for(p=pWith; p; p=p->pOuter){
      int i;
      for(i=0; i<p->nCte; i++){
        if( sqlite3StrICmp(zName, p->a[i].zName)==0 ){
          *ppContext = p;
          return &p->a[i];
        }
      }
    }
  }
  return 0;
}

/* The code generator maintains a stack of active WITH clauses
** with the inner-most WITH clause being at the top of the stack.
**
** This routine pushes the WITH clause passed as the second argument
** onto the top of the stack. If argument bFree is true, then this
** WITH clause will never be popped from the stack. In this case it
** should be freed along with the Parse object. In other cases, when
** bFree==0, the With object will be freed along with the SELECT 
** statement with which it is associated.
*/
void sqlite3WithPush(Parse *pParse, With *pWith, u8 bFree){
  assert( bFree==0 || pParse->pWith==0 );
  if( pWith ){
    pWith->pOuter = pParse->pWith;
    pParse->pWith = pWith;
    pParse->bFreeWith = bFree;
  }
}

/*
** This function checks if argument pFrom refers to a CTE declared by 
** a WITH clause on the stack currently maintained by the parser. And,
** if currently processing a CTE expression, if it is a recursive
** reference to the current CTE.
**
** If pFrom falls into either of the two categories above, pFrom->pTab
** and other fields are populated accordingly. The caller should check
** (pFrom->pTab!=0) to determine whether or not a successful match
** was found.
**
** Whether or not a match is found, SQLITE_OK is returned if no error
** occurs. If an error does occur, an error message is stored in the
** parser and some error code other than SQLITE_OK returned.
*/
static int withExpand(
  Walker *pWalker, 
  struct SrcList_item *pFrom
){
  Parse *pParse = pWalker->pParse;
  sqlite3 *db = pParse->db;
  struct Cte *pCte;               /* Matched CTE (or NULL if no match) */
  With *pWith;                    /* WITH clause that pCte belongs to */

  assert( pFrom->pTab==0 );

  pCte = searchWith(pParse->pWith, pFrom, &pWith);
  if( pCte ){
    Table *pTab;
    ExprList *pEList;
    Select *pSel;
    Select *pLeft;                /* Left-most SELECT statement */
    int bMayRecursive;            /* True if compound joined by UNION [ALL] */
    With *pSavedWith;             /* Initial value of pParse->pWith */

    /* If pCte->zErr is non-NULL at this point, then this is an illegal
    ** recursive reference to CTE pCte. Leave an error in pParse and return
    ** early. If pCte->zErr is NULL, then this is not a recursive reference.
    ** In this case, proceed.  */
    if( pCte->zErr ){
      sqlite3ErrorMsg(pParse, pCte->zErr, pCte->zName);
      return SQLITE_ERROR;
    }

    assert( pFrom->pTab==0 );
    pFrom->pTab = pTab = sqlite3DbMallocZero(db, sizeof(Table));
    if( pTab==0 ) return WRC_Abort;
    pTab->nRef = 1;
    pTab->zName = sqlite3DbStrDup(db, pCte->zName);
    pTab->iPKey = -1;
    pTab->nRowLogEst = 200; assert( 200==sqlite3LogEst(1048576) );
    pTab->tabFlags |= TF_Ephemeral | TF_NoVisibleRowid;
    pFrom->pSelect = sqlite3SelectDup(db, pCte->pSelect, 0);
    if( db->mallocFailed ) return SQLITE_NOMEM;
    assert( pFrom->pSelect );

    /* Check if this is a recursive CTE. */
    pSel = pFrom->pSelect;
    bMayRecursive = ( pSel->op==TK_ALL || pSel->op==TK_UNION );
    if( bMayRecursive ){
      int i;
      SrcList *pSrc = pFrom->pSelect->pSrc;
      for(i=0; i<pSrc->nSrc; i++){
        struct SrcList_item *pItem = &pSrc->a[i];
        if( pItem->zDatabase==0 
         && pItem->zName!=0 
         && 0==sqlite3StrICmp(pItem->zName, pCte->zName)
          ){
          pItem->pTab = pTab;
          pItem->isRecursive = 1;
          pTab->nRef++;
          pSel->selFlags |= SF_Recursive;
        }
      }
    }

    /* Only one recursive reference is permitted. */ 
    if( pTab->nRef>2 ){
      sqlite3ErrorMsg(
          pParse, "multiple references to recursive table: %s", pCte->zName
      );
      return SQLITE_ERROR;
    }
    assert( pTab->nRef==1 || ((pSel->selFlags&SF_Recursive) && pTab->nRef==2 ));

    pCte->zErr = "circular reference: %s";
    pSavedWith = pParse->pWith;
    pParse->pWith = pWith;
    sqlite3WalkSelect(pWalker, bMayRecursive ? pSel->pPrior : pSel);

    for(pLeft=pSel; pLeft->pPrior; pLeft=pLeft->pPrior);
    pEList = pLeft->pEList;
    if( pCte->pCols ){
      if( pEList && pEList->nExpr!=pCte->pCols->nExpr ){
        sqlite3ErrorMsg(pParse, "table %s has %d values for %d columns",
            pCte->zName, pEList->nExpr, pCte->pCols->nExpr
        );
        pParse->pWith = pSavedWith;
        return SQLITE_ERROR;
      }
      pEList = pCte->pCols;
    }

    selectColumnsFromExprList(pParse, pEList, &pTab->nCol, &pTab->aCol);
    if( bMayRecursive ){
      if( pSel->selFlags & SF_Recursive ){
        pCte->zErr = "multiple recursive references: %s";
      }else{
        pCte->zErr = "recursive reference in a subquery: %s";
      }
      sqlite3WalkSelect(pWalker, pSel);
    }
    pCte->zErr = 0;
    pParse->pWith = pSavedWith;
  }

  return SQLITE_OK;
}
#endif

#ifndef SQLITE_OMIT_CTE
/*
** If the SELECT passed as the second argument has an associated WITH 
** clause, pop it from the stack stored as part of the Parse object.
**
** This function is used as the xSelectCallback2() callback by
** sqlite3SelectExpand() when walking a SELECT tree to resolve table
** names and other FROM clause elements. 
*/
static void selectPopWith(Walker *pWalker, Select *p){
  Parse *pParse = pWalker->pParse;
  With *pWith = findRightmost(p)->pWith;
  if( pWith!=0 ){
    assert( pParse->pWith==pWith );
    pParse->pWith = pWith->pOuter;
  }
}
#else
#define selectPopWith 0
#endif

/*
** This routine is a Walker callback for "expanding" a SELECT statement.
** "Expanding" means to do the following:
**
**    (1)  Make sure VDBE cursor numbers have been assigned to every
**         element of the FROM clause.
**
**    (2)  Fill in the pTabList->a[].pTab fields in the SrcList that 
**         defines FROM clause.  When views appear in the FROM clause,
**         fill pTabList->a[].pSelect with a copy of the SELECT statement
**         that implements the view.  A copy is made of the view's SELECT
**         statement so that we can freely modify or delete that statement
**         without worrying about messing up the persistent representation
**         of the view.
**
**    (3)  Add terms to the WHERE clause to accommodate the NATURAL keyword
**         on joins and the ON and USING clause of joins.
**
**    (4)  Scan the list of columns in the result set (pEList) looking
**         for instances of the "*" operator or the TABLE.* operator.
**         If found, expand each "*" to be every column in every table
**         and TABLE.* to be every column in TABLE.
**
*/
static int selectExpander(Walker *pWalker, Select *p){
  Parse *pParse = pWalker->pParse;
  int i, j, k;
  SrcList *pTabList;
  ExprList *pEList;
  struct SrcList_item *pFrom;
  sqlite3 *db = pParse->db;
  Expr *pE, *pRight, *pExpr;
  u16 selFlags = p->selFlags;

  p->selFlags |= SF_Expanded;
  if( db->mallocFailed  ){
    return WRC_Abort;
  }
  if( NEVER(p->pSrc==0) || (selFlags & SF_Expanded)!=0 ){
    return WRC_Prune;
  }
  pTabList = p->pSrc;
  pEList = p->pEList;
  if( pWalker->xSelectCallback2==selectPopWith ){
    sqlite3WithPush(pParse, findRightmost(p)->pWith, 0);
  }

  /* Make sure cursor numbers have been assigned to all entries in
  ** the FROM clause of the SELECT statement.
  */
  sqlite3SrcListAssignCursors(pParse, pTabList);

  /* Look up every table named in the FROM clause of the select.  If
  ** an entry of the FROM clause is a subquery instead of a table or view,
  ** then create a transient table structure to describe the subquery.
  */
  for(i=0, pFrom=pTabList->a; i<pTabList->nSrc; i++, pFrom++){
    Table *pTab;
    assert( pFrom->isRecursive==0 || pFrom->pTab );
    if( pFrom->isRecursive ) continue;
    if( pFrom->pTab!=0 ){
      /* This statement has already been prepared.  There is no need
      ** to go further. */
      assert( i==0 );
#ifndef SQLITE_OMIT_CTE
      selectPopWith(pWalker, p);
#endif
      return WRC_Prune;
    }
#ifndef SQLITE_OMIT_CTE
    if( withExpand(pWalker, pFrom) ) return WRC_Abort;
    if( pFrom->pTab ) {} else
#endif
    if( pFrom->zName==0 ){
#ifndef SQLITE_OMIT_SUBQUERY
      Select *pSel = pFrom->pSelect;
      /* A sub-query in the FROM clause of a SELECT */
      assert( pSel!=0 );
      assert( pFrom->pTab==0 );
      if( sqlite3WalkSelect(pWalker, pSel) ) return WRC_Abort;
      pFrom->pTab = pTab = sqlite3DbMallocZero(db, sizeof(Table));
      if( pTab==0 ) return WRC_Abort;
      pTab->nRef = 1;
      pTab->zName = sqlite3MPrintf(db, "sqlite_sq_%p", (void*)pTab);
      while( pSel->pPrior ){ pSel = pSel->pPrior; }
      selectColumnsFromExprList(pParse, pSel->pEList, &pTab->nCol, &pTab->aCol);
      pTab->iPKey = -1;
      pTab->nRowLogEst = 200; assert( 200==sqlite3LogEst(1048576) );
      pTab->tabFlags |= TF_Ephemeral;
#endif
    }else{
      /* An ordinary table or view name in the FROM clause */
      assert( pFrom->pTab==0 );
      pFrom->pTab = pTab = sqlite3LocateTableItem(pParse, 0, pFrom);
      if( pTab==0 ) return WRC_Abort;
      if( pTab->nRef==0xffff ){
        sqlite3ErrorMsg(pParse, "too many references to \"%s\": max 65535",
           pTab->zName);
        pFrom->pTab = 0;
        return WRC_Abort;
      }
      pTab->nRef++;
#if !defined(SQLITE_OMIT_VIEW) || !defined (SQLITE_OMIT_VIRTUALTABLE)
      if( pTab->pSelect || IsVirtual(pTab) ){
        /* We reach here if the named table is a really a view */
        if( sqlite3ViewGetColumnNames(pParse, pTab) ) return WRC_Abort;
        assert( pFrom->pSelect==0 );
        pFrom->pSelect = sqlite3SelectDup(db, pTab->pSelect, 0);
        sqlite3SelectSetName(pFrom->pSelect, pTab->zName);
        sqlite3WalkSelect(pWalker, pFrom->pSelect);
      }
#endif
    }

    /* Locate the index named by the INDEXED BY clause, if any. */
    if( sqlite3IndexedByLookup(pParse, pFrom) ){
      return WRC_Abort;
    }
  }

  /* Process NATURAL keywords, and ON and USING clauses of joins.
  */
  if( db->mallocFailed || sqliteProcessJoin(pParse, p) ){
    return WRC_Abort;
  }

  /* For every "*" that occurs in the column list, insert the names of
  ** all columns in all tables.  And for every TABLE.* insert the names
  ** of all columns in TABLE.  The parser inserted a special expression
  ** with the TK_ALL operator for each "*" that it found in the column list.
  ** The following code just has to locate the TK_ALL expressions and expand
  ** each one to the list of all columns in all tables.
  **
  ** The first loop just checks to see if there are any "*" operators
  ** that need expanding.
  */
  for(k=0; k<pEList->nExpr; k++){
    pE = pEList->a[k].pExpr;
    if( pE->op==TK_ALL ) break;
    assert( pE->op!=TK_DOT || pE->pRight!=0 );
    assert( pE->op!=TK_DOT || (pE->pLeft!=0 && pE->pLeft->op==TK_ID) );
    if( pE->op==TK_DOT && pE->pRight->op==TK_ALL ) break;
  }
  if( k<pEList->nExpr ){
    /*
    ** If we get here it means the result set contains one or more "*"
    ** operators that need to be expanded.  Loop through each expression
    ** in the result set and expand them one by one.
    */
    struct ExprList_item *a = pEList->a;
    ExprList *pNew = 0;
    int flags = pParse->db->flags;
    int longNames = (flags & SQLITE_FullColNames)!=0
                      && (flags & SQLITE_ShortColNames)==0;

    for(k=0; k<pEList->nExpr; k++){
      pE = a[k].pExpr;
      pRight = pE->pRight;
      assert( pE->op!=TK_DOT || pRight!=0 );
      if( pE->op!=TK_ALL && (pE->op!=TK_DOT || pRight->op!=TK_ALL) ){
        /* This particular expression does not need to be expanded.
        */
        pNew = sqlite3ExprListAppend(pParse, pNew, a[k].pExpr);
        if( pNew ){
          pNew->a[pNew->nExpr-1].zName = a[k].zName;
          pNew->a[pNew->nExpr-1].zSpan = a[k].zSpan;
          a[k].zName = 0;
          a[k].zSpan = 0;
        }
        a[k].pExpr = 0;
      }else{
        /* This expression is a "*" or a "TABLE.*" and needs to be
        ** expanded. */
        int tableSeen = 0;      /* Set to 1 when TABLE matches */
        char *zTName = 0;       /* text of name of TABLE */
        if( pE->op==TK_DOT ){
          assert( pE->pLeft!=0 );
          assert( !ExprHasProperty(pE->pLeft, EP_IntValue) );
          zTName = pE->pLeft->u.zToken;
        }
        for(i=0, pFrom=pTabList->a; i<pTabList->nSrc; i++, pFrom++){
          Table *pTab = pFrom->pTab;
          Select *pSub = pFrom->pSelect;
          char *zTabName = pFrom->zAlias;
          const char *zSchemaName = 0;
          int iDb;
          if( zTabName==0 ){
            zTabName = pTab->zName;
          }
          if( db->mallocFailed ) break;
          if( pSub==0 || (pSub->selFlags & SF_NestedFrom)==0 ){
            pSub = 0;
            if( zTName && sqlite3StrICmp(zTName, zTabName)!=0 ){
              continue;
            }
            iDb = sqlite3SchemaToIndex(db, pTab->pSchema);
            zSchemaName = iDb>=0 ? db->aDb[iDb].zName : "*";
          }
          for(j=0; j<pTab->nCol; j++){
            char *zName = pTab->aCol[j].zName;
            char *zColname;  /* The computed column name */
            char *zToFree;   /* Malloced string that needs to be freed */
            Token sColname;  /* Computed column name as a token */

            assert( zName );
            if( zTName && pSub
             && sqlite3MatchSpanName(pSub->pEList->a[j].zSpan, 0, zTName, 0)==0
            ){
              continue;
            }

            /* If a column is marked as 'hidden' (currently only possible
            ** for virtual tables), do not include it in the expanded
            ** result-set list.
            */
            if( IsHiddenColumn(&pTab->aCol[j]) ){
              assert(IsVirtual(pTab));
              continue;
            }
            tableSeen = 1;

            if( i>0 && zTName==0 ){
              if( (pFrom->jointype & JT_NATURAL)!=0
                && tableAndColumnIndex(pTabList, i, zName, 0, 0)
              ){
                /* In a NATURAL join, omit the join columns from the 
                ** table to the right of the join */
                continue;
              }
              if( sqlite3IdListIndex(pFrom->pUsing, zName)>=0 ){
                /* In a join with a USING clause, omit columns in the
                ** using clause from the table on the right. */
                continue;
              }
            }
            pRight = sqlite3Expr(db, TK_ID, zName);
            zColname = zName;
            zToFree = 0;
            if( longNames || pTabList->nSrc>1 ){
              Expr *pLeft;
              pLeft = sqlite3Expr(db, TK_ID, zTabName);
              pExpr = sqlite3PExpr(pParse, TK_DOT, pLeft, pRight, 0);
              if( zSchemaName ){
                pLeft = sqlite3Expr(db, TK_ID, zSchemaName);
                pExpr = sqlite3PExpr(pParse, TK_DOT, pLeft, pExpr, 0);
              }
              if( longNames ){
                zColname = sqlite3MPrintf(db, "%s.%s", zTabName, zName);
                zToFree = zColname;
              }
            }else{
              pExpr = pRight;
            }
            pNew = sqlite3ExprListAppend(pParse, pNew, pExpr);
            sColname.z = zColname;
            sColname.n = sqlite3Strlen30(zColname);
            sqlite3ExprListSetName(pParse, pNew, &sColname, 0);
            if( pNew && (p->selFlags & SF_NestedFrom)!=0 ){
              struct ExprList_item *pX = &pNew->a[pNew->nExpr-1];
              if( pSub ){
                pX->zSpan = sqlite3DbStrDup(db, pSub->pEList->a[j].zSpan);
                testcase( pX->zSpan==0 );
              }else{
                pX->zSpan = sqlite3MPrintf(db, "%s.%s.%s",
                                           zSchemaName, zTabName, zColname);
                testcase( pX->zSpan==0 );
              }
              pX->bSpanIsTab = 1;
            }
            sqlite3DbFree(db, zToFree);
          }
        }
        if( !tableSeen ){
          if( zTName ){
            sqlite3ErrorMsg(pParse, "no such table: %s", zTName);
          }else{
            sqlite3ErrorMsg(pParse, "no tables specified");
          }
        }
      }
    }
    sqlite3ExprListDelete(db, pEList);
    p->pEList = pNew;
  }
#if SQLITE_MAX_COLUMN
  if( p->pEList && p->pEList->nExpr>db->aLimit[SQLITE_LIMIT_COLUMN] ){
    sqlite3ErrorMsg(pParse, "too many columns in result set");
  }
#endif
  return WRC_Continue;
}

/*
** No-op routine for the parse-tree walker.
**
** When this routine is the Walker.xExprCallback then expression trees
** are walked without any actions being taken at each node.  Presumably,
** when this routine is used for Walker.xExprCallback then 
** Walker.xSelectCallback is set to do something useful for every 
** subquery in the parser tree.
*/
int sqlite3ExprWalkNoop(Walker *NotUsed, Expr *NotUsed2){
  UNUSED_PARAMETER2(NotUsed, NotUsed2);
  return WRC_Continue;
}

/*
** This routine "expands" a SELECT statement and all of its subqueries.
** For additional information on what it means to "expand" a SELECT
** statement, see the comment on the selectExpand worker callback above.
**
** Expanding a SELECT statement is the first step in processing a
** SELECT statement.  The SELECT statement must be expanded before
** name resolution is performed.
**
** If anything goes wrong, an error message is written into pParse.
** The calling function can detect the problem by looking at pParse->nErr
** and/or pParse->db->mallocFailed.
*/
static void sqlite3SelectExpand(Parse *pParse, Select *pSelect){
  Walker w;
  memset(&w, 0, sizeof(w));
  w.xExprCallback = sqlite3ExprWalkNoop;
  w.pParse = pParse;
  if( pParse->hasCompound ){
    w.xSelectCallback = convertCompoundSelectToSubquery;
    sqlite3WalkSelect(&w, pSelect);
  }
  w.xSelectCallback = selectExpander;
  if( (pSelect->selFlags & SF_MultiValue)==0 ){
    w.xSelectCallback2 = selectPopWith;
  }
  sqlite3WalkSelect(&w, pSelect);
}


#ifndef SQLITE_OMIT_SUBQUERY
/*
** This is a Walker.xSelectCallback callback for the sqlite3SelectTypeInfo()
** interface.
**
** For each FROM-clause subquery, add Column.zType and Column.zColl
** information to the Table structure that represents the result set
** of that subquery.
**
** The Table structure that represents the result set was constructed
** by selectExpander() but the type and collation information was omitted
** at that point because identifiers had not yet been resolved.  This
** routine is called after identifier resolution.
*/
static void selectAddSubqueryTypeInfo(Walker *pWalker, Select *p){
  Parse *pParse;
  int i;
  SrcList *pTabList;
  struct SrcList_item *pFrom;

  assert( p->selFlags & SF_Resolved );
  if( (p->selFlags & SF_HasTypeInfo)==0 ){
    p->selFlags |= SF_HasTypeInfo;
    pParse = pWalker->pParse;
    pTabList = p->pSrc;
    for(i=0, pFrom=pTabList->a; i<pTabList->nSrc; i++, pFrom++){
      Table *pTab = pFrom->pTab;
      if( ALWAYS(pTab!=0) && (pTab->tabFlags & TF_Ephemeral)!=0 ){
        /* A sub-query in the FROM clause of a SELECT */
        Select *pSel = pFrom->pSelect;
        if( pSel ){
          while( pSel->pPrior ) pSel = pSel->pPrior;
          selectAddColumnTypeAndCollation(pParse, pTab, pSel);
        }
      }
    }
  }
}
#endif


/*
** This routine adds datatype and collating sequence information to
** the Table structures of all FROM-clause subqueries in a
** SELECT statement.
**
** Use this routine after name resolution.
*/
static void sqlite3SelectAddTypeInfo(Parse *pParse, Select *pSelect){
#ifndef SQLITE_OMIT_SUBQUERY
  Walker w;
  memset(&w, 0, sizeof(w));
<<<<<<< HEAD
  w.xSelectCallback = selectAddSubqueryTypeInfo;
  w.xExprCallback = sqlite3ExprWalkNoop;
=======
  w.xSelectCallback2 = selectAddSubqueryTypeInfo;
  w.xExprCallback = exprWalkNoop;
>>>>>>> 82d7aea6
  w.pParse = pParse;
  sqlite3WalkSelect(&w, pSelect);
#endif
}


/*
** This routine sets up a SELECT statement for processing.  The
** following is accomplished:
**
**     *  VDBE Cursor numbers are assigned to all FROM-clause terms.
**     *  Ephemeral Table objects are created for all FROM-clause subqueries.
**     *  ON and USING clauses are shifted into WHERE statements
**     *  Wildcards "*" and "TABLE.*" in result sets are expanded.
**     *  Identifiers in expression are matched to tables.
**
** This routine acts recursively on all subqueries within the SELECT.
*/
void sqlite3SelectPrep(
  Parse *pParse,         /* The parser context */
  Select *p,             /* The SELECT statement being coded. */
  NameContext *pOuterNC  /* Name context for container */
){
  sqlite3 *db;
  if( NEVER(p==0) ) return;
  db = pParse->db;
  if( db->mallocFailed ) return;
  if( p->selFlags & SF_HasTypeInfo ) return;
  sqlite3SelectExpand(pParse, p);
  if( pParse->nErr || db->mallocFailed ) return;
  sqlite3ResolveSelectNames(pParse, p, pOuterNC);
  if( pParse->nErr || db->mallocFailed ) return;
  sqlite3SelectAddTypeInfo(pParse, p);
}

/*
** Reset the aggregate accumulator.
**
** The aggregate accumulator is a set of memory cells that hold
** intermediate results while calculating an aggregate.  This
** routine generates code that stores NULLs in all of those memory
** cells.
*/
static void resetAccumulator(Parse *pParse, AggInfo *pAggInfo){
  Vdbe *v = pParse->pVdbe;
  int i;
  struct AggInfo_func *pFunc;
  int nReg = pAggInfo->nFunc + pAggInfo->nColumn;
  if( nReg==0 ) return;
#ifdef SQLITE_DEBUG
  /* Verify that all AggInfo registers are within the range specified by
  ** AggInfo.mnReg..AggInfo.mxReg */
  assert( nReg==pAggInfo->mxReg-pAggInfo->mnReg+1 );
  for(i=0; i<pAggInfo->nColumn; i++){
    assert( pAggInfo->aCol[i].iMem>=pAggInfo->mnReg
         && pAggInfo->aCol[i].iMem<=pAggInfo->mxReg );
  }
  for(i=0; i<pAggInfo->nFunc; i++){
    assert( pAggInfo->aFunc[i].iMem>=pAggInfo->mnReg
         && pAggInfo->aFunc[i].iMem<=pAggInfo->mxReg );
  }
#endif
  sqlite3VdbeAddOp3(v, OP_Null, 0, pAggInfo->mnReg, pAggInfo->mxReg);
  for(pFunc=pAggInfo->aFunc, i=0; i<pAggInfo->nFunc; i++, pFunc++){
    if( pFunc->iDistinct>=0 ){
      Expr *pE = pFunc->pExpr;
      assert( !ExprHasProperty(pE, EP_xIsSelect) );
      if( pE->x.pList==0 || pE->x.pList->nExpr!=1 ){
        sqlite3ErrorMsg(pParse, "DISTINCT aggregates must have exactly one "
           "argument");
        pFunc->iDistinct = -1;
      }else{
        KeyInfo *pKeyInfo = keyInfoFromExprList(pParse, pE->x.pList, 0, 0);
        sqlite3VdbeAddOp4(v, OP_OpenEphemeral, pFunc->iDistinct, 0, 0,
                          (char*)pKeyInfo, P4_KEYINFO);
      }
    }
  }
}

/*
** Invoke the OP_AggFinalize opcode for every aggregate function
** in the AggInfo structure.
*/
static void finalizeAggFunctions(Parse *pParse, AggInfo *pAggInfo){
  Vdbe *v = pParse->pVdbe;
  int i;
  struct AggInfo_func *pF;
  for(i=0, pF=pAggInfo->aFunc; i<pAggInfo->nFunc; i++, pF++){
    ExprList *pList = pF->pExpr->x.pList;
    assert( !ExprHasProperty(pF->pExpr, EP_xIsSelect) );
    sqlite3VdbeAddOp4(v, OP_AggFinal, pF->iMem, pList ? pList->nExpr : 0, 0,
                      (void*)pF->pFunc, P4_FUNCDEF);
  }
}

/*
** Update the accumulator memory cells for an aggregate based on
** the current cursor position.
*/
static void updateAccumulator(Parse *pParse, AggInfo *pAggInfo){
  Vdbe *v = pParse->pVdbe;
  int i;
  int regHit = 0;
  int addrHitTest = 0;
  struct AggInfo_func *pF;
  struct AggInfo_col *pC;

  pAggInfo->directMode = 1;
  for(i=0, pF=pAggInfo->aFunc; i<pAggInfo->nFunc; i++, pF++){
    int nArg;
    int addrNext = 0;
    int regAgg;
    ExprList *pList = pF->pExpr->x.pList;
    assert( !ExprHasProperty(pF->pExpr, EP_xIsSelect) );
    if( pList ){
      nArg = pList->nExpr;
      regAgg = sqlite3GetTempRange(pParse, nArg);
      sqlite3ExprCodeExprList(pParse, pList, regAgg, SQLITE_ECEL_DUP);
    }else{
      nArg = 0;
      regAgg = 0;
    }
    if( pF->iDistinct>=0 ){
      addrNext = sqlite3VdbeMakeLabel(v);
      testcase( nArg==0 );  /* Error condition */
      testcase( nArg>1 );   /* Also an error */
      codeDistinct(pParse, pF->iDistinct, addrNext, 1, regAgg);
    }
    if( pF->pFunc->funcFlags & SQLITE_FUNC_NEEDCOLL ){
      CollSeq *pColl = 0;
      struct ExprList_item *pItem;
      int j;
      assert( pList!=0 );  /* pList!=0 if pF->pFunc has NEEDCOLL */
      for(j=0, pItem=pList->a; !pColl && j<nArg; j++, pItem++){
        pColl = sqlite3ExprCollSeq(pParse, pItem->pExpr);
      }
      if( !pColl ){
        pColl = pParse->db->pDfltColl;
      }
      if( regHit==0 && pAggInfo->nAccumulator ) regHit = ++pParse->nMem;
      sqlite3VdbeAddOp4(v, OP_CollSeq, regHit, 0, 0, (char *)pColl, P4_COLLSEQ);
    }
    sqlite3VdbeAddOp4(v, OP_AggStep0, 0, regAgg, pF->iMem,
                      (void*)pF->pFunc, P4_FUNCDEF);
    sqlite3VdbeChangeP5(v, (u8)nArg);
    sqlite3ExprCacheAffinityChange(pParse, regAgg, nArg);
    sqlite3ReleaseTempRange(pParse, regAgg, nArg);
    if( addrNext ){
      sqlite3VdbeResolveLabel(v, addrNext);
      sqlite3ExprCacheClear(pParse);
    }
  }

  /* Before populating the accumulator registers, clear the column cache.
  ** Otherwise, if any of the required column values are already present 
  ** in registers, sqlite3ExprCode() may use OP_SCopy to copy the value
  ** to pC->iMem. But by the time the value is used, the original register
  ** may have been used, invalidating the underlying buffer holding the
  ** text or blob value. See ticket [883034dcb5].
  **
  ** Another solution would be to change the OP_SCopy used to copy cached
  ** values to an OP_Copy.
  */
  if( regHit ){
    addrHitTest = sqlite3VdbeAddOp1(v, OP_If, regHit); VdbeCoverage(v);
  }
  sqlite3ExprCacheClear(pParse);
  for(i=0, pC=pAggInfo->aCol; i<pAggInfo->nAccumulator; i++, pC++){
    sqlite3ExprCode(pParse, pC->pExpr, pC->iMem);
  }
  pAggInfo->directMode = 0;
  sqlite3ExprCacheClear(pParse);
  if( addrHitTest ){
    sqlite3VdbeJumpHere(v, addrHitTest);
  }
}

/*
** Add a single OP_Explain instruction to the VDBE to explain a simple
** count(*) query ("SELECT count(*) FROM pTab").
*/
#ifndef SQLITE_OMIT_EXPLAIN
static void explainSimpleCount(
  Parse *pParse,                  /* Parse context */
  Table *pTab,                    /* Table being queried */
  Index *pIdx                     /* Index used to optimize scan, or NULL */
){
  if( pParse->explain==2 ){
    int bCover = (pIdx!=0 && (HasRowid(pTab) || !IsPrimaryKeyIndex(pIdx)));
    char *zEqp = sqlite3MPrintf(pParse->db, "SCAN TABLE %s%s%s",
        pTab->zName,
        bCover ? " USING COVERING INDEX " : "",
        bCover ? pIdx->zName : ""
    );
    sqlite3VdbeAddOp4(
        pParse->pVdbe, OP_Explain, pParse->iSelectId, 0, 0, zEqp, P4_DYNAMIC
    );
  }
}
#else
# define explainSimpleCount(a,b,c)
#endif

/*
** Generate code for the SELECT statement given in the p argument.  
**
** The results are returned according to the SelectDest structure.
** See comments in sqliteInt.h for further information.
**
** This routine returns the number of errors.  If any errors are
** encountered, then an appropriate error message is left in
** pParse->zErrMsg.
**
** This routine does NOT free the Select structure passed in.  The
** calling function needs to do that.
*/
int sqlite3Select(
  Parse *pParse,         /* The parser context */
  Select *p,             /* The SELECT statement being coded. */
  SelectDest *pDest      /* What to do with the query results */
){
  int i, j;              /* Loop counters */
  WhereInfo *pWInfo;     /* Return from sqlite3WhereBegin() */
  Vdbe *v;               /* The virtual machine under construction */
  int isAgg;             /* True for select lists like "count(*)" */
  ExprList *pEList = 0;  /* List of columns to extract. */
  SrcList *pTabList;     /* List of tables to select from */
  Expr *pWhere;          /* The WHERE clause.  May be NULL */
  ExprList *pGroupBy;    /* The GROUP BY clause.  May be NULL */
  Expr *pHaving;         /* The HAVING clause.  May be NULL */
  int rc = 1;            /* Value to return from this function */
  DistinctCtx sDistinct; /* Info on how to code the DISTINCT keyword */
  SortCtx sSort;         /* Info on how to code the ORDER BY clause */
  AggInfo sAggInfo;      /* Information used by aggregate queries */
  int iEnd;              /* Address of the end of the query */
  sqlite3 *db;           /* The database connection */

#ifndef SQLITE_OMIT_EXPLAIN
  int iRestoreSelectId = pParse->iSelectId;
  pParse->iSelectId = pParse->iNextSelectId++;
#endif

  db = pParse->db;
  if( p==0 || db->mallocFailed || pParse->nErr ){
    return 1;
  }
  if( sqlite3AuthCheck(pParse, SQLITE_SELECT, 0, 0, 0) ) return 1;
  memset(&sAggInfo, 0, sizeof(sAggInfo));
#if SELECTTRACE_ENABLED
  pParse->nSelectIndent++;
  SELECTTRACE(1,pParse,p, ("begin processing:\n"));
  if( sqlite3SelectTrace & 0x100 ){
    sqlite3TreeViewSelect(0, p, 0);
  }
#endif

  assert( p->pOrderBy==0 || pDest->eDest!=SRT_DistFifo );
  assert( p->pOrderBy==0 || pDest->eDest!=SRT_Fifo );
  assert( p->pOrderBy==0 || pDest->eDest!=SRT_DistQueue );
  assert( p->pOrderBy==0 || pDest->eDest!=SRT_Queue );
  if( IgnorableOrderby(pDest) ){
    assert(pDest->eDest==SRT_Exists || pDest->eDest==SRT_Union || 
           pDest->eDest==SRT_Except || pDest->eDest==SRT_Discard ||
           pDest->eDest==SRT_Queue  || pDest->eDest==SRT_DistFifo ||
           pDest->eDest==SRT_DistQueue || pDest->eDest==SRT_Fifo);
    /* If ORDER BY makes no difference in the output then neither does
    ** DISTINCT so it can be removed too. */
    sqlite3ExprListDelete(db, p->pOrderBy);
    p->pOrderBy = 0;
    p->selFlags &= ~SF_Distinct;
  }
  sqlite3SelectPrep(pParse, p, 0);
  memset(&sSort, 0, sizeof(sSort));
  sSort.pOrderBy = p->pOrderBy;
  pTabList = p->pSrc;
  if( pParse->nErr || db->mallocFailed ){
    goto select_end;
  }
  assert( p->pEList!=0 );
  isAgg = (p->selFlags & SF_Aggregate)!=0;
#if SELECTTRACE_ENABLED
  if( sqlite3SelectTrace & 0x100 ){
    SELECTTRACE(0x100,pParse,p, ("after name resolution:\n"));
    sqlite3TreeViewSelect(0, p, 0);
  }
#endif


  /* If writing to memory or generating a set
  ** only a single column may be output.
  */
#ifndef SQLITE_OMIT_SUBQUERY
  if( checkForMultiColumnSelectError(pParse, pDest, p->pEList->nExpr) ){
    goto select_end;
  }
#endif

  /* Try to flatten subqueries in the FROM clause up into the main query
  */
#if !defined(SQLITE_OMIT_SUBQUERY) || !defined(SQLITE_OMIT_VIEW)
  for(i=0; !p->pPrior && i<pTabList->nSrc; i++){
    struct SrcList_item *pItem = &pTabList->a[i];
    Select *pSub = pItem->pSelect;
    int isAggSub;
    if( pSub==0 ) continue;
    isAggSub = (pSub->selFlags & SF_Aggregate)!=0;
    if( flattenSubquery(pParse, p, i, isAgg, isAggSub) ){
      /* This subquery can be absorbed into its parent. */
      if( isAggSub ){
        isAgg = 1;
        p->selFlags |= SF_Aggregate;
      }
      i = -1;
    }
    pTabList = p->pSrc;
    if( db->mallocFailed ) goto select_end;
    if( !IgnorableOrderby(pDest) ){
      sSort.pOrderBy = p->pOrderBy;
    }
  }
#endif

  /* Get a pointer the VDBE under construction, allocating a new VDBE if one
  ** does not already exist */
  v = sqlite3GetVdbe(pParse);
  if( v==0 ) goto select_end;

#ifndef SQLITE_OMIT_COMPOUND_SELECT
  /* Handle compound SELECT statements using the separate multiSelect()
  ** procedure.
  */
  if( p->pPrior ){
    rc = multiSelect(pParse, p, pDest);
    explainSetInteger(pParse->iSelectId, iRestoreSelectId);
#if SELECTTRACE_ENABLED
    SELECTTRACE(1,pParse,p,("end compound-select processing\n"));
    pParse->nSelectIndent--;
#endif
    return rc;
  }
#endif

  /* Generate code for all sub-queries in the FROM clause
  */
#if !defined(SQLITE_OMIT_SUBQUERY) || !defined(SQLITE_OMIT_VIEW)
  for(i=0; i<pTabList->nSrc; i++){
    struct SrcList_item *pItem = &pTabList->a[i];
    SelectDest dest;
    Select *pSub = pItem->pSelect;
    if( pSub==0 ) continue;

    /* Sometimes the code for a subquery will be generated more than
    ** once, if the subquery is part of the WHERE clause in a LEFT JOIN,
    ** for example.  In that case, do not regenerate the code to manifest
    ** a view or the co-routine to implement a view.  The first instance
    ** is sufficient, though the subroutine to manifest the view does need
    ** to be invoked again. */
    if( pItem->addrFillSub ){
      if( pItem->viaCoroutine==0 ){
        sqlite3VdbeAddOp2(v, OP_Gosub, pItem->regReturn, pItem->addrFillSub);
      }
      continue;
    }

    /* Increment Parse.nHeight by the height of the largest expression
    ** tree referred to by this, the parent select. The child select
    ** may contain expression trees of at most
    ** (SQLITE_MAX_EXPR_DEPTH-Parse.nHeight) height. This is a bit
    ** more conservative than necessary, but much easier than enforcing
    ** an exact limit.
    */
    pParse->nHeight += sqlite3SelectExprHeight(p);

    /* Make copies of constant WHERE-clause terms in the outer query down
    ** inside the subquery.  This can help the subquery to run more efficiently.
    */
    if( (pItem->jointype & JT_OUTER)==0
     && pushDownWhereTerms(db, pSub, p->pWhere, pItem->iCursor)
    ){
#if SELECTTRACE_ENABLED
      if( sqlite3SelectTrace & 0x100 ){
        SELECTTRACE(0x100,pParse,p,("After WHERE-clause push-down:\n"));
        sqlite3TreeViewSelect(0, p, 0);
      }
#endif
    }

    /* Generate code to implement the subquery
    */
    if( pTabList->nSrc==1
     && (p->selFlags & SF_All)==0
     && OptimizationEnabled(db, SQLITE_SubqCoroutine)
    ){
      /* Implement a co-routine that will return a single row of the result
      ** set on each invocation.
      */
      int addrTop = sqlite3VdbeCurrentAddr(v)+1;
      pItem->regReturn = ++pParse->nMem;
      sqlite3VdbeAddOp3(v, OP_InitCoroutine, pItem->regReturn, 0, addrTop);
      VdbeComment((v, "%s", pItem->pTab->zName));
      pItem->addrFillSub = addrTop;
      sqlite3SelectDestInit(&dest, SRT_Coroutine, pItem->regReturn);
      explainSetInteger(pItem->iSelectId, (u8)pParse->iNextSelectId);
      sqlite3Select(pParse, pSub, &dest);
      pItem->pTab->nRowLogEst = sqlite3LogEst(pSub->nSelectRow);
      pItem->viaCoroutine = 1;
      pItem->regResult = dest.iSdst;
      sqlite3VdbeAddOp1(v, OP_EndCoroutine, pItem->regReturn);
      sqlite3VdbeJumpHere(v, addrTop-1);
      sqlite3ClearTempRegCache(pParse);
    }else{
      /* Generate a subroutine that will fill an ephemeral table with
      ** the content of this subquery.  pItem->addrFillSub will point
      ** to the address of the generated subroutine.  pItem->regReturn
      ** is a register allocated to hold the subroutine return address
      */
      int topAddr;
      int onceAddr = 0;
      int retAddr;
      assert( pItem->addrFillSub==0 );
      pItem->regReturn = ++pParse->nMem;
      topAddr = sqlite3VdbeAddOp2(v, OP_Integer, 0, pItem->regReturn);
      pItem->addrFillSub = topAddr+1;
      if( pItem->isCorrelated==0 ){
        /* If the subquery is not correlated and if we are not inside of
        ** a trigger, then we only need to compute the value of the subquery
        ** once. */
        onceAddr = sqlite3CodeOnce(pParse); VdbeCoverage(v);
        VdbeComment((v, "materialize \"%s\"", pItem->pTab->zName));
      }else{
        VdbeNoopComment((v, "materialize \"%s\"", pItem->pTab->zName));
      }
      sqlite3SelectDestInit(&dest, SRT_EphemTab, pItem->iCursor);
      explainSetInteger(pItem->iSelectId, (u8)pParse->iNextSelectId);
      sqlite3Select(pParse, pSub, &dest);
      pItem->pTab->nRowLogEst = sqlite3LogEst(pSub->nSelectRow);
      if( onceAddr ) sqlite3VdbeJumpHere(v, onceAddr);
      retAddr = sqlite3VdbeAddOp1(v, OP_Return, pItem->regReturn);
      VdbeComment((v, "end %s", pItem->pTab->zName));
      sqlite3VdbeChangeP1(v, topAddr, retAddr);
      sqlite3ClearTempRegCache(pParse);
    }
    if( db->mallocFailed ) goto select_end;
    pParse->nHeight -= sqlite3SelectExprHeight(p);
  }
#endif

  /* Various elements of the SELECT copied into local variables for
  ** convenience */
  pEList = p->pEList;
  pWhere = p->pWhere;
  pGroupBy = p->pGroupBy;
  pHaving = p->pHaving;
  sDistinct.isTnct = (p->selFlags & SF_Distinct)!=0;

#if SELECTTRACE_ENABLED
  if( sqlite3SelectTrace & 0x400 ){
    SELECTTRACE(0x400,pParse,p,("After all FROM-clause analysis:\n"));
    sqlite3TreeViewSelect(0, p, 0);
  }
#endif

  /* If the query is DISTINCT with an ORDER BY but is not an aggregate, and 
  ** if the select-list is the same as the ORDER BY list, then this query
  ** can be rewritten as a GROUP BY. In other words, this:
  **
  **     SELECT DISTINCT xyz FROM ... ORDER BY xyz
  **
  ** is transformed to:
  **
  **     SELECT xyz FROM ... GROUP BY xyz ORDER BY xyz
  **
  ** The second form is preferred as a single index (or temp-table) may be 
  ** used for both the ORDER BY and DISTINCT processing. As originally 
  ** written the query must use a temp-table for at least one of the ORDER 
  ** BY and DISTINCT, and an index or separate temp-table for the other.
  */
  if( (p->selFlags & (SF_Distinct|SF_Aggregate))==SF_Distinct 
   && sqlite3ExprListCompare(sSort.pOrderBy, pEList, -1)==0
  ){
    p->selFlags &= ~SF_Distinct;
    pGroupBy = p->pGroupBy = sqlite3ExprListDup(db, pEList, 0);
    /* Notice that even thought SF_Distinct has been cleared from p->selFlags,
    ** the sDistinct.isTnct is still set.  Hence, isTnct represents the
    ** original setting of the SF_Distinct flag, not the current setting */
    assert( sDistinct.isTnct );
  }

  /* If there is an ORDER BY clause, then create an ephemeral index to
  ** do the sorting.  But this sorting ephemeral index might end up
  ** being unused if the data can be extracted in pre-sorted order.
  ** If that is the case, then the OP_OpenEphemeral instruction will be
  ** changed to an OP_Noop once we figure out that the sorting index is
  ** not needed.  The sSort.addrSortIndex variable is used to facilitate
  ** that change.
  */
  if( sSort.pOrderBy ){
    KeyInfo *pKeyInfo;
    pKeyInfo = keyInfoFromExprList(pParse, sSort.pOrderBy, 0, pEList->nExpr);
    sSort.iECursor = pParse->nTab++;
    sSort.addrSortIndex =
      sqlite3VdbeAddOp4(v, OP_OpenEphemeral,
          sSort.iECursor, sSort.pOrderBy->nExpr+1+pEList->nExpr, 0,
          (char*)pKeyInfo, P4_KEYINFO
      );
  }else{
    sSort.addrSortIndex = -1;
  }

  /* If the output is destined for a temporary table, open that table.
  */
  if( pDest->eDest==SRT_EphemTab ){
    sqlite3VdbeAddOp2(v, OP_OpenEphemeral, pDest->iSDParm, pEList->nExpr);
  }

  /* Set the limiter.
  */
  iEnd = sqlite3VdbeMakeLabel(v);
  p->nSelectRow = LARGEST_INT64;
  computeLimitRegisters(pParse, p, iEnd);
  if( p->iLimit==0 && sSort.addrSortIndex>=0 ){
    sqlite3VdbeGetOp(v, sSort.addrSortIndex)->opcode = OP_SorterOpen;
    sSort.sortFlags |= SORTFLAG_UseSorter;
  }

  /* Open an ephemeral index to use for the distinct set.
  */
  if( p->selFlags & SF_Distinct ){
    sDistinct.tabTnct = pParse->nTab++;
    sDistinct.addrTnct = sqlite3VdbeAddOp4(v, OP_OpenEphemeral,
                             sDistinct.tabTnct, 0, 0,
                             (char*)keyInfoFromExprList(pParse, p->pEList,0,0),
                             P4_KEYINFO);
    sqlite3VdbeChangeP5(v, BTREE_UNORDERED);
    sDistinct.eTnctType = WHERE_DISTINCT_UNORDERED;
  }else{
    sDistinct.eTnctType = WHERE_DISTINCT_NOOP;
  }

  if( !isAgg && pGroupBy==0 ){
    /* No aggregate functions and no GROUP BY clause */
    u16 wctrlFlags = (sDistinct.isTnct ? WHERE_WANT_DISTINCT : 0);

    /* Begin the database scan. */
    pWInfo = sqlite3WhereBegin(pParse, pTabList, pWhere, sSort.pOrderBy,
                               p->pEList, wctrlFlags, 0);
    if( pWInfo==0 ) goto select_end;
    if( sqlite3WhereOutputRowCount(pWInfo) < p->nSelectRow ){
      p->nSelectRow = sqlite3WhereOutputRowCount(pWInfo);
    }
    if( sDistinct.isTnct && sqlite3WhereIsDistinct(pWInfo) ){
      sDistinct.eTnctType = sqlite3WhereIsDistinct(pWInfo);
    }
    if( sSort.pOrderBy ){
      sSort.nOBSat = sqlite3WhereIsOrdered(pWInfo);
      if( sSort.nOBSat==sSort.pOrderBy->nExpr ){
        sSort.pOrderBy = 0;
      }
    }

    /* If sorting index that was created by a prior OP_OpenEphemeral 
    ** instruction ended up not being needed, then change the OP_OpenEphemeral
    ** into an OP_Noop.
    */
    if( sSort.addrSortIndex>=0 && sSort.pOrderBy==0 ){
      sqlite3VdbeChangeToNoop(v, sSort.addrSortIndex);
    }

    /* Use the standard inner loop. */
    selectInnerLoop(pParse, p, pEList, -1, &sSort, &sDistinct, pDest,
                    sqlite3WhereContinueLabel(pWInfo),
                    sqlite3WhereBreakLabel(pWInfo));

    /* End the database scan loop.
    */
    sqlite3WhereEnd(pWInfo);
  }else{
    /* This case when there exist aggregate functions or a GROUP BY clause
    ** or both */
    NameContext sNC;    /* Name context for processing aggregate information */
    int iAMem;          /* First Mem address for storing current GROUP BY */
    int iBMem;          /* First Mem address for previous GROUP BY */
    int iUseFlag;       /* Mem address holding flag indicating that at least
                        ** one row of the input to the aggregator has been
                        ** processed */
    int iAbortFlag;     /* Mem address which causes query abort if positive */
    int groupBySort;    /* Rows come from source in GROUP BY order */
    int addrEnd;        /* End of processing for this SELECT */
    int sortPTab = 0;   /* Pseudotable used to decode sorting results */
    int sortOut = 0;    /* Output register from the sorter */
    int orderByGrp = 0; /* True if the GROUP BY and ORDER BY are the same */

    /* Remove any and all aliases between the result set and the
    ** GROUP BY clause.
    */
    if( pGroupBy ){
      int k;                        /* Loop counter */
      struct ExprList_item *pItem;  /* For looping over expression in a list */

      for(k=p->pEList->nExpr, pItem=p->pEList->a; k>0; k--, pItem++){
        pItem->u.x.iAlias = 0;
      }
      for(k=pGroupBy->nExpr, pItem=pGroupBy->a; k>0; k--, pItem++){
        pItem->u.x.iAlias = 0;
      }
      if( p->nSelectRow>100 ) p->nSelectRow = 100;
    }else{
      p->nSelectRow = 1;
    }

    /* If there is both a GROUP BY and an ORDER BY clause and they are
    ** identical, then it may be possible to disable the ORDER BY clause 
    ** on the grounds that the GROUP BY will cause elements to come out 
    ** in the correct order. It also may not - the GROUP BY might use a
    ** database index that causes rows to be grouped together as required
    ** but not actually sorted. Either way, record the fact that the
    ** ORDER BY and GROUP BY clauses are the same by setting the orderByGrp
    ** variable.  */
    if( sqlite3ExprListCompare(pGroupBy, sSort.pOrderBy, -1)==0 ){
      orderByGrp = 1;
    }
 
    /* Create a label to jump to when we want to abort the query */
    addrEnd = sqlite3VdbeMakeLabel(v);

    /* Convert TK_COLUMN nodes into TK_AGG_COLUMN and make entries in
    ** sAggInfo for all TK_AGG_FUNCTION nodes in expressions of the
    ** SELECT statement.
    */
    memset(&sNC, 0, sizeof(sNC));
    sNC.pParse = pParse;
    sNC.pSrcList = pTabList;
    sNC.pAggInfo = &sAggInfo;
    sAggInfo.mnReg = pParse->nMem+1;
    sAggInfo.nSortingColumn = pGroupBy ? pGroupBy->nExpr : 0;
    sAggInfo.pGroupBy = pGroupBy;
    sqlite3ExprAnalyzeAggList(&sNC, pEList);
    sqlite3ExprAnalyzeAggList(&sNC, sSort.pOrderBy);
    if( pHaving ){
      sqlite3ExprAnalyzeAggregates(&sNC, pHaving);
    }
    sAggInfo.nAccumulator = sAggInfo.nColumn;
    for(i=0; i<sAggInfo.nFunc; i++){
      assert( !ExprHasProperty(sAggInfo.aFunc[i].pExpr, EP_xIsSelect) );
      sNC.ncFlags |= NC_InAggFunc;
      sqlite3ExprAnalyzeAggList(&sNC, sAggInfo.aFunc[i].pExpr->x.pList);
      sNC.ncFlags &= ~NC_InAggFunc;
    }
    sAggInfo.mxReg = pParse->nMem;
    if( db->mallocFailed ) goto select_end;

    /* Processing for aggregates with GROUP BY is very different and
    ** much more complex than aggregates without a GROUP BY.
    */
    if( pGroupBy ){
      KeyInfo *pKeyInfo;  /* Keying information for the group by clause */
      int j1;             /* A-vs-B comparision jump */
      int addrOutputRow;  /* Start of subroutine that outputs a result row */
      int regOutputRow;   /* Return address register for output subroutine */
      int addrSetAbort;   /* Set the abort flag and return */
      int addrTopOfLoop;  /* Top of the input loop */
      int addrSortingIdx; /* The OP_OpenEphemeral for the sorting index */
      int addrReset;      /* Subroutine for resetting the accumulator */
      int regReset;       /* Return address register for reset subroutine */

      /* If there is a GROUP BY clause we might need a sorting index to
      ** implement it.  Allocate that sorting index now.  If it turns out
      ** that we do not need it after all, the OP_SorterOpen instruction
      ** will be converted into a Noop.  
      */
      sAggInfo.sortingIdx = pParse->nTab++;
      pKeyInfo = keyInfoFromExprList(pParse, pGroupBy, 0, sAggInfo.nColumn);
      addrSortingIdx = sqlite3VdbeAddOp4(v, OP_SorterOpen, 
          sAggInfo.sortingIdx, sAggInfo.nSortingColumn, 
          0, (char*)pKeyInfo, P4_KEYINFO);

      /* Initialize memory locations used by GROUP BY aggregate processing
      */
      iUseFlag = ++pParse->nMem;
      iAbortFlag = ++pParse->nMem;
      regOutputRow = ++pParse->nMem;
      addrOutputRow = sqlite3VdbeMakeLabel(v);
      regReset = ++pParse->nMem;
      addrReset = sqlite3VdbeMakeLabel(v);
      iAMem = pParse->nMem + 1;
      pParse->nMem += pGroupBy->nExpr;
      iBMem = pParse->nMem + 1;
      pParse->nMem += pGroupBy->nExpr;
      sqlite3VdbeAddOp2(v, OP_Integer, 0, iAbortFlag);
      VdbeComment((v, "clear abort flag"));
      sqlite3VdbeAddOp2(v, OP_Integer, 0, iUseFlag);
      VdbeComment((v, "indicate accumulator empty"));
      sqlite3VdbeAddOp3(v, OP_Null, 0, iAMem, iAMem+pGroupBy->nExpr-1);

      /* Begin a loop that will extract all source rows in GROUP BY order.
      ** This might involve two separate loops with an OP_Sort in between, or
      ** it might be a single loop that uses an index to extract information
      ** in the right order to begin with.
      */
      sqlite3VdbeAddOp2(v, OP_Gosub, regReset, addrReset);
      pWInfo = sqlite3WhereBegin(pParse, pTabList, pWhere, pGroupBy, 0,
          WHERE_GROUPBY | (orderByGrp ? WHERE_SORTBYGROUP : 0), 0
      );
      if( pWInfo==0 ) goto select_end;
      if( sqlite3WhereIsOrdered(pWInfo)==pGroupBy->nExpr ){
        /* The optimizer is able to deliver rows in group by order so
        ** we do not have to sort.  The OP_OpenEphemeral table will be
        ** cancelled later because we still need to use the pKeyInfo
        */
        groupBySort = 0;
      }else{
        /* Rows are coming out in undetermined order.  We have to push
        ** each row into a sorting index, terminate the first loop,
        ** then loop over the sorting index in order to get the output
        ** in sorted order
        */
        int regBase;
        int regRecord;
        int nCol;
        int nGroupBy;

        explainTempTable(pParse, 
            (sDistinct.isTnct && (p->selFlags&SF_Distinct)==0) ?
                    "DISTINCT" : "GROUP BY");

        groupBySort = 1;
        nGroupBy = pGroupBy->nExpr;
        nCol = nGroupBy;
        j = nGroupBy;
        for(i=0; i<sAggInfo.nColumn; i++){
          if( sAggInfo.aCol[i].iSorterColumn>=j ){
            nCol++;
            j++;
          }
        }
        regBase = sqlite3GetTempRange(pParse, nCol);
        sqlite3ExprCacheClear(pParse);
        sqlite3ExprCodeExprList(pParse, pGroupBy, regBase, 0);
        j = nGroupBy;
        for(i=0; i<sAggInfo.nColumn; i++){
          struct AggInfo_col *pCol = &sAggInfo.aCol[i];
          if( pCol->iSorterColumn>=j ){
            int r1 = j + regBase;
            int r2;

            r2 = sqlite3ExprCodeGetColumn(pParse, 
                               pCol->pTab, pCol->iColumn, pCol->iTable, r1, 0);
            if( r1!=r2 ){
              sqlite3VdbeAddOp2(v, OP_SCopy, r2, r1);
            }
            j++;
          }
        }
        regRecord = sqlite3GetTempReg(pParse);
        sqlite3VdbeAddOp3(v, OP_MakeRecord, regBase, nCol, regRecord);
        sqlite3VdbeAddOp2(v, OP_SorterInsert, sAggInfo.sortingIdx, regRecord);
        sqlite3ReleaseTempReg(pParse, regRecord);
        sqlite3ReleaseTempRange(pParse, regBase, nCol);
        sqlite3WhereEnd(pWInfo);
        sAggInfo.sortingIdxPTab = sortPTab = pParse->nTab++;
        sortOut = sqlite3GetTempReg(pParse);
        sqlite3VdbeAddOp3(v, OP_OpenPseudo, sortPTab, sortOut, nCol);
        sqlite3VdbeAddOp2(v, OP_SorterSort, sAggInfo.sortingIdx, addrEnd);
        VdbeComment((v, "GROUP BY sort")); VdbeCoverage(v);
        sAggInfo.useSortingIdx = 1;
        sqlite3ExprCacheClear(pParse);

      }

      /* If the index or temporary table used by the GROUP BY sort
      ** will naturally deliver rows in the order required by the ORDER BY
      ** clause, cancel the ephemeral table open coded earlier.
      **
      ** This is an optimization - the correct answer should result regardless.
      ** Use the SQLITE_GroupByOrder flag with SQLITE_TESTCTRL_OPTIMIZER to 
      ** disable this optimization for testing purposes.  */
      if( orderByGrp && OptimizationEnabled(db, SQLITE_GroupByOrder) 
       && (groupBySort || sqlite3WhereIsSorted(pWInfo))
      ){
        sSort.pOrderBy = 0;
        sqlite3VdbeChangeToNoop(v, sSort.addrSortIndex);
      }

      /* Evaluate the current GROUP BY terms and store in b0, b1, b2...
      ** (b0 is memory location iBMem+0, b1 is iBMem+1, and so forth)
      ** Then compare the current GROUP BY terms against the GROUP BY terms
      ** from the previous row currently stored in a0, a1, a2...
      */
      addrTopOfLoop = sqlite3VdbeCurrentAddr(v);
      sqlite3ExprCacheClear(pParse);
      if( groupBySort ){
        sqlite3VdbeAddOp3(v, OP_SorterData, sAggInfo.sortingIdx,
                          sortOut, sortPTab);
      }
      for(j=0; j<pGroupBy->nExpr; j++){
        if( groupBySort ){
          sqlite3VdbeAddOp3(v, OP_Column, sortPTab, j, iBMem+j);
        }else{
          sAggInfo.directMode = 1;
          sqlite3ExprCode(pParse, pGroupBy->a[j].pExpr, iBMem+j);
        }
      }
      sqlite3VdbeAddOp4(v, OP_Compare, iAMem, iBMem, pGroupBy->nExpr,
                          (char*)sqlite3KeyInfoRef(pKeyInfo), P4_KEYINFO);
      j1 = sqlite3VdbeCurrentAddr(v);
      sqlite3VdbeAddOp3(v, OP_Jump, j1+1, 0, j1+1); VdbeCoverage(v);

      /* Generate code that runs whenever the GROUP BY changes.
      ** Changes in the GROUP BY are detected by the previous code
      ** block.  If there were no changes, this block is skipped.
      **
      ** This code copies current group by terms in b0,b1,b2,...
      ** over to a0,a1,a2.  It then calls the output subroutine
      ** and resets the aggregate accumulator registers in preparation
      ** for the next GROUP BY batch.
      */
      sqlite3ExprCodeMove(pParse, iBMem, iAMem, pGroupBy->nExpr);
      sqlite3VdbeAddOp2(v, OP_Gosub, regOutputRow, addrOutputRow);
      VdbeComment((v, "output one row"));
      sqlite3VdbeAddOp2(v, OP_IfPos, iAbortFlag, addrEnd); VdbeCoverage(v);
      VdbeComment((v, "check abort flag"));
      sqlite3VdbeAddOp2(v, OP_Gosub, regReset, addrReset);
      VdbeComment((v, "reset accumulator"));

      /* Update the aggregate accumulators based on the content of
      ** the current row
      */
      sqlite3VdbeJumpHere(v, j1);
      updateAccumulator(pParse, &sAggInfo);
      sqlite3VdbeAddOp2(v, OP_Integer, 1, iUseFlag);
      VdbeComment((v, "indicate data in accumulator"));

      /* End of the loop
      */
      if( groupBySort ){
        sqlite3VdbeAddOp2(v, OP_SorterNext, sAggInfo.sortingIdx, addrTopOfLoop);
        VdbeCoverage(v);
      }else{
        sqlite3WhereEnd(pWInfo);
        sqlite3VdbeChangeToNoop(v, addrSortingIdx);
      }

      /* Output the final row of result
      */
      sqlite3VdbeAddOp2(v, OP_Gosub, regOutputRow, addrOutputRow);
      VdbeComment((v, "output final row"));

      /* Jump over the subroutines
      */
      sqlite3VdbeAddOp2(v, OP_Goto, 0, addrEnd);

      /* Generate a subroutine that outputs a single row of the result
      ** set.  This subroutine first looks at the iUseFlag.  If iUseFlag
      ** is less than or equal to zero, the subroutine is a no-op.  If
      ** the processing calls for the query to abort, this subroutine
      ** increments the iAbortFlag memory location before returning in
      ** order to signal the caller to abort.
      */
      addrSetAbort = sqlite3VdbeCurrentAddr(v);
      sqlite3VdbeAddOp2(v, OP_Integer, 1, iAbortFlag);
      VdbeComment((v, "set abort flag"));
      sqlite3VdbeAddOp1(v, OP_Return, regOutputRow);
      sqlite3VdbeResolveLabel(v, addrOutputRow);
      addrOutputRow = sqlite3VdbeCurrentAddr(v);
      sqlite3VdbeAddOp2(v, OP_IfPos, iUseFlag, addrOutputRow+2);
      VdbeCoverage(v);
      VdbeComment((v, "Groupby result generator entry point"));
      sqlite3VdbeAddOp1(v, OP_Return, regOutputRow);
      finalizeAggFunctions(pParse, &sAggInfo);
      sqlite3ExprIfFalse(pParse, pHaving, addrOutputRow+1, SQLITE_JUMPIFNULL);
      selectInnerLoop(pParse, p, p->pEList, -1, &sSort,
                      &sDistinct, pDest,
                      addrOutputRow+1, addrSetAbort);
      sqlite3VdbeAddOp1(v, OP_Return, regOutputRow);
      VdbeComment((v, "end groupby result generator"));

      /* Generate a subroutine that will reset the group-by accumulator
      */
      sqlite3VdbeResolveLabel(v, addrReset);
      resetAccumulator(pParse, &sAggInfo);
      sqlite3VdbeAddOp1(v, OP_Return, regReset);
     
    } /* endif pGroupBy.  Begin aggregate queries without GROUP BY: */
    else {
      ExprList *pDel = 0;
#ifndef SQLITE_OMIT_BTREECOUNT
      Table *pTab;
      if( (pTab = isSimpleCount(p, &sAggInfo))!=0 ){
        /* If isSimpleCount() returns a pointer to a Table structure, then
        ** the SQL statement is of the form:
        **
        **   SELECT count(*) FROM <tbl>
        **
        ** where the Table structure returned represents table <tbl>.
        **
        ** This statement is so common that it is optimized specially. The
        ** OP_Count instruction is executed either on the intkey table that
        ** contains the data for table <tbl> or on one of its indexes. It
        ** is better to execute the op on an index, as indexes are almost
        ** always spread across less pages than their corresponding tables.
        */
        const int iDb = sqlite3SchemaToIndex(pParse->db, pTab->pSchema);
        const int iCsr = pParse->nTab++;     /* Cursor to scan b-tree */
        Index *pIdx;                         /* Iterator variable */
        KeyInfo *pKeyInfo = 0;               /* Keyinfo for scanned index */
        Index *pBest = 0;                    /* Best index found so far */
        int iRoot = pTab->tnum;              /* Root page of scanned b-tree */

        sqlite3CodeVerifySchema(pParse, iDb);
        sqlite3TableLock(pParse, iDb, pTab->tnum, 0, pTab->zName);

        /* Search for the index that has the lowest scan cost.
        **
        ** (2011-04-15) Do not do a full scan of an unordered index.
        **
        ** (2013-10-03) Do not count the entries in a partial index.
        **
        ** In practice the KeyInfo structure will not be used. It is only 
        ** passed to keep OP_OpenRead happy.
        */
        if( !HasRowid(pTab) ) pBest = sqlite3PrimaryKeyIndex(pTab);
        for(pIdx=pTab->pIndex; pIdx; pIdx=pIdx->pNext){
          if( pIdx->bUnordered==0
           && pIdx->szIdxRow<pTab->szTabRow
           && pIdx->pPartIdxWhere==0
           && (!pBest || pIdx->szIdxRow<pBest->szIdxRow)
          ){
            pBest = pIdx;
          }
        }
        if( pBest ){
          iRoot = pBest->tnum;
          pKeyInfo = sqlite3KeyInfoOfIndex(pParse, pBest);
        }

        /* Open a read-only cursor, execute the OP_Count, close the cursor. */
        sqlite3VdbeAddOp4Int(v, OP_OpenRead, iCsr, iRoot, iDb, 1);
        if( pKeyInfo ){
          sqlite3VdbeChangeP4(v, -1, (char *)pKeyInfo, P4_KEYINFO);
        }
        sqlite3VdbeAddOp2(v, OP_Count, iCsr, sAggInfo.aFunc[0].iMem);
        sqlite3VdbeAddOp1(v, OP_Close, iCsr);
        explainSimpleCount(pParse, pTab, pBest);
      }else
#endif /* SQLITE_OMIT_BTREECOUNT */
      {
        /* Check if the query is of one of the following forms:
        **
        **   SELECT min(x) FROM ...
        **   SELECT max(x) FROM ...
        **
        ** If it is, then ask the code in where.c to attempt to sort results
        ** as if there was an "ORDER ON x" or "ORDER ON x DESC" clause. 
        ** If where.c is able to produce results sorted in this order, then
        ** add vdbe code to break out of the processing loop after the 
        ** first iteration (since the first iteration of the loop is 
        ** guaranteed to operate on the row with the minimum or maximum 
        ** value of x, the only row required).
        **
        ** A special flag must be passed to sqlite3WhereBegin() to slightly
        ** modify behavior as follows:
        **
        **   + If the query is a "SELECT min(x)", then the loop coded by
        **     where.c should not iterate over any values with a NULL value
        **     for x.
        **
        **   + The optimizer code in where.c (the thing that decides which
        **     index or indices to use) should place a different priority on 
        **     satisfying the 'ORDER BY' clause than it does in other cases.
        **     Refer to code and comments in where.c for details.
        */
        ExprList *pMinMax = 0;
        u8 flag = WHERE_ORDERBY_NORMAL;
        
        assert( p->pGroupBy==0 );
        assert( flag==0 );
        if( p->pHaving==0 ){
          flag = minMaxQuery(&sAggInfo, &pMinMax);
        }
        assert( flag==0 || (pMinMax!=0 && pMinMax->nExpr==1) );

        if( flag ){
          pMinMax = sqlite3ExprListDup(db, pMinMax, 0);
          pDel = pMinMax;
          if( pMinMax && !db->mallocFailed ){
            pMinMax->a[0].sortOrder = flag!=WHERE_ORDERBY_MIN ?1:0;
            pMinMax->a[0].pExpr->op = TK_COLUMN;
          }
        }
  
        /* This case runs if the aggregate has no GROUP BY clause.  The
        ** processing is much simpler since there is only a single row
        ** of output.
        */
        resetAccumulator(pParse, &sAggInfo);
        pWInfo = sqlite3WhereBegin(pParse, pTabList, pWhere, pMinMax,0,flag,0);
        if( pWInfo==0 ){
          sqlite3ExprListDelete(db, pDel);
          goto select_end;
        }
        updateAccumulator(pParse, &sAggInfo);
        assert( pMinMax==0 || pMinMax->nExpr==1 );
        if( sqlite3WhereIsOrdered(pWInfo)>0 ){
          sqlite3VdbeAddOp2(v, OP_Goto, 0, sqlite3WhereBreakLabel(pWInfo));
          VdbeComment((v, "%s() by index",
                (flag==WHERE_ORDERBY_MIN?"min":"max")));
        }
        sqlite3WhereEnd(pWInfo);
        finalizeAggFunctions(pParse, &sAggInfo);
      }

      sSort.pOrderBy = 0;
      sqlite3ExprIfFalse(pParse, pHaving, addrEnd, SQLITE_JUMPIFNULL);
      selectInnerLoop(pParse, p, p->pEList, -1, 0, 0, 
                      pDest, addrEnd, addrEnd);
      sqlite3ExprListDelete(db, pDel);
    }
    sqlite3VdbeResolveLabel(v, addrEnd);
    
  } /* endif aggregate query */

  if( sDistinct.eTnctType==WHERE_DISTINCT_UNORDERED ){
    explainTempTable(pParse, "DISTINCT");
  }

  /* If there is an ORDER BY clause, then we need to sort the results
  ** and send them to the callback one by one.
  */
  if( sSort.pOrderBy ){
    explainTempTable(pParse,
                     sSort.nOBSat>0 ? "RIGHT PART OF ORDER BY":"ORDER BY");
    generateSortTail(pParse, p, &sSort, pEList->nExpr, pDest);
  }

  /* Jump here to skip this query
  */
  sqlite3VdbeResolveLabel(v, iEnd);

  /* The SELECT has been coded. If there is an error in the Parse structure,
  ** set the return code to 1. Otherwise 0. */
  rc = (pParse->nErr>0);

  /* Control jumps to here if an error is encountered above, or upon
  ** successful coding of the SELECT.
  */
select_end:
  explainSetInteger(pParse->iSelectId, iRestoreSelectId);

  /* Identify column names if results of the SELECT are to be output.
  */
  if( rc==SQLITE_OK && pDest->eDest==SRT_Output ){
    generateColumnNames(pParse, pTabList, pEList);
  }

  sqlite3DbFree(db, sAggInfo.aCol);
  sqlite3DbFree(db, sAggInfo.aFunc);
#if SELECTTRACE_ENABLED
  SELECTTRACE(1,pParse,p,("end processing\n"));
  pParse->nSelectIndent--;
#endif
  return rc;
}<|MERGE_RESOLUTION|>--- conflicted
+++ resolved
@@ -4543,13 +4543,8 @@
 #ifndef SQLITE_OMIT_SUBQUERY
   Walker w;
   memset(&w, 0, sizeof(w));
-<<<<<<< HEAD
-  w.xSelectCallback = selectAddSubqueryTypeInfo;
+  w.xSelectCallback2 = selectAddSubqueryTypeInfo;
   w.xExprCallback = sqlite3ExprWalkNoop;
-=======
-  w.xSelectCallback2 = selectAddSubqueryTypeInfo;
-  w.xExprCallback = exprWalkNoop;
->>>>>>> 82d7aea6
   w.pParse = pParse;
   sqlite3WalkSelect(&w, pSelect);
 #endif
