/*
** 2001 September 15
**
** The author disclaims copyright to this source code.  In place of
** a legal notice, here is a blessing:
**
**    May you do good and not evil.
**    May you find forgiveness for yourself and forgive others.
**    May you share freely, never taking more than you give.
**
*************************************************************************
** The code in this file implements the function that runs the
** bytecode of a prepared statement.
**
** Various scripts scan this source file in order to generate HTML
** documentation, headers files, or other derived files.  The formatting
** of the code in this file is, therefore, important.  See other comments
** in this file for details.  If in doubt, do not deviate from existing
** commenting and indentation practices when changing or adding code.
*/
#include "sqliteInt.h"
#include "vdbeInt.h"

/*
** Invoke this macro on memory cells just prior to changing the
** value of the cell.  This macro verifies that shallow copies are
** not misused.  A shallow copy of a string or blob just copies a
** pointer to the string or blob, not the content.  If the original
** is changed while the copy is still in use, the string or blob might
** be changed out from under the copy.  This macro verifies that nothing
** like that ever happens.
*/
#ifdef SQLITE_DEBUG
# define memAboutToChange(P,M) sqlite3VdbeMemAboutToChange(P,M)
#else
# define memAboutToChange(P,M)
#endif

/*
** The following global variable is incremented every time a cursor
** moves, either by the OP_SeekXX, OP_Next, or OP_Prev opcodes.  The test
** procedures use this information to make sure that indices are
** working correctly.  This variable has no function other than to
** help verify the correct operation of the library.
*/
#ifdef SQLITE_TEST
int sqlite3_search_count = 0;
#endif

/*
** When this global variable is positive, it gets decremented once before
** each instruction in the VDBE.  When it reaches zero, the u1.isInterrupted
** field of the sqlite3 structure is set in order to simulate an interrupt.
**
** This facility is used for testing purposes only.  It does not function
** in an ordinary build.
*/
#ifdef SQLITE_TEST
int sqlite3_interrupt_count = 0;
#endif

/*
** The next global variable is incremented each type the OP_Sort opcode
** is executed.  The test procedures use this information to make sure that
** sorting is occurring or not occurring at appropriate times.   This variable
** has no function other than to help verify the correct operation of the
** library.
*/
#ifdef SQLITE_TEST
int sqlite3_sort_count = 0;
#endif

/*
** The next global variable records the size of the largest MEM_Blob
** or MEM_Str that has been used by a VDBE opcode.  The test procedures
** use this information to make sure that the zero-blob functionality
** is working correctly.   This variable has no function other than to
** help verify the correct operation of the library.
*/
#ifdef SQLITE_TEST
int sqlite3_max_blobsize = 0;
static void updateMaxBlobsize(Mem *p){
  if( (p->flags & (MEM_Str|MEM_Blob))!=0 && p->n>sqlite3_max_blobsize ){
    sqlite3_max_blobsize = p->n;
  }
}
#endif

/*
** This macro evaluates to true if either the update hook or the preupdate
** hook are enabled for database connect DB.
*/
#ifdef SQLITE_ENABLE_PREUPDATE_HOOK
# define HAS_UPDATE_HOOK(DB) ((DB)->xPreUpdateCallback||(DB)->xUpdateCallback||(DB)->eConcurrent)
#else
# define HAS_UPDATE_HOOK(DB) ((DB)->xUpdateCallback)
#endif

/*
** The next global variable is incremented each time the OP_Found opcode
** is executed. This is used to test whether or not the foreign key
** operation implemented using OP_FkIsZero is working. This variable
** has no function other than to help verify the correct operation of the
** library.
*/
#ifdef SQLITE_TEST
int sqlite3_found_count = 0;
#endif

/*
** Test a register to see if it exceeds the current maximum blob size.
** If it does, record the new maximum blob size.
*/
#if defined(SQLITE_TEST) && !defined(SQLITE_UNTESTABLE)
# define UPDATE_MAX_BLOBSIZE(P)  updateMaxBlobsize(P)
#else
# define UPDATE_MAX_BLOBSIZE(P)
#endif

#ifdef SQLITE_DEBUG
/* This routine provides a convenient place to set a breakpoint during
** tracing with PRAGMA vdbe_trace=on.  The breakpoint fires right after
** each opcode is printed.  Variables "pc" (program counter) and pOp are
** available to add conditionals to the breakpoint.  GDB example:
**
**         break test_trace_breakpoint if pc=22
**
** Other useful labels for breakpoints include:
**   test_addop_breakpoint(pc,pOp)
**   sqlite3CorruptError(lineno)
**   sqlite3MisuseError(lineno)
**   sqlite3CantopenError(lineno)
*/
static void test_trace_breakpoint(int pc, Op *pOp, Vdbe *v){
  static int n = 0;
  n++;
}
#endif

/*
** Invoke the VDBE coverage callback, if that callback is defined.  This
** feature is used for test suite validation only and does not appear an
** production builds.
**
** M is the type of branch.  I is the direction taken for this instance of
** the branch.
**
**   M: 2 - two-way branch (I=0: fall-thru   1: jump                )
**      3 - two-way + NULL (I=0: fall-thru   1: jump      2: NULL   )
**      4 - OP_Jump        (I=0: jump p1     1: jump p2   2: jump p3)
**
** In other words, if M is 2, then I is either 0 (for fall-through) or
** 1 (for when the branch is taken).  If M is 3, the I is 0 for an
** ordinary fall-through, I is 1 if the branch was taken, and I is 2 
** if the result of comparison is NULL.  For M=3, I=2 the jump may or
** may not be taken, depending on the SQLITE_JUMPIFNULL flags in p5.
** When M is 4, that means that an OP_Jump is being run.  I is 0, 1, or 2
** depending on if the operands are less than, equal, or greater than.
**
** iSrcLine is the source code line (from the __LINE__ macro) that
** generated the VDBE instruction combined with flag bits.  The source
** code line number is in the lower 24 bits of iSrcLine and the upper
** 8 bytes are flags.  The lower three bits of the flags indicate
** values for I that should never occur.  For example, if the branch is
** always taken, the flags should be 0x05 since the fall-through and
** alternate branch are never taken.  If a branch is never taken then
** flags should be 0x06 since only the fall-through approach is allowed.
**
** Bit 0x08 of the flags indicates an OP_Jump opcode that is only
** interested in equal or not-equal.  In other words, I==0 and I==2
** should be treated as equivalent
**
** Since only a line number is retained, not the filename, this macro
** only works for amalgamation builds.  But that is ok, since these macros
** should be no-ops except for special builds used to measure test coverage.
*/
#if !defined(SQLITE_VDBE_COVERAGE)
# define VdbeBranchTaken(I,M)
#else
# define VdbeBranchTaken(I,M) vdbeTakeBranch(pOp->iSrcLine,I,M)
  static void vdbeTakeBranch(u32 iSrcLine, u8 I, u8 M){
    u8 mNever;
    assert( I<=2 );  /* 0: fall through,  1: taken,  2: alternate taken */
    assert( M<=4 );  /* 2: two-way branch, 3: three-way branch, 4: OP_Jump */
    assert( I<M );   /* I can only be 2 if M is 3 or 4 */
    /* Transform I from a integer [0,1,2] into a bitmask of [1,2,4] */
    I = 1<<I;
    /* The upper 8 bits of iSrcLine are flags.  The lower three bits of
    ** the flags indicate directions that the branch can never go.  If
    ** a branch really does go in one of those directions, assert right
    ** away. */
    mNever = iSrcLine >> 24;
    assert( (I & mNever)==0 );
    if( sqlite3GlobalConfig.xVdbeBranch==0 ) return;  /*NO_TEST*/
    /* Invoke the branch coverage callback with three arguments:
    **    iSrcLine - the line number of the VdbeCoverage() macro, with
    **               flags removed.
    **    I        - Mask of bits 0x07 indicating which cases are are
    **               fulfilled by this instance of the jump.  0x01 means
    **               fall-thru, 0x02 means taken, 0x04 means NULL.  Any
    **               impossible cases (ex: if the comparison is never NULL)
    **               are filled in automatically so that the coverage
    **               measurement logic does not flag those impossible cases
    **               as missed coverage.
    **    M        - Type of jump.  Same as M argument above
    */
    I |= mNever;
    if( M==2 ) I |= 0x04;
    if( M==4 ){
      I |= 0x08;
      if( (mNever&0x08)!=0 && (I&0x05)!=0) I |= 0x05; /*NO_TEST*/
    }
    sqlite3GlobalConfig.xVdbeBranch(sqlite3GlobalConfig.pVdbeBranchArg,
                                    iSrcLine&0xffffff, I, M);
  }
#endif

/*
** An ephemeral string value (signified by the MEM_Ephem flag) contains
** a pointer to a dynamically allocated string where some other entity
** is responsible for deallocating that string.  Because the register
** does not control the string, it might be deleted without the register
** knowing it.
**
** This routine converts an ephemeral string into a dynamically allocated
** string that the register itself controls.  In other words, it
** converts an MEM_Ephem string into a string with P.z==P.zMalloc.
*/
#define Deephemeralize(P) \
   if( ((P)->flags&MEM_Ephem)!=0 \
       && sqlite3VdbeMemMakeWriteable(P) ){ goto no_mem;}

/* Return true if the cursor was opened using the OP_OpenSorter opcode. */
#define isSorter(x) ((x)->eCurType==CURTYPE_SORTER)

/*
** Allocate VdbeCursor number iCur.  Return a pointer to it.  Return NULL
** if we run out of memory.
*/
static VdbeCursor *allocateCursor(
  Vdbe *p,              /* The virtual machine */
  int iCur,             /* Index of the new VdbeCursor */
  int nField,           /* Number of fields in the table or index */
  int iDb,              /* Database the cursor belongs to, or -1 */
  u8 eCurType           /* Type of the new cursor */
){
  /* Find the memory cell that will be used to store the blob of memory
  ** required for this VdbeCursor structure. It is convenient to use a 
  ** vdbe memory cell to manage the memory allocation required for a
  ** VdbeCursor structure for the following reasons:
  **
  **   * Sometimes cursor numbers are used for a couple of different
  **     purposes in a vdbe program. The different uses might require
  **     different sized allocations. Memory cells provide growable
  **     allocations.
  **
  **   * When using ENABLE_MEMORY_MANAGEMENT, memory cell buffers can
  **     be freed lazily via the sqlite3_release_memory() API. This
  **     minimizes the number of malloc calls made by the system.
  **
  ** The memory cell for cursor 0 is aMem[0]. The rest are allocated from
  ** the top of the register space.  Cursor 1 is at Mem[p->nMem-1].
  ** Cursor 2 is at Mem[p->nMem-2]. And so forth.
  */
  Mem *pMem = iCur>0 ? &p->aMem[p->nMem-iCur] : p->aMem;

  int nByte;
  VdbeCursor *pCx = 0;
  nByte = 
      ROUND8(sizeof(VdbeCursor)) + 2*sizeof(u32)*nField + 
      (eCurType==CURTYPE_BTREE?sqlite3BtreeCursorSize():0);

  assert( iCur>=0 && iCur<p->nCursor );
  if( p->apCsr[iCur] ){ /*OPTIMIZATION-IF-FALSE*/
    /* Before calling sqlite3VdbeFreeCursor(), ensure the isEphemeral flag
    ** is clear. Otherwise, if this is an ephemeral cursor created by 
    ** OP_OpenDup, the cursor will not be closed and will still be part
    ** of a BtShared.pCursor list.  */
    if( p->apCsr[iCur]->pBtx==0 ) p->apCsr[iCur]->isEphemeral = 0;
    sqlite3VdbeFreeCursor(p, p->apCsr[iCur]);
    p->apCsr[iCur] = 0;
  }
  if( SQLITE_OK==sqlite3VdbeMemClearAndResize(pMem, nByte) ){
    p->apCsr[iCur] = pCx = (VdbeCursor*)pMem->z;
    memset(pCx, 0, offsetof(VdbeCursor,pAltCursor));
    pCx->eCurType = eCurType;
    pCx->iDb = iDb;
    pCx->nField = nField;
    pCx->aOffset = &pCx->aType[nField];
    if( eCurType==CURTYPE_BTREE ){
      pCx->uc.pCursor = (BtCursor*)
          &pMem->z[ROUND8(sizeof(VdbeCursor))+2*sizeof(u32)*nField];
      sqlite3BtreeCursorZero(pCx->uc.pCursor);
    }
  }
  return pCx;
}

/*
** The string in pRec is known to look like an integer and to have a
** floating point value of rValue.  Return true and set *piValue to the
** integer value if the string is in range to be an integer.  Otherwise,
** return false.
*/
static int alsoAnInt(Mem *pRec, double rValue, i64 *piValue){
  i64 iValue = (double)rValue;
  if( sqlite3RealSameAsInt(rValue,iValue) ){
    *piValue = iValue;
    return 1;
  }
  return 0==sqlite3Atoi64(pRec->z, piValue, pRec->n, pRec->enc);
}

/*
** Try to convert a value into a numeric representation if we can
** do so without loss of information.  In other words, if the string
** looks like a number, convert it into a number.  If it does not
** look like a number, leave it alone.
**
** If the bTryForInt flag is true, then extra effort is made to give
** an integer representation.  Strings that look like floating point
** values but which have no fractional component (example: '48.00')
** will have a MEM_Int representation when bTryForInt is true.
**
** If bTryForInt is false, then if the input string contains a decimal
** point or exponential notation, the result is only MEM_Real, even
** if there is an exact integer representation of the quantity.
*/
static void applyNumericAffinity(Mem *pRec, int bTryForInt){
  double rValue;
  u8 enc = pRec->enc;
  int rc;
  assert( (pRec->flags & (MEM_Str|MEM_Int|MEM_Real|MEM_IntReal))==MEM_Str );
  rc = sqlite3AtoF(pRec->z, &rValue, pRec->n, enc);
  if( rc<=0 ) return;
  if( rc==1 && alsoAnInt(pRec, rValue, &pRec->u.i) ){
    pRec->flags |= MEM_Int;
  }else{
    pRec->u.r = rValue;
    pRec->flags |= MEM_Real;
    if( bTryForInt ) sqlite3VdbeIntegerAffinity(pRec);
  }
  /* TEXT->NUMERIC is many->one.  Hence, it is important to invalidate the
  ** string representation after computing a numeric equivalent, because the
  ** string representation might not be the canonical representation for the
  ** numeric value.  Ticket [343634942dd54ab57b7024] 2018-01-31. */
  pRec->flags &= ~MEM_Str;
}

/*
** Processing is determine by the affinity parameter:
**
** SQLITE_AFF_INTEGER:
** SQLITE_AFF_REAL:
** SQLITE_AFF_NUMERIC:
**    Try to convert pRec to an integer representation or a 
**    floating-point representation if an integer representation
**    is not possible.  Note that the integer representation is
**    always preferred, even if the affinity is REAL, because
**    an integer representation is more space efficient on disk.
**
** SQLITE_AFF_TEXT:
**    Convert pRec to a text representation.
**
** SQLITE_AFF_BLOB:
** SQLITE_AFF_NONE:
**    No-op.  pRec is unchanged.
*/
static void applyAffinity(
  Mem *pRec,          /* The value to apply affinity to */
  char affinity,      /* The affinity to be applied */
  u8 enc              /* Use this text encoding */
){
  if( affinity>=SQLITE_AFF_NUMERIC ){
    assert( affinity==SQLITE_AFF_INTEGER || affinity==SQLITE_AFF_REAL
             || affinity==SQLITE_AFF_NUMERIC );
    if( (pRec->flags & MEM_Int)==0 ){ /*OPTIMIZATION-IF-FALSE*/
      if( (pRec->flags & MEM_Real)==0 ){
        if( pRec->flags & MEM_Str ) applyNumericAffinity(pRec,1);
      }else{
        sqlite3VdbeIntegerAffinity(pRec);
      }
    }
  }else if( affinity==SQLITE_AFF_TEXT ){
    /* Only attempt the conversion to TEXT if there is an integer or real
    ** representation (blob and NULL do not get converted) but no string
    ** representation.  It would be harmless to repeat the conversion if 
    ** there is already a string rep, but it is pointless to waste those
    ** CPU cycles. */
    if( 0==(pRec->flags&MEM_Str) ){ /*OPTIMIZATION-IF-FALSE*/
      if( (pRec->flags&(MEM_Real|MEM_Int|MEM_IntReal)) ){
        testcase( pRec->flags & MEM_Int );
        testcase( pRec->flags & MEM_Real );
        testcase( pRec->flags & MEM_IntReal );
        sqlite3VdbeMemStringify(pRec, enc, 1);
      }
    }
    pRec->flags &= ~(MEM_Real|MEM_Int|MEM_IntReal);
  }
}

/*
** Try to convert the type of a function argument or a result column
** into a numeric representation.  Use either INTEGER or REAL whichever
** is appropriate.  But only do the conversion if it is possible without
** loss of information and return the revised type of the argument.
*/
int sqlite3_value_numeric_type(sqlite3_value *pVal){
  int eType = sqlite3_value_type(pVal);
  if( eType==SQLITE_TEXT ){
    Mem *pMem = (Mem*)pVal;
    applyNumericAffinity(pMem, 0);
    eType = sqlite3_value_type(pVal);
  }
  return eType;
}

/*
** Exported version of applyAffinity(). This one works on sqlite3_value*, 
** not the internal Mem* type.
*/
void sqlite3ValueApplyAffinity(
  sqlite3_value *pVal, 
  u8 affinity, 
  u8 enc
){
  applyAffinity((Mem *)pVal, affinity, enc);
}

/*
** pMem currently only holds a string type (or maybe a BLOB that we can
** interpret as a string if we want to).  Compute its corresponding
** numeric type, if has one.  Set the pMem->u.r and pMem->u.i fields
** accordingly.
*/
static u16 SQLITE_NOINLINE computeNumericType(Mem *pMem){
  int rc;
  sqlite3_int64 ix;
  assert( (pMem->flags & (MEM_Int|MEM_Real|MEM_IntReal))==0 );
  assert( (pMem->flags & (MEM_Str|MEM_Blob))!=0 );
  ExpandBlob(pMem);
  rc = sqlite3AtoF(pMem->z, &pMem->u.r, pMem->n, pMem->enc);
  if( rc<=0 ){
    if( rc==0 && sqlite3Atoi64(pMem->z, &ix, pMem->n, pMem->enc)<=1 ){
      pMem->u.i = ix;
      return MEM_Int;
    }else{
      return MEM_Real;
    }
  }else if( rc==1 && sqlite3Atoi64(pMem->z, &ix, pMem->n, pMem->enc)==0 ){
    pMem->u.i = ix;
    return MEM_Int;
  }
  return MEM_Real;
}

/*
** Return the numeric type for pMem, either MEM_Int or MEM_Real or both or
** none.  
**
** Unlike applyNumericAffinity(), this routine does not modify pMem->flags.
** But it does set pMem->u.r and pMem->u.i appropriately.
*/
static u16 numericType(Mem *pMem){
  if( pMem->flags & (MEM_Int|MEM_Real|MEM_IntReal) ){
    testcase( pMem->flags & MEM_Int );
    testcase( pMem->flags & MEM_Real );
    testcase( pMem->flags & MEM_IntReal );
    return pMem->flags & (MEM_Int|MEM_Real|MEM_IntReal);
  }
  if( pMem->flags & (MEM_Str|MEM_Blob) ){
    testcase( pMem->flags & MEM_Str );
    testcase( pMem->flags & MEM_Blob );
    return computeNumericType(pMem);
  }
  return 0;
}

#ifdef SQLITE_DEBUG
/*
** Write a nice string representation of the contents of cell pMem
** into buffer zBuf, length nBuf.
*/
void sqlite3VdbeMemPrettyPrint(Mem *pMem, StrAccum *pStr){
  int f = pMem->flags;
  static const char *const encnames[] = {"(X)", "(8)", "(16LE)", "(16BE)"};
  if( f&MEM_Blob ){
    int i;
    char c;
    if( f & MEM_Dyn ){
      c = 'z';
      assert( (f & (MEM_Static|MEM_Ephem))==0 );
    }else if( f & MEM_Static ){
      c = 't';
      assert( (f & (MEM_Dyn|MEM_Ephem))==0 );
    }else if( f & MEM_Ephem ){
      c = 'e';
      assert( (f & (MEM_Static|MEM_Dyn))==0 );
    }else{
      c = 's';
    }
    sqlite3_str_appendf(pStr, "%cx[", c);
    for(i=0; i<25 && i<pMem->n; i++){
      sqlite3_str_appendf(pStr, "%02X", ((int)pMem->z[i] & 0xFF));
    }
    sqlite3_str_appendf(pStr, "|");
    for(i=0; i<25 && i<pMem->n; i++){
      char z = pMem->z[i];
      sqlite3_str_appendchar(pStr, 1, (z<32||z>126)?'.':z);
    }
    sqlite3_str_appendf(pStr,"]");
    if( f & MEM_Zero ){
      sqlite3_str_appendf(pStr, "+%dz",pMem->u.nZero);
    }
  }else if( f & MEM_Str ){
    int j;
    u8 c;
    if( f & MEM_Dyn ){
      c = 'z';
      assert( (f & (MEM_Static|MEM_Ephem))==0 );
    }else if( f & MEM_Static ){
      c = 't';
      assert( (f & (MEM_Dyn|MEM_Ephem))==0 );
    }else if( f & MEM_Ephem ){
      c = 'e';
      assert( (f & (MEM_Static|MEM_Dyn))==0 );
    }else{
      c = 's';
    }
    sqlite3_str_appendf(pStr, " %c%d[", c, pMem->n);
    for(j=0; j<25 && j<pMem->n; j++){
      c = pMem->z[j];
      sqlite3_str_appendchar(pStr, 1, (c>=0x20&&c<=0x7f) ? c : '.');
    }
    sqlite3_str_appendf(pStr, "]%s", encnames[pMem->enc]);
  }
}
#endif

#ifdef SQLITE_DEBUG
/*
** Print the value of a register for tracing purposes:
*/
static void memTracePrint(Mem *p){
  if( p->flags & MEM_Undefined ){
    printf(" undefined");
  }else if( p->flags & MEM_Null ){
    printf(p->flags & MEM_Zero ? " NULL-nochng" : " NULL");
  }else if( (p->flags & (MEM_Int|MEM_Str))==(MEM_Int|MEM_Str) ){
    printf(" si:%lld", p->u.i);
  }else if( (p->flags & (MEM_IntReal))!=0 ){
    printf(" ir:%lld", p->u.i);
  }else if( p->flags & MEM_Int ){
    printf(" i:%lld", p->u.i);
#ifndef SQLITE_OMIT_FLOATING_POINT
  }else if( p->flags & MEM_Real ){
    printf(" r:%.17g", p->u.r);
#endif
  }else if( sqlite3VdbeMemIsRowSet(p) ){
    printf(" (rowset)");
  }else{
    StrAccum acc;
    char zBuf[1000];
    sqlite3StrAccumInit(&acc, 0, zBuf, sizeof(zBuf), 0);
    sqlite3VdbeMemPrettyPrint(p, &acc);
    printf(" %s", sqlite3StrAccumFinish(&acc));
  }
  if( p->flags & MEM_Subtype ) printf(" subtype=0x%02x", p->eSubtype);
}
static void registerTrace(int iReg, Mem *p){
  printf("R[%d] = ", iReg);
  memTracePrint(p);
  if( p->pScopyFrom ){
    printf(" <== R[%d]", (int)(p->pScopyFrom - &p[-iReg]));
  }
  printf("\n");
  sqlite3VdbeCheckMemInvariants(p);
}
#endif

#ifdef SQLITE_DEBUG
/*
** Show the values of all registers in the virtual machine.  Used for
** interactive debugging.
*/
void sqlite3VdbeRegisterDump(Vdbe *v){
  int i;
  for(i=1; i<v->nMem; i++) registerTrace(i, v->aMem+i);
}
#endif /* SQLITE_DEBUG */


#ifdef SQLITE_DEBUG
#  define REGISTER_TRACE(R,M) if(db->flags&SQLITE_VdbeTrace)registerTrace(R,M)
#else
#  define REGISTER_TRACE(R,M)
#endif


#ifdef VDBE_PROFILE

/* 
** hwtime.h contains inline assembler code for implementing 
** high-performance timing routines.
*/
#include "hwtime.h"

#endif

#ifndef NDEBUG
/*
** This function is only called from within an assert() expression. It
** checks that the sqlite3.nTransaction variable is correctly set to
** the number of non-transaction savepoints currently in the 
** linked list starting at sqlite3.pSavepoint.
** 
** Usage:
**
**     assert( checkSavepointCount(db) );
*/
static int checkSavepointCount(sqlite3 *db){
  int n = 0;
  Savepoint *p;
  for(p=db->pSavepoint; p; p=p->pNext) n++;
  assert( n==(db->nSavepoint + db->isTransactionSavepoint) );
  return 1;
}
#endif

/*
** Return the register of pOp->p2 after first preparing it to be
** overwritten with an integer value.
*/
static SQLITE_NOINLINE Mem *out2PrereleaseWithClear(Mem *pOut){
  sqlite3VdbeMemSetNull(pOut);
  pOut->flags = MEM_Int;
  return pOut;
}
static Mem *out2Prerelease(Vdbe *p, VdbeOp *pOp){
  Mem *pOut;
  assert( pOp->p2>0 );
  assert( pOp->p2<=(p->nMem+1 - p->nCursor) );
  pOut = &p->aMem[pOp->p2];
  memAboutToChange(p, pOut);
  if( VdbeMemDynamic(pOut) ){ /*OPTIMIZATION-IF-FALSE*/
    return out2PrereleaseWithClear(pOut);
  }else{
    pOut->flags = MEM_Int;
    return pOut;
  }
}


/*
** Execute as much of a VDBE program as we can.
** This is the core of sqlite3_step().  
*/
int sqlite3VdbeExec(
  Vdbe *p                    /* The VDBE */
){
  Op *aOp = p->aOp;          /* Copy of p->aOp */
  Op *pOp = aOp;             /* Current operation */
#if defined(SQLITE_DEBUG) || defined(VDBE_PROFILE)
  Op *pOrigOp;               /* Value of pOp at the top of the loop */
#endif
#ifdef SQLITE_DEBUG
  int nExtraDelete = 0;      /* Verifies FORDELETE and AUXDELETE flags */
#endif
  int rc = SQLITE_OK;        /* Value to return */
  sqlite3 *db = p->db;       /* The database */
  u8 resetSchemaOnFault = 0; /* Reset schema after an error if positive */
  u8 encoding = ENC(db);     /* The database encoding */
  int iCompare = 0;          /* Result of last comparison */
  u64 nVmStep = 0;           /* Number of virtual machine steps */
#ifndef SQLITE_OMIT_PROGRESS_CALLBACK
  u64 nProgressLimit;        /* Invoke xProgress() when nVmStep reaches this */
#endif
  Mem *aMem = p->aMem;       /* Copy of p->aMem */
  Mem *pIn1 = 0;             /* 1st input operand */
  Mem *pIn2 = 0;             /* 2nd input operand */
  Mem *pIn3 = 0;             /* 3rd input operand */
  Mem *pOut = 0;             /* Output operand */
#ifdef VDBE_PROFILE
  u64 start;                 /* CPU clock count at start of opcode */
#endif
  /*** INSERT STACK UNION HERE ***/

  assert( p->magic==VDBE_MAGIC_RUN );  /* sqlite3_step() verifies this */
  sqlite3VdbeEnter(p);
#ifndef SQLITE_OMIT_PROGRESS_CALLBACK
  if( db->xProgress ){
    u32 iPrior = p->aCounter[SQLITE_STMTSTATUS_VM_STEP];
    assert( 0 < db->nProgressOps );
    nProgressLimit = db->nProgressOps - (iPrior % db->nProgressOps);
  }else{
    nProgressLimit = LARGEST_UINT64;
  }
#endif
  if( p->rc==SQLITE_NOMEM ){
    /* This happens if a malloc() inside a call to sqlite3_column_text() or
    ** sqlite3_column_text16() failed.  */
    goto no_mem;
  }
  assert( p->rc==SQLITE_OK || (p->rc&0xff)==SQLITE_BUSY );
  testcase( p->rc!=SQLITE_OK );
  p->rc = SQLITE_OK;
  assert( p->bIsReader || p->readOnly!=0 );
  p->iCurrentTime = 0;
  assert( p->explain==0 );
  p->pResultSet = 0;
  db->busyHandler.nBusy = 0;
  if( AtomicLoad(&db->u1.isInterrupted) ) goto abort_due_to_interrupt;
  sqlite3VdbeIOTraceSql(p);
#ifdef SQLITE_DEBUG
  sqlite3BeginBenignMalloc();
  if( p->pc==0
   && (p->db->flags & (SQLITE_VdbeListing|SQLITE_VdbeEQP|SQLITE_VdbeTrace))!=0
  ){
    int i;
    int once = 1;
    sqlite3VdbePrintSql(p);
    if( p->db->flags & SQLITE_VdbeListing ){
      printf("VDBE Program Listing:\n");
      for(i=0; i<p->nOp; i++){
        sqlite3VdbePrintOp(stdout, i, &aOp[i]);
      }
    }
    if( p->db->flags & SQLITE_VdbeEQP ){
      for(i=0; i<p->nOp; i++){
        if( aOp[i].opcode==OP_Explain ){
          if( once ) printf("VDBE Query Plan:\n");
          printf("%s\n", aOp[i].p4.z);
          once = 0;
        }
      }
    }
    if( p->db->flags & SQLITE_VdbeTrace )  printf("VDBE Trace:\n");
  }
  sqlite3EndBenignMalloc();
#endif
  for(pOp=&aOp[p->pc]; 1; pOp++){
    /* Errors are detected by individual opcodes, with an immediate
    ** jumps to abort_due_to_error. */
    assert( rc==SQLITE_OK );

    assert( pOp>=aOp && pOp<&aOp[p->nOp]);
#ifdef VDBE_PROFILE
    start = sqlite3NProfileCnt ? sqlite3NProfileCnt : sqlite3Hwtime();
#endif
    nVmStep++;
#ifdef SQLITE_ENABLE_STMT_SCANSTATUS
    if( p->anExec ) p->anExec[(int)(pOp-aOp)]++;
#endif

    /* Only allow tracing if SQLITE_DEBUG is defined.
    */
#ifdef SQLITE_DEBUG
    if( db->flags & SQLITE_VdbeTrace ){
      sqlite3VdbePrintOp(stdout, (int)(pOp - aOp), pOp);
      test_trace_breakpoint((int)(pOp - aOp),pOp,p);
    }
#endif
      

    /* Check to see if we need to simulate an interrupt.  This only happens
    ** if we have a special test build.
    */
#ifdef SQLITE_TEST
    if( sqlite3_interrupt_count>0 ){
      sqlite3_interrupt_count--;
      if( sqlite3_interrupt_count==0 ){
        sqlite3_interrupt(db);
      }
    }
#endif

    /* Sanity checking on other operands */
#ifdef SQLITE_DEBUG
    {
      u8 opProperty = sqlite3OpcodeProperty[pOp->opcode];
      if( (opProperty & OPFLG_IN1)!=0 ){
        assert( pOp->p1>0 );
        assert( pOp->p1<=(p->nMem+1 - p->nCursor) );
        assert( memIsValid(&aMem[pOp->p1]) );
        assert( sqlite3VdbeCheckMemInvariants(&aMem[pOp->p1]) );
        REGISTER_TRACE(pOp->p1, &aMem[pOp->p1]);
      }
      if( (opProperty & OPFLG_IN2)!=0 ){
        assert( pOp->p2>0 );
        assert( pOp->p2<=(p->nMem+1 - p->nCursor) );
        assert( memIsValid(&aMem[pOp->p2]) );
        assert( sqlite3VdbeCheckMemInvariants(&aMem[pOp->p2]) );
        REGISTER_TRACE(pOp->p2, &aMem[pOp->p2]);
      }
      if( (opProperty & OPFLG_IN3)!=0 ){
        assert( pOp->p3>0 );
        assert( pOp->p3<=(p->nMem+1 - p->nCursor) );
        assert( memIsValid(&aMem[pOp->p3]) );
        assert( sqlite3VdbeCheckMemInvariants(&aMem[pOp->p3]) );
        REGISTER_TRACE(pOp->p3, &aMem[pOp->p3]);
      }
      if( (opProperty & OPFLG_OUT2)!=0 ){
        assert( pOp->p2>0 );
        assert( pOp->p2<=(p->nMem+1 - p->nCursor) );
        memAboutToChange(p, &aMem[pOp->p2]);
      }
      if( (opProperty & OPFLG_OUT3)!=0 ){
        assert( pOp->p3>0 );
        assert( pOp->p3<=(p->nMem+1 - p->nCursor) );
        memAboutToChange(p, &aMem[pOp->p3]);
      }
    }
#endif
#if defined(SQLITE_DEBUG) || defined(VDBE_PROFILE)
    pOrigOp = pOp;
#endif
  
    switch( pOp->opcode ){

/*****************************************************************************
** What follows is a massive switch statement where each case implements a
** separate instruction in the virtual machine.  If we follow the usual
** indentation conventions, each case should be indented by 6 spaces.  But
** that is a lot of wasted space on the left margin.  So the code within
** the switch statement will break with convention and be flush-left. Another
** big comment (similar to this one) will mark the point in the code where
** we transition back to normal indentation.
**
** The formatting of each case is important.  The makefile for SQLite
** generates two C files "opcodes.h" and "opcodes.c" by scanning this
** file looking for lines that begin with "case OP_".  The opcodes.h files
** will be filled with #defines that give unique integer values to each
** opcode and the opcodes.c file is filled with an array of strings where
** each string is the symbolic name for the corresponding opcode.  If the
** case statement is followed by a comment of the form "/# same as ... #/"
** that comment is used to determine the particular value of the opcode.
**
** Other keywords in the comment that follows each case are used to
** construct the OPFLG_INITIALIZER value that initializes opcodeProperty[].
** Keywords include: in1, in2, in3, out2, out3.  See
** the mkopcodeh.awk script for additional information.
**
** Documentation about VDBE opcodes is generated by scanning this file
** for lines of that contain "Opcode:".  That line and all subsequent
** comment lines are used in the generation of the opcode.html documentation
** file.
**
** SUMMARY:
**
**     Formatting is important to scripts that scan this file.
**     Do not deviate from the formatting style currently in use.
**
*****************************************************************************/

/* Opcode:  Goto * P2 * * *
**
** An unconditional jump to address P2.
** The next instruction executed will be 
** the one at index P2 from the beginning of
** the program.
**
** The P1 parameter is not actually used by this opcode.  However, it
** is sometimes set to 1 instead of 0 as a hint to the command-line shell
** that this Goto is the bottom of a loop and that the lines from P2 down
** to the current line should be indented for EXPLAIN output.
*/
case OP_Goto: {             /* jump */

#ifdef SQLITE_DEBUG
  /* In debuggging mode, when the p5 flags is set on an OP_Goto, that
  ** means we should really jump back to the preceeding OP_ReleaseReg
  ** instruction. */
  if( pOp->p5 ){
    assert( pOp->p2 < (int)(pOp - aOp) );
    assert( pOp->p2 > 1 );
    pOp = &aOp[pOp->p2 - 2];
    assert( pOp[1].opcode==OP_ReleaseReg );
    goto check_for_interrupt;
  }
#endif

jump_to_p2_and_check_for_interrupt:
  pOp = &aOp[pOp->p2 - 1];

  /* Opcodes that are used as the bottom of a loop (OP_Next, OP_Prev,
  ** OP_VNext, or OP_SorterNext) all jump here upon
  ** completion.  Check to see if sqlite3_interrupt() has been called
  ** or if the progress callback needs to be invoked. 
  **
  ** This code uses unstructured "goto" statements and does not look clean.
  ** But that is not due to sloppy coding habits. The code is written this
  ** way for performance, to avoid having to run the interrupt and progress
  ** checks on every opcode.  This helps sqlite3_step() to run about 1.5%
  ** faster according to "valgrind --tool=cachegrind" */
check_for_interrupt:
  if( AtomicLoad(&db->u1.isInterrupted) ) goto abort_due_to_interrupt;
#ifndef SQLITE_OMIT_PROGRESS_CALLBACK
  /* Call the progress callback if it is configured and the required number
  ** of VDBE ops have been executed (either since this invocation of
  ** sqlite3VdbeExec() or since last time the progress callback was called).
  ** If the progress callback returns non-zero, exit the virtual machine with
  ** a return code SQLITE_ABORT.
  */
  while( nVmStep>=nProgressLimit && db->xProgress!=0 ){
    assert( db->nProgressOps!=0 );
    nProgressLimit += db->nProgressOps;
    if( db->xProgress(db->pProgressArg) ){
      nProgressLimit = LARGEST_UINT64;
      rc = SQLITE_INTERRUPT;
      goto abort_due_to_error;
    }
  }
#endif
  
  break;
}

/* Opcode:  Gosub P1 P2 * * *
**
** Write the current address onto register P1
** and then jump to address P2.
*/
case OP_Gosub: {            /* jump */
  assert( pOp->p1>0 && pOp->p1<=(p->nMem+1 - p->nCursor) );
  pIn1 = &aMem[pOp->p1];
  assert( VdbeMemDynamic(pIn1)==0 );
  memAboutToChange(p, pIn1);
  pIn1->flags = MEM_Int;
  pIn1->u.i = (int)(pOp-aOp);
  REGISTER_TRACE(pOp->p1, pIn1);

  /* Most jump operations do a goto to this spot in order to update
  ** the pOp pointer. */
jump_to_p2:
  pOp = &aOp[pOp->p2 - 1];
  break;
}

/* Opcode:  Return P1 * * * *
**
** Jump to the next instruction after the address in register P1.  After
** the jump, register P1 becomes undefined.
*/
case OP_Return: {           /* in1 */
  pIn1 = &aMem[pOp->p1];
  assert( pIn1->flags==MEM_Int );
  pOp = &aOp[pIn1->u.i];
  pIn1->flags = MEM_Undefined;
  break;
}

/* Opcode: InitCoroutine P1 P2 P3 * *
**
** Set up register P1 so that it will Yield to the coroutine
** located at address P3.
**
** If P2!=0 then the coroutine implementation immediately follows
** this opcode.  So jump over the coroutine implementation to
** address P2.
**
** See also: EndCoroutine
*/
case OP_InitCoroutine: {     /* jump */
  assert( pOp->p1>0 &&  pOp->p1<=(p->nMem+1 - p->nCursor) );
  assert( pOp->p2>=0 && pOp->p2<p->nOp );
  assert( pOp->p3>=0 && pOp->p3<p->nOp );
  pOut = &aMem[pOp->p1];
  assert( !VdbeMemDynamic(pOut) );
  pOut->u.i = pOp->p3 - 1;
  pOut->flags = MEM_Int;
  if( pOp->p2 ) goto jump_to_p2;
  break;
}

/* Opcode:  EndCoroutine P1 * * * *
**
** The instruction at the address in register P1 is a Yield.
** Jump to the P2 parameter of that Yield.
** After the jump, register P1 becomes undefined.
**
** See also: InitCoroutine
*/
case OP_EndCoroutine: {           /* in1 */
  VdbeOp *pCaller;
  pIn1 = &aMem[pOp->p1];
  assert( pIn1->flags==MEM_Int );
  assert( pIn1->u.i>=0 && pIn1->u.i<p->nOp );
  pCaller = &aOp[pIn1->u.i];
  assert( pCaller->opcode==OP_Yield );
  assert( pCaller->p2>=0 && pCaller->p2<p->nOp );
  pOp = &aOp[pCaller->p2 - 1];
  pIn1->flags = MEM_Undefined;
  break;
}

/* Opcode:  Yield P1 P2 * * *
**
** Swap the program counter with the value in register P1.  This
** has the effect of yielding to a coroutine.
**
** If the coroutine that is launched by this instruction ends with
** Yield or Return then continue to the next instruction.  But if
** the coroutine launched by this instruction ends with
** EndCoroutine, then jump to P2 rather than continuing with the
** next instruction.
**
** See also: InitCoroutine
*/
case OP_Yield: {            /* in1, jump */
  int pcDest;
  pIn1 = &aMem[pOp->p1];
  assert( VdbeMemDynamic(pIn1)==0 );
  pIn1->flags = MEM_Int;
  pcDest = (int)pIn1->u.i;
  pIn1->u.i = (int)(pOp - aOp);
  REGISTER_TRACE(pOp->p1, pIn1);
  pOp = &aOp[pcDest];
  break;
}

/* Opcode:  HaltIfNull  P1 P2 P3 P4 P5
** Synopsis: if r[P3]=null halt
**
** Check the value in register P3.  If it is NULL then Halt using
** parameter P1, P2, and P4 as if this were a Halt instruction.  If the
** value in register P3 is not NULL, then this routine is a no-op.
** The P5 parameter should be 1.
*/
case OP_HaltIfNull: {      /* in3 */
  pIn3 = &aMem[pOp->p3];
#ifdef SQLITE_DEBUG
  if( pOp->p2==OE_Abort ){ sqlite3VdbeAssertAbortable(p); }
#endif
  if( (pIn3->flags & MEM_Null)==0 ) break;
  /* Fall through into OP_Halt */
  /* no break */ deliberate_fall_through
}

/* Opcode:  Halt P1 P2 * P4 P5
**
** Exit immediately.  All open cursors, etc are closed
** automatically.
**
** P1 is the result code returned by sqlite3_exec(), sqlite3_reset(),
** or sqlite3_finalize().  For a normal halt, this should be SQLITE_OK (0).
** For errors, it can be some other value.  If P1!=0 then P2 will determine
** whether or not to rollback the current transaction.  Do not rollback
** if P2==OE_Fail. Do the rollback if P2==OE_Rollback.  If P2==OE_Abort,
** then back out all changes that have occurred during this execution of the
** VDBE, but do not rollback the transaction. 
**
** If P4 is not null then it is an error message string.
**
** P5 is a value between 0 and 4, inclusive, that modifies the P4 string.
**
**    0:  (no change)
**    1:  NOT NULL contraint failed: P4
**    2:  UNIQUE constraint failed: P4
**    3:  CHECK constraint failed: P4
**    4:  FOREIGN KEY constraint failed: P4
**
** If P5 is not zero and P4 is NULL, then everything after the ":" is
** omitted.
**
** There is an implied "Halt 0 0 0" instruction inserted at the very end of
** every program.  So a jump past the last instruction of the program
** is the same as executing Halt.
*/
case OP_Halt: {
  VdbeFrame *pFrame;
  int pcx;

  pcx = (int)(pOp - aOp);
#ifdef SQLITE_DEBUG
  if( pOp->p2==OE_Abort ){ sqlite3VdbeAssertAbortable(p); }
#endif
  if( pOp->p1==SQLITE_OK && p->pFrame ){
    /* Halt the sub-program. Return control to the parent frame. */
    pFrame = p->pFrame;
    p->pFrame = pFrame->pParent;
    p->nFrame--;
    sqlite3VdbeSetChanges(db, p->nChange);
    pcx = sqlite3VdbeFrameRestore(pFrame);
    if( pOp->p2==OE_Ignore ){
      /* Instruction pcx is the OP_Program that invoked the sub-program 
      ** currently being halted. If the p2 instruction of this OP_Halt
      ** instruction is set to OE_Ignore, then the sub-program is throwing
      ** an IGNORE exception. In this case jump to the address specified
      ** as the p2 of the calling OP_Program.  */
      pcx = p->aOp[pcx].p2-1;
    }
    aOp = p->aOp;
    aMem = p->aMem;
    pOp = &aOp[pcx];
    break;
  }
  p->rc = pOp->p1;
  p->errorAction = (u8)pOp->p2;
  p->pc = pcx;
  assert( pOp->p5<=4 );
  if( p->rc ){
    if( pOp->p5 ){
      static const char * const azType[] = { "NOT NULL", "UNIQUE", "CHECK",
                                             "FOREIGN KEY" };
      testcase( pOp->p5==1 );
      testcase( pOp->p5==2 );
      testcase( pOp->p5==3 );
      testcase( pOp->p5==4 );
      sqlite3VdbeError(p, "%s constraint failed", azType[pOp->p5-1]);
      if( pOp->p4.z ){
        p->zErrMsg = sqlite3MPrintf(db, "%z: %s", p->zErrMsg, pOp->p4.z);
      }
    }else{
      sqlite3VdbeError(p, "%s", pOp->p4.z);
    }
    sqlite3_log(pOp->p1, "abort at %d in [%s]: %s", pcx, p->zSql, p->zErrMsg);
  }
  rc = sqlite3VdbeHalt(p);
  assert( rc==SQLITE_BUSY || rc==SQLITE_OK || rc==SQLITE_ERROR );
  if( rc==SQLITE_BUSY ){
    p->rc = SQLITE_BUSY;
  }else{
    assert( rc==SQLITE_OK || (p->rc&0xff)==SQLITE_CONSTRAINT );
    assert( rc==SQLITE_OK || db->nDeferredCons>0 || db->nDeferredImmCons>0 );
    rc = p->rc ? SQLITE_ERROR : SQLITE_DONE;
  }
  goto vdbe_return;
}

/* Opcode: Integer P1 P2 * * *
** Synopsis: r[P2]=P1
**
** The 32-bit integer value P1 is written into register P2.
*/
case OP_Integer: {         /* out2 */
  pOut = out2Prerelease(p, pOp);
  pOut->u.i = pOp->p1;
  break;
}

/* Opcode: Int64 * P2 * P4 *
** Synopsis: r[P2]=P4
**
** P4 is a pointer to a 64-bit integer value.
** Write that value into register P2.
*/
case OP_Int64: {           /* out2 */
  pOut = out2Prerelease(p, pOp);
  assert( pOp->p4.pI64!=0 );
  pOut->u.i = *pOp->p4.pI64;
  break;
}

#ifndef SQLITE_OMIT_FLOATING_POINT
/* Opcode: Real * P2 * P4 *
** Synopsis: r[P2]=P4
**
** P4 is a pointer to a 64-bit floating point value.
** Write that value into register P2.
*/
case OP_Real: {            /* same as TK_FLOAT, out2 */
  pOut = out2Prerelease(p, pOp);
  pOut->flags = MEM_Real;
  assert( !sqlite3IsNaN(*pOp->p4.pReal) );
  pOut->u.r = *pOp->p4.pReal;
  break;
}
#endif

/* Opcode: String8 * P2 * P4 *
** Synopsis: r[P2]='P4'
**
** P4 points to a nul terminated UTF-8 string. This opcode is transformed 
** into a String opcode before it is executed for the first time.  During
** this transformation, the length of string P4 is computed and stored
** as the P1 parameter.
*/
case OP_String8: {         /* same as TK_STRING, out2 */
  assert( pOp->p4.z!=0 );
  pOut = out2Prerelease(p, pOp);
  pOp->p1 = sqlite3Strlen30(pOp->p4.z);

#ifndef SQLITE_OMIT_UTF16
  if( encoding!=SQLITE_UTF8 ){
    rc = sqlite3VdbeMemSetStr(pOut, pOp->p4.z, -1, SQLITE_UTF8, SQLITE_STATIC);
    assert( rc==SQLITE_OK || rc==SQLITE_TOOBIG );
    if( rc ) goto too_big;
    if( SQLITE_OK!=sqlite3VdbeChangeEncoding(pOut, encoding) ) goto no_mem;
    assert( pOut->szMalloc>0 && pOut->zMalloc==pOut->z );
    assert( VdbeMemDynamic(pOut)==0 );
    pOut->szMalloc = 0;
    pOut->flags |= MEM_Static;
    if( pOp->p4type==P4_DYNAMIC ){
      sqlite3DbFree(db, pOp->p4.z);
    }
    pOp->p4type = P4_DYNAMIC;
    pOp->p4.z = pOut->z;
    pOp->p1 = pOut->n;
  }
#endif
  if( pOp->p1>db->aLimit[SQLITE_LIMIT_LENGTH] ){
    goto too_big;
  }
  pOp->opcode = OP_String;
  assert( rc==SQLITE_OK );
  /* Fall through to the next case, OP_String */
  /* no break */ deliberate_fall_through
}
  
/* Opcode: String P1 P2 P3 P4 P5
** Synopsis: r[P2]='P4' (len=P1)
**
** The string value P4 of length P1 (bytes) is stored in register P2.
**
** If P3 is not zero and the content of register P3 is equal to P5, then
** the datatype of the register P2 is converted to BLOB.  The content is
** the same sequence of bytes, it is merely interpreted as a BLOB instead
** of a string, as if it had been CAST.  In other words:
**
** if( P3!=0 and reg[P3]==P5 ) reg[P2] := CAST(reg[P2] as BLOB)
*/
case OP_String: {          /* out2 */
  assert( pOp->p4.z!=0 );
  pOut = out2Prerelease(p, pOp);
  pOut->flags = MEM_Str|MEM_Static|MEM_Term;
  pOut->z = pOp->p4.z;
  pOut->n = pOp->p1;
  pOut->enc = encoding;
  UPDATE_MAX_BLOBSIZE(pOut);
#ifndef SQLITE_LIKE_DOESNT_MATCH_BLOBS
  if( pOp->p3>0 ){
    assert( pOp->p3<=(p->nMem+1 - p->nCursor) );
    pIn3 = &aMem[pOp->p3];
    assert( pIn3->flags & MEM_Int );
    if( pIn3->u.i==pOp->p5 ) pOut->flags = MEM_Blob|MEM_Static|MEM_Term;
  }
#endif
  break;
}

/* Opcode: Null P1 P2 P3 * *
** Synopsis: r[P2..P3]=NULL
**
** Write a NULL into registers P2.  If P3 greater than P2, then also write
** NULL into register P3 and every register in between P2 and P3.  If P3
** is less than P2 (typically P3 is zero) then only register P2 is
** set to NULL.
**
** If the P1 value is non-zero, then also set the MEM_Cleared flag so that
** NULL values will not compare equal even if SQLITE_NULLEQ is set on
** OP_Ne or OP_Eq.
*/
case OP_Null: {           /* out2 */
  int cnt;
  u16 nullFlag;
  pOut = out2Prerelease(p, pOp);
  cnt = pOp->p3-pOp->p2;
  assert( pOp->p3<=(p->nMem+1 - p->nCursor) );
  pOut->flags = nullFlag = pOp->p1 ? (MEM_Null|MEM_Cleared) : MEM_Null;
  pOut->n = 0;
#ifdef SQLITE_DEBUG
  pOut->uTemp = 0;
#endif
  while( cnt>0 ){
    pOut++;
    memAboutToChange(p, pOut);
    sqlite3VdbeMemSetNull(pOut);
    pOut->flags = nullFlag;
    pOut->n = 0;
    cnt--;
  }
  break;
}

/* Opcode: SoftNull P1 * * * *
** Synopsis: r[P1]=NULL
**
** Set register P1 to have the value NULL as seen by the OP_MakeRecord
** instruction, but do not free any string or blob memory associated with
** the register, so that if the value was a string or blob that was
** previously copied using OP_SCopy, the copies will continue to be valid.
*/
case OP_SoftNull: {
  assert( pOp->p1>0 && pOp->p1<=(p->nMem+1 - p->nCursor) );
  pOut = &aMem[pOp->p1];
  pOut->flags = (pOut->flags&~(MEM_Undefined|MEM_AffMask))|MEM_Null;
  break;
}

/* Opcode: Blob P1 P2 * P4 *
** Synopsis: r[P2]=P4 (len=P1)
**
** P4 points to a blob of data P1 bytes long.  Store this
** blob in register P2.
*/
case OP_Blob: {                /* out2 */
  assert( pOp->p1 <= SQLITE_MAX_LENGTH );
  pOut = out2Prerelease(p, pOp);
  sqlite3VdbeMemSetStr(pOut, pOp->p4.z, pOp->p1, 0, 0);
  pOut->enc = encoding;
  UPDATE_MAX_BLOBSIZE(pOut);
  break;
}

/* Opcode: Variable P1 P2 * P4 *
** Synopsis: r[P2]=parameter(P1,P4)
**
** Transfer the values of bound parameter P1 into register P2
**
** If the parameter is named, then its name appears in P4.
** The P4 value is used by sqlite3_bind_parameter_name().
*/
case OP_Variable: {            /* out2 */
  Mem *pVar;       /* Value being transferred */

  assert( pOp->p1>0 && pOp->p1<=p->nVar );
  assert( pOp->p4.z==0 || pOp->p4.z==sqlite3VListNumToName(p->pVList,pOp->p1) );
  pVar = &p->aVar[pOp->p1 - 1];
  if( sqlite3VdbeMemTooBig(pVar) ){
    goto too_big;
  }
  pOut = &aMem[pOp->p2];
  if( VdbeMemDynamic(pOut) ) sqlite3VdbeMemSetNull(pOut);
  memcpy(pOut, pVar, MEMCELLSIZE);
  pOut->flags &= ~(MEM_Dyn|MEM_Ephem);
  pOut->flags |= MEM_Static|MEM_FromBind;
  UPDATE_MAX_BLOBSIZE(pOut);
  break;
}

/* Opcode: Move P1 P2 P3 * *
** Synopsis: r[P2@P3]=r[P1@P3]
**
** Move the P3 values in register P1..P1+P3-1 over into
** registers P2..P2+P3-1.  Registers P1..P1+P3-1 are
** left holding a NULL.  It is an error for register ranges
** P1..P1+P3-1 and P2..P2+P3-1 to overlap.  It is an error
** for P3 to be less than 1.
*/
case OP_Move: {
  int n;           /* Number of registers left to copy */
  int p1;          /* Register to copy from */
  int p2;          /* Register to copy to */

  n = pOp->p3;
  p1 = pOp->p1;
  p2 = pOp->p2;
  assert( n>0 && p1>0 && p2>0 );
  assert( p1+n<=p2 || p2+n<=p1 );

  pIn1 = &aMem[p1];
  pOut = &aMem[p2];
  do{
    assert( pOut<=&aMem[(p->nMem+1 - p->nCursor)] );
    assert( pIn1<=&aMem[(p->nMem+1 - p->nCursor)] );
    assert( memIsValid(pIn1) );
    memAboutToChange(p, pOut);
    sqlite3VdbeMemMove(pOut, pIn1);
#ifdef SQLITE_DEBUG
    pIn1->pScopyFrom = 0;
    { int i;
      for(i=1; i<p->nMem; i++){
        if( aMem[i].pScopyFrom==pIn1 ){
          aMem[i].pScopyFrom = pOut;
        }
      }
    }
#endif
    Deephemeralize(pOut);
    REGISTER_TRACE(p2++, pOut);
    pIn1++;
    pOut++;
  }while( --n );
  break;
}

/* Opcode: Copy P1 P2 P3 * *
** Synopsis: r[P2@P3+1]=r[P1@P3+1]
**
** Make a copy of registers P1..P1+P3 into registers P2..P2+P3.
**
** This instruction makes a deep copy of the value.  A duplicate
** is made of any string or blob constant.  See also OP_SCopy.
*/
case OP_Copy: {
  int n;

  n = pOp->p3;
  pIn1 = &aMem[pOp->p1];
  pOut = &aMem[pOp->p2];
  assert( pOut!=pIn1 );
  while( 1 ){
    memAboutToChange(p, pOut);
    sqlite3VdbeMemShallowCopy(pOut, pIn1, MEM_Ephem);
    Deephemeralize(pOut);
#ifdef SQLITE_DEBUG
    pOut->pScopyFrom = 0;
#endif
    REGISTER_TRACE(pOp->p2+pOp->p3-n, pOut);
    if( (n--)==0 ) break;
    pOut++;
    pIn1++;
  }
  break;
}

/* Opcode: SCopy P1 P2 * * *
** Synopsis: r[P2]=r[P1]
**
** Make a shallow copy of register P1 into register P2.
**
** This instruction makes a shallow copy of the value.  If the value
** is a string or blob, then the copy is only a pointer to the
** original and hence if the original changes so will the copy.
** Worse, if the original is deallocated, the copy becomes invalid.
** Thus the program must guarantee that the original will not change
** during the lifetime of the copy.  Use OP_Copy to make a complete
** copy.
*/
case OP_SCopy: {            /* out2 */
  pIn1 = &aMem[pOp->p1];
  pOut = &aMem[pOp->p2];
  assert( pOut!=pIn1 );
  sqlite3VdbeMemShallowCopy(pOut, pIn1, MEM_Ephem);
#ifdef SQLITE_DEBUG
  pOut->pScopyFrom = pIn1;
  pOut->mScopyFlags = pIn1->flags;
#endif
  break;
}

/* Opcode: IntCopy P1 P2 * * *
** Synopsis: r[P2]=r[P1]
**
** Transfer the integer value held in register P1 into register P2.
**
** This is an optimized version of SCopy that works only for integer
** values.
*/
case OP_IntCopy: {            /* out2 */
  pIn1 = &aMem[pOp->p1];
  assert( (pIn1->flags & MEM_Int)!=0 );
  pOut = &aMem[pOp->p2];
  sqlite3VdbeMemSetInt64(pOut, pIn1->u.i);
  break;
}

/* Opcode: ResultRow P1 P2 * * *
** Synopsis: output=r[P1@P2]
**
** The registers P1 through P1+P2-1 contain a single row of
** results. This opcode causes the sqlite3_step() call to terminate
** with an SQLITE_ROW return code and it sets up the sqlite3_stmt
** structure to provide access to the r(P1)..r(P1+P2-1) values as
** the result row.
*/
case OP_ResultRow: {
  Mem *pMem;
  int i;
  assert( p->nResColumn==pOp->p2 );
  assert( pOp->p1>0 );
  assert( pOp->p1+pOp->p2<=(p->nMem+1 - p->nCursor)+1 );

  /* If this statement has violated immediate foreign key constraints, do
  ** not return the number of rows modified. And do not RELEASE the statement
  ** transaction. It needs to be rolled back.  */
  if( SQLITE_OK!=(rc = sqlite3VdbeCheckFk(p, 0)) ){
    assert( db->flags&SQLITE_CountRows );
    assert( p->usesStmtJournal );
    goto abort_due_to_error;
  }

  /* If the SQLITE_CountRows flag is set in sqlite3.flags mask, then 
  ** DML statements invoke this opcode to return the number of rows 
  ** modified to the user. This is the only way that a VM that
  ** opens a statement transaction may invoke this opcode.
  **
  ** In case this is such a statement, close any statement transaction
  ** opened by this VM before returning control to the user. This is to
  ** ensure that statement-transactions are always nested, not overlapping.
  ** If the open statement-transaction is not closed here, then the user
  ** may step another VM that opens its own statement transaction. This
  ** may lead to overlapping statement transactions.
  **
  ** The statement transaction is never a top-level transaction.  Hence
  ** the RELEASE call below can never fail.
  */
  assert( p->iStatement==0 || db->flags&SQLITE_CountRows );
  rc = sqlite3VdbeCloseStatement(p, SAVEPOINT_RELEASE);
  assert( rc==SQLITE_OK );

  /* Invalidate all ephemeral cursor row caches */
  p->cacheCtr = (p->cacheCtr + 2)|1;

  /* Make sure the results of the current row are \000 terminated
  ** and have an assigned type.  The results are de-ephemeralized as
  ** a side effect.
  */
  pMem = p->pResultSet = &aMem[pOp->p1];
  for(i=0; i<pOp->p2; i++){
    assert( memIsValid(&pMem[i]) );
    Deephemeralize(&pMem[i]);
    assert( (pMem[i].flags & MEM_Ephem)==0
            || (pMem[i].flags & (MEM_Str|MEM_Blob))==0 );
    sqlite3VdbeMemNulTerminate(&pMem[i]);
    REGISTER_TRACE(pOp->p1+i, &pMem[i]);
#ifdef SQLITE_DEBUG
    /* The registers in the result will not be used again when the
    ** prepared statement restarts.  This is because sqlite3_column()
    ** APIs might have caused type conversions of made other changes to
    ** the register values.  Therefore, we can go ahead and break any
    ** OP_SCopy dependencies. */
    pMem[i].pScopyFrom = 0;
#endif
  }
  if( db->mallocFailed ) goto no_mem;

  if( db->mTrace & SQLITE_TRACE_ROW ){
    db->trace.xV2(SQLITE_TRACE_ROW, db->pTraceArg, p, 0);
  }


  /* Return SQLITE_ROW
  */
  p->pc = (int)(pOp - aOp) + 1;
  rc = SQLITE_ROW;
  goto vdbe_return;
}

/* Opcode: Concat P1 P2 P3 * *
** Synopsis: r[P3]=r[P2]+r[P1]
**
** Add the text in register P1 onto the end of the text in
** register P2 and store the result in register P3.
** If either the P1 or P2 text are NULL then store NULL in P3.
**
**   P3 = P2 || P1
**
** It is illegal for P1 and P3 to be the same register. Sometimes,
** if P3 is the same register as P2, the implementation is able
** to avoid a memcpy().
*/
case OP_Concat: {           /* same as TK_CONCAT, in1, in2, out3 */
  i64 nByte;          /* Total size of the output string or blob */
  u16 flags1;         /* Initial flags for P1 */
  u16 flags2;         /* Initial flags for P2 */

  pIn1 = &aMem[pOp->p1];
  pIn2 = &aMem[pOp->p2];
  pOut = &aMem[pOp->p3];
  testcase( pOut==pIn2 );
  assert( pIn1!=pOut );
  flags1 = pIn1->flags;
  testcase( flags1 & MEM_Null );
  testcase( pIn2->flags & MEM_Null );
  if( (flags1 | pIn2->flags) & MEM_Null ){
    sqlite3VdbeMemSetNull(pOut);
    break;
  }
  if( (flags1 & (MEM_Str|MEM_Blob))==0 ){
    if( sqlite3VdbeMemStringify(pIn1,encoding,0) ) goto no_mem;
    flags1 = pIn1->flags & ~MEM_Str;
  }else if( (flags1 & MEM_Zero)!=0 ){
    if( sqlite3VdbeMemExpandBlob(pIn1) ) goto no_mem;
    flags1 = pIn1->flags & ~MEM_Str;
  }
  flags2 = pIn2->flags;
  if( (flags2 & (MEM_Str|MEM_Blob))==0 ){
    if( sqlite3VdbeMemStringify(pIn2,encoding,0) ) goto no_mem;
    flags2 = pIn2->flags & ~MEM_Str;
  }else if( (flags2 & MEM_Zero)!=0 ){
    if( sqlite3VdbeMemExpandBlob(pIn2) ) goto no_mem;
    flags2 = pIn2->flags & ~MEM_Str;
  }
  nByte = pIn1->n + pIn2->n;
  if( nByte>db->aLimit[SQLITE_LIMIT_LENGTH] ){
    goto too_big;
  }
  if( sqlite3VdbeMemGrow(pOut, (int)nByte+3, pOut==pIn2) ){
    goto no_mem;
  }
  MemSetTypeFlag(pOut, MEM_Str);
  if( pOut!=pIn2 ){
    memcpy(pOut->z, pIn2->z, pIn2->n);
    assert( (pIn2->flags & MEM_Dyn) == (flags2 & MEM_Dyn) );
    pIn2->flags = flags2;
  }
  memcpy(&pOut->z[pIn2->n], pIn1->z, pIn1->n);
  assert( (pIn1->flags & MEM_Dyn) == (flags1 & MEM_Dyn) );
  pIn1->flags = flags1;
  pOut->z[nByte]=0;
  pOut->z[nByte+1] = 0;
  pOut->z[nByte+2] = 0;
  pOut->flags |= MEM_Term;
  pOut->n = (int)nByte;
  pOut->enc = encoding;
  UPDATE_MAX_BLOBSIZE(pOut);
  break;
}

/* Opcode: Add P1 P2 P3 * *
** Synopsis: r[P3]=r[P1]+r[P2]
**
** Add the value in register P1 to the value in register P2
** and store the result in register P3.
** If either input is NULL, the result is NULL.
*/
/* Opcode: Multiply P1 P2 P3 * *
** Synopsis: r[P3]=r[P1]*r[P2]
**
**
** Multiply the value in register P1 by the value in register P2
** and store the result in register P3.
** If either input is NULL, the result is NULL.
*/
/* Opcode: Subtract P1 P2 P3 * *
** Synopsis: r[P3]=r[P2]-r[P1]
**
** Subtract the value in register P1 from the value in register P2
** and store the result in register P3.
** If either input is NULL, the result is NULL.
*/
/* Opcode: Divide P1 P2 P3 * *
** Synopsis: r[P3]=r[P2]/r[P1]
**
** Divide the value in register P1 by the value in register P2
** and store the result in register P3 (P3=P2/P1). If the value in 
** register P1 is zero, then the result is NULL. If either input is 
** NULL, the result is NULL.
*/
/* Opcode: Remainder P1 P2 P3 * *
** Synopsis: r[P3]=r[P2]%r[P1]
**
** Compute the remainder after integer register P2 is divided by 
** register P1 and store the result in register P3. 
** If the value in register P1 is zero the result is NULL.
** If either operand is NULL, the result is NULL.
*/
case OP_Add:                   /* same as TK_PLUS, in1, in2, out3 */
case OP_Subtract:              /* same as TK_MINUS, in1, in2, out3 */
case OP_Multiply:              /* same as TK_STAR, in1, in2, out3 */
case OP_Divide:                /* same as TK_SLASH, in1, in2, out3 */
case OP_Remainder: {           /* same as TK_REM, in1, in2, out3 */
  u16 flags;      /* Combined MEM_* flags from both inputs */
  u16 type1;      /* Numeric type of left operand */
  u16 type2;      /* Numeric type of right operand */
  i64 iA;         /* Integer value of left operand */
  i64 iB;         /* Integer value of right operand */
  double rA;      /* Real value of left operand */
  double rB;      /* Real value of right operand */

  pIn1 = &aMem[pOp->p1];
  type1 = numericType(pIn1);
  pIn2 = &aMem[pOp->p2];
  type2 = numericType(pIn2);
  pOut = &aMem[pOp->p3];
  flags = pIn1->flags | pIn2->flags;
  if( (type1 & type2 & MEM_Int)!=0 ){
    iA = pIn1->u.i;
    iB = pIn2->u.i;
    switch( pOp->opcode ){
      case OP_Add:       if( sqlite3AddInt64(&iB,iA) ) goto fp_math;  break;
      case OP_Subtract:  if( sqlite3SubInt64(&iB,iA) ) goto fp_math;  break;
      case OP_Multiply:  if( sqlite3MulInt64(&iB,iA) ) goto fp_math;  break;
      case OP_Divide: {
        if( iA==0 ) goto arithmetic_result_is_null;
        if( iA==-1 && iB==SMALLEST_INT64 ) goto fp_math;
        iB /= iA;
        break;
      }
      default: {
        if( iA==0 ) goto arithmetic_result_is_null;
        if( iA==-1 ) iA = 1;
        iB %= iA;
        break;
      }
    }
    pOut->u.i = iB;
    MemSetTypeFlag(pOut, MEM_Int);
  }else if( (flags & MEM_Null)!=0 ){
    goto arithmetic_result_is_null;
  }else{
fp_math:
    rA = sqlite3VdbeRealValue(pIn1);
    rB = sqlite3VdbeRealValue(pIn2);
    switch( pOp->opcode ){
      case OP_Add:         rB += rA;       break;
      case OP_Subtract:    rB -= rA;       break;
      case OP_Multiply:    rB *= rA;       break;
      case OP_Divide: {
        /* (double)0 In case of SQLITE_OMIT_FLOATING_POINT... */
        if( rA==(double)0 ) goto arithmetic_result_is_null;
        rB /= rA;
        break;
      }
      default: {
        iA = sqlite3VdbeIntValue(pIn1);
        iB = sqlite3VdbeIntValue(pIn2);
        if( iA==0 ) goto arithmetic_result_is_null;
        if( iA==-1 ) iA = 1;
        rB = (double)(iB % iA);
        break;
      }
    }
#ifdef SQLITE_OMIT_FLOATING_POINT
    pOut->u.i = rB;
    MemSetTypeFlag(pOut, MEM_Int);
#else
    if( sqlite3IsNaN(rB) ){
      goto arithmetic_result_is_null;
    }
    pOut->u.r = rB;
    MemSetTypeFlag(pOut, MEM_Real);
#endif
  }
  break;

arithmetic_result_is_null:
  sqlite3VdbeMemSetNull(pOut);
  break;
}

/* Opcode: CollSeq P1 * * P4
**
** P4 is a pointer to a CollSeq object. If the next call to a user function
** or aggregate calls sqlite3GetFuncCollSeq(), this collation sequence will
** be returned. This is used by the built-in min(), max() and nullif()
** functions.
**
** If P1 is not zero, then it is a register that a subsequent min() or
** max() aggregate will set to 1 if the current row is not the minimum or
** maximum.  The P1 register is initialized to 0 by this instruction.
**
** The interface used by the implementation of the aforementioned functions
** to retrieve the collation sequence set by this opcode is not available
** publicly.  Only built-in functions have access to this feature.
*/
case OP_CollSeq: {
  assert( pOp->p4type==P4_COLLSEQ );
  if( pOp->p1 ){
    sqlite3VdbeMemSetInt64(&aMem[pOp->p1], 0);
  }
  break;
}

/* Opcode: BitAnd P1 P2 P3 * *
** Synopsis: r[P3]=r[P1]&r[P2]
**
** Take the bit-wise AND of the values in register P1 and P2 and
** store the result in register P3.
** If either input is NULL, the result is NULL.
*/
/* Opcode: BitOr P1 P2 P3 * *
** Synopsis: r[P3]=r[P1]|r[P2]
**
** Take the bit-wise OR of the values in register P1 and P2 and
** store the result in register P3.
** If either input is NULL, the result is NULL.
*/
/* Opcode: ShiftLeft P1 P2 P3 * *
** Synopsis: r[P3]=r[P2]<<r[P1]
**
** Shift the integer value in register P2 to the left by the
** number of bits specified by the integer in register P1.
** Store the result in register P3.
** If either input is NULL, the result is NULL.
*/
/* Opcode: ShiftRight P1 P2 P3 * *
** Synopsis: r[P3]=r[P2]>>r[P1]
**
** Shift the integer value in register P2 to the right by the
** number of bits specified by the integer in register P1.
** Store the result in register P3.
** If either input is NULL, the result is NULL.
*/
case OP_BitAnd:                 /* same as TK_BITAND, in1, in2, out3 */
case OP_BitOr:                  /* same as TK_BITOR, in1, in2, out3 */
case OP_ShiftLeft:              /* same as TK_LSHIFT, in1, in2, out3 */
case OP_ShiftRight: {           /* same as TK_RSHIFT, in1, in2, out3 */
  i64 iA;
  u64 uA;
  i64 iB;
  u8 op;

  pIn1 = &aMem[pOp->p1];
  pIn2 = &aMem[pOp->p2];
  pOut = &aMem[pOp->p3];
  if( (pIn1->flags | pIn2->flags) & MEM_Null ){
    sqlite3VdbeMemSetNull(pOut);
    break;
  }
  iA = sqlite3VdbeIntValue(pIn2);
  iB = sqlite3VdbeIntValue(pIn1);
  op = pOp->opcode;
  if( op==OP_BitAnd ){
    iA &= iB;
  }else if( op==OP_BitOr ){
    iA |= iB;
  }else if( iB!=0 ){
    assert( op==OP_ShiftRight || op==OP_ShiftLeft );

    /* If shifting by a negative amount, shift in the other direction */
    if( iB<0 ){
      assert( OP_ShiftRight==OP_ShiftLeft+1 );
      op = 2*OP_ShiftLeft + 1 - op;
      iB = iB>(-64) ? -iB : 64;
    }

    if( iB>=64 ){
      iA = (iA>=0 || op==OP_ShiftLeft) ? 0 : -1;
    }else{
      memcpy(&uA, &iA, sizeof(uA));
      if( op==OP_ShiftLeft ){
        uA <<= iB;
      }else{
        uA >>= iB;
        /* Sign-extend on a right shift of a negative number */
        if( iA<0 ) uA |= ((((u64)0xffffffff)<<32)|0xffffffff) << (64-iB);
      }
      memcpy(&iA, &uA, sizeof(iA));
    }
  }
  pOut->u.i = iA;
  MemSetTypeFlag(pOut, MEM_Int);
  break;
}

/* Opcode: AddImm  P1 P2 * * *
** Synopsis: r[P1]=r[P1]+P2
** 
** Add the constant P2 to the value in register P1.
** The result is always an integer.
**
** To force any register to be an integer, just add 0.
*/
case OP_AddImm: {            /* in1 */
  pIn1 = &aMem[pOp->p1];
  memAboutToChange(p, pIn1);
  sqlite3VdbeMemIntegerify(pIn1);
  pIn1->u.i += pOp->p2;
  break;
}

/* Opcode: MustBeInt P1 P2 * * *
** 
** Force the value in register P1 to be an integer.  If the value
** in P1 is not an integer and cannot be converted into an integer
** without data loss, then jump immediately to P2, or if P2==0
** raise an SQLITE_MISMATCH exception.
*/
case OP_MustBeInt: {            /* jump, in1 */
  pIn1 = &aMem[pOp->p1];
  if( (pIn1->flags & MEM_Int)==0 ){
    applyAffinity(pIn1, SQLITE_AFF_NUMERIC, encoding);
    if( (pIn1->flags & MEM_Int)==0 ){
      VdbeBranchTaken(1, 2);
      if( pOp->p2==0 ){
        rc = SQLITE_MISMATCH;
        goto abort_due_to_error;
      }else{
        goto jump_to_p2;
      }
    }
  }
  VdbeBranchTaken(0, 2);
  MemSetTypeFlag(pIn1, MEM_Int);
  break;
}

#ifndef SQLITE_OMIT_FLOATING_POINT
/* Opcode: RealAffinity P1 * * * *
**
** If register P1 holds an integer convert it to a real value.
**
** This opcode is used when extracting information from a column that
** has REAL affinity.  Such column values may still be stored as
** integers, for space efficiency, but after extraction we want them
** to have only a real value.
*/
case OP_RealAffinity: {                  /* in1 */
  pIn1 = &aMem[pOp->p1];
  if( pIn1->flags & (MEM_Int|MEM_IntReal) ){
    testcase( pIn1->flags & MEM_Int );
    testcase( pIn1->flags & MEM_IntReal );
    sqlite3VdbeMemRealify(pIn1);
    REGISTER_TRACE(pOp->p1, pIn1);
  }
  break;
}
#endif

#ifndef SQLITE_OMIT_CAST
/* Opcode: Cast P1 P2 * * *
** Synopsis: affinity(r[P1])
**
** Force the value in register P1 to be the type defined by P2.
** 
** <ul>
** <li> P2=='A' &rarr; BLOB
** <li> P2=='B' &rarr; TEXT
** <li> P2=='C' &rarr; NUMERIC
** <li> P2=='D' &rarr; INTEGER
** <li> P2=='E' &rarr; REAL
** </ul>
**
** A NULL value is not changed by this routine.  It remains NULL.
*/
case OP_Cast: {                  /* in1 */
  assert( pOp->p2>=SQLITE_AFF_BLOB && pOp->p2<=SQLITE_AFF_REAL );
  testcase( pOp->p2==SQLITE_AFF_TEXT );
  testcase( pOp->p2==SQLITE_AFF_BLOB );
  testcase( pOp->p2==SQLITE_AFF_NUMERIC );
  testcase( pOp->p2==SQLITE_AFF_INTEGER );
  testcase( pOp->p2==SQLITE_AFF_REAL );
  pIn1 = &aMem[pOp->p1];
  memAboutToChange(p, pIn1);
  rc = ExpandBlob(pIn1);
  if( rc ) goto abort_due_to_error;
  rc = sqlite3VdbeMemCast(pIn1, pOp->p2, encoding);
  if( rc ) goto abort_due_to_error;
  UPDATE_MAX_BLOBSIZE(pIn1);
  REGISTER_TRACE(pOp->p1, pIn1);
  break;
}
#endif /* SQLITE_OMIT_CAST */

/* Opcode: Eq P1 P2 P3 P4 P5
** Synopsis: IF r[P3]==r[P1]
**
** Compare the values in register P1 and P3.  If reg(P3)==reg(P1) then
** jump to address P2.  Or if the SQLITE_STOREP2 flag is set in P5, then
** store the result of comparison in register P2.
**
** The SQLITE_AFF_MASK portion of P5 must be an affinity character -
** SQLITE_AFF_TEXT, SQLITE_AFF_INTEGER, and so forth. An attempt is made 
** to coerce both inputs according to this affinity before the
** comparison is made. If the SQLITE_AFF_MASK is 0x00, then numeric
** affinity is used. Note that the affinity conversions are stored
** back into the input registers P1 and P3.  So this opcode can cause
** persistent changes to registers P1 and P3.
**
** Once any conversions have taken place, and neither value is NULL, 
** the values are compared. If both values are blobs then memcmp() is
** used to determine the results of the comparison.  If both values
** are text, then the appropriate collating function specified in
** P4 is used to do the comparison.  If P4 is not specified then
** memcmp() is used to compare text string.  If both values are
** numeric, then a numeric comparison is used. If the two values
** are of different types, then numbers are considered less than
** strings and strings are considered less than blobs.
**
** If SQLITE_NULLEQ is set in P5 then the result of comparison is always either
** true or false and is never NULL.  If both operands are NULL then the result
** of comparison is true.  If either operand is NULL then the result is false.
** If neither operand is NULL the result is the same as it would be if
** the SQLITE_NULLEQ flag were omitted from P5.
**
** If both SQLITE_STOREP2 and SQLITE_KEEPNULL flags are set then the
** content of r[P2] is only changed if the new value is NULL or 0 (false).
** In other words, a prior r[P2] value will not be overwritten by 1 (true).
*/
/* Opcode: Ne P1 P2 P3 P4 P5
** Synopsis: IF r[P3]!=r[P1]
**
** This works just like the Eq opcode except that the jump is taken if
** the operands in registers P1 and P3 are not equal.  See the Eq opcode for
** additional information.
**
** If both SQLITE_STOREP2 and SQLITE_KEEPNULL flags are set then the
** content of r[P2] is only changed if the new value is NULL or 1 (true).
** In other words, a prior r[P2] value will not be overwritten by 0 (false).
*/
/* Opcode: Lt P1 P2 P3 P4 P5
** Synopsis: IF r[P3]<r[P1]
**
** Compare the values in register P1 and P3.  If reg(P3)<reg(P1) then
** jump to address P2.  Or if the SQLITE_STOREP2 flag is set in P5 store
** the result of comparison (0 or 1 or NULL) into register P2.
**
** If the SQLITE_JUMPIFNULL bit of P5 is set and either reg(P1) or
** reg(P3) is NULL then the take the jump.  If the SQLITE_JUMPIFNULL 
** bit is clear then fall through if either operand is NULL.
**
** The SQLITE_AFF_MASK portion of P5 must be an affinity character -
** SQLITE_AFF_TEXT, SQLITE_AFF_INTEGER, and so forth. An attempt is made 
** to coerce both inputs according to this affinity before the
** comparison is made. If the SQLITE_AFF_MASK is 0x00, then numeric
** affinity is used. Note that the affinity conversions are stored
** back into the input registers P1 and P3.  So this opcode can cause
** persistent changes to registers P1 and P3.
**
** Once any conversions have taken place, and neither value is NULL, 
** the values are compared. If both values are blobs then memcmp() is
** used to determine the results of the comparison.  If both values
** are text, then the appropriate collating function specified in
** P4 is  used to do the comparison.  If P4 is not specified then
** memcmp() is used to compare text string.  If both values are
** numeric, then a numeric comparison is used. If the two values
** are of different types, then numbers are considered less than
** strings and strings are considered less than blobs.
*/
/* Opcode: Le P1 P2 P3 P4 P5
** Synopsis: IF r[P3]<=r[P1]
**
** This works just like the Lt opcode except that the jump is taken if
** the content of register P3 is less than or equal to the content of
** register P1.  See the Lt opcode for additional information.
*/
/* Opcode: Gt P1 P2 P3 P4 P5
** Synopsis: IF r[P3]>r[P1]
**
** This works just like the Lt opcode except that the jump is taken if
** the content of register P3 is greater than the content of
** register P1.  See the Lt opcode for additional information.
*/
/* Opcode: Ge P1 P2 P3 P4 P5
** Synopsis: IF r[P3]>=r[P1]
**
** This works just like the Lt opcode except that the jump is taken if
** the content of register P3 is greater than or equal to the content of
** register P1.  See the Lt opcode for additional information.
*/
case OP_Eq:               /* same as TK_EQ, jump, in1, in3 */
case OP_Ne:               /* same as TK_NE, jump, in1, in3 */
case OP_Lt:               /* same as TK_LT, jump, in1, in3 */
case OP_Le:               /* same as TK_LE, jump, in1, in3 */
case OP_Gt:               /* same as TK_GT, jump, in1, in3 */
case OP_Ge: {             /* same as TK_GE, jump, in1, in3 */
  int res, res2;      /* Result of the comparison of pIn1 against pIn3 */
  char affinity;      /* Affinity to use for comparison */
  u16 flags1;         /* Copy of initial value of pIn1->flags */
  u16 flags3;         /* Copy of initial value of pIn3->flags */

  pIn1 = &aMem[pOp->p1];
  pIn3 = &aMem[pOp->p3];
  flags1 = pIn1->flags;
  flags3 = pIn3->flags;
  if( (flags1 | flags3)&MEM_Null ){
    /* One or both operands are NULL */
    if( pOp->p5 & SQLITE_NULLEQ ){
      /* If SQLITE_NULLEQ is set (which will only happen if the operator is
      ** OP_Eq or OP_Ne) then take the jump or not depending on whether
      ** or not both operands are null.
      */
      assert( (flags1 & MEM_Cleared)==0 );
      assert( (pOp->p5 & SQLITE_JUMPIFNULL)==0 || CORRUPT_DB );
      testcase( (pOp->p5 & SQLITE_JUMPIFNULL)!=0 );
      if( (flags1&flags3&MEM_Null)!=0
       && (flags3&MEM_Cleared)==0
      ){
        res = 0;  /* Operands are equal */
      }else{
        res = ((flags3 & MEM_Null) ? -1 : +1);  /* Operands are not equal */
      }
    }else{
      /* SQLITE_NULLEQ is clear and at least one operand is NULL,
      ** then the result is always NULL.
      ** The jump is taken if the SQLITE_JUMPIFNULL bit is set.
      */
      if( pOp->p5 & SQLITE_STOREP2 ){
        pOut = &aMem[pOp->p2];
        iCompare = 1;    /* Operands are not equal */
        memAboutToChange(p, pOut);
        MemSetTypeFlag(pOut, MEM_Null);
        REGISTER_TRACE(pOp->p2, pOut);
      }else{
        VdbeBranchTaken(2,3);
        if( pOp->p5 & SQLITE_JUMPIFNULL ){
          goto jump_to_p2;
        }
      }
      break;
    }
  }else{
    /* Neither operand is NULL.  Do a comparison. */
    affinity = pOp->p5 & SQLITE_AFF_MASK;
    if( affinity>=SQLITE_AFF_NUMERIC ){
      if( (flags1 | flags3)&MEM_Str ){
        if( (flags1 & (MEM_Int|MEM_IntReal|MEM_Real|MEM_Str))==MEM_Str ){
          applyNumericAffinity(pIn1,0);
          testcase( flags3==pIn3->flags );
          flags3 = pIn3->flags;
        }
        if( (flags3 & (MEM_Int|MEM_IntReal|MEM_Real|MEM_Str))==MEM_Str ){
          applyNumericAffinity(pIn3,0);
        }
      }
      /* Handle the common case of integer comparison here, as an
      ** optimization, to avoid a call to sqlite3MemCompare() */
      if( (pIn1->flags & pIn3->flags & MEM_Int)!=0 ){
        if( pOp->p4type==P4_INT32 ){
          sqlite3BtreeScanLimit(
              p->apCsr[pOp->p4.i]->uc.pCursor, 0, pIn1->u.i, pOp->opcode
          );
        }
        if( pIn3->u.i > pIn1->u.i ){ res = +1; goto compare_op; }
        if( pIn3->u.i < pIn1->u.i ){ res = -1; goto compare_op; }
        res = 0;
        goto compare_op;
      }
    }else if( affinity==SQLITE_AFF_TEXT ){
      if( (flags1 & MEM_Str)==0 && (flags1&(MEM_Int|MEM_Real|MEM_IntReal))!=0 ){
        testcase( pIn1->flags & MEM_Int );
        testcase( pIn1->flags & MEM_Real );
        testcase( pIn1->flags & MEM_IntReal );
        sqlite3VdbeMemStringify(pIn1, encoding, 1);
        testcase( (flags1&MEM_Dyn) != (pIn1->flags&MEM_Dyn) );
        flags1 = (pIn1->flags & ~MEM_TypeMask) | (flags1 & MEM_TypeMask);
        if( NEVER(pIn1==pIn3) ) flags3 = flags1 | MEM_Str;
      }
      if( (flags3 & MEM_Str)==0 && (flags3&(MEM_Int|MEM_Real|MEM_IntReal))!=0 ){
        testcase( pIn3->flags & MEM_Int );
        testcase( pIn3->flags & MEM_Real );
        testcase( pIn3->flags & MEM_IntReal );
        sqlite3VdbeMemStringify(pIn3, encoding, 1);
        testcase( (flags3&MEM_Dyn) != (pIn3->flags&MEM_Dyn) );
        flags3 = (pIn3->flags & ~MEM_TypeMask) | (flags3 & MEM_TypeMask);
      }
    }
    /* assert( pOp->p4type==P4_COLLSEQ || pOp->p4.pColl==0 ); */
    res = sqlite3MemCompare(pIn3,pIn1,pOp->p4type==P4_COLLSEQ?pOp->p4.pColl:0);
  }
compare_op:
  /* At this point, res is negative, zero, or positive if reg[P1] is
  ** less than, equal to, or greater than reg[P3], respectively.  Compute
  ** the answer to this operator in res2, depending on what the comparison
  ** operator actually is.  The next block of code depends on the fact
  ** that the 6 comparison operators are consecutive integers in this
  ** order:  NE, EQ, GT, LE, LT, GE */
  assert( OP_Eq==OP_Ne+1 ); assert( OP_Gt==OP_Ne+2 ); assert( OP_Le==OP_Ne+3 );
  assert( OP_Lt==OP_Ne+4 ); assert( OP_Ge==OP_Ne+5 );
  if( res<0 ){                        /* ne, eq, gt, le, lt, ge */
    static const unsigned char aLTb[] = { 1,  0,  0,  1,  1,  0 };
    res2 = aLTb[pOp->opcode - OP_Ne];
  }else if( res==0 ){
    static const unsigned char aEQb[] = { 0,  1,  0,  1,  0,  1 };
    res2 = aEQb[pOp->opcode - OP_Ne];
  }else{
    static const unsigned char aGTb[] = { 1,  0,  1,  0,  0,  1 };
    res2 = aGTb[pOp->opcode - OP_Ne];
  }

  /* Undo any changes made by applyAffinity() to the input registers. */
  assert( (pIn3->flags & MEM_Dyn) == (flags3 & MEM_Dyn) );
  pIn3->flags = flags3;
  assert( (pIn1->flags & MEM_Dyn) == (flags1 & MEM_Dyn) );
  pIn1->flags = flags1;

  if( pOp->p5 & SQLITE_STOREP2 ){
    pOut = &aMem[pOp->p2];
    iCompare = res;
    if( (pOp->p5 & SQLITE_KEEPNULL)!=0 ){
      /* The KEEPNULL flag prevents OP_Eq from overwriting a NULL with 1
      ** and prevents OP_Ne from overwriting NULL with 0.  This flag
      ** is only used in contexts where either:
      **   (1) op==OP_Eq && (r[P2]==NULL || r[P2]==0)
      **   (2) op==OP_Ne && (r[P2]==NULL || r[P2]==1)
      ** Therefore it is not necessary to check the content of r[P2] for
      ** NULL. */
      assert( pOp->opcode==OP_Ne || pOp->opcode==OP_Eq );
      assert( res2==0 || res2==1 );
      testcase( res2==0 && pOp->opcode==OP_Eq );
      testcase( res2==1 && pOp->opcode==OP_Eq );
      testcase( res2==0 && pOp->opcode==OP_Ne );
      testcase( res2==1 && pOp->opcode==OP_Ne );
      if( (pOp->opcode==OP_Eq)==res2 ) break;
    }
    memAboutToChange(p, pOut);
    MemSetTypeFlag(pOut, MEM_Int);
    pOut->u.i = res2;
    REGISTER_TRACE(pOp->p2, pOut);
  }else{
    VdbeBranchTaken(res2!=0, (pOp->p5 & SQLITE_NULLEQ)?2:3);
    if( res2 ){
      goto jump_to_p2;
    }
  }
  break;
}

/* Opcode: ElseNotEq * P2 * * *
**
** This opcode must follow an OP_Lt or OP_Gt comparison operator.  There
** can be zero or more OP_ReleaseReg opcodes intervening, but no other
** opcodes are allowed to occur between this instruction and the previous
** OP_Lt or OP_Gt.  Furthermore, the prior OP_Lt or OP_Gt must have the
** SQLITE_STOREP2 bit set in the P5 field.
**
** If result of an OP_Eq comparison on the same two operands as the
** prior OP_Lt or OP_Gt would have been NULL or false (0), then then
** jump to P2.  If the result of an OP_Eq comparison on the two previous
** operands would have been true (1), then fall through.
*/
case OP_ElseNotEq: {       /* same as TK_ESCAPE, jump */

#ifdef SQLITE_DEBUG
  /* Verify the preconditions of this opcode - that it follows an OP_Lt or
  ** OP_Gt with the SQLITE_STOREP2 flag set, with zero or more intervening
  ** OP_ReleaseReg opcodes */
  int iAddr;
  for(iAddr = (int)(pOp - aOp) - 1; ALWAYS(iAddr>=0); iAddr--){
    if( aOp[iAddr].opcode==OP_ReleaseReg ) continue;
    assert( aOp[iAddr].opcode==OP_Lt || aOp[iAddr].opcode==OP_Gt );
    assert( aOp[iAddr].p5 & SQLITE_STOREP2 );
    break;
  }
#endif /* SQLITE_DEBUG */
  VdbeBranchTaken(iCompare!=0, 2);
  if( iCompare!=0 ) goto jump_to_p2;
  break;
}


/* Opcode: Permutation * * * P4 *
**
** Set the permutation used by the OP_Compare operator in the next
** instruction.  The permutation is stored in the P4 operand.
**
** The permutation is only valid until the next OP_Compare that has
** the OPFLAG_PERMUTE bit set in P5. Typically the OP_Permutation should 
** occur immediately prior to the OP_Compare.
**
** The first integer in the P4 integer array is the length of the array
** and does not become part of the permutation.
*/
case OP_Permutation: {
  assert( pOp->p4type==P4_INTARRAY );
  assert( pOp->p4.ai );
  assert( pOp[1].opcode==OP_Compare );
  assert( pOp[1].p5 & OPFLAG_PERMUTE );
  break;
}

/* Opcode: Compare P1 P2 P3 P4 P5
** Synopsis: r[P1@P3] <-> r[P2@P3]
**
** Compare two vectors of registers in reg(P1)..reg(P1+P3-1) (call this
** vector "A") and in reg(P2)..reg(P2+P3-1) ("B").  Save the result of
** the comparison for use by the next OP_Jump instruct.
**
** If P5 has the OPFLAG_PERMUTE bit set, then the order of comparison is
** determined by the most recent OP_Permutation operator.  If the
** OPFLAG_PERMUTE bit is clear, then register are compared in sequential
** order.
**
** P4 is a KeyInfo structure that defines collating sequences and sort
** orders for the comparison.  The permutation applies to registers
** only.  The KeyInfo elements are used sequentially.
**
** The comparison is a sort comparison, so NULLs compare equal,
** NULLs are less than numbers, numbers are less than strings,
** and strings are less than blobs.
*/
case OP_Compare: {
  int n;
  int i;
  int p1;
  int p2;
  const KeyInfo *pKeyInfo;
  u32 idx;
  CollSeq *pColl;    /* Collating sequence to use on this term */
  int bRev;          /* True for DESCENDING sort order */
  u32 *aPermute;     /* The permutation */

  if( (pOp->p5 & OPFLAG_PERMUTE)==0 ){
    aPermute = 0;
  }else{
    assert( pOp>aOp );
    assert( pOp[-1].opcode==OP_Permutation );
    assert( pOp[-1].p4type==P4_INTARRAY );
    aPermute = pOp[-1].p4.ai + 1;
    assert( aPermute!=0 );
  }
  n = pOp->p3;
  pKeyInfo = pOp->p4.pKeyInfo;
  assert( n>0 );
  assert( pKeyInfo!=0 );
  p1 = pOp->p1;
  p2 = pOp->p2;
#ifdef SQLITE_DEBUG
  if( aPermute ){
    int k, mx = 0;
    for(k=0; k<n; k++) if( aPermute[k]>(u32)mx ) mx = aPermute[k];
    assert( p1>0 && p1+mx<=(p->nMem+1 - p->nCursor)+1 );
    assert( p2>0 && p2+mx<=(p->nMem+1 - p->nCursor)+1 );
  }else{
    assert( p1>0 && p1+n<=(p->nMem+1 - p->nCursor)+1 );
    assert( p2>0 && p2+n<=(p->nMem+1 - p->nCursor)+1 );
  }
#endif /* SQLITE_DEBUG */
  for(i=0; i<n; i++){
    idx = aPermute ? aPermute[i] : (u32)i;
    assert( memIsValid(&aMem[p1+idx]) );
    assert( memIsValid(&aMem[p2+idx]) );
    REGISTER_TRACE(p1+idx, &aMem[p1+idx]);
    REGISTER_TRACE(p2+idx, &aMem[p2+idx]);
    assert( i<pKeyInfo->nKeyField );
    pColl = pKeyInfo->aColl[i];
    bRev = (pKeyInfo->aSortFlags[i] & KEYINFO_ORDER_DESC);
    iCompare = sqlite3MemCompare(&aMem[p1+idx], &aMem[p2+idx], pColl);
    if( iCompare ){
      if( (pKeyInfo->aSortFlags[i] & KEYINFO_ORDER_BIGNULL) 
       && ((aMem[p1+idx].flags & MEM_Null) || (aMem[p2+idx].flags & MEM_Null))
      ){
        iCompare = -iCompare;
      }
      if( bRev ) iCompare = -iCompare;
      break;
    }
  }
  break;
}

/* Opcode: Jump P1 P2 P3 * *
**
** Jump to the instruction at address P1, P2, or P3 depending on whether
** in the most recent OP_Compare instruction the P1 vector was less than
** equal to, or greater than the P2 vector, respectively.
*/
case OP_Jump: {             /* jump */
  if( iCompare<0 ){
    VdbeBranchTaken(0,4); pOp = &aOp[pOp->p1 - 1];
  }else if( iCompare==0 ){
    VdbeBranchTaken(1,4); pOp = &aOp[pOp->p2 - 1];
  }else{
    VdbeBranchTaken(2,4); pOp = &aOp[pOp->p3 - 1];
  }
  break;
}

/* Opcode: And P1 P2 P3 * *
** Synopsis: r[P3]=(r[P1] && r[P2])
**
** Take the logical AND of the values in registers P1 and P2 and
** write the result into register P3.
**
** If either P1 or P2 is 0 (false) then the result is 0 even if
** the other input is NULL.  A NULL and true or two NULLs give
** a NULL output.
*/
/* Opcode: Or P1 P2 P3 * *
** Synopsis: r[P3]=(r[P1] || r[P2])
**
** Take the logical OR of the values in register P1 and P2 and
** store the answer in register P3.
**
** If either P1 or P2 is nonzero (true) then the result is 1 (true)
** even if the other input is NULL.  A NULL and false or two NULLs
** give a NULL output.
*/
case OP_And:              /* same as TK_AND, in1, in2, out3 */
case OP_Or: {             /* same as TK_OR, in1, in2, out3 */
  int v1;    /* Left operand:  0==FALSE, 1==TRUE, 2==UNKNOWN or NULL */
  int v2;    /* Right operand: 0==FALSE, 1==TRUE, 2==UNKNOWN or NULL */

  v1 = sqlite3VdbeBooleanValue(&aMem[pOp->p1], 2);
  v2 = sqlite3VdbeBooleanValue(&aMem[pOp->p2], 2);
  if( pOp->opcode==OP_And ){
    static const unsigned char and_logic[] = { 0, 0, 0, 0, 1, 2, 0, 2, 2 };
    v1 = and_logic[v1*3+v2];
  }else{
    static const unsigned char or_logic[] = { 0, 1, 2, 1, 1, 1, 2, 1, 2 };
    v1 = or_logic[v1*3+v2];
  }
  pOut = &aMem[pOp->p3];
  if( v1==2 ){
    MemSetTypeFlag(pOut, MEM_Null);
  }else{
    pOut->u.i = v1;
    MemSetTypeFlag(pOut, MEM_Int);
  }
  break;
}

/* Opcode: IsTrue P1 P2 P3 P4 *
** Synopsis: r[P2] = coalesce(r[P1]==TRUE,P3) ^ P4
**
** This opcode implements the IS TRUE, IS FALSE, IS NOT TRUE, and
** IS NOT FALSE operators.
**
** Interpret the value in register P1 as a boolean value.  Store that
** boolean (a 0 or 1) in register P2.  Or if the value in register P1 is 
** NULL, then the P3 is stored in register P2.  Invert the answer if P4
** is 1.
**
** The logic is summarized like this:
**
** <ul> 
** <li> If P3==0 and P4==0  then  r[P2] := r[P1] IS TRUE
** <li> If P3==1 and P4==1  then  r[P2] := r[P1] IS FALSE
** <li> If P3==0 and P4==1  then  r[P2] := r[P1] IS NOT TRUE
** <li> If P3==1 and P4==0  then  r[P2] := r[P1] IS NOT FALSE
** </ul>
*/
case OP_IsTrue: {               /* in1, out2 */
  assert( pOp->p4type==P4_INT32 );
  assert( pOp->p4.i==0 || pOp->p4.i==1 );
  assert( pOp->p3==0 || pOp->p3==1 );
  sqlite3VdbeMemSetInt64(&aMem[pOp->p2],
      sqlite3VdbeBooleanValue(&aMem[pOp->p1], pOp->p3) ^ pOp->p4.i);
  break;
}

/* Opcode: Not P1 P2 * * *
** Synopsis: r[P2]= !r[P1]
**
** Interpret the value in register P1 as a boolean value.  Store the
** boolean complement in register P2.  If the value in register P1 is 
** NULL, then a NULL is stored in P2.
*/
case OP_Not: {                /* same as TK_NOT, in1, out2 */
  pIn1 = &aMem[pOp->p1];
  pOut = &aMem[pOp->p2];
  if( (pIn1->flags & MEM_Null)==0 ){
    sqlite3VdbeMemSetInt64(pOut, !sqlite3VdbeBooleanValue(pIn1,0));
  }else{
    sqlite3VdbeMemSetNull(pOut);
  }
  break;
}

/* Opcode: BitNot P1 P2 * * *
** Synopsis: r[P2]= ~r[P1]
**
** Interpret the content of register P1 as an integer.  Store the
** ones-complement of the P1 value into register P2.  If P1 holds
** a NULL then store a NULL in P2.
*/
case OP_BitNot: {             /* same as TK_BITNOT, in1, out2 */
  pIn1 = &aMem[pOp->p1];
  pOut = &aMem[pOp->p2];
  sqlite3VdbeMemSetNull(pOut);
  if( (pIn1->flags & MEM_Null)==0 ){
    pOut->flags = MEM_Int;
    pOut->u.i = ~sqlite3VdbeIntValue(pIn1);
  }
  break;
}

/* Opcode: Once P1 P2 * * *
**
** Fall through to the next instruction the first time this opcode is
** encountered on each invocation of the byte-code program.  Jump to P2
** on the second and all subsequent encounters during the same invocation.
**
** Top-level programs determine first invocation by comparing the P1
** operand against the P1 operand on the OP_Init opcode at the beginning
** of the program.  If the P1 values differ, then fall through and make
** the P1 of this opcode equal to the P1 of OP_Init.  If P1 values are
** the same then take the jump.
**
** For subprograms, there is a bitmask in the VdbeFrame that determines
** whether or not the jump should be taken.  The bitmask is necessary
** because the self-altering code trick does not work for recursive
** triggers.
*/
case OP_Once: {             /* jump */
  u32 iAddr;                /* Address of this instruction */
  assert( p->aOp[0].opcode==OP_Init );
  if( p->pFrame ){
    iAddr = (int)(pOp - p->aOp);
    if( (p->pFrame->aOnce[iAddr/8] & (1<<(iAddr & 7)))!=0 ){
      VdbeBranchTaken(1, 2);
      goto jump_to_p2;
    }
    p->pFrame->aOnce[iAddr/8] |= 1<<(iAddr & 7);
  }else{
    if( p->aOp[0].p1==pOp->p1 ){
      VdbeBranchTaken(1, 2);
      goto jump_to_p2;
    }
  }
  VdbeBranchTaken(0, 2);
  pOp->p1 = p->aOp[0].p1;
  break;
}

/* Opcode: If P1 P2 P3 * *
**
** Jump to P2 if the value in register P1 is true.  The value
** is considered true if it is numeric and non-zero.  If the value
** in P1 is NULL then take the jump if and only if P3 is non-zero.
*/
case OP_If:  {               /* jump, in1 */
  int c;
  c = sqlite3VdbeBooleanValue(&aMem[pOp->p1], pOp->p3);
  VdbeBranchTaken(c!=0, 2);
  if( c ) goto jump_to_p2;
  break;
}

/* Opcode: IfNot P1 P2 P3 * *
**
** Jump to P2 if the value in register P1 is False.  The value
** is considered false if it has a numeric value of zero.  If the value
** in P1 is NULL then take the jump if and only if P3 is non-zero.
*/
case OP_IfNot: {            /* jump, in1 */
  int c;
  c = !sqlite3VdbeBooleanValue(&aMem[pOp->p1], !pOp->p3);
  VdbeBranchTaken(c!=0, 2);
  if( c ) goto jump_to_p2;
  break;
}

/* Opcode: IsNull P1 P2 * * *
** Synopsis: if r[P1]==NULL goto P2
**
** Jump to P2 if the value in register P1 is NULL.
*/
case OP_IsNull: {            /* same as TK_ISNULL, jump, in1 */
  pIn1 = &aMem[pOp->p1];
  VdbeBranchTaken( (pIn1->flags & MEM_Null)!=0, 2);
  if( (pIn1->flags & MEM_Null)!=0 ){
    goto jump_to_p2;
  }
  break;
}

/* Opcode: NotNull P1 P2 * * *
** Synopsis: if r[P1]!=NULL goto P2
**
** Jump to P2 if the value in register P1 is not NULL.  
*/
case OP_NotNull: {            /* same as TK_NOTNULL, jump, in1 */
  pIn1 = &aMem[pOp->p1];
  VdbeBranchTaken( (pIn1->flags & MEM_Null)==0, 2);
  if( (pIn1->flags & MEM_Null)==0 ){
    goto jump_to_p2;
  }
  break;
}

/* Opcode: IfNullRow P1 P2 P3 * *
** Synopsis: if P1.nullRow then r[P3]=NULL, goto P2
**
** Check the cursor P1 to see if it is currently pointing at a NULL row.
** If it is, then set register P3 to NULL and jump immediately to P2.
** If P1 is not on a NULL row, then fall through without making any
** changes.
*/
case OP_IfNullRow: {         /* jump */
  assert( pOp->p1>=0 && pOp->p1<p->nCursor );
  assert( p->apCsr[pOp->p1]!=0 );
  if( p->apCsr[pOp->p1]->nullRow ){
    sqlite3VdbeMemSetNull(aMem + pOp->p3);
    goto jump_to_p2;
  }
  break;
}

#ifdef SQLITE_ENABLE_OFFSET_SQL_FUNC
/* Opcode: Offset P1 P2 P3 * *
** Synopsis: r[P3] = sqlite_offset(P1)
**
** Store in register r[P3] the byte offset into the database file that is the
** start of the payload for the record at which that cursor P1 is currently
** pointing.
**
** P2 is the column number for the argument to the sqlite_offset() function.
** This opcode does not use P2 itself, but the P2 value is used by the
** code generator.  The P1, P2, and P3 operands to this opcode are the
** same as for OP_Column.
**
** This opcode is only available if SQLite is compiled with the
** -DSQLITE_ENABLE_OFFSET_SQL_FUNC option.
*/
case OP_Offset: {          /* out3 */
  VdbeCursor *pC;    /* The VDBE cursor */
  assert( pOp->p1>=0 && pOp->p1<p->nCursor );
  pC = p->apCsr[pOp->p1];
  pOut = &p->aMem[pOp->p3];
  if( NEVER(pC==0) || pC->eCurType!=CURTYPE_BTREE ){
    sqlite3VdbeMemSetNull(pOut);
  }else{
    sqlite3VdbeMemSetInt64(pOut, sqlite3BtreeOffset(pC->uc.pCursor));
  }
  break;
}
#endif /* SQLITE_ENABLE_OFFSET_SQL_FUNC */

/* Opcode: Column P1 P2 P3 P4 P5
** Synopsis: r[P3]=PX
**
** Interpret the data that cursor P1 points to as a structure built using
** the MakeRecord instruction.  (See the MakeRecord opcode for additional
** information about the format of the data.)  Extract the P2-th column
** from this record.  If there are less that (P2+1) 
** values in the record, extract a NULL.
**
** The value extracted is stored in register P3.
**
** If the record contains fewer than P2 fields, then extract a NULL.  Or,
** if the P4 argument is a P4_MEM use the value of the P4 argument as
** the result.
**
** If the OPFLAG_LENGTHARG and OPFLAG_TYPEOFARG bits are set on P5 then
** the result is guaranteed to only be used as the argument of a length()
** or typeof() function, respectively.  The loading of large blobs can be
** skipped for length() and all content loading can be skipped for typeof().
*/
case OP_Column: {
  u32 p2;            /* column number to retrieve */
  VdbeCursor *pC;    /* The VDBE cursor */
  BtCursor *pCrsr;   /* The BTree cursor */
  u32 *aOffset;      /* aOffset[i] is offset to start of data for i-th column */
  int len;           /* The length of the serialized data for the column */
  int i;             /* Loop counter */
  Mem *pDest;        /* Where to write the extracted value */
  Mem sMem;          /* For storing the record being decoded */
  const u8 *zData;   /* Part of the record being decoded */
  const u8 *zHdr;    /* Next unparsed byte of the header */
  const u8 *zEndHdr; /* Pointer to first byte after the header */
  u64 offset64;      /* 64-bit offset */
  u32 t;             /* A type code from the record header */
  Mem *pReg;         /* PseudoTable input register */

  assert( pOp->p1>=0 && pOp->p1<p->nCursor );
  pC = p->apCsr[pOp->p1];
  assert( pC!=0 );
  p2 = (u32)pOp->p2;

  /* If the cursor cache is stale (meaning it is not currently point at
  ** the correct row) then bring it up-to-date by doing the necessary 
  ** B-Tree seek. */
  rc = sqlite3VdbeCursorMoveto(&pC, &p2);
  if( rc ) goto abort_due_to_error;

  assert( pOp->p3>0 && pOp->p3<=(p->nMem+1 - p->nCursor) );
  pDest = &aMem[pOp->p3];
  memAboutToChange(p, pDest);
  assert( pC!=0 );
  assert( p2<(u32)pC->nField );
  aOffset = pC->aOffset;
  assert( pC->eCurType!=CURTYPE_VTAB );
  assert( pC->eCurType!=CURTYPE_PSEUDO || pC->nullRow );
  assert( pC->eCurType!=CURTYPE_SORTER );

  if( pC->cacheStatus!=p->cacheCtr ){                /*OPTIMIZATION-IF-FALSE*/
    if( pC->nullRow ){
      if( pC->eCurType==CURTYPE_PSEUDO ){
        /* For the special case of as pseudo-cursor, the seekResult field
        ** identifies the register that holds the record */
        assert( pC->seekResult>0 );
        pReg = &aMem[pC->seekResult];
        assert( pReg->flags & MEM_Blob );
        assert( memIsValid(pReg) );
        pC->payloadSize = pC->szRow = pReg->n;
        pC->aRow = (u8*)pReg->z;
      }else{
        sqlite3VdbeMemSetNull(pDest);
        goto op_column_out;
      }
    }else{
      pCrsr = pC->uc.pCursor;
      assert( pC->eCurType==CURTYPE_BTREE );
      assert( pCrsr );
      assert( sqlite3BtreeCursorIsValid(pCrsr) );
      pC->payloadSize = sqlite3BtreePayloadSize(pCrsr);
      pC->aRow = sqlite3BtreePayloadFetch(pCrsr, &pC->szRow);
      assert( pC->szRow<=pC->payloadSize );
      assert( pC->szRow<=65536 );  /* Maximum page size is 64KiB */
      if( pC->payloadSize > (u32)db->aLimit[SQLITE_LIMIT_LENGTH] ){
        goto too_big;
      }
    }
    pC->cacheStatus = p->cacheCtr;
    pC->iHdrOffset = getVarint32(pC->aRow, aOffset[0]);
    pC->nHdrParsed = 0;


    if( pC->szRow<aOffset[0] ){      /*OPTIMIZATION-IF-FALSE*/
      /* pC->aRow does not have to hold the entire row, but it does at least
      ** need to cover the header of the record.  If pC->aRow does not contain
      ** the complete header, then set it to zero, forcing the header to be
      ** dynamically allocated. */
      pC->aRow = 0;
      pC->szRow = 0;

      /* Make sure a corrupt database has not given us an oversize header.
      ** Do this now to avoid an oversize memory allocation.
      **
      ** Type entries can be between 1 and 5 bytes each.  But 4 and 5 byte
      ** types use so much data space that there can only be 4096 and 32 of
      ** them, respectively.  So the maximum header length results from a
      ** 3-byte type for each of the maximum of 32768 columns plus three
      ** extra bytes for the header length itself.  32768*3 + 3 = 98307.
      */
      if( aOffset[0] > 98307 || aOffset[0] > pC->payloadSize ){
        goto op_column_corrupt;
      }
    }else{
      /* This is an optimization.  By skipping over the first few tests
      ** (ex: pC->nHdrParsed<=p2) in the next section, we achieve a
      ** measurable performance gain.
      **
      ** This branch is taken even if aOffset[0]==0.  Such a record is never
      ** generated by SQLite, and could be considered corruption, but we
      ** accept it for historical reasons.  When aOffset[0]==0, the code this
      ** branch jumps to reads past the end of the record, but never more
      ** than a few bytes.  Even if the record occurs at the end of the page
      ** content area, the "page header" comes after the page content and so
      ** this overread is harmless.  Similar overreads can occur for a corrupt
      ** database file.
      */
      zData = pC->aRow;
      assert( pC->nHdrParsed<=p2 );         /* Conditional skipped */
      testcase( aOffset[0]==0 );
      goto op_column_read_header;
    }
  }

  /* Make sure at least the first p2+1 entries of the header have been
  ** parsed and valid information is in aOffset[] and pC->aType[].
  */
  if( pC->nHdrParsed<=p2 ){
    /* If there is more header available for parsing in the record, try
    ** to extract additional fields up through the p2+1-th field 
    */
    if( pC->iHdrOffset<aOffset[0] ){
      /* Make sure zData points to enough of the record to cover the header. */
      if( pC->aRow==0 ){
        memset(&sMem, 0, sizeof(sMem));
        rc = sqlite3VdbeMemFromBtreeZeroOffset(pC->uc.pCursor,aOffset[0],&sMem);
        if( rc!=SQLITE_OK ) goto abort_due_to_error;
        zData = (u8*)sMem.z;
      }else{
        zData = pC->aRow;
      }
  
      /* Fill in pC->aType[i] and aOffset[i] values through the p2-th field. */
    op_column_read_header:
      i = pC->nHdrParsed;
      offset64 = aOffset[i];
      zHdr = zData + pC->iHdrOffset;
      zEndHdr = zData + aOffset[0];
      testcase( zHdr>=zEndHdr );
      do{
        if( (pC->aType[i] = t = zHdr[0])<0x80 ){
          zHdr++;
          offset64 += sqlite3VdbeOneByteSerialTypeLen(t);
        }else{
          zHdr += sqlite3GetVarint32(zHdr, &t);
          pC->aType[i] = t;
          offset64 += sqlite3VdbeSerialTypeLen(t);
        }
        aOffset[++i] = (u32)(offset64 & 0xffffffff);
      }while( (u32)i<=p2 && zHdr<zEndHdr );

      /* The record is corrupt if any of the following are true:
      ** (1) the bytes of the header extend past the declared header size
      ** (2) the entire header was used but not all data was used
      ** (3) the end of the data extends beyond the end of the record.
      */
      if( (zHdr>=zEndHdr && (zHdr>zEndHdr || offset64!=pC->payloadSize))
       || (offset64 > pC->payloadSize)
      ){
        if( aOffset[0]==0 ){
          i = 0;
          zHdr = zEndHdr;
        }else{
          if( pC->aRow==0 ) sqlite3VdbeMemRelease(&sMem);
          goto op_column_corrupt;
        }
      }

      pC->nHdrParsed = i;
      pC->iHdrOffset = (u32)(zHdr - zData);
      if( pC->aRow==0 ) sqlite3VdbeMemRelease(&sMem);
    }else{
      t = 0;
    }

    /* If after trying to extract new entries from the header, nHdrParsed is
    ** still not up to p2, that means that the record has fewer than p2
    ** columns.  So the result will be either the default value or a NULL.
    */
    if( pC->nHdrParsed<=p2 ){
      if( pOp->p4type==P4_MEM ){
        sqlite3VdbeMemShallowCopy(pDest, pOp->p4.pMem, MEM_Static);
      }else{
        sqlite3VdbeMemSetNull(pDest);
      }
      goto op_column_out;
    }
  }else{
    t = pC->aType[p2];
  }

  /* Extract the content for the p2+1-th column.  Control can only
  ** reach this point if aOffset[p2], aOffset[p2+1], and pC->aType[p2] are
  ** all valid.
  */
  assert( p2<pC->nHdrParsed );
  assert( rc==SQLITE_OK );
  assert( sqlite3VdbeCheckMemInvariants(pDest) );
  if( VdbeMemDynamic(pDest) ){
    sqlite3VdbeMemSetNull(pDest);
  }
  assert( t==pC->aType[p2] );
  if( pC->szRow>=aOffset[p2+1] ){
    /* This is the common case where the desired content fits on the original
    ** page - where the content is not on an overflow page */
    zData = pC->aRow + aOffset[p2];
    if( t<12 ){
      sqlite3VdbeSerialGet(zData, t, pDest);
    }else{
      /* If the column value is a string, we need a persistent value, not
      ** a MEM_Ephem value.  This branch is a fast short-cut that is equivalent
      ** to calling sqlite3VdbeSerialGet() and sqlite3VdbeDeephemeralize().
      */
      static const u16 aFlag[] = { MEM_Blob, MEM_Str|MEM_Term };
      pDest->n = len = (t-12)/2;
      pDest->enc = encoding;
      if( pDest->szMalloc < len+2 ){
        pDest->flags = MEM_Null;
        if( sqlite3VdbeMemGrow(pDest, len+2, 0) ) goto no_mem;
      }else{
        pDest->z = pDest->zMalloc;
      }
      memcpy(pDest->z, zData, len);
      pDest->z[len] = 0;
      pDest->z[len+1] = 0;
      pDest->flags = aFlag[t&1];
    }
  }else{
    pDest->enc = encoding;
    /* This branch happens only when content is on overflow pages */
    if( ((pOp->p5 & (OPFLAG_LENGTHARG|OPFLAG_TYPEOFARG))!=0
          && ((t>=12 && (t&1)==0) || (pOp->p5 & OPFLAG_TYPEOFARG)!=0))
     || (len = sqlite3VdbeSerialTypeLen(t))==0
    ){
      /* Content is irrelevant for
      **    1. the typeof() function,
      **    2. the length(X) function if X is a blob, and
      **    3. if the content length is zero.
      ** So we might as well use bogus content rather than reading
      ** content from disk. 
      **
      ** Although sqlite3VdbeSerialGet() may read at most 8 bytes from the
      ** buffer passed to it, debugging function VdbeMemPrettyPrint() may
      ** read more.  Use the global constant sqlite3CtypeMap[] as the array,
      ** as that array is 256 bytes long (plenty for VdbeMemPrettyPrint())
      ** and it begins with a bunch of zeros.
      */
      sqlite3VdbeSerialGet((u8*)sqlite3CtypeMap, t, pDest);
    }else{
      rc = sqlite3VdbeMemFromBtree(pC->uc.pCursor, aOffset[p2], len, pDest);
      if( rc!=SQLITE_OK ) goto abort_due_to_error;
      sqlite3VdbeSerialGet((const u8*)pDest->z, t, pDest);
      pDest->flags &= ~MEM_Ephem;
    }
  }

op_column_out:
  UPDATE_MAX_BLOBSIZE(pDest);
  REGISTER_TRACE(pOp->p3, pDest);
  break;

op_column_corrupt:
  if( aOp[0].p3>0 ){
    pOp = &aOp[aOp[0].p3-1];
    break;
  }else{
    rc = SQLITE_CORRUPT_BKPT;
    goto abort_due_to_error;
  }
}

/* Opcode: Affinity P1 P2 * P4 *
** Synopsis: affinity(r[P1@P2])
**
** Apply affinities to a range of P2 registers starting with P1.
**
** P4 is a string that is P2 characters long. The N-th character of the
** string indicates the column affinity that should be used for the N-th
** memory cell in the range.
*/
case OP_Affinity: {
  const char *zAffinity;   /* The affinity to be applied */

  zAffinity = pOp->p4.z;
  assert( zAffinity!=0 );
  assert( pOp->p2>0 );
  assert( zAffinity[pOp->p2]==0 );
  pIn1 = &aMem[pOp->p1];
  while( 1 /*exit-by-break*/ ){
    assert( pIn1 <= &p->aMem[(p->nMem+1 - p->nCursor)] );
    assert( zAffinity[0]==SQLITE_AFF_NONE || memIsValid(pIn1) );
    applyAffinity(pIn1, zAffinity[0], encoding);
    if( zAffinity[0]==SQLITE_AFF_REAL && (pIn1->flags & MEM_Int)!=0 ){
      /* When applying REAL affinity, if the result is still an MEM_Int
      ** that will fit in 6 bytes, then change the type to MEM_IntReal
      ** so that we keep the high-resolution integer value but know that
      ** the type really wants to be REAL. */
      testcase( pIn1->u.i==140737488355328LL );
      testcase( pIn1->u.i==140737488355327LL );
      testcase( pIn1->u.i==-140737488355328LL );
      testcase( pIn1->u.i==-140737488355329LL );
      if( pIn1->u.i<=140737488355327LL && pIn1->u.i>=-140737488355328LL ){
        pIn1->flags |= MEM_IntReal;
        pIn1->flags &= ~MEM_Int;
      }else{
        pIn1->u.r = (double)pIn1->u.i;
        pIn1->flags |= MEM_Real;
        pIn1->flags &= ~MEM_Int;
      }
    }
    REGISTER_TRACE((int)(pIn1-aMem), pIn1);
    zAffinity++;
    if( zAffinity[0]==0 ) break;
    pIn1++;
  }
  break;
}

/* Opcode: MakeRecord P1 P2 P3 P4 *
** Synopsis: r[P3]=mkrec(r[P1@P2])
**
** Convert P2 registers beginning with P1 into the [record format]
** use as a data record in a database table or as a key
** in an index.  The OP_Column opcode can decode the record later.
**
** P4 may be a string that is P2 characters long.  The N-th character of the
** string indicates the column affinity that should be used for the N-th
** field of the index key.
**
** The mapping from character to affinity is given by the SQLITE_AFF_
** macros defined in sqliteInt.h.
**
** If P4 is NULL then all index fields have the affinity BLOB.
**
** The meaning of P5 depends on whether or not the SQLITE_ENABLE_NULL_TRIM
** compile-time option is enabled:
**
**   * If SQLITE_ENABLE_NULL_TRIM is enabled, then the P5 is the index
**     of the right-most table that can be null-trimmed.
**
**   * If SQLITE_ENABLE_NULL_TRIM is omitted, then P5 has the value
**     OPFLAG_NOCHNG_MAGIC if the OP_MakeRecord opcode is allowed to
**     accept no-change records with serial_type 10.  This value is
**     only used inside an assert() and does not affect the end result.
*/
case OP_MakeRecord: {
  Mem *pRec;             /* The new record */
  u64 nData;             /* Number of bytes of data space */
  int nHdr;              /* Number of bytes of header space */
  i64 nByte;             /* Data space required for this record */
  i64 nZero;             /* Number of zero bytes at the end of the record */
  int nVarint;           /* Number of bytes in a varint */
  u32 serial_type;       /* Type field */
  Mem *pData0;           /* First field to be combined into the record */
  Mem *pLast;            /* Last field of the record */
  int nField;            /* Number of fields in the record */
  char *zAffinity;       /* The affinity string for the record */
  int file_format;       /* File format to use for encoding */
  u32 len;               /* Length of a field */
  u8 *zHdr;              /* Where to write next byte of the header */
  u8 *zPayload;          /* Where to write next byte of the payload */

  /* Assuming the record contains N fields, the record format looks
  ** like this:
  **
  ** ------------------------------------------------------------------------
  ** | hdr-size | type 0 | type 1 | ... | type N-1 | data0 | ... | data N-1 | 
  ** ------------------------------------------------------------------------
  **
  ** Data(0) is taken from register P1.  Data(1) comes from register P1+1
  ** and so forth.
  **
  ** Each type field is a varint representing the serial type of the 
  ** corresponding data element (see sqlite3VdbeSerialType()). The
  ** hdr-size field is also a varint which is the offset from the beginning
  ** of the record to data0.
  */
  nData = 0;         /* Number of bytes of data space */
  nHdr = 0;          /* Number of bytes of header space */
  nZero = 0;         /* Number of zero bytes at the end of the record */
  nField = pOp->p1;
  zAffinity = pOp->p4.z;
  assert( nField>0 && pOp->p2>0 && pOp->p2+nField<=(p->nMem+1 - p->nCursor)+1 );
  pData0 = &aMem[nField];
  nField = pOp->p2;
  pLast = &pData0[nField-1];
  file_format = p->minWriteFileFormat;

  /* Identify the output register */
  assert( pOp->p3<pOp->p1 || pOp->p3>=pOp->p1+pOp->p2 );
  pOut = &aMem[pOp->p3];
  memAboutToChange(p, pOut);

  /* Apply the requested affinity to all inputs
  */
  assert( pData0<=pLast );
  if( zAffinity ){
    pRec = pData0;
    do{
      applyAffinity(pRec, zAffinity[0], encoding);
      if( zAffinity[0]==SQLITE_AFF_REAL && (pRec->flags & MEM_Int) ){
        pRec->flags |= MEM_IntReal;
        pRec->flags &= ~(MEM_Int);
      }
      REGISTER_TRACE((int)(pRec-aMem), pRec);
      zAffinity++;
      pRec++;
      assert( zAffinity[0]==0 || pRec<=pLast );
    }while( zAffinity[0] );
  }

#ifdef SQLITE_ENABLE_NULL_TRIM
  /* NULLs can be safely trimmed from the end of the record, as long as
  ** as the schema format is 2 or more and none of the omitted columns
  ** have a non-NULL default value.  Also, the record must be left with
  ** at least one field.  If P5>0 then it will be one more than the
  ** index of the right-most column with a non-NULL default value */
  if( pOp->p5 ){
    while( (pLast->flags & MEM_Null)!=0 && nField>pOp->p5 ){
      pLast--;
      nField--;
    }
  }
#endif

  /* Loop through the elements that will make up the record to figure
  ** out how much space is required for the new record.  After this loop,
  ** the Mem.uTemp field of each term should hold the serial-type that will
  ** be used for that term in the generated record:
  **
  **   Mem.uTemp value    type
  **   ---------------    ---------------
  **      0               NULL
  **      1               1-byte signed integer
  **      2               2-byte signed integer
  **      3               3-byte signed integer
  **      4               4-byte signed integer
  **      5               6-byte signed integer
  **      6               8-byte signed integer
  **      7               IEEE float
  **      8               Integer constant 0
  **      9               Integer constant 1
  **     10,11            reserved for expansion
  **    N>=12 and even    BLOB
  **    N>=13 and odd     text
  **
  ** The following additional values are computed:
  **     nHdr        Number of bytes needed for the record header
  **     nData       Number of bytes of data space needed for the record
  **     nZero       Zero bytes at the end of the record
  */
  pRec = pLast;
  do{
    assert( memIsValid(pRec) );
    if( pRec->flags & MEM_Null ){
      if( pRec->flags & MEM_Zero ){
        /* Values with MEM_Null and MEM_Zero are created by xColumn virtual
        ** table methods that never invoke sqlite3_result_xxxxx() while
        ** computing an unchanging column value in an UPDATE statement.
        ** Give such values a special internal-use-only serial-type of 10
        ** so that they can be passed through to xUpdate and have
        ** a true sqlite3_value_nochange(). */
#ifndef SQLITE_ENABLE_NULL_TRIM
        assert( pOp->p5==OPFLAG_NOCHNG_MAGIC || CORRUPT_DB );
#endif
        pRec->uTemp = 10;
      }else{
        pRec->uTemp = 0;
      }
      nHdr++;
    }else if( pRec->flags & (MEM_Int|MEM_IntReal) ){
      /* Figure out whether to use 1, 2, 4, 6 or 8 bytes. */
      i64 i = pRec->u.i;
      u64 uu;
      testcase( pRec->flags & MEM_Int );
      testcase( pRec->flags & MEM_IntReal );
      if( i<0 ){
        uu = ~i;
      }else{
        uu = i;
      }
      nHdr++;
      testcase( uu==127 );               testcase( uu==128 );
      testcase( uu==32767 );             testcase( uu==32768 );
      testcase( uu==8388607 );           testcase( uu==8388608 );
      testcase( uu==2147483647 );        testcase( uu==2147483648 );
      testcase( uu==140737488355327LL ); testcase( uu==140737488355328LL );
      if( uu<=127 ){
        if( (i&1)==i && file_format>=4 ){
          pRec->uTemp = 8+(u32)uu;
        }else{
          nData++;
          pRec->uTemp = 1;
        }
      }else if( uu<=32767 ){
        nData += 2;
        pRec->uTemp = 2;
      }else if( uu<=8388607 ){
        nData += 3;
        pRec->uTemp = 3;
      }else if( uu<=2147483647 ){
        nData += 4;
        pRec->uTemp = 4;
      }else if( uu<=140737488355327LL ){
        nData += 6;
        pRec->uTemp = 5;
      }else{
        nData += 8;
        if( pRec->flags & MEM_IntReal ){
          /* If the value is IntReal and is going to take up 8 bytes to store
          ** as an integer, then we might as well make it an 8-byte floating
          ** point value */
          pRec->u.r = (double)pRec->u.i;
          pRec->flags &= ~MEM_IntReal;
          pRec->flags |= MEM_Real;
          pRec->uTemp = 7;
        }else{
          pRec->uTemp = 6;
        }
      }
    }else if( pRec->flags & MEM_Real ){
      nHdr++;
      nData += 8;
      pRec->uTemp = 7;
    }else{
      assert( db->mallocFailed || pRec->flags&(MEM_Str|MEM_Blob) );
      assert( pRec->n>=0 );
      len = (u32)pRec->n;
      serial_type = (len*2) + 12 + ((pRec->flags & MEM_Str)!=0);
      if( pRec->flags & MEM_Zero ){
        serial_type += pRec->u.nZero*2;
        if( nData ){
          if( sqlite3VdbeMemExpandBlob(pRec) ) goto no_mem;
          len += pRec->u.nZero;
        }else{
          nZero += pRec->u.nZero;
        }
      }
      nData += len;
      nHdr += sqlite3VarintLen(serial_type);
      pRec->uTemp = serial_type;
    }
    if( pRec==pData0 ) break;
    pRec--;
  }while(1);

  /* EVIDENCE-OF: R-22564-11647 The header begins with a single varint
  ** which determines the total number of bytes in the header. The varint
  ** value is the size of the header in bytes including the size varint
  ** itself. */
  testcase( nHdr==126 );
  testcase( nHdr==127 );
  if( nHdr<=126 ){
    /* The common case */
    nHdr += 1;
  }else{
    /* Rare case of a really large header */
    nVarint = sqlite3VarintLen(nHdr);
    nHdr += nVarint;
    if( nVarint<sqlite3VarintLen(nHdr) ) nHdr++;
  }
  nByte = nHdr+nData;

  /* Make sure the output register has a buffer large enough to store 
  ** the new record. The output register (pOp->p3) is not allowed to
  ** be one of the input registers (because the following call to
  ** sqlite3VdbeMemClearAndResize() could clobber the value before it is used).
  */
  if( nByte+nZero<=pOut->szMalloc ){
    /* The output register is already large enough to hold the record.
    ** No error checks or buffer enlargement is required */
    pOut->z = pOut->zMalloc;
  }else{
    /* Need to make sure that the output is not too big and then enlarge
    ** the output register to hold the full result */
    if( nByte+nZero>db->aLimit[SQLITE_LIMIT_LENGTH] ){
      goto too_big;
    }
    if( sqlite3VdbeMemClearAndResize(pOut, (int)nByte) ){
      goto no_mem;
    }
  }
  pOut->n = (int)nByte;
  pOut->flags = MEM_Blob;
  if( nZero ){
    pOut->u.nZero = nZero;
    pOut->flags |= MEM_Zero;
  }
  UPDATE_MAX_BLOBSIZE(pOut);
  zHdr = (u8 *)pOut->z;
  zPayload = zHdr + nHdr;

  /* Write the record */
  zHdr += putVarint32(zHdr, nHdr);
  assert( pData0<=pLast );
  pRec = pData0;
  do{
    serial_type = pRec->uTemp;
    /* EVIDENCE-OF: R-06529-47362 Following the size varint are one or more
    ** additional varints, one per column. */
    zHdr += putVarint32(zHdr, serial_type);            /* serial type */
    /* EVIDENCE-OF: R-64536-51728 The values for each column in the record
    ** immediately follow the header. */
    zPayload += sqlite3VdbeSerialPut(zPayload, pRec, serial_type); /* content */
  }while( (++pRec)<=pLast );
  assert( nHdr==(int)(zHdr - (u8*)pOut->z) );
  assert( nByte==(int)(zPayload - (u8*)pOut->z) );

  assert( pOp->p3>0 && pOp->p3<=(p->nMem+1 - p->nCursor) );
  REGISTER_TRACE(pOp->p3, pOut);
  break;
}

/* Opcode: Count P1 P2 p3 * *
** Synopsis: r[P2]=count()
**
** Store the number of entries (an integer value) in the table or index 
** opened by cursor P1 in register P2.
**
** If P3==0, then an exact count is obtained, which involves visiting
** every btree page of the table.  But if P3 is non-zero, an estimate
** is returned based on the current cursor position.  
*/
case OP_Count: {         /* out2 */
  i64 nEntry;
  BtCursor *pCrsr;

  assert( p->apCsr[pOp->p1]->eCurType==CURTYPE_BTREE );
  pCrsr = p->apCsr[pOp->p1]->uc.pCursor;
  assert( pCrsr );
  if( pOp->p3 ){
    nEntry = sqlite3BtreeRowCountEst(pCrsr);
  }else{
    nEntry = 0;  /* Not needed.  Only used to silence a warning. */
    rc = sqlite3BtreeCount(db, pCrsr, &nEntry);
    if( rc ) goto abort_due_to_error;
  }
  pOut = out2Prerelease(p, pOp);
  pOut->u.i = nEntry;
  goto check_for_interrupt;
}

/* Opcode: Savepoint P1 * * P4 *
**
** Open, release or rollback the savepoint named by parameter P4, depending
** on the value of P1. To open a new savepoint set P1==0 (SAVEPOINT_BEGIN).
** To release (commit) an existing savepoint set P1==1 (SAVEPOINT_RELEASE).
** To rollback an existing savepoint set P1==2 (SAVEPOINT_ROLLBACK).
*/
case OP_Savepoint: {
  int p1;                         /* Value of P1 operand */
  char *zName;                    /* Name of savepoint */
  int nName;
  Savepoint *pNew;
  Savepoint *pSavepoint;
  Savepoint *pTmp;
  int iSavepoint;
  int ii;

  p1 = pOp->p1;
  zName = pOp->p4.z;

  /* Assert that the p1 parameter is valid. Also that if there is no open
  ** transaction, then there cannot be any savepoints. 
  */
  assert( db->pSavepoint==0 || db->autoCommit==0 );
  assert( p1==SAVEPOINT_BEGIN||p1==SAVEPOINT_RELEASE||p1==SAVEPOINT_ROLLBACK );
  assert( db->pSavepoint || db->isTransactionSavepoint==0 );
  assert( checkSavepointCount(db) );
  assert( p->bIsReader );

  if( p1==SAVEPOINT_BEGIN ){
    if( db->nVdbeWrite>0 ){
      /* A new savepoint cannot be created if there are active write 
      ** statements (i.e. open read/write incremental blob handles).
      */
      sqlite3VdbeError(p, "cannot open savepoint - SQL statements in progress");
      rc = SQLITE_BUSY;
    }else{
      nName = sqlite3Strlen30(zName);

#ifndef SQLITE_OMIT_VIRTUALTABLE
      /* This call is Ok even if this savepoint is actually a transaction
      ** savepoint (and therefore should not prompt xSavepoint()) callbacks.
      ** If this is a transaction savepoint being opened, it is guaranteed
      ** that the db->aVTrans[] array is empty.  */
      assert( db->autoCommit==0 || db->nVTrans==0 );
      rc = sqlite3VtabSavepoint(db, SAVEPOINT_BEGIN,
                                db->nStatement+db->nSavepoint);
      if( rc!=SQLITE_OK ) goto abort_due_to_error;
#endif

      /* Create a new savepoint structure. */
      pNew = sqlite3DbMallocRawNN(db, sizeof(Savepoint)+nName+1);
      if( pNew ){
        pNew->zName = (char *)&pNew[1];
        memcpy(pNew->zName, zName, nName+1);
    
        /* If there is no open transaction, then mark this as a special
        ** "transaction savepoint". */
        if( db->autoCommit ){
          db->autoCommit = 0;
          db->isTransactionSavepoint = 1;
        }else{
          db->nSavepoint++;
        }

        /* Link the new savepoint into the database handle's list. */
        pNew->pNext = db->pSavepoint;
        db->pSavepoint = pNew;
        pNew->nDeferredCons = db->nDeferredCons;
        pNew->nDeferredImmCons = db->nDeferredImmCons;
      }
    }
  }else{
    assert( p1==SAVEPOINT_RELEASE || p1==SAVEPOINT_ROLLBACK );
    iSavepoint = 0;

    /* Find the named savepoint. If there is no such savepoint, then an
    ** an error is returned to the user.  */
    for(
      pSavepoint = db->pSavepoint; 
      pSavepoint && sqlite3StrICmp(pSavepoint->zName, zName);
      pSavepoint = pSavepoint->pNext
    ){
      iSavepoint++;
    }
    if( !pSavepoint ){
      sqlite3VdbeError(p, "no such savepoint: %s", zName);
      rc = SQLITE_ERROR;
    }else if( db->nVdbeWrite>0 && p1==SAVEPOINT_RELEASE ){
      /* It is not possible to release (commit) a savepoint if there are 
      ** active write statements.
      */
      sqlite3VdbeError(p, "cannot release savepoint - "
                          "SQL statements in progress");
      rc = SQLITE_BUSY;
    }else{

      /* Determine whether or not this is a transaction savepoint. If so,
      ** and this is a RELEASE command, then the current transaction 
      ** is committed. 
      */
      int isTransaction = pSavepoint->pNext==0 && db->isTransactionSavepoint;
      assert( db->eConcurrent==0 || db->isTransactionSavepoint==0 );
      if( isTransaction && p1==SAVEPOINT_RELEASE ){
        if( (rc = sqlite3VdbeCheckFk(p, 1))!=SQLITE_OK ){
          goto vdbe_return;
        }
        db->autoCommit = 1;
        if( sqlite3VdbeHalt(p)==SQLITE_BUSY ){
          p->pc = (int)(pOp - aOp);
          db->autoCommit = 0;
          p->rc = rc = SQLITE_BUSY;
          goto vdbe_return;
        }
        rc = p->rc;
        if( rc ){
          db->autoCommit = 0;
        }else{
          db->isTransactionSavepoint = 0;
        }
      }else{
        int isSchemaChange;
        iSavepoint = db->nSavepoint - iSavepoint - 1;
        if( p1==SAVEPOINT_ROLLBACK ){
          isSchemaChange = (db->mDbFlags & DBFLAG_SchemaChange)!=0;
          for(ii=0; ii<db->nDb; ii++){
            rc = sqlite3BtreeTripAllCursors(db->aDb[ii].pBt,
                                       SQLITE_ABORT_ROLLBACK,
                                       isSchemaChange==0);
            if( rc!=SQLITE_OK ) goto abort_due_to_error;
          }
        }else{
          assert( p1==SAVEPOINT_RELEASE );
          isSchemaChange = 0;
        }
        for(ii=0; ii<db->nDb; ii++){
          rc = sqlite3BtreeSavepoint(db->aDb[ii].pBt, p1, iSavepoint);
          if( rc!=SQLITE_OK ){
            goto abort_due_to_error;
          }
        }
        if( isSchemaChange ){
          sqlite3ExpirePreparedStatements(db, 0);
          sqlite3ResetAllSchemasOfConnection(db);
          db->mDbFlags |= DBFLAG_SchemaChange;
        }
      }
      if( rc ) goto abort_due_to_error;
  
      /* Regardless of whether this is a RELEASE or ROLLBACK, destroy all 
      ** savepoints nested inside of the savepoint being operated on. */
      while( db->pSavepoint!=pSavepoint ){
        pTmp = db->pSavepoint;
        db->pSavepoint = pTmp->pNext;
        sqlite3DbFree(db, pTmp);
        db->nSavepoint--;
      }

      /* If it is a RELEASE, then destroy the savepoint being operated on 
      ** too. If it is a ROLLBACK TO, then set the number of deferred 
      ** constraint violations present in the database to the value stored
      ** when the savepoint was created.  */
      if( p1==SAVEPOINT_RELEASE ){
        assert( pSavepoint==db->pSavepoint );
        db->pSavepoint = pSavepoint->pNext;
        sqlite3DbFree(db, pSavepoint);
        if( !isTransaction ){
          db->nSavepoint--;
        }
      }else{
        assert( p1==SAVEPOINT_ROLLBACK );
        db->nDeferredCons = pSavepoint->nDeferredCons;
        db->nDeferredImmCons = pSavepoint->nDeferredImmCons;
      }

      if( !isTransaction || p1==SAVEPOINT_ROLLBACK ){
        rc = sqlite3VtabSavepoint(db, p1, iSavepoint);
        if( rc!=SQLITE_OK ) goto abort_due_to_error;
      }
    }
  }
  if( rc ) goto abort_due_to_error;

  break;
}

/* Opcode: AutoCommit P1 P2 P3 * *
**
** Set the database auto-commit flag to P1 (1 or 0). If P2 is true, roll
** back any currently active btree transactions. If there are any active
** VMs (apart from this one), then a ROLLBACK fails.  A COMMIT fails if
** there are active writing VMs or active VMs that use shared cache.
**
** If P3 is non-zero, then this instruction is being executed as part of
** a "BEGIN CONCURRENT" command.
**
** This instruction causes the VM to halt.
*/
case OP_AutoCommit: {
  int desiredAutoCommit;
  int iRollback;
  int bConcurrent;
  int hrc;

  desiredAutoCommit = pOp->p1;
  iRollback = pOp->p2;
  bConcurrent = pOp->p3;
  assert( desiredAutoCommit==1 || desiredAutoCommit==0 );
  assert( desiredAutoCommit==1 || iRollback==0 );
  assert( desiredAutoCommit==0 || bConcurrent==0 );
  assert( db->autoCommit==0 || db->eConcurrent==CONCURRENT_NONE );
  assert( db->nVdbeActive>0 );  /* At least this one VM is active */
  assert( p->bIsReader );

  if( desiredAutoCommit!=db->autoCommit ){
    if( iRollback ){
      assert( desiredAutoCommit==1 );
      sqlite3RollbackAll(db, SQLITE_ABORT_ROLLBACK);
      db->autoCommit = 1;
      db->eConcurrent = CONCURRENT_NONE;
    }else if( desiredAutoCommit
            && (db->nVdbeWrite>0 || (db->eConcurrent && db->nVdbeActive>1)) ){
      /* A transaction may only be committed if there are no other active
      ** writer VMs. If the transaction is CONCURRENT, then it may only be
      ** committed if there are no active VMs at all (readers or writers).
      **
      ** If this instruction is a COMMIT and the transaction may not be
      ** committed due to one of the conditions above, return an error
      ** indicating that other VMs must complete before the COMMIT can 
      ** be processed.  */
      sqlite3VdbeError(p, "cannot commit transaction - "
                          "SQL statements in progress");
      rc = SQLITE_BUSY;
      goto abort_due_to_error;
    }else if( (rc = sqlite3VdbeCheckFk(p, 1))!=SQLITE_OK ){
      goto vdbe_return;
    }else{
      if( desiredAutoCommit==0 ){
        sqlite3BtreeScanDerefList(db->pCScanList);
        db->pCScanList = 0;
      }
      db->autoCommit = (u8)desiredAutoCommit;
    }
    hrc = sqlite3VdbeHalt(p);
    if( (hrc & 0xFF)==SQLITE_BUSY ){
      p->pc = (int)(pOp - aOp);
      db->autoCommit = (u8)(1-desiredAutoCommit);
      p->rc = hrc;
      rc = SQLITE_BUSY;
      goto vdbe_return;
    }
    assert( bConcurrent==CONCURRENT_NONE || bConcurrent==CONCURRENT_OPEN );
    db->eConcurrent = (u8)bConcurrent;
    sqlite3CloseSavepoints(db);
    if( p->rc==SQLITE_OK ){
      rc = SQLITE_DONE;
    }else{
      rc = SQLITE_ERROR;
    }
    goto vdbe_return;
  }else{
    sqlite3VdbeError(p,
        (!desiredAutoCommit)?"cannot start a transaction within a transaction":(
        (iRollback)?"cannot rollback - no transaction is active":
                   "cannot commit - no transaction is active"));
         
    rc = SQLITE_ERROR;
    goto abort_due_to_error;
  }
  /*NOTREACHED*/ assert(0);
}

/* Opcode: Transaction P1 P2 P3 P4 P5
**
** Begin a transaction on database P1 if a transaction is not already
** active.
** If P2 is non-zero, then a write-transaction is started, or if a 
** read-transaction is already active, it is upgraded to a write-transaction.
** If P2 is zero, then a read-transaction is started.  If P2 is 2 or more
** then an exclusive transaction is started.
**
** P1 is the index of the database file on which the transaction is
** started.  Index 0 is the main database file and index 1 is the
** file used for temporary tables.  Indices of 2 or more are used for
** attached databases.
**
** If a write-transaction is started and the Vdbe.usesStmtJournal flag is
** true (this flag is set if the Vdbe may modify more than one row and may
** throw an ABORT exception), a statement transaction may also be opened.
** More specifically, a statement transaction is opened iff the database
** connection is currently not in autocommit mode, or if there are other
** active statements. A statement transaction allows the changes made by this
** VDBE to be rolled back after an error without having to roll back the
** entire transaction. If no error is encountered, the statement transaction
** will automatically commit when the VDBE halts.
**
** If P5!=0 then this opcode also checks the schema cookie against P3
** and the schema generation counter against P4.
** The cookie changes its value whenever the database schema changes.
** This operation is used to detect when that the cookie has changed
** and that the current process needs to reread the schema.  If the schema
** cookie in P3 differs from the schema cookie in the database header or
** if the schema generation counter in P4 differs from the current
** generation counter, then an SQLITE_SCHEMA error is raised and execution
** halts.  The sqlite3_step() wrapper function might then reprepare the
** statement and rerun it from the beginning.
*/
case OP_Transaction: {
  Btree *pBt;
  int iMeta = 0;

  assert( p->bIsReader );
  assert( p->readOnly==0 || pOp->p2==0 );
  assert( pOp->p2>=0 && pOp->p2<=2 );
  assert( pOp->p1>=0 && pOp->p1<db->nDb );
  assert( DbMaskTest(p->btreeMask, pOp->p1) );
  if( pOp->p2 && (db->flags & SQLITE_QueryOnly)!=0 ){
    rc = SQLITE_READONLY;
    goto abort_due_to_error;
  }
  pBt = db->aDb[pOp->p1].pBt;

  if( pBt ){
    rc = sqlite3BtreeBeginTrans(pBt, pOp->p2, &iMeta);
    testcase( rc==SQLITE_BUSY_SNAPSHOT );
    testcase( rc==SQLITE_BUSY_RECOVERY );
    if( rc!=SQLITE_OK ){
      if( (rc&0xff)==SQLITE_BUSY ){
        p->pc = (int)(pOp - aOp);
        p->rc = rc;
        goto vdbe_return;
      }
      goto abort_due_to_error;
    }

    if( p->usesStmtJournal
     && pOp->p2
     && (db->autoCommit==0 || db->nVdbeRead>1) 
    ){
      assert( sqlite3BtreeTxnState(pBt)==SQLITE_TXN_WRITE );
      if( p->iStatement==0 ){
        assert( db->nStatement>=0 && db->nSavepoint>=0 );
        db->nStatement++; 
        p->iStatement = db->nSavepoint + db->nStatement;
      }

      rc = sqlite3VtabSavepoint(db, SAVEPOINT_BEGIN, p->iStatement-1);
      if( rc==SQLITE_OK ){
        rc = sqlite3BtreeBeginStmt(pBt, p->iStatement);
      }

      /* Store the current value of the database handles deferred constraint
      ** counter. If the statement transaction needs to be rolled back,
      ** the value of this counter needs to be restored too.  */
      p->nStmtDefCons = db->nDeferredCons;
      p->nStmtDefImmCons = db->nDeferredImmCons;
    }
  }
  assert( pOp->p5==0 || pOp->p4type==P4_INT32 );
  if( pOp->p5
   && (iMeta!=pOp->p3
      || db->aDb[pOp->p1].pSchema->iGeneration!=pOp->p4.i)
  ){
    /*
    ** IMPLEMENTATION-OF: R-03189-51135 As each SQL statement runs, the schema
    ** version is checked to ensure that the schema has not changed since the
    ** SQL statement was prepared.
    */
    sqlite3DbFree(db, p->zErrMsg);
    p->zErrMsg = sqlite3DbStrDup(db, "database schema has changed");
    /* If the schema-cookie from the database file matches the cookie 
    ** stored with the in-memory representation of the schema, do
    ** not reload the schema from the database file.
    **
    ** If virtual-tables are in use, this is not just an optimization.
    ** Often, v-tables store their data in other SQLite tables, which
    ** are queried from within xNext() and other v-table methods using
    ** prepared queries. If such a query is out-of-date, we do not want to
    ** discard the database schema, as the user code implementing the
    ** v-table would have to be ready for the sqlite3_vtab structure itself
    ** to be invalidated whenever sqlite3_step() is called from within 
    ** a v-table method.
    */
    if( db->aDb[pOp->p1].pSchema->schema_cookie!=iMeta ){
      sqlite3ResetOneSchema(db, pOp->p1);
    }
    p->expired = 1;
    rc = SQLITE_SCHEMA;
  }
  if( rc ) goto abort_due_to_error;
  break;
}

/* Opcode: ReadCookie P1 P2 P3 * *
**
** Read cookie number P3 from database P1 and write it into register P2.
** P3==1 is the schema version.  P3==2 is the database format.
** P3==3 is the recommended pager cache size, and so forth.  P1==0 is
** the main database file and P1==1 is the database file used to store
** temporary tables.
**
** There must be a read-lock on the database (either a transaction
** must be started or there must be an open cursor) before
** executing this instruction.
*/
case OP_ReadCookie: {               /* out2 */
  int iMeta;
  int iDb;
  int iCookie;

  assert( p->bIsReader );
  iDb = pOp->p1;
  iCookie = pOp->p3;
  assert( pOp->p3<SQLITE_N_BTREE_META );
  assert( iDb>=0 && iDb<db->nDb );
  assert( db->aDb[iDb].pBt!=0 );
  assert( DbMaskTest(p->btreeMask, iDb) );

  sqlite3BtreeGetMeta(db->aDb[iDb].pBt, iCookie, (u32 *)&iMeta);
  pOut = out2Prerelease(p, pOp);
  pOut->u.i = iMeta;
  break;
}

/* Opcode: SetCookie P1 P2 P3 * P5
**
** Write the integer value P3 into cookie number P2 of database P1.
** P2==1 is the schema version.  P2==2 is the database format.
** P2==3 is the recommended pager cache 
** size, and so forth.  P1==0 is the main database file and P1==1 is the 
** database file used to store temporary tables.
**
** A transaction must be started before executing this opcode.
**
** If P2 is the SCHEMA_VERSION cookie (cookie number 1) then the internal
** schema version is set to P3-P5.  The "PRAGMA schema_version=N" statement
** has P5 set to 1, so that the internal schema version will be different
** from the database schema version, resulting in a schema reset.
*/
case OP_SetCookie: {
  Db *pDb;

  sqlite3VdbeIncrWriteCounter(p, 0);
  assert( pOp->p2<SQLITE_N_BTREE_META );
  assert( pOp->p1>=0 && pOp->p1<db->nDb );
  assert( DbMaskTest(p->btreeMask, pOp->p1) );
  assert( p->readOnly==0 );
  pDb = &db->aDb[pOp->p1];
  assert( pDb->pBt!=0 );
  assert( sqlite3SchemaMutexHeld(db, pOp->p1, 0) );
#ifndef SQLITE_OMIT_CONCURRENT
  if( db->eConcurrent 
   && (pOp->p2==BTREE_USER_VERSION || pOp->p2==BTREE_APPLICATION_ID)
  ){
    rc = SQLITE_ERROR;
    sqlite3VdbeError(p, "cannot modify %s within CONCURRENT transaction",
        pOp->p2==BTREE_USER_VERSION ? "user_version" : "application_id"
    );
    goto abort_due_to_error;
  }
#endif
  /* See note about index shifting on OP_ReadCookie */
  rc = sqlite3BtreeUpdateMeta(pDb->pBt, pOp->p2, pOp->p3);
  if( pOp->p2==BTREE_SCHEMA_VERSION ){
    /* When the schema cookie changes, record the new cookie internally */
    pDb->pSchema->schema_cookie = pOp->p3 - pOp->p5;
    db->mDbFlags |= DBFLAG_SchemaChange;
  }else if( pOp->p2==BTREE_FILE_FORMAT ){
    /* Record changes in the file format */
    pDb->pSchema->file_format = pOp->p3;
  }
  if( pOp->p1==1 ){
    /* Invalidate all prepared statements whenever the TEMP database
    ** schema is changed.  Ticket #1644 */
    sqlite3ExpirePreparedStatements(db, 0);
    p->expired = 0;
  }
  if( rc ) goto abort_due_to_error;
  break;
}

/* Opcode: OpenRead P1 P2 P3 P4 P5
** Synopsis: root=P2 iDb=P3
**
** Open a read-only cursor for the database table whose root page is
** P2 in a database file.  The database file is determined by P3. 
** P3==0 means the main database, P3==1 means the database used for 
** temporary tables, and P3>1 means used the corresponding attached
** database.  Give the new cursor an identifier of P1.  The P1
** values need not be contiguous but all P1 values should be small integers.
** It is an error for P1 to be negative.
**
** Allowed P5 bits:
** <ul>
** <li>  <b>0x02 OPFLAG_SEEKEQ</b>: This cursor will only be used for
**       equality lookups (implemented as a pair of opcodes OP_SeekGE/OP_IdxGT
**       of OP_SeekLE/OP_IdxLT)
** </ul>
**
** The P4 value may be either an integer (P4_INT32) or a pointer to
** a KeyInfo structure (P4_KEYINFO). If it is a pointer to a KeyInfo 
** object, then table being opened must be an [index b-tree] where the
** KeyInfo object defines the content and collating 
** sequence of that index b-tree. Otherwise, if P4 is an integer 
** value, then the table being opened must be a [table b-tree] with a
** number of columns no less than the value of P4.
**
** See also: OpenWrite, ReopenIdx
*/
/* Opcode: ReopenIdx P1 P2 P3 P4 P5
** Synopsis: root=P2 iDb=P3
**
** The ReopenIdx opcode works like OP_OpenRead except that it first
** checks to see if the cursor on P1 is already open on the same
** b-tree and if it is this opcode becomes a no-op.  In other words,
** if the cursor is already open, do not reopen it.
**
** The ReopenIdx opcode may only be used with P5==0 or P5==OPFLAG_SEEKEQ
** and with P4 being a P4_KEYINFO object.  Furthermore, the P3 value must
** be the same as every other ReopenIdx or OpenRead for the same cursor
** number.
**
** Allowed P5 bits:
** <ul>
** <li>  <b>0x02 OPFLAG_SEEKEQ</b>: This cursor will only be used for
**       equality lookups (implemented as a pair of opcodes OP_SeekGE/OP_IdxGT
**       of OP_SeekLE/OP_IdxLT)
** </ul>
**
** See also: OP_OpenRead, OP_OpenWrite
*/
/* Opcode: OpenWrite P1 P2 P3 P4 P5
** Synopsis: root=P2 iDb=P3
**
** Open a read/write cursor named P1 on the table or index whose root
** page is P2 (or whose root page is held in register P2 if the
** OPFLAG_P2ISREG bit is set in P5 - see below).
**
** The P4 value may be either an integer (P4_INT32) or a pointer to
** a KeyInfo structure (P4_KEYINFO). If it is a pointer to a KeyInfo 
** object, then table being opened must be an [index b-tree] where the
** KeyInfo object defines the content and collating 
** sequence of that index b-tree. Otherwise, if P4 is an integer 
** value, then the table being opened must be a [table b-tree] with a
** number of columns no less than the value of P4.
**
** Allowed P5 bits:
** <ul>
** <li>  <b>0x02 OPFLAG_SEEKEQ</b>: This cursor will only be used for
**       equality lookups (implemented as a pair of opcodes OP_SeekGE/OP_IdxGT
**       of OP_SeekLE/OP_IdxLT)
** <li>  <b>0x08 OPFLAG_FORDELETE</b>: This cursor is used only to seek
**       and subsequently delete entries in an index btree.  This is a
**       hint to the storage engine that the storage engine is allowed to
**       ignore.  The hint is not used by the official SQLite b*tree storage
**       engine, but is used by COMDB2.
** <li>  <b>0x10 OPFLAG_P2ISREG</b>: Use the content of register P2
**       as the root page, not the value of P2 itself.
** </ul>
**
** This instruction works like OpenRead except that it opens the cursor
** in read/write mode.
**
** See also: OP_OpenRead, OP_ReopenIdx
*/
case OP_ReopenIdx: {
  int nField;
  KeyInfo *pKeyInfo;
  u32 p2;
  int iDb;
  int wrFlag;
  Btree *pX;
  VdbeCursor *pCur;
  Db *pDb;

  assert( pOp->p5==0 || pOp->p5==OPFLAG_SEEKEQ );
  assert( pOp->p4type==P4_KEYINFO );
  pCur = p->apCsr[pOp->p1];
  if( pCur && pCur->pgnoRoot==(u32)pOp->p2 ){
    assert( pCur->iDb==pOp->p3 );      /* Guaranteed by the code generator */
    goto open_cursor_set_hints;
  }
  /* If the cursor is not currently open or is open on a different
  ** index, then fall through into OP_OpenRead to force a reopen */
case OP_OpenRead:
case OP_OpenWrite:

  assert( pOp->opcode==OP_OpenWrite || pOp->p5==0 || pOp->p5==OPFLAG_SEEKEQ );
  assert( p->bIsReader );
  assert( pOp->opcode==OP_OpenRead || pOp->opcode==OP_ReopenIdx
          || p->readOnly==0 );

  if( p->expired==1 ){
    rc = SQLITE_ABORT_ROLLBACK;
    goto abort_due_to_error;
  }

  nField = 0;
  pKeyInfo = 0;
  p2 = (u32)pOp->p2;
  iDb = pOp->p3;
  assert( iDb>=0 && iDb<db->nDb );
  assert( DbMaskTest(p->btreeMask, iDb) );
  pDb = &db->aDb[iDb];
  pX = pDb->pBt;
  assert( pX!=0 );
  if( pOp->opcode==OP_OpenWrite ){
#ifndef SQLITE_OMIT_CONCURRENT
    if( db->eConcurrent==CONCURRENT_OPEN && p2==1 && iDb!=1 ){
      db->eConcurrent = CONCURRENT_SCHEMA;
    }
#endif
    assert( OPFLAG_FORDELETE==BTREE_FORDELETE );
    wrFlag = BTREE_WRCSR | (pOp->p5 & OPFLAG_FORDELETE);
    assert( sqlite3SchemaMutexHeld(db, iDb, 0) );
    if( pDb->pSchema->file_format < p->minWriteFileFormat ){
      p->minWriteFileFormat = pDb->pSchema->file_format;
    }
  }else{
    wrFlag = 0;
  }
  if( pOp->p5 & OPFLAG_P2ISREG ){
    assert( p2>0 );
    assert( p2<=(u32)(p->nMem+1 - p->nCursor) );
    assert( pOp->opcode==OP_OpenWrite );
    pIn2 = &aMem[p2];
    assert( memIsValid(pIn2) );
    assert( (pIn2->flags & MEM_Int)!=0 );
    sqlite3VdbeMemIntegerify(pIn2);
    p2 = (int)pIn2->u.i;
    /* The p2 value always comes from a prior OP_CreateBtree opcode and
    ** that opcode will always set the p2 value to 2 or more or else fail.
    ** If there were a failure, the prepared statement would have halted
    ** before reaching this instruction. */
    assert( p2>=2 );
  }
  if( pOp->p4type==P4_KEYINFO ){
    pKeyInfo = pOp->p4.pKeyInfo;
    assert( pKeyInfo->enc==ENC(db) );
    assert( pKeyInfo->db==db );
    nField = pKeyInfo->nAllField;
  }else if( pOp->p4type==P4_INT32 ){
    nField = pOp->p4.i;
  }
  assert( pOp->p1>=0 );
  assert( nField>=0 );
  testcase( nField==0 );  /* Table with INTEGER PRIMARY KEY and nothing else */
  pCur = allocateCursor(p, pOp->p1, nField, iDb, CURTYPE_BTREE);
  if( pCur==0 ) goto no_mem;
  pCur->nullRow = 1;
  pCur->isOrdered = 1;
  pCur->pgnoRoot = p2;
#ifdef SQLITE_DEBUG
  pCur->wrFlag = wrFlag;
#endif
  rc = sqlite3BtreeCursor(pX, p2, wrFlag, pKeyInfo, pCur->uc.pCursor);
  pCur->pKeyInfo = pKeyInfo;
  /* Set the VdbeCursor.isTable variable. Previous versions of
  ** SQLite used to check if the root-page flags were sane at this point
  ** and report database corruption if they were not, but this check has
  ** since moved into the btree layer.  */  
  pCur->isTable = pOp->p4type!=P4_KEYINFO;

open_cursor_set_hints:
  assert( OPFLAG_BULKCSR==BTREE_BULKLOAD );
  assert( OPFLAG_SEEKEQ==BTREE_SEEK_EQ );
  testcase( pOp->p5 & OPFLAG_BULKCSR );
  testcase( pOp->p2 & OPFLAG_SEEKEQ );
  sqlite3BtreeCursorHintFlags(pCur->uc.pCursor,
                               (pOp->p5 & (OPFLAG_BULKCSR|OPFLAG_SEEKEQ)));
  if( rc ) goto abort_due_to_error;
  break;
}

/* Opcode: OpenDup P1 P2 * * *
**
** Open a new cursor P1 that points to the same ephemeral table as
** cursor P2.  The P2 cursor must have been opened by a prior OP_OpenEphemeral
** opcode.  Only ephemeral cursors may be duplicated.
**
** Duplicate ephemeral cursors are used for self-joins of materialized views.
*/
case OP_OpenDup: {
  VdbeCursor *pOrig;    /* The original cursor to be duplicated */
  VdbeCursor *pCx;      /* The new cursor */

  pOrig = p->apCsr[pOp->p2];
  assert( pOrig );
  assert( pOrig->pBtx!=0 );  /* Only ephemeral cursors can be duplicated */

  pCx = allocateCursor(p, pOp->p1, pOrig->nField, -1, CURTYPE_BTREE);
  if( pCx==0 ) goto no_mem;
  pCx->nullRow = 1;
  pCx->isEphemeral = 1;
  pCx->pKeyInfo = pOrig->pKeyInfo;
  pCx->isTable = pOrig->isTable;
  pCx->pgnoRoot = pOrig->pgnoRoot;
  pCx->isOrdered = pOrig->isOrdered;
  rc = sqlite3BtreeCursor(pOrig->pBtx, pCx->pgnoRoot, BTREE_WRCSR,
                          pCx->pKeyInfo, pCx->uc.pCursor);
  /* The sqlite3BtreeCursor() routine can only fail for the first cursor
  ** opened for a database.  Since there is already an open cursor when this
  ** opcode is run, the sqlite3BtreeCursor() cannot fail */
  assert( rc==SQLITE_OK );
  break;
}


/* Opcode: OpenEphemeral P1 P2 P3 P4 P5
** Synopsis: nColumn=P2
**
** Open a new cursor P1 to a transient table.
** The cursor is always opened read/write even if 
** the main database is read-only.  The ephemeral
** table is deleted automatically when the cursor is closed.
**
** If the cursor P1 is already opened on an ephemeral table, the table
** is cleared (all content is erased).
**
** P2 is the number of columns in the ephemeral table.
** The cursor points to a BTree table if P4==0 and to a BTree index
** if P4 is not 0.  If P4 is not NULL, it points to a KeyInfo structure
** that defines the format of keys in the index.
**
** The P5 parameter can be a mask of the BTREE_* flags defined
** in btree.h.  These flags control aspects of the operation of
** the btree.  The BTREE_OMIT_JOURNAL and BTREE_SINGLE flags are
** added automatically.
**
** If P3 is positive, then reg[P3] is modified slightly so that it
** can be used as zero-length data for OP_Insert.  This is an optimization
** that avoids an extra OP_Blob opcode to initialize that register.
*/
/* Opcode: OpenAutoindex P1 P2 * P4 *
** Synopsis: nColumn=P2
**
** This opcode works the same as OP_OpenEphemeral.  It has a
** different name to distinguish its use.  Tables created using
** by this opcode will be used for automatically created transient
** indices in joins.
*/
case OP_OpenAutoindex: 
case OP_OpenEphemeral: {
  VdbeCursor *pCx;
  KeyInfo *pKeyInfo;

  static const int vfsFlags = 
      SQLITE_OPEN_READWRITE |
      SQLITE_OPEN_CREATE |
      SQLITE_OPEN_EXCLUSIVE |
      SQLITE_OPEN_DELETEONCLOSE |
      SQLITE_OPEN_TRANSIENT_DB;
  assert( pOp->p1>=0 );
  assert( pOp->p2>=0 );
  if( pOp->p3>0 ){
    /* Make register reg[P3] into a value that can be used as the data
    ** form sqlite3BtreeInsert() where the length of the data is zero. */
    assert( pOp->p2==0 ); /* Only used when number of columns is zero */
    assert( pOp->opcode==OP_OpenEphemeral );
    assert( aMem[pOp->p3].flags & MEM_Null );
    aMem[pOp->p3].n = 0;
    aMem[pOp->p3].z = "";
  }
  pCx = p->apCsr[pOp->p1];
  if( pCx && pCx->pBtx ){
    /* If the ephermeral table is already open, erase all existing content
    ** so that the table is empty again, rather than creating a new table. */
    assert( pCx->isEphemeral );
    pCx->seqCount = 0;
    pCx->cacheStatus = CACHE_STALE;
    rc = sqlite3BtreeClearTable(pCx->pBtx, pCx->pgnoRoot, 0);
  }else{
    pCx = allocateCursor(p, pOp->p1, pOp->p2, -1, CURTYPE_BTREE);
    if( pCx==0 ) goto no_mem;
    pCx->isEphemeral = 1;
    rc = sqlite3BtreeOpen(db->pVfs, 0, db, &pCx->pBtx, 
                          BTREE_OMIT_JOURNAL | BTREE_SINGLE | pOp->p5,
                          vfsFlags);
    if( rc==SQLITE_OK ){
      rc = sqlite3BtreeBeginTrans(pCx->pBtx, 1, 0);
    }
    if( rc==SQLITE_OK ){
      /* If a transient index is required, create it by calling
      ** sqlite3BtreeCreateTable() with the BTREE_BLOBKEY flag before
      ** opening it. If a transient table is required, just use the
      ** automatically created table with root-page 1 (an BLOB_INTKEY table).
      */
      if( (pCx->pKeyInfo = pKeyInfo = pOp->p4.pKeyInfo)!=0 ){
        assert( pOp->p4type==P4_KEYINFO );
        rc = sqlite3BtreeCreateTable(pCx->pBtx, &pCx->pgnoRoot,
                                     BTREE_BLOBKEY | pOp->p5); 
        if( rc==SQLITE_OK ){
          assert( pCx->pgnoRoot==SCHEMA_ROOT+1 );
          assert( pKeyInfo->db==db );
          assert( pKeyInfo->enc==ENC(db) );
          rc = sqlite3BtreeCursor(pCx->pBtx, pCx->pgnoRoot, BTREE_WRCSR,
                                  pKeyInfo, pCx->uc.pCursor);
        }
        pCx->isTable = 0;
      }else{
        pCx->pgnoRoot = SCHEMA_ROOT;
        rc = sqlite3BtreeCursor(pCx->pBtx, SCHEMA_ROOT, BTREE_WRCSR,
                                0, pCx->uc.pCursor);
        pCx->isTable = 1;
      }
    }
    pCx->isOrdered = (pOp->p5!=BTREE_UNORDERED);
  }
  if( rc ) goto abort_due_to_error;
  pCx->nullRow = 1;
  break;
}

/* Opcode: SorterOpen P1 P2 P3 P4 *
**
** This opcode works like OP_OpenEphemeral except that it opens
** a transient index that is specifically designed to sort large
** tables using an external merge-sort algorithm.
**
** If argument P3 is non-zero, then it indicates that the sorter may
** assume that a stable sort considering the first P3 fields of each
** key is sufficient to produce the required results.
*/
case OP_SorterOpen: {
  VdbeCursor *pCx;

  assert( pOp->p1>=0 );
  assert( pOp->p2>=0 );
  pCx = allocateCursor(p, pOp->p1, pOp->p2, -1, CURTYPE_SORTER);
  if( pCx==0 ) goto no_mem;
  pCx->pKeyInfo = pOp->p4.pKeyInfo;
  assert( pCx->pKeyInfo->db==db );
  assert( pCx->pKeyInfo->enc==ENC(db) );
  rc = sqlite3VdbeSorterInit(db, pOp->p3, pCx);
  if( rc ) goto abort_due_to_error;
  break;
}

/* Opcode: SequenceTest P1 P2 * * *
** Synopsis: if( cursor[P1].ctr++ ) pc = P2
**
** P1 is a sorter cursor. If the sequence counter is currently zero, jump
** to P2. Regardless of whether or not the jump is taken, increment the
** the sequence value.
*/
case OP_SequenceTest: {
  VdbeCursor *pC;
  assert( pOp->p1>=0 && pOp->p1<p->nCursor );
  pC = p->apCsr[pOp->p1];
  assert( isSorter(pC) );
  if( (pC->seqCount++)==0 ){
    goto jump_to_p2;
  }
  break;
}

/* Opcode: OpenPseudo P1 P2 P3 * *
** Synopsis: P3 columns in r[P2]
**
** Open a new cursor that points to a fake table that contains a single
** row of data.  The content of that one row is the content of memory
** register P2.  In other words, cursor P1 becomes an alias for the 
** MEM_Blob content contained in register P2.
**
** A pseudo-table created by this opcode is used to hold a single
** row output from the sorter so that the row can be decomposed into
** individual columns using the OP_Column opcode.  The OP_Column opcode
** is the only cursor opcode that works with a pseudo-table.
**
** P3 is the number of fields in the records that will be stored by
** the pseudo-table.
*/
case OP_OpenPseudo: {
  VdbeCursor *pCx;

  assert( pOp->p1>=0 );
  assert( pOp->p3>=0 );
  pCx = allocateCursor(p, pOp->p1, pOp->p3, -1, CURTYPE_PSEUDO);
  if( pCx==0 ) goto no_mem;
  pCx->nullRow = 1;
  pCx->seekResult = pOp->p2;
  pCx->isTable = 1;
  /* Give this pseudo-cursor a fake BtCursor pointer so that pCx
  ** can be safely passed to sqlite3VdbeCursorMoveto().  This avoids a test
  ** for pCx->eCurType==CURTYPE_BTREE inside of sqlite3VdbeCursorMoveto()
  ** which is a performance optimization */
  pCx->uc.pCursor = sqlite3BtreeFakeValidCursor();
  assert( pOp->p5==0 );
  break;
}

/* Opcode: Close P1 * * * *
**
** Close a cursor previously opened as P1.  If P1 is not
** currently open, this instruction is a no-op.
*/
case OP_Close: {
  assert( pOp->p1>=0 && pOp->p1<p->nCursor );
  sqlite3VdbeFreeCursor(p, p->apCsr[pOp->p1]);
  p->apCsr[pOp->p1] = 0;
  break;
}

#ifdef SQLITE_ENABLE_COLUMN_USED_MASK
/* Opcode: ColumnsUsed P1 * * P4 *
**
** This opcode (which only exists if SQLite was compiled with
** SQLITE_ENABLE_COLUMN_USED_MASK) identifies which columns of the
** table or index for cursor P1 are used.  P4 is a 64-bit integer
** (P4_INT64) in which the first 63 bits are one for each of the
** first 63 columns of the table or index that are actually used
** by the cursor.  The high-order bit is set if any column after
** the 64th is used.
*/
case OP_ColumnsUsed: {
  VdbeCursor *pC;
  pC = p->apCsr[pOp->p1];
  assert( pC->eCurType==CURTYPE_BTREE );
  pC->maskUsed = *(u64*)pOp->p4.pI64;
  break;
}
#endif

/* Opcode: SeekGE P1 P2 P3 P4 *
** Synopsis: key=r[P3@P4]
**
** If cursor P1 refers to an SQL table (B-Tree that uses integer keys), 
** use the value in register P3 as the key.  If cursor P1 refers 
** to an SQL index, then P3 is the first in an array of P4 registers 
** that are used as an unpacked index key. 
**
** Reposition cursor P1 so that  it points to the smallest entry that 
** is greater than or equal to the key value. If there are no records 
** greater than or equal to the key and P2 is not zero, then jump to P2.
**
** If the cursor P1 was opened using the OPFLAG_SEEKEQ flag, then this
** opcode will either land on a record that exactly matches the key, or
** else it will cause a jump to P2.  When the cursor is OPFLAG_SEEKEQ,
** this opcode must be followed by an IdxLE opcode with the same arguments.
** The IdxGT opcode will be skipped if this opcode succeeds, but the
** IdxGT opcode will be used on subsequent loop iterations.  The 
** OPFLAG_SEEKEQ flags is a hint to the btree layer to say that this
** is an equality search.
**
** This opcode leaves the cursor configured to move in forward order,
** from the beginning toward the end.  In other words, the cursor is
** configured to use Next, not Prev.
**
** See also: Found, NotFound, SeekLt, SeekGt, SeekLe
*/
/* Opcode: SeekGT P1 P2 P3 P4 *
** Synopsis: key=r[P3@P4]
**
** If cursor P1 refers to an SQL table (B-Tree that uses integer keys), 
** use the value in register P3 as a key. If cursor P1 refers 
** to an SQL index, then P3 is the first in an array of P4 registers 
** that are used as an unpacked index key. 
**
** Reposition cursor P1 so that it points to the smallest entry that 
** is greater than the key value. If there are no records greater than 
** the key and P2 is not zero, then jump to P2.
**
** This opcode leaves the cursor configured to move in forward order,
** from the beginning toward the end.  In other words, the cursor is
** configured to use Next, not Prev.
**
** See also: Found, NotFound, SeekLt, SeekGe, SeekLe
*/
/* Opcode: SeekLT P1 P2 P3 P4 * 
** Synopsis: key=r[P3@P4]
**
** If cursor P1 refers to an SQL table (B-Tree that uses integer keys), 
** use the value in register P3 as a key. If cursor P1 refers 
** to an SQL index, then P3 is the first in an array of P4 registers 
** that are used as an unpacked index key. 
**
** Reposition cursor P1 so that  it points to the largest entry that 
** is less than the key value. If there are no records less than 
** the key and P2 is not zero, then jump to P2.
**
** This opcode leaves the cursor configured to move in reverse order,
** from the end toward the beginning.  In other words, the cursor is
** configured to use Prev, not Next.
**
** See also: Found, NotFound, SeekGt, SeekGe, SeekLe
*/
/* Opcode: SeekLE P1 P2 P3 P4 *
** Synopsis: key=r[P3@P4]
**
** If cursor P1 refers to an SQL table (B-Tree that uses integer keys), 
** use the value in register P3 as a key. If cursor P1 refers 
** to an SQL index, then P3 is the first in an array of P4 registers 
** that are used as an unpacked index key. 
**
** Reposition cursor P1 so that it points to the largest entry that 
** is less than or equal to the key value. If there are no records 
** less than or equal to the key and P2 is not zero, then jump to P2.
**
** This opcode leaves the cursor configured to move in reverse order,
** from the end toward the beginning.  In other words, the cursor is
** configured to use Prev, not Next.
**
** If the cursor P1 was opened using the OPFLAG_SEEKEQ flag, then this
** opcode will either land on a record that exactly matches the key, or
** else it will cause a jump to P2.  When the cursor is OPFLAG_SEEKEQ,
** this opcode must be followed by an IdxLE opcode with the same arguments.
** The IdxGE opcode will be skipped if this opcode succeeds, but the
** IdxGE opcode will be used on subsequent loop iterations.  The 
** OPFLAG_SEEKEQ flags is a hint to the btree layer to say that this
** is an equality search.
**
** See also: Found, NotFound, SeekGt, SeekGe, SeekLt
*/
case OP_SeekLT:         /* jump, in3, group */
case OP_SeekLE:         /* jump, in3, group */
case OP_SeekGE:         /* jump, in3, group */
case OP_SeekGT: {       /* jump, in3, group */
  int res;           /* Comparison result */
  int oc;            /* Opcode */
  VdbeCursor *pC;    /* The cursor to seek */
  UnpackedRecord r;  /* The key to seek for */
  int nField;        /* Number of columns or fields in the key */
  i64 iKey;          /* The rowid we are to seek to */
  int eqOnly;        /* Only interested in == results */

  assert( pOp->p1>=0 && pOp->p1<p->nCursor );
  assert( pOp->p2!=0 );
  pC = p->apCsr[pOp->p1];
  assert( pC!=0 );
  assert( pC->eCurType==CURTYPE_BTREE );
  assert( OP_SeekLE == OP_SeekLT+1 );
  assert( OP_SeekGE == OP_SeekLT+2 );
  assert( OP_SeekGT == OP_SeekLT+3 );
  assert( pC->isOrdered );
  assert( pC->uc.pCursor!=0 );
  oc = pOp->opcode;
  eqOnly = 0;
  pC->nullRow = 0;
#ifdef SQLITE_DEBUG
  pC->seekOp = pOp->opcode;
#endif

  pC->deferredMoveto = 0;
  pC->cacheStatus = CACHE_STALE;
  if( pC->isTable ){
    u16 flags3, newType;
    /* The OPFLAG_SEEKEQ/BTREE_SEEK_EQ flag is only set on index cursors */
    assert( sqlite3BtreeCursorHasHint(pC->uc.pCursor, BTREE_SEEK_EQ)==0
              || CORRUPT_DB );

    /* The input value in P3 might be of any type: integer, real, string,
    ** blob, or NULL.  But it needs to be an integer before we can do
    ** the seek, so convert it. */
    pIn3 = &aMem[pOp->p3];
    flags3 = pIn3->flags;
    if( (flags3 & (MEM_Int|MEM_Real|MEM_IntReal|MEM_Str))==MEM_Str ){
      applyNumericAffinity(pIn3, 0);
    }
    iKey = sqlite3VdbeIntValue(pIn3); /* Get the integer key value */
    newType = pIn3->flags; /* Record the type after applying numeric affinity */
    pIn3->flags = flags3;  /* But convert the type back to its original */

    /* If the P3 value could not be converted into an integer without
    ** loss of information, then special processing is required... */
    if( (newType & (MEM_Int|MEM_IntReal))==0 ){
      if( (newType & MEM_Real)==0 ){
        if( (newType & MEM_Null) || oc>=OP_SeekGE ){
          VdbeBranchTaken(1,2);
          goto jump_to_p2;
        }else{
          rc = sqlite3BtreeLast(pC->uc.pCursor, &res);
          if( rc!=SQLITE_OK ) goto abort_due_to_error;
          goto seek_not_found;
        }
      }else

      /* If the approximation iKey is larger than the actual real search
      ** term, substitute >= for > and < for <=. e.g. if the search term
      ** is 4.9 and the integer approximation 5:
      **
      **        (x >  4.9)    ->     (x >= 5)
      **        (x <= 4.9)    ->     (x <  5)
      */
      if( pIn3->u.r<(double)iKey ){
        assert( OP_SeekGE==(OP_SeekGT-1) );
        assert( OP_SeekLT==(OP_SeekLE-1) );
        assert( (OP_SeekLE & 0x0001)==(OP_SeekGT & 0x0001) );
        if( (oc & 0x0001)==(OP_SeekGT & 0x0001) ) oc--;
      }

      /* If the approximation iKey is smaller than the actual real search
      ** term, substitute <= for < and > for >=.  */
      else if( pIn3->u.r>(double)iKey ){
        assert( OP_SeekLE==(OP_SeekLT+1) );
        assert( OP_SeekGT==(OP_SeekGE+1) );
        assert( (OP_SeekLT & 0x0001)==(OP_SeekGE & 0x0001) );
        if( (oc & 0x0001)==(OP_SeekLT & 0x0001) ) oc++;
      }
    }
    rc = sqlite3BtreeMovetoUnpacked(pC->uc.pCursor, 0, (u64)iKey, 0, &res);
    sqlite3BtreeScanStart(pC->uc.pCursor, 0, iKey, pOp->opcode, 0);
    pC->movetoTarget = iKey;  /* Used by OP_Delete */
    if( rc!=SQLITE_OK ){
      goto abort_due_to_error;
    }
  }else{
    /* For a cursor with the OPFLAG_SEEKEQ/BTREE_SEEK_EQ hint, only the
    ** OP_SeekGE and OP_SeekLE opcodes are allowed, and these must be
    ** immediately followed by an OP_IdxGT or OP_IdxLT opcode, respectively,
    ** with the same key.
    */
    if( sqlite3BtreeCursorHasHint(pC->uc.pCursor, BTREE_SEEK_EQ) ){
      eqOnly = 1;
      assert( pOp->opcode==OP_SeekGE || pOp->opcode==OP_SeekLE );
      assert( pOp[1].opcode==OP_IdxLT || pOp[1].opcode==OP_IdxGT );
      assert( pOp->opcode==OP_SeekGE || pOp[1].opcode==OP_IdxLT );
      assert( pOp->opcode==OP_SeekLE || pOp[1].opcode==OP_IdxGT );
      assert( pOp[1].p1==pOp[0].p1 );
      assert( pOp[1].p2==pOp[0].p2 );
      assert( pOp[1].p3==pOp[0].p3 );
      assert( pOp[1].p4.i==pOp[0].p4.i );
    }

    nField = pOp->p4.i;
    assert( pOp->p4type==P4_INT32 );
    assert( nField>0 );
    r.pKeyInfo = pC->pKeyInfo;
    r.nField = (u16)nField;

    /* The next line of code computes as follows, only faster:
    **   if( oc==OP_SeekGT || oc==OP_SeekLE ){
    **     r.default_rc = -1;
    **   }else{
    **     r.default_rc = +1;
    **   }
    */
    r.default_rc = ((1 & (oc - OP_SeekLT)) ? -1 : +1);
    assert( oc!=OP_SeekGT || r.default_rc==-1 );
    assert( oc!=OP_SeekLE || r.default_rc==-1 );
    assert( oc!=OP_SeekGE || r.default_rc==+1 );
    assert( oc!=OP_SeekLT || r.default_rc==+1 );

    r.aMem = &aMem[pOp->p3];
#ifdef SQLITE_DEBUG
    { int i; for(i=0; i<r.nField; i++) assert( memIsValid(&r.aMem[i]) ); }
#endif
    r.eqSeen = 0;
    rc = sqlite3BtreeMovetoUnpacked(pC->uc.pCursor, &r, 0, 0, &res);
    sqlite3BtreeScanStart(pC->uc.pCursor, &r, 0, pOp->opcode, eqOnly);
    if( rc!=SQLITE_OK ){
      goto abort_due_to_error;
    }
    if( eqOnly && r.eqSeen==0 ){
      assert( res!=0 );
      goto seek_not_found;
    }
  }
#ifdef SQLITE_TEST
  sqlite3_search_count++;
#endif
  if( oc>=OP_SeekGE ){  assert( oc==OP_SeekGE || oc==OP_SeekGT );
    if( res<0 || (res==0 && oc==OP_SeekGT) ){
      res = 0;
      rc = sqlite3BtreeNext(pC->uc.pCursor, 0);
      if( rc!=SQLITE_OK ){
        if( rc==SQLITE_DONE ){
          rc = SQLITE_OK;
          res = 1;
        }else{
          goto abort_due_to_error;
        }
      }
    }else{
      res = 0;
    }
  }else{
    assert( oc==OP_SeekLT || oc==OP_SeekLE );
    if( res>0 || (res==0 && oc==OP_SeekLT) ){
      res = 0;
      rc = sqlite3BtreePrevious(pC->uc.pCursor, 0);
      if( rc!=SQLITE_OK ){
        if( rc==SQLITE_DONE ){
          rc = SQLITE_OK;
          res = 1;
        }else{
          goto abort_due_to_error;
        }
      }
    }else{
      /* res might be negative because the table is empty.  Check to
      ** see if this is the case.
      */
      res = sqlite3BtreeEof(pC->uc.pCursor);
    }
  }
seek_not_found:
  assert( pOp->p2>0 );
  VdbeBranchTaken(res!=0,2);
  if( res ){
    goto jump_to_p2;
  }else if( eqOnly ){
    assert( pOp[1].opcode==OP_IdxLT || pOp[1].opcode==OP_IdxGT );
    pOp++; /* Skip the OP_IdxLt or OP_IdxGT that follows */
  }
  break;
}


/* Opcode: SeekScan  P1 P2 * * *
** Synopsis: Scan-ahead up to P1 rows
**
** This opcode is a prefix opcode to OP_SeekGE.  In other words, this
** opcode must be immediately followed by OP_SeekGE. This constraint is
** checked by assert() statements.
**
** This opcode uses the P1 through P4 operands of the subsequent
** OP_SeekGE.  In the text that follows, the operands of the subsequent
** OP_SeekGE opcode are denoted as SeekOP.P1 through SeekOP.P4.   Only
** the P1 and P2 operands of this opcode are also used, and  are called
** This.P1 and This.P2.
**
** This opcode helps to optimize IN operators on a multi-column index
** where the IN operator is on the later terms of the index by avoiding
** unnecessary seeks on the btree, substituting steps to the next row
** of the b-tree instead.  A correct answer is obtained if this opcode
** is omitted or is a no-op.
**
** The SeekGE.P3 and SeekGE.P4 operands identify an unpacked key which
** is the desired entry that we want the cursor SeekGE.P1 to be pointing
** to.  Call this SeekGE.P4/P5 row the "target".
**
** If the SeekGE.P1 cursor is not currently pointing to a valid row,
** then this opcode is a no-op and control passes through into the OP_SeekGE.
**
** If the SeekGE.P1 cursor is pointing to a valid row, then that row
** might be the target row, or it might be near and slightly before the
** target row.  This opcode attempts to position the cursor on the target
** row by, perhaps by invoking sqlite3BtreeStep() on the cursor
** between 0 and This.P1 times.
**
** There are three possible outcomes from this opcode:<ol>
**
** <li> If after This.P1 steps, the cursor is still point to a place that
**      is earlier in the btree than the target row,
**      then fall through into the subsquence OP_SeekGE opcode.
**
** <li> If the cursor is successfully moved to the target row by 0 or more
**      sqlite3BtreeNext() calls, then jump to This.P2, which will land just
**      past the OP_IdxGT opcode that follows the OP_SeekGE.
**
** <li> If the cursor ends up past the target row (indicating the the target
**      row does not exist in the btree) then jump to SeekOP.P2. 
** </ol>
*/
case OP_SeekScan: {
  VdbeCursor *pC;
  int res;
  int nStep;
  UnpackedRecord r;

  assert( pOp[1].opcode==OP_SeekGE );

  /* pOp->p2 points to the first instruction past the OP_IdxGT that
  ** follows the OP_SeekGE.  */
  assert( pOp->p2>=(int)(pOp-aOp)+2 );
  assert( aOp[pOp->p2-1].opcode==OP_IdxGT );
  assert( pOp[1].p1==aOp[pOp->p2-1].p1 );
  assert( pOp[1].p2==aOp[pOp->p2-1].p2 );
  assert( pOp[1].p3==aOp[pOp->p2-1].p3 );

  assert( pOp->p1>0 );
  pC = p->apCsr[pOp[1].p1];
  assert( pC!=0 );
  assert( pC->eCurType==CURTYPE_BTREE );
  assert( !pC->isTable );
  if( !sqlite3BtreeCursorIsValidNN(pC->uc.pCursor) ){
#ifdef SQLITE_DEBUG
     if( db->flags&SQLITE_VdbeTrace ){
       printf("... cursor not valid - fall through\n");
     }        
#endif
    break;
  }
  nStep = pOp->p1;
  assert( nStep>=1 );
  r.pKeyInfo = pC->pKeyInfo;
  r.nField = (u16)pOp[1].p4.i;
  r.default_rc = 0;
  r.aMem = &aMem[pOp[1].p3];
#ifdef SQLITE_DEBUG
  {
    int i;
    for(i=0; i<r.nField; i++){
      assert( memIsValid(&r.aMem[i]) );
      REGISTER_TRACE(pOp[1].p3+i, &aMem[pOp[1].p3+i]);
    }
  }
#endif
  res = 0;  /* Not needed.  Only used to silence a warning. */
  while(1){
    rc = sqlite3VdbeIdxKeyCompare(db, pC, &r, &res);
    if( rc ) goto abort_due_to_error;
    if( res>0 ){
      seekscan_search_fail:
#ifdef SQLITE_DEBUG
      if( db->flags&SQLITE_VdbeTrace ){
        printf("... %d steps and then skip\n", pOp->p1 - nStep);
      }        
#endif
      VdbeBranchTaken(1,3);
      pOp++;
      goto jump_to_p2;
    }
    if( res==0 ){
#ifdef SQLITE_DEBUG
      if( db->flags&SQLITE_VdbeTrace ){
        printf("... %d steps and then success\n", pOp->p1 - nStep);
      }        
#endif
      VdbeBranchTaken(2,3);
      goto jump_to_p2;
      break;
    }
    if( nStep<=0 ){
#ifdef SQLITE_DEBUG
      if( db->flags&SQLITE_VdbeTrace ){
        printf("... fall through after %d steps\n", pOp->p1);
      }        
#endif
      VdbeBranchTaken(0,3);
      break;
    }
    nStep--;
    rc = sqlite3BtreeNext(pC->uc.pCursor, 0);
    if( rc ){
      if( rc==SQLITE_DONE ){
        rc = SQLITE_OK;
        goto seekscan_search_fail;
      }else{
        goto abort_due_to_error;
      }
    }
  }
  
  break;
}


/* Opcode: SeekHit P1 P2 P3 * *
** Synopsis: set P2<=seekHit<=P3
**
** Increase or decrease the seekHit value for cursor P1, if necessary,
** so that it is no less than P2 and no greater than P3.
**
** The seekHit integer represents the maximum of terms in an index for which
** there is known to be at least one match.  If the seekHit value is smaller
** than the total number of equality terms in an index lookup, then the
** OP_IfNoHope opcode might run to see if the IN loop can be abandoned
** early, thus saving work.  This is part of the IN-early-out optimization.
**
** P1 must be a valid b-tree cursor.
*/
case OP_SeekHit: {
  VdbeCursor *pC;
  assert( pOp->p1>=0 && pOp->p1<p->nCursor );
  pC = p->apCsr[pOp->p1];
  assert( pC!=0 );
  assert( pOp->p3>=pOp->p2 );
  if( pC->seekHit<pOp->p2 ){
    pC->seekHit = pOp->p2;
  }else if( pC->seekHit>pOp->p3 ){
    pC->seekHit = pOp->p3;
  }
  break;
}

/* Opcode: IfNotOpen P1 P2 * * *
** Synopsis: if( !csr[P1] ) goto P2
**
** If cursor P1 is not open, jump to instruction P2. Otherwise, fall through.
*/
case OP_IfNotOpen: {        /* jump */
  assert( pOp->p1>=0 && pOp->p1<p->nCursor );
  VdbeBranchTaken(p->apCsr[pOp->p1]==0, 2);
  if( !p->apCsr[pOp->p1] ){
    goto jump_to_p2_and_check_for_interrupt;
  }
  break;
}

/* Opcode: Found P1 P2 P3 P4 *
** Synopsis: key=r[P3@P4]
**
** If P4==0 then register P3 holds a blob constructed by MakeRecord.  If
** P4>0 then register P3 is the first of P4 registers that form an unpacked
** record.
**
** Cursor P1 is on an index btree.  If the record identified by P3 and P4
** is a prefix of any entry in P1 then a jump is made to P2 and
** P1 is left pointing at the matching entry.
**
** This operation leaves the cursor in a state where it can be
** advanced in the forward direction.  The Next instruction will work,
** but not the Prev instruction.
**
** See also: NotFound, NoConflict, NotExists. SeekGe
*/
/* Opcode: NotFound P1 P2 P3 P4 *
** Synopsis: key=r[P3@P4]
**
** If P4==0 then register P3 holds a blob constructed by MakeRecord.  If
** P4>0 then register P3 is the first of P4 registers that form an unpacked
** record.
** 
** Cursor P1 is on an index btree.  If the record identified by P3 and P4
** is not the prefix of any entry in P1 then a jump is made to P2.  If P1 
** does contain an entry whose prefix matches the P3/P4 record then control
** falls through to the next instruction and P1 is left pointing at the
** matching entry.
**
** This operation leaves the cursor in a state where it cannot be
** advanced in either direction.  In other words, the Next and Prev
** opcodes do not work after this operation.
**
** See also: Found, NotExists, NoConflict, IfNoHope
*/
/* Opcode: IfNoHope P1 P2 P3 P4 *
** Synopsis: key=r[P3@P4]
**
** Register P3 is the first of P4 registers that form an unpacked
** record.  Cursor P1 is an index btree.  P2 is a jump destination.
** In other words, the operands to this opcode are the same as the
** operands to OP_NotFound and OP_IdxGT.
**
** This opcode is an optimization attempt only.  If this opcode always
** falls through, the correct answer is still obtained, but extra works
** is performed.
**
** A value of N in the seekHit flag of cursor P1 means that there exists
** a key P3:N that will match some record in the index.  We want to know
** if it is possible for a record P3:P4 to match some record in the
** index.  If it is not possible, we can skips some work.  So if seekHit
** is less than P4, attempt to find out if a match is possible by running
** OP_NotFound.
**
** This opcode is used in IN clause processing for a multi-column key.
** If an IN clause is attached to an element of the key other than the
** left-most element, and if there are no matches on the most recent
** seek over the whole key, then it might be that one of the key element
** to the left is prohibiting a match, and hence there is "no hope" of
** any match regardless of how many IN clause elements are checked.
** In such a case, we abandon the IN clause search early, using this
** opcode.  The opcode name comes from the fact that the
** jump is taken if there is "no hope" of achieving a match.
**
** See also: NotFound, SeekHit
*/
/* Opcode: NoConflict P1 P2 P3 P4 *
** Synopsis: key=r[P3@P4]
**
** If P4==0 then register P3 holds a blob constructed by MakeRecord.  If
** P4>0 then register P3 is the first of P4 registers that form an unpacked
** record.
** 
** Cursor P1 is on an index btree.  If the record identified by P3 and P4
** contains any NULL value, jump immediately to P2.  If all terms of the
** record are not-NULL then a check is done to determine if any row in the
** P1 index btree has a matching key prefix.  If there are no matches, jump
** immediately to P2.  If there is a match, fall through and leave the P1
** cursor pointing to the matching row.
**
** This opcode is similar to OP_NotFound with the exceptions that the
** branch is always taken if any part of the search key input is NULL.
**
** This operation leaves the cursor in a state where it cannot be
** advanced in either direction.  In other words, the Next and Prev
** opcodes do not work after this operation.
**
** See also: NotFound, Found, NotExists
*/
case OP_IfNoHope: {     /* jump, in3 */
  VdbeCursor *pC;
  assert( pOp->p1>=0 && pOp->p1<p->nCursor );
  pC = p->apCsr[pOp->p1];
  assert( pC!=0 );
  if( pC->seekHit>=pOp->p4.i ) break;
  /* Fall through into OP_NotFound */
  /* no break */ deliberate_fall_through
}
case OP_NoConflict:     /* jump, in3 */
case OP_NotFound:       /* jump, in3 */
case OP_Found: {        /* jump, in3 */
  int alreadyExists;
  int takeJump;
  int ii;
  VdbeCursor *pC;
  int res;
  UnpackedRecord *pFree;
  UnpackedRecord *pIdxKey;
  UnpackedRecord r;

#ifdef SQLITE_TEST
  if( pOp->opcode!=OP_NoConflict ) sqlite3_found_count++;
#endif

  assert( pOp->p1>=0 && pOp->p1<p->nCursor );
  assert( pOp->p4type==P4_INT32 );
  pC = p->apCsr[pOp->p1];
  assert( pC!=0 );
#ifdef SQLITE_DEBUG
  pC->seekOp = pOp->opcode;
#endif
  pIn3 = &aMem[pOp->p3];
  assert( pC->eCurType==CURTYPE_BTREE );
  assert( pC->uc.pCursor!=0 );
  assert( pC->isTable==0 );
  if( pOp->p4.i>0 ){
    r.pKeyInfo = pC->pKeyInfo;
    r.nField = (u16)pOp->p4.i;
    r.aMem = pIn3;
#ifdef SQLITE_DEBUG
    for(ii=0; ii<r.nField; ii++){
      assert( memIsValid(&r.aMem[ii]) );
      assert( (r.aMem[ii].flags & MEM_Zero)==0 || r.aMem[ii].n==0 );
      if( ii ) REGISTER_TRACE(pOp->p3+ii, &r.aMem[ii]);
    }
#endif
    pIdxKey = &r;
    pFree = 0;
  }else{
    assert( pIn3->flags & MEM_Blob );
    rc = ExpandBlob(pIn3);
    assert( rc==SQLITE_OK || rc==SQLITE_NOMEM );
    if( rc ) goto no_mem;
    pFree = pIdxKey = sqlite3VdbeAllocUnpackedRecord(pC->pKeyInfo);
    if( pIdxKey==0 ) goto no_mem;
    sqlite3VdbeRecordUnpack(pC->pKeyInfo, pIn3->n, pIn3->z, pIdxKey);
  }
  pIdxKey->default_rc = 0;
  takeJump = 0;
  if( pOp->opcode==OP_NoConflict ){
    /* For the OP_NoConflict opcode, take the jump if any of the
    ** input fields are NULL, since any key with a NULL will not
    ** conflict */
    for(ii=0; ii<pIdxKey->nField; ii++){
      if( pIdxKey->aMem[ii].flags & MEM_Null ){
        takeJump = 1;
        break;
      }
    }
  }
  rc = sqlite3BtreeMovetoUnpacked(pC->uc.pCursor, pIdxKey, 0, 0, &res);
  if( pFree ) sqlite3DbFreeNN(db, pFree);
  if( rc!=SQLITE_OK ){
    goto abort_due_to_error;
  }
  pC->seekResult = res;
  alreadyExists = (res==0);
  pC->nullRow = 1-alreadyExists;
  pC->deferredMoveto = 0;
  pC->cacheStatus = CACHE_STALE;
  if( pOp->opcode==OP_Found ){
    VdbeBranchTaken(alreadyExists!=0,2);
    if( alreadyExists ) goto jump_to_p2;
  }else{
    VdbeBranchTaken(takeJump||alreadyExists==0,2);
    if( takeJump || !alreadyExists ) goto jump_to_p2;
    if( pOp->opcode==OP_IfNoHope ) pC->seekHit = pOp->p4.i;
  }
  break;
}

/* Opcode: SeekRowid P1 P2 P3 * *
** Synopsis: intkey=r[P3]
**
** P1 is the index of a cursor open on an SQL table btree (with integer
** keys).  If register P3 does not contain an integer or if P1 does not
** contain a record with rowid P3 then jump immediately to P2.  
** Or, if P2 is 0, raise an SQLITE_CORRUPT error. If P1 does contain
** a record with rowid P3 then 
** leave the cursor pointing at that record and fall through to the next
** instruction.
**
** The OP_NotExists opcode performs the same operation, but with OP_NotExists
** the P3 register must be guaranteed to contain an integer value.  With this
** opcode, register P3 might not contain an integer.
**
** The OP_NotFound opcode performs the same operation on index btrees
** (with arbitrary multi-value keys).
**
** This opcode leaves the cursor in a state where it cannot be advanced
** in either direction.  In other words, the Next and Prev opcodes will
** not work following this opcode.
**
** See also: Found, NotFound, NoConflict, SeekRowid
*/
/* Opcode: NotExists P1 P2 P3 * *
** Synopsis: intkey=r[P3]
**
** P1 is the index of a cursor open on an SQL table btree (with integer
** keys).  P3 is an integer rowid.  If P1 does not contain a record with
** rowid P3 then jump immediately to P2.  Or, if P2 is 0, raise an
** SQLITE_CORRUPT error. If P1 does contain a record with rowid P3 then 
** leave the cursor pointing at that record and fall through to the next
** instruction.
**
** The OP_SeekRowid opcode performs the same operation but also allows the
** P3 register to contain a non-integer value, in which case the jump is
** always taken.  This opcode requires that P3 always contain an integer.
**
** The OP_NotFound opcode performs the same operation on index btrees
** (with arbitrary multi-value keys).
**
** This opcode leaves the cursor in a state where it cannot be advanced
** in either direction.  In other words, the Next and Prev opcodes will
** not work following this opcode.
**
** See also: Found, NotFound, NoConflict, SeekRowid
*/
case OP_SeekRowid: {        /* jump, in3 */
  VdbeCursor *pC;
  BtCursor *pCrsr;
  int res;
  u64 iKey;

  pIn3 = &aMem[pOp->p3];
  testcase( pIn3->flags & MEM_Int );
  testcase( pIn3->flags & MEM_IntReal );
  testcase( pIn3->flags & MEM_Real );
  testcase( (pIn3->flags & (MEM_Str|MEM_Int))==MEM_Str );
  if( (pIn3->flags & (MEM_Int|MEM_IntReal))==0 ){
    /* If pIn3->u.i does not contain an integer, compute iKey as the
    ** integer value of pIn3.  Jump to P2 if pIn3 cannot be converted
    ** into an integer without loss of information.  Take care to avoid
    ** changing the datatype of pIn3, however, as it is used by other
    ** parts of the prepared statement. */
    Mem x = pIn3[0];
    applyAffinity(&x, SQLITE_AFF_NUMERIC, encoding);
    if( (x.flags & MEM_Int)==0 ) goto jump_to_p2;
    iKey = x.u.i;
    goto notExistsWithKey;
  }
  /* Fall through into OP_NotExists */
  /* no break */ deliberate_fall_through
case OP_NotExists:          /* jump, in3 */
  pIn3 = &aMem[pOp->p3];
  assert( (pIn3->flags & MEM_Int)!=0 || pOp->opcode==OP_SeekRowid );
  assert( pOp->p1>=0 && pOp->p1<p->nCursor );
  iKey = pIn3->u.i;
notExistsWithKey:
  pC = p->apCsr[pOp->p1];
  assert( pC!=0 );
#ifdef SQLITE_DEBUG
  if( pOp->opcode==OP_SeekRowid ) pC->seekOp = OP_SeekRowid;
#endif
  assert( pC->isTable );
  assert( pC->eCurType==CURTYPE_BTREE );
  pCrsr = pC->uc.pCursor;
  assert( pCrsr!=0 );
  res = 0;
  rc = sqlite3BtreeMovetoUnpacked(pCrsr, 0, iKey, 0, &res);
  sqlite3BtreeScanStart(pCrsr, 0, iKey, pOp->opcode, 0);
  assert( rc==SQLITE_OK || res==0 );
  pC->movetoTarget = iKey;  /* Used by OP_Delete */
  pC->nullRow = 0;
  pC->cacheStatus = CACHE_STALE;
  pC->deferredMoveto = 0;
  VdbeBranchTaken(res!=0,2);
  pC->seekResult = res;
  if( res!=0 ){
    assert( rc==SQLITE_OK );
    if( pOp->p2==0 ){
      rc = SQLITE_CORRUPT_BKPT;
    }else{
      goto jump_to_p2;
    }
  }
  if( rc ) goto abort_due_to_error;
  break;
}

/* Opcode: Sequence P1 P2 * * *
** Synopsis: r[P2]=cursor[P1].ctr++
**
** Find the next available sequence number for cursor P1.
** Write the sequence number into register P2.
** The sequence number on the cursor is incremented after this
** instruction.  
*/
case OP_Sequence: {           /* out2 */
  assert( pOp->p1>=0 && pOp->p1<p->nCursor );
  assert( p->apCsr[pOp->p1]!=0 );
  assert( p->apCsr[pOp->p1]->eCurType!=CURTYPE_VTAB );
  pOut = out2Prerelease(p, pOp);
  pOut->u.i = p->apCsr[pOp->p1]->seqCount++;
  break;
}


/* Opcode: NewRowid P1 P2 P3 * *
** Synopsis: r[P2]=rowid
**
** Get a new integer record number (a.k.a "rowid") used as the key to a table.
** The record number is not previously used as a key in the database
** table that cursor P1 points to.  The new record number is written
** written to register P2.
**
** If P3>0 then P3 is a register in the root frame of this VDBE that holds 
** the largest previously generated record number. No new record numbers are
** allowed to be less than this value. When this value reaches its maximum, 
** an SQLITE_FULL error is generated. The P3 register is updated with the '
** generated record number. This P3 mechanism is used to help implement the
** AUTOINCREMENT feature.
*/
case OP_NewRowid: {           /* out2 */
  i64 v;                 /* The new rowid */
  VdbeCursor *pC;        /* Cursor of table to get the new rowid */
  int res;               /* Result of an sqlite3BtreeLast() */
  int cnt;               /* Counter to limit the number of searches */
  Mem *pMem;             /* Register holding largest rowid for AUTOINCREMENT */
  VdbeFrame *pFrame;     /* Root frame of VDBE */

  v = 0;
  res = 0;
  pOut = out2Prerelease(p, pOp);
  assert( pOp->p1>=0 && pOp->p1<p->nCursor );
  pC = p->apCsr[pOp->p1];
  assert( pC!=0 );
  assert( pC->isTable );
  assert( pC->eCurType==CURTYPE_BTREE );
  assert( pC->uc.pCursor!=0 );
  {
    /* The next rowid or record number (different terms for the same
    ** thing) is obtained in a two-step algorithm.
    **
    ** First we attempt to find the largest existing rowid and add one
    ** to that.  But if the largest existing rowid is already the maximum
    ** positive integer, we have to fall through to the second
    ** probabilistic algorithm
    **
    ** The second algorithm is to select a rowid at random and see if
    ** it already exists in the table.  If it does not exist, we have
    ** succeeded.  If the random rowid does exist, we select a new one
    ** and try again, up to 100 times.
    */
    assert( pC->isTable );

#ifdef SQLITE_32BIT_ROWID
#   define MAX_ROWID 0x7fffffff
#else
    /* Some compilers complain about constants of the form 0x7fffffffffffffff.
    ** Others complain about 0x7ffffffffffffffffLL.  The following macro seems
    ** to provide the constant while making all compilers happy.
    */
#   define MAX_ROWID  (i64)( (((u64)0x7fffffff)<<32) | (u64)0xffffffff )
#endif

    if( !pC->useRandomRowid ){
      rc = sqlite3BtreeLast(pC->uc.pCursor, &res);
      if( rc!=SQLITE_OK ){
        goto abort_due_to_error;
      }
      if( res ){
        v = 1;   /* IMP: R-61914-48074 */
      }else{
        assert( sqlite3BtreeCursorIsValid(pC->uc.pCursor) );
        v = sqlite3BtreeIntegerKey(pC->uc.pCursor);
        if( v>=MAX_ROWID ){
          pC->useRandomRowid = 1;
        }else{
          v++;   /* IMP: R-29538-34987 */
        }
      }
    }

#ifndef SQLITE_OMIT_AUTOINCREMENT
    if( pOp->p3 ){
      /* Assert that P3 is a valid memory cell. */
      assert( pOp->p3>0 );
      if( p->pFrame ){
        for(pFrame=p->pFrame; pFrame->pParent; pFrame=pFrame->pParent);
        /* Assert that P3 is a valid memory cell. */
        assert( pOp->p3<=pFrame->nMem );
        pMem = &pFrame->aMem[pOp->p3];
      }else{
        /* Assert that P3 is a valid memory cell. */
        assert( pOp->p3<=(p->nMem+1 - p->nCursor) );
        pMem = &aMem[pOp->p3];
        memAboutToChange(p, pMem);
      }
      assert( memIsValid(pMem) );

      REGISTER_TRACE(pOp->p3, pMem);
      sqlite3VdbeMemIntegerify(pMem);
      assert( (pMem->flags & MEM_Int)!=0 );  /* mem(P3) holds an integer */
      if( pMem->u.i==MAX_ROWID || pC->useRandomRowid ){
        rc = SQLITE_FULL;   /* IMP: R-17817-00630 */
        goto abort_due_to_error;
      }
      if( v<pMem->u.i+1 ){
        v = pMem->u.i + 1;
      }
      pMem->u.i = v;
    }
#endif
    if( pC->useRandomRowid ){
      /* IMPLEMENTATION-OF: R-07677-41881 If the largest ROWID is equal to the
      ** largest possible integer (9223372036854775807) then the database
      ** engine starts picking positive candidate ROWIDs at random until
      ** it finds one that is not previously used. */
      assert( pOp->p3==0 );  /* We cannot be in random rowid mode if this is
                             ** an AUTOINCREMENT table. */
      cnt = 0;
      do{
        sqlite3_randomness(sizeof(v), &v);
        v &= (MAX_ROWID>>1); v++;  /* Ensure that v is greater than zero */
      }while(  ((rc = sqlite3BtreeMovetoUnpacked(pC->uc.pCursor, 0, (u64)v,
                                                 0, &res))==SQLITE_OK)
            && (res==0)
            && (++cnt<100));
      if( rc ) goto abort_due_to_error;
      if( res==0 ){
        rc = SQLITE_FULL;   /* IMP: R-38219-53002 */
        goto abort_due_to_error;
      }
      assert( v>0 );  /* EV: R-40812-03570 */
    }
    pC->deferredMoveto = 0;
    pC->cacheStatus = CACHE_STALE;
  }
  pOut->u.i = v;
  break;
}

/* Opcode: Insert P1 P2 P3 P4 P5
** Synopsis: intkey=r[P3] data=r[P2]
**
** Write an entry into the table of cursor P1.  A new entry is
** created if it doesn't already exist or the data for an existing
** entry is overwritten.  The data is the value MEM_Blob stored in register
** number P2. The key is stored in register P3. The key must
** be a MEM_Int.
**
** If the OPFLAG_NCHANGE flag of P5 is set, then the row change count is
** incremented (otherwise not).  If the OPFLAG_LASTROWID flag of P5 is set,
** then rowid is stored for subsequent return by the
** sqlite3_last_insert_rowid() function (otherwise it is unmodified).
**
** If the OPFLAG_USESEEKRESULT flag of P5 is set, the implementation might
** run faster by avoiding an unnecessary seek on cursor P1.  However,
** the OPFLAG_USESEEKRESULT flag must only be set if there have been no prior
** seeks on the cursor or if the most recent seek used a key equal to P3.
**
** If the OPFLAG_ISUPDATE flag is set, then this opcode is part of an
** UPDATE operation.  Otherwise (if the flag is clear) then this opcode
** is part of an INSERT operation.  The difference is only important to
** the update hook.
**
** Parameter P4 may point to a Table structure, or may be NULL. If it is 
** not NULL, then the update-hook (sqlite3.xUpdateCallback) is invoked 
** following a successful insert.
**
** (WARNING/TODO: If P1 is a pseudo-cursor and P2 is dynamically
** allocated, then ownership of P2 is transferred to the pseudo-cursor
** and register P2 becomes ephemeral.  If the cursor is changed, the
** value of register P2 will then change.  Make sure this does not
** cause any problems.)
**
** This instruction only works on tables.  The equivalent instruction
** for indices is OP_IdxInsert.
*/
case OP_Insert: {
  Mem *pData;       /* MEM cell holding data for the record to be inserted */
  Mem *pKey;        /* MEM cell holding key  for the record */
  VdbeCursor *pC;   /* Cursor to table into which insert is written */
  int seekResult;   /* Result of prior seek or 0 if no USESEEKRESULT flag */
  const char *zDb;  /* database name - used by the update hook */
  Table *pTab;      /* Table structure - used by update and pre-update hooks */
  BtreePayload x;   /* Payload to be inserted */

  pData = &aMem[pOp->p2];
  assert( pOp->p1>=0 && pOp->p1<p->nCursor );
  assert( memIsValid(pData) );
  pC = p->apCsr[pOp->p1];
  assert( pC!=0 );
  assert( pC->eCurType==CURTYPE_BTREE );
  assert( pC->deferredMoveto==0 );
  assert( pC->uc.pCursor!=0 );
  assert( (pOp->p5 & OPFLAG_ISNOOP) || pC->isTable );
  assert( pOp->p4type==P4_TABLE || pOp->p4type>=P4_STATIC );
  REGISTER_TRACE(pOp->p2, pData);
  sqlite3VdbeIncrWriteCounter(p, pC);

  pKey = &aMem[pOp->p3];
  assert( pKey->flags & MEM_Int );
  assert( memIsValid(pKey) );
  REGISTER_TRACE(pOp->p3, pKey);
  x.nKey = pKey->u.i;

  if( pOp->p4type==P4_TABLE && HAS_UPDATE_HOOK(db) ){
    assert( pC->iDb>=0 );
    zDb = db->aDb[pC->iDb].zDbSName;
    pTab = pOp->p4.pTab;
    assert( (pOp->p5 & OPFLAG_ISNOOP) || HasRowid(pTab) );
  }else{
    pTab = 0;
    zDb = 0;  /* Not needed.  Silence a compiler warning. */
  }

#ifdef SQLITE_ENABLE_PREUPDATE_HOOK
  /* Invoke the pre-update hook, if any */
  if( pTab ){
    sqlite3BtreeScanWrite(
        pC->uc.pCursor, SQLITE_INSERT, pC->movetoTarget, (u8*)pData->z, pData->n
    );
    if( !(pOp->p5 & OPFLAG_ISUPDATE) && db->xPreUpdateCallback ){
      if( db->xPreUpdateCallback ){
        sqlite3VdbePreUpdateHook(p, pC, SQLITE_INSERT,zDb,pTab,x.nKey,pOp->p2);
      }
    }
    if( db->xUpdateCallback==0 || pTab->aCol==0 ){
      /* Prevent post-update hook from running in cases when it should not */
      pTab = 0;
    }
  }
  if( pOp->p5 & OPFLAG_ISNOOP ) break;
#endif

  if( pOp->p5 & OPFLAG_NCHANGE ) p->nChange++;
  if( pOp->p5 & OPFLAG_LASTROWID ) db->lastRowid = x.nKey;
  assert( (pData->flags & (MEM_Blob|MEM_Str))!=0 || pData->n==0 );
  x.pData = pData->z;
  x.nData = pData->n;
  seekResult = ((pOp->p5 & OPFLAG_USESEEKRESULT) ? pC->seekResult : 0);
  if( pData->flags & MEM_Zero ){
    x.nZero = pData->u.nZero;
  }else{
    x.nZero = 0;
  }
  x.pKey = 0;
  rc = sqlite3BtreeInsert(pC->uc.pCursor, &x,
      (pOp->p5 & (OPFLAG_APPEND|OPFLAG_SAVEPOSITION)), seekResult
  );
  pC->deferredMoveto = 0;
  pC->cacheStatus = CACHE_STALE;

  /* Invoke the update-hook if required. */
  if( rc ) goto abort_due_to_error;
  if( pTab ){
    assert( db->xUpdateCallback!=0 );
    assert( pTab->aCol!=0 );
    db->xUpdateCallback(db->pUpdateArg,
           (pOp->p5 & OPFLAG_ISUPDATE) ? SQLITE_UPDATE : SQLITE_INSERT,
           zDb, pTab->zName, x.nKey);
  }
  break;
}

/* Opcode: Delete P1 P2 P3 P4 P5
**
** Delete the record at which the P1 cursor is currently pointing.
**
** If the OPFLAG_SAVEPOSITION bit of the P5 parameter is set, then
** the cursor will be left pointing at  either the next or the previous
** record in the table. If it is left pointing at the next record, then
** the next Next instruction will be a no-op. As a result, in this case
** it is ok to delete a record from within a Next loop. If 
** OPFLAG_SAVEPOSITION bit of P5 is clear, then the cursor will be
** left in an undefined state.
**
** If the OPFLAG_AUXDELETE bit is set on P5, that indicates that this
** delete one of several associated with deleting a table row and all its
** associated index entries.  Exactly one of those deletes is the "primary"
** delete.  The others are all on OPFLAG_FORDELETE cursors or else are
** marked with the AUXDELETE flag.
**
** If the OPFLAG_NCHANGE flag of P2 (NB: P2 not P5) is set, then the row
** change count is incremented (otherwise not).
**
** P1 must not be pseudo-table.  It has to be a real table with
** multiple rows.
**
** If P4 is not NULL then it points to a Table object. In this case either 
** the update or pre-update hook, or both, may be invoked. The P1 cursor must
** have been positioned using OP_NotFound prior to invoking this opcode in 
** this case. Specifically, if one is configured, the pre-update hook is 
** invoked if P4 is not NULL. The update-hook is invoked if one is configured, 
** P4 is not NULL, and the OPFLAG_NCHANGE flag is set in P2.
**
** If the OPFLAG_ISUPDATE flag is set in P2, then P3 contains the address
** of the memory cell that contains the value that the rowid of the row will
** be set to by the update.
*/
case OP_Delete: {
  VdbeCursor *pC;
  const char *zDb;
  Table *pTab;
  int opflags;

  opflags = pOp->p2;
  assert( pOp->p1>=0 && pOp->p1<p->nCursor );
  pC = p->apCsr[pOp->p1];
  assert( pC!=0 );
  assert( pC->eCurType==CURTYPE_BTREE );
  assert( pC->uc.pCursor!=0 );
  assert( pC->deferredMoveto==0 );
  sqlite3VdbeIncrWriteCounter(p, pC);

#ifdef SQLITE_DEBUG
  if( pOp->p4type==P4_TABLE
   && HasRowid(pOp->p4.pTab)
   && pOp->p5==0
   && sqlite3BtreeCursorIsValidNN(pC->uc.pCursor)
  ){
    /* If p5 is zero, the seek operation that positioned the cursor prior to
    ** OP_Delete will have also set the pC->movetoTarget field to the rowid of
    ** the row that is being deleted */
    i64 iKey = sqlite3BtreeIntegerKey(pC->uc.pCursor);
    assert( CORRUPT_DB || pC->movetoTarget==iKey );
  }
#endif

  /* If the update-hook or pre-update-hook will be invoked, set zDb to
  ** the name of the db to pass as to it. Also set local pTab to a copy
  ** of p4.pTab. Finally, if p5 is true, indicating that this cursor was
  ** last moved with OP_Next or OP_Prev, not Seek or NotFound, set 
  ** VdbeCursor.movetoTarget to the current rowid.  */
  if( pOp->p4type==P4_TABLE && HAS_UPDATE_HOOK(db) ){
    assert( pC->iDb>=0 );
    assert( pOp->p4.pTab!=0 );
    zDb = db->aDb[pC->iDb].zDbSName;
    pTab = pOp->p4.pTab;
    if( (pOp->p5 & OPFLAG_SAVEPOSITION)!=0 && pC->isTable ){
      pC->movetoTarget = sqlite3BtreeIntegerKey(pC->uc.pCursor);
    }
  }else{
    zDb = 0;   /* Not needed.  Silence a compiler warning. */
    pTab = 0;  /* Not needed.  Silence a compiler warning. */
  }

#ifdef SQLITE_ENABLE_PREUPDATE_HOOK
  /* Invoke the pre-update-hook if required. */
  if( pOp->p4.pTab ){
    rc = sqlite3BtreeScanWrite(pC->uc.pCursor, 0, pC->movetoTarget, 0, 0);
    if( rc ) goto abort_due_to_error;
    if( db->xPreUpdateCallback ){
      assert( !(opflags & OPFLAG_ISUPDATE) 
           || HasRowid(pTab)==0 
           || (aMem[pOp->p3].flags & MEM_Int) 
      );
      sqlite3VdbePreUpdateHook(p, pC,
          (opflags & OPFLAG_ISUPDATE) ? SQLITE_UPDATE : SQLITE_DELETE, 
          zDb, pTab, pC->movetoTarget,
          pOp->p3
      );
    }
  }
  if( opflags & OPFLAG_ISNOOP ) break;
#endif
 
  /* Only flags that can be set are SAVEPOISTION and AUXDELETE */ 
  assert( (pOp->p5 & ~(OPFLAG_SAVEPOSITION|OPFLAG_AUXDELETE))==0 );
  assert( OPFLAG_SAVEPOSITION==BTREE_SAVEPOSITION );
  assert( OPFLAG_AUXDELETE==BTREE_AUXDELETE );

#ifdef SQLITE_DEBUG
  if( p->pFrame==0 ){
    if( pC->isEphemeral==0
        && (pOp->p5 & OPFLAG_AUXDELETE)==0
        && (pC->wrFlag & OPFLAG_FORDELETE)==0
      ){
      nExtraDelete++;
    }
    if( pOp->p2 & OPFLAG_NCHANGE ){
      nExtraDelete--;
    }
  }
#endif

  rc = sqlite3BtreeDelete(pC->uc.pCursor, pOp->p5);
  pC->cacheStatus = CACHE_STALE;
  pC->seekResult = 0;
  if( rc ) goto abort_due_to_error;

  /* Invoke the update-hook if required. */
  if( opflags & OPFLAG_NCHANGE ){
    p->nChange++;
    if( db->xUpdateCallback && HasRowid(pTab) ){
      db->xUpdateCallback(db->pUpdateArg, SQLITE_DELETE, zDb, pTab->zName,
          pC->movetoTarget);
      assert( pC->iDb>=0 );
    }
  }

  break;
}
/* Opcode: ResetCount * * * * *
**
** The value of the change counter is copied to the database handle
** change counter (returned by subsequent calls to sqlite3_changes()).
** Then the VMs internal change counter resets to 0.
** This is used by trigger programs.
*/
case OP_ResetCount: {
  sqlite3VdbeSetChanges(db, p->nChange);
  p->nChange = 0;
  break;
}

/* Opcode: SorterCompare P1 P2 P3 P4
** Synopsis: if key(P1)!=trim(r[P3],P4) goto P2
**
** P1 is a sorter cursor. This instruction compares a prefix of the
** record blob in register P3 against a prefix of the entry that 
** the sorter cursor currently points to.  Only the first P4 fields
** of r[P3] and the sorter record are compared.
**
** If either P3 or the sorter contains a NULL in one of their significant
** fields (not counting the P4 fields at the end which are ignored) then
** the comparison is assumed to be equal.
**
** Fall through to next instruction if the two records compare equal to
** each other.  Jump to P2 if they are different.
*/
case OP_SorterCompare: {
  VdbeCursor *pC;
  int res;
  int nKeyCol;

  pC = p->apCsr[pOp->p1];
  assert( isSorter(pC) );
  assert( pOp->p4type==P4_INT32 );
  pIn3 = &aMem[pOp->p3];
  nKeyCol = pOp->p4.i;
  res = 0;
  rc = sqlite3VdbeSorterCompare(pC, pIn3, nKeyCol, &res);
  VdbeBranchTaken(res!=0,2);
  if( rc ) goto abort_due_to_error;
  if( res ) goto jump_to_p2;
  break;
};

/* Opcode: SorterData P1 P2 P3 * *
** Synopsis: r[P2]=data
**
** Write into register P2 the current sorter data for sorter cursor P1.
** Then clear the column header cache on cursor P3.
**
** This opcode is normally use to move a record out of the sorter and into
** a register that is the source for a pseudo-table cursor created using
** OpenPseudo.  That pseudo-table cursor is the one that is identified by
** parameter P3.  Clearing the P3 column cache as part of this opcode saves
** us from having to issue a separate NullRow instruction to clear that cache.
*/
case OP_SorterData: {
  VdbeCursor *pC;

  pOut = &aMem[pOp->p2];
  pC = p->apCsr[pOp->p1];
  assert( isSorter(pC) );
  rc = sqlite3VdbeSorterRowkey(pC, pOut);
  assert( rc!=SQLITE_OK || (pOut->flags & MEM_Blob) );
  assert( pOp->p1>=0 && pOp->p1<p->nCursor );
  if( rc ) goto abort_due_to_error;
  p->apCsr[pOp->p3]->cacheStatus = CACHE_STALE;
  break;
}

/* Opcode: RowData P1 P2 P3 * *
** Synopsis: r[P2]=data
**
** Write into register P2 the complete row content for the row at 
** which cursor P1 is currently pointing.
** There is no interpretation of the data.  
** It is just copied onto the P2 register exactly as 
** it is found in the database file.
**
** If cursor P1 is an index, then the content is the key of the row.
** If cursor P2 is a table, then the content extracted is the data.
**
** If the P1 cursor must be pointing to a valid row (not a NULL row)
** of a real table, not a pseudo-table.
**
** If P3!=0 then this opcode is allowed to make an ephemeral pointer
** into the database page.  That means that the content of the output
** register will be invalidated as soon as the cursor moves - including
** moves caused by other cursors that "save" the current cursors
** position in order that they can write to the same table.  If P3==0
** then a copy of the data is made into memory.  P3!=0 is faster, but
** P3==0 is safer.
**
** If P3!=0 then the content of the P2 register is unsuitable for use
** in OP_Result and any OP_Result will invalidate the P2 register content.
** The P2 register content is invalidated by opcodes like OP_Function or
** by any use of another cursor pointing to the same table.
*/
case OP_RowData: {
  VdbeCursor *pC;
  BtCursor *pCrsr;
  u32 n;

  pOut = out2Prerelease(p, pOp);

  assert( pOp->p1>=0 && pOp->p1<p->nCursor );
  pC = p->apCsr[pOp->p1];
  assert( pC!=0 );
  assert( pC->eCurType==CURTYPE_BTREE );
  assert( isSorter(pC)==0 );
  assert( pC->nullRow==0 );
  assert( pC->uc.pCursor!=0 );
  pCrsr = pC->uc.pCursor;

  /* The OP_RowData opcodes always follow OP_NotExists or
  ** OP_SeekRowid or OP_Rewind/Op_Next with no intervening instructions
  ** that might invalidate the cursor.
  ** If this where not the case, on of the following assert()s
  ** would fail.  Should this ever change (because of changes in the code
  ** generator) then the fix would be to insert a call to
  ** sqlite3VdbeCursorMoveto().
  */
  assert( pC->deferredMoveto==0 );
  assert( sqlite3BtreeCursorIsValid(pCrsr) );

  n = sqlite3BtreePayloadSize(pCrsr);
  if( n>(u32)db->aLimit[SQLITE_LIMIT_LENGTH] ){
    goto too_big;
  }
  testcase( n==0 );
  rc = sqlite3VdbeMemFromBtreeZeroOffset(pCrsr, n, pOut);
  if( rc ) goto abort_due_to_error;
  if( !pOp->p3 ) Deephemeralize(pOut);
  UPDATE_MAX_BLOBSIZE(pOut);
  REGISTER_TRACE(pOp->p2, pOut);
  break;
}

/* Opcode: Rowid P1 P2 * * *
** Synopsis: r[P2]=rowid
**
** Store in register P2 an integer which is the key of the table entry that
** P1 is currently point to.
**
** P1 can be either an ordinary table or a virtual table.  There used to
** be a separate OP_VRowid opcode for use with virtual tables, but this
** one opcode now works for both table types.
*/
case OP_Rowid: {                 /* out2 */
  VdbeCursor *pC;
  i64 v;
  sqlite3_vtab *pVtab;
  const sqlite3_module *pModule;

  pOut = out2Prerelease(p, pOp);
  assert( pOp->p1>=0 && pOp->p1<p->nCursor );
  pC = p->apCsr[pOp->p1];
  assert( pC!=0 );
  assert( pC->eCurType!=CURTYPE_PSEUDO || pC->nullRow );
  if( pC->nullRow ){
    pOut->flags = MEM_Null;
    break;
  }else if( pC->deferredMoveto ){
    v = pC->movetoTarget;
#ifndef SQLITE_OMIT_VIRTUALTABLE
  }else if( pC->eCurType==CURTYPE_VTAB ){
    assert( pC->uc.pVCur!=0 );
    pVtab = pC->uc.pVCur->pVtab;
    pModule = pVtab->pModule;
    assert( pModule->xRowid );
    rc = pModule->xRowid(pC->uc.pVCur, &v);
    sqlite3VtabImportErrmsg(p, pVtab);
    if( rc ) goto abort_due_to_error;
#endif /* SQLITE_OMIT_VIRTUALTABLE */
  }else{
    assert( pC->eCurType==CURTYPE_BTREE );
    assert( pC->uc.pCursor!=0 );
    rc = sqlite3VdbeCursorRestore(pC);
    if( rc ) goto abort_due_to_error;
    if( pC->nullRow ){
      pOut->flags = MEM_Null;
      break;
    }
    v = sqlite3BtreeIntegerKey(pC->uc.pCursor);
  }
  pOut->u.i = v;
  break;
}

/* Opcode: NullRow P1 * * * *
**
** Move the cursor P1 to a null row.  Any OP_Column operations
** that occur while the cursor is on the null row will always
** write a NULL.
*/
case OP_NullRow: {
  VdbeCursor *pC;

  assert( pOp->p1>=0 && pOp->p1<p->nCursor );
  pC = p->apCsr[pOp->p1];
  assert( pC!=0 );
  pC->nullRow = 1;
  pC->cacheStatus = CACHE_STALE;
  if( pC->eCurType==CURTYPE_BTREE ){
    assert( pC->uc.pCursor!=0 );
    sqlite3BtreeClearCursor(pC->uc.pCursor);
  }
#ifdef SQLITE_DEBUG
  if( pC->seekOp==0 ) pC->seekOp = OP_NullRow;
#endif
  break;
}

/* Opcode: SeekEnd P1 * * * *
**
** Position cursor P1 at the end of the btree for the purpose of
** appending a new entry onto the btree.
**
** It is assumed that the cursor is used only for appending and so
** if the cursor is valid, then the cursor must already be pointing
** at the end of the btree and so no changes are made to
** the cursor.
*/
/* Opcode: Last P1 P2 * * *
**
** The next use of the Rowid or Column or Prev instruction for P1 
** will refer to the last entry in the database table or index.
** If the table or index is empty and P2>0, then jump immediately to P2.
** If P2 is 0 or if the table or index is not empty, fall through
** to the following instruction.
**
** This opcode leaves the cursor configured to move in reverse order,
** from the end toward the beginning.  In other words, the cursor is
** configured to use Prev, not Next.
*/
case OP_SeekEnd:
case OP_Last: {        /* jump */
  VdbeCursor *pC;
  BtCursor *pCrsr;
  int res;

  assert( pOp->p1>=0 && pOp->p1<p->nCursor );
  pC = p->apCsr[pOp->p1];
  assert( pC!=0 );
  assert( pC->eCurType==CURTYPE_BTREE );
  pCrsr = pC->uc.pCursor;
  res = 0;
  assert( pCrsr!=0 );
#ifdef SQLITE_DEBUG
  pC->seekOp = pOp->opcode;
#endif
  if( pOp->opcode==OP_SeekEnd ){
    assert( pOp->p2==0 );
    pC->seekResult = -1;
    if( sqlite3BtreeCursorIsValidNN(pCrsr) ){
      break;
    }
  }
  rc = sqlite3BtreeLast(pCrsr, &res);
  sqlite3BtreeScanStart(pCrsr, 0, 0, pOp->opcode, 0);
  pC->nullRow = (u8)res;
  pC->deferredMoveto = 0;
  pC->cacheStatus = CACHE_STALE;
  if( rc ) goto abort_due_to_error;
  if( pOp->p2>0 ){
    VdbeBranchTaken(res!=0,2);
    if( res ) goto jump_to_p2;
  }
  break;
}

/* Opcode: IfSmaller P1 P2 P3 * *
**
** Estimate the number of rows in the table P1.  Jump to P2 if that
** estimate is less than approximately 2**(0.1*P3).
*/
case OP_IfSmaller: {        /* jump */
  VdbeCursor *pC;
  BtCursor *pCrsr;
  int res;
  i64 sz;

  assert( pOp->p1>=0 && pOp->p1<p->nCursor );
  pC = p->apCsr[pOp->p1];
  assert( pC!=0 );
  pCrsr = pC->uc.pCursor;
  assert( pCrsr );
  rc = sqlite3BtreeFirst(pCrsr, &res);
  if( rc ) goto abort_due_to_error;
  if( res==0 ){
    sz = sqlite3BtreeRowCountEst(pCrsr);
    if( ALWAYS(sz>=0) && sqlite3LogEst((u64)sz)<pOp->p3 ) res = 1;
  }
  VdbeBranchTaken(res!=0,2);
  if( res ) goto jump_to_p2;
  break;
}


/* Opcode: SorterSort P1 P2 * * *
**
** After all records have been inserted into the Sorter object
** identified by P1, invoke this opcode to actually do the sorting.
** Jump to P2 if there are no records to be sorted.
**
** This opcode is an alias for OP_Sort and OP_Rewind that is used
** for Sorter objects.
*/
/* Opcode: Sort P1 P2 * * *
**
** This opcode does exactly the same thing as OP_Rewind except that
** it increments an undocumented global variable used for testing.
**
** Sorting is accomplished by writing records into a sorting index,
** then rewinding that index and playing it back from beginning to
** end.  We use the OP_Sort opcode instead of OP_Rewind to do the
** rewinding so that the global variable will be incremented and
** regression tests can determine whether or not the optimizer is
** correctly optimizing out sorts.
*/
case OP_SorterSort:    /* jump */
case OP_Sort: {        /* jump */
#ifdef SQLITE_TEST
  sqlite3_sort_count++;
  sqlite3_search_count--;
#endif
  p->aCounter[SQLITE_STMTSTATUS_SORT]++;
  /* Fall through into OP_Rewind */
  /* no break */ deliberate_fall_through
}
/* Opcode: Rewind P1 P2 * * *
**
** The next use of the Rowid or Column or Next instruction for P1 
** will refer to the first entry in the database table or index.
** If the table or index is empty, jump immediately to P2.
** If the table or index is not empty, fall through to the following 
** instruction.
**
** This opcode leaves the cursor configured to move in forward order,
** from the beginning toward the end.  In other words, the cursor is
** configured to use Next, not Prev.
*/
case OP_Rewind: {        /* jump */
  VdbeCursor *pC;
  BtCursor *pCrsr;
  int res;

  assert( pOp->p1>=0 && pOp->p1<p->nCursor );
  assert( pOp->p5==0 );
  pC = p->apCsr[pOp->p1];
  assert( pC!=0 );
  assert( isSorter(pC)==(pOp->opcode==OP_SorterSort) );
  res = 1;
#ifdef SQLITE_DEBUG
  pC->seekOp = OP_Rewind;
#endif
  if( isSorter(pC) ){
    rc = sqlite3VdbeSorterRewind(pC, &res);
  }else{
    assert( pC->eCurType==CURTYPE_BTREE );
    pCrsr = pC->uc.pCursor;
    assert( pCrsr );
    rc = sqlite3BtreeFirst(pCrsr, &res);
    sqlite3BtreeScanStart(pCrsr, 0, 0, OP_Rewind, 0);
    pC->deferredMoveto = 0;
    pC->cacheStatus = CACHE_STALE;
  }
  if( rc ) goto abort_due_to_error;
  pC->nullRow = (u8)res;
  assert( pOp->p2>0 && pOp->p2<p->nOp );
  VdbeBranchTaken(res!=0,2);
  if( res ) goto jump_to_p2;
  break;
}

/* Opcode: Next P1 P2 P3 P4 P5
**
** Advance cursor P1 so that it points to the next key/data pair in its
** table or index.  If there are no more key/value pairs then fall through
** to the following instruction.  But if the cursor advance was successful,
** jump immediately to P2.
**
** The Next opcode is only valid following an SeekGT, SeekGE, or
** OP_Rewind opcode used to position the cursor.  Next is not allowed
** to follow SeekLT, SeekLE, or OP_Last.
**
** The P1 cursor must be for a real table, not a pseudo-table.  P1 must have
** been opened prior to this opcode or the program will segfault.
**
** The P3 value is a hint to the btree implementation. If P3==1, that
** means P1 is an SQL index and that this instruction could have been
** omitted if that index had been unique.  P3 is usually 0.  P3 is
** always either 0 or 1.
**
** P4 is always of type P4_ADVANCE. The function pointer points to
** sqlite3BtreeNext().
**
** If P5 is positive and the jump is taken, then event counter
** number P5-1 in the prepared statement is incremented.
**
** See also: Prev
*/
/* Opcode: Prev P1 P2 P3 P4 P5
**
** Back up cursor P1 so that it points to the previous key/data pair in its
** table or index.  If there is no previous key/value pairs then fall through
** to the following instruction.  But if the cursor backup was successful,
** jump immediately to P2.
**
**
** The Prev opcode is only valid following an SeekLT, SeekLE, or
** OP_Last opcode used to position the cursor.  Prev is not allowed
** to follow SeekGT, SeekGE, or OP_Rewind.
**
** The P1 cursor must be for a real table, not a pseudo-table.  If P1 is
** not open then the behavior is undefined.
**
** The P3 value is a hint to the btree implementation. If P3==1, that
** means P1 is an SQL index and that this instruction could have been
** omitted if that index had been unique.  P3 is usually 0.  P3 is
** always either 0 or 1.
**
** P4 is always of type P4_ADVANCE. The function pointer points to
** sqlite3BtreePrevious().
**
** If P5 is positive and the jump is taken, then event counter
** number P5-1 in the prepared statement is incremented.
*/
/* Opcode: SorterNext P1 P2 * * P5
**
** This opcode works just like OP_Next except that P1 must be a
** sorter object for which the OP_SorterSort opcode has been
** invoked.  This opcode advances the cursor to the next sorted
** record, or jumps to P2 if there are no more sorted records.
*/
case OP_SorterNext: {  /* jump */
  VdbeCursor *pC;

  pC = p->apCsr[pOp->p1];
  assert( isSorter(pC) );
  rc = sqlite3VdbeSorterNext(db, pC);
  goto next_tail;
case OP_Prev:          /* jump */
case OP_Next:          /* jump */
  assert( pOp->p1>=0 && pOp->p1<p->nCursor );
  assert( pOp->p5<ArraySize(p->aCounter) );
  pC = p->apCsr[pOp->p1];
  assert( pC!=0 );
  assert( pC->deferredMoveto==0 );
  assert( pC->eCurType==CURTYPE_BTREE );
  assert( pOp->opcode!=OP_Next || pOp->p4.xAdvance==sqlite3BtreeNext );
  assert( pOp->opcode!=OP_Prev || pOp->p4.xAdvance==sqlite3BtreePrevious );

  /* The Next opcode is only used after SeekGT, SeekGE, Rewind, and Found.
  ** The Prev opcode is only used after SeekLT, SeekLE, and Last. */
  assert( pOp->opcode!=OP_Next
       || pC->seekOp==OP_SeekGT || pC->seekOp==OP_SeekGE
       || pC->seekOp==OP_Rewind || pC->seekOp==OP_Found
       || pC->seekOp==OP_NullRow|| pC->seekOp==OP_SeekRowid
       || pC->seekOp==OP_IfNoHope);
  assert( pOp->opcode!=OP_Prev
       || pC->seekOp==OP_SeekLT || pC->seekOp==OP_SeekLE
       || pC->seekOp==OP_Last   || pC->seekOp==OP_IfNoHope
       || pC->seekOp==OP_NullRow);

  rc = pOp->p4.xAdvance(pC->uc.pCursor, pOp->p3);
next_tail:
  pC->cacheStatus = CACHE_STALE;
  VdbeBranchTaken(rc==SQLITE_OK,2);
  if( rc==SQLITE_OK ){
    pC->nullRow = 0;
    p->aCounter[pOp->p5]++;
#ifdef SQLITE_TEST
    sqlite3_search_count++;
#endif
    goto jump_to_p2_and_check_for_interrupt;
  }
  if( rc!=SQLITE_DONE ) goto abort_due_to_error;
  rc = SQLITE_OK;
  pC->nullRow = 1;
  goto check_for_interrupt;
}

/* Opcode: IdxInsert P1 P2 P3 P4 P5
** Synopsis: key=r[P2]
**
** Register P2 holds an SQL index key made using the
** MakeRecord instructions.  This opcode writes that key
** into the index P1.  Data for the entry is nil.
**
** If P4 is not zero, then it is the number of values in the unpacked
** key of reg(P2).  In that case, P3 is the index of the first register
** for the unpacked key.  The availability of the unpacked key can sometimes
** be an optimization.
**
** If P5 has the OPFLAG_APPEND bit set, that is a hint to the b-tree layer
** that this insert is likely to be an append.
**
** If P5 has the OPFLAG_NCHANGE bit set, then the change counter is
** incremented by this instruction.  If the OPFLAG_NCHANGE bit is clear,
** then the change counter is unchanged.
**
** If the OPFLAG_USESEEKRESULT flag of P5 is set, the implementation might
** run faster by avoiding an unnecessary seek on cursor P1.  However,
** the OPFLAG_USESEEKRESULT flag must only be set if there have been no prior
** seeks on the cursor or if the most recent seek used a key equivalent
** to P2. 
**
** This instruction only works for indices.  The equivalent instruction
** for tables is OP_Insert.
*/
case OP_IdxInsert: {        /* in2 */
  VdbeCursor *pC;
  BtreePayload x;

  assert( pOp->p1>=0 && pOp->p1<p->nCursor );
  pC = p->apCsr[pOp->p1];
  sqlite3VdbeIncrWriteCounter(p, pC);
  assert( pC!=0 );
  assert( !isSorter(pC) );
  pIn2 = &aMem[pOp->p2];
  assert( pIn2->flags & MEM_Blob );
  if( pOp->p5 & OPFLAG_NCHANGE ) p->nChange++;
  assert( pC->eCurType==CURTYPE_BTREE );
  assert( pC->isTable==0 );
  rc = ExpandBlob(pIn2);
  if( rc ) goto abort_due_to_error;
  x.nKey = pIn2->n;
  x.pKey = pIn2->z;
  x.aMem = aMem + pOp->p3;
  x.nMem = (u16)pOp->p4.i;
  rc = sqlite3BtreeInsert(pC->uc.pCursor, &x,
       (pOp->p5 & (OPFLAG_APPEND|OPFLAG_SAVEPOSITION)), 
      ((pOp->p5 & OPFLAG_USESEEKRESULT) ? pC->seekResult : 0)
      );
  assert( pC->deferredMoveto==0 );
  pC->cacheStatus = CACHE_STALE;
  if( rc) goto abort_due_to_error;
  break;
}

/* Opcode: SorterInsert P1 P2 * * *
** Synopsis: key=r[P2]
**
** Register P2 holds an SQL index key made using the
** MakeRecord instructions.  This opcode writes that key
** into the sorter P1.  Data for the entry is nil.
*/
case OP_SorterInsert: {     /* in2 */
  VdbeCursor *pC;

  assert( pOp->p1>=0 && pOp->p1<p->nCursor );
  pC = p->apCsr[pOp->p1];
  sqlite3VdbeIncrWriteCounter(p, pC);
  assert( pC!=0 );
  assert( isSorter(pC) );
  pIn2 = &aMem[pOp->p2];
  assert( pIn2->flags & MEM_Blob );
  assert( pC->isTable==0 );
  rc = ExpandBlob(pIn2);
  if( rc ) goto abort_due_to_error;
  rc = sqlite3VdbeSorterWrite(pC, pIn2);
  if( rc) goto abort_due_to_error;
  break;
}

/* Opcode: IdxDelete P1 P2 P3 * P5
** Synopsis: key=r[P2@P3]
**
** The content of P3 registers starting at register P2 form
** an unpacked index key. This opcode removes that entry from the 
** index opened by cursor P1.
**
** If P5 is not zero, then raise an SQLITE_CORRUPT_INDEX error
** if no matching index entry is found.  This happens when running
** an UPDATE or DELETE statement and the index entry to be updated
** or deleted is not found.  For some uses of IdxDelete
** (example:  the EXCEPT operator) it does not matter that no matching
** entry is found.  For those cases, P5 is zero.
*/
case OP_IdxDelete: {
  VdbeCursor *pC;
  BtCursor *pCrsr;
  int res;
  UnpackedRecord r;

  assert( pOp->p3>0 );
  assert( pOp->p2>0 && pOp->p2+pOp->p3<=(p->nMem+1 - p->nCursor)+1 );
  assert( pOp->p1>=0 && pOp->p1<p->nCursor );
  pC = p->apCsr[pOp->p1];
  assert( pC!=0 );
  assert( pC->eCurType==CURTYPE_BTREE );
  sqlite3VdbeIncrWriteCounter(p, pC);
  pCrsr = pC->uc.pCursor;
  assert( pCrsr!=0 );
  r.pKeyInfo = pC->pKeyInfo;
  r.nField = (u16)pOp->p3;
  r.default_rc = 0;
  r.aMem = &aMem[pOp->p2];
  rc = sqlite3BtreeMovetoUnpacked(pCrsr, &r, 0, 0, &res);
  if( rc ) goto abort_due_to_error;
  if( res==0 ){
    rc = sqlite3BtreeDelete(pCrsr, BTREE_AUXDELETE);
    if( rc ) goto abort_due_to_error;
  }else if( pOp->p5 ){
    rc = SQLITE_CORRUPT_INDEX;
    goto abort_due_to_error;
  }
  assert( pC->deferredMoveto==0 );
  pC->cacheStatus = CACHE_STALE;
  pC->seekResult = 0;
  break;
}

/* Opcode: DeferredSeek P1 * P3 P4 *
** Synopsis: Move P3 to P1.rowid if needed
**
** P1 is an open index cursor and P3 is a cursor on the corresponding
** table.  This opcode does a deferred seek of the P3 table cursor
** to the row that corresponds to the current row of P1.
**
** This is a deferred seek.  Nothing actually happens until
** the cursor is used to read a record.  That way, if no reads
** occur, no unnecessary I/O happens.
**
** P4 may be an array of integers (type P4_INTARRAY) containing
** one entry for each column in the P3 table.  If array entry a(i)
** is non-zero, then reading column a(i)-1 from cursor P3 is 
** equivalent to performing the deferred seek and then reading column i 
** from P1.  This information is stored in P3 and used to redirect
** reads against P3 over to P1, thus possibly avoiding the need to
** seek and read cursor P3.
*/
/* Opcode: IdxRowid P1 P2 * * *
** Synopsis: r[P2]=rowid
**
** Write into register P2 an integer which is the last entry in the record at
** the end of the index key pointed to by cursor P1.  This integer should be
** the rowid of the table entry to which this index entry points.
**
** See also: Rowid, MakeRecord.
*/
case OP_DeferredSeek:
case OP_IdxRowid: {           /* out2 */
  VdbeCursor *pC;             /* The P1 index cursor */
  VdbeCursor *pTabCur;        /* The P2 table cursor (OP_DeferredSeek only) */
  i64 rowid;                  /* Rowid that P1 current points to */

  assert( pOp->p1>=0 && pOp->p1<p->nCursor );
  pC = p->apCsr[pOp->p1];
  assert( pC!=0 );
  assert( pC->eCurType==CURTYPE_BTREE );
  assert( pC->uc.pCursor!=0 );
  assert( pC->isTable==0 );
  assert( pC->deferredMoveto==0 );
  assert( !pC->nullRow || pOp->opcode==OP_IdxRowid );

  /* The IdxRowid and Seek opcodes are combined because of the commonality
  ** of sqlite3VdbeCursorRestore() and sqlite3VdbeIdxRowid(). */
  rc = sqlite3VdbeCursorRestore(pC);

  /* sqlite3VbeCursorRestore() can only fail if the record has been deleted
  ** out from under the cursor.  That will never happens for an IdxRowid
  ** or Seek opcode */
  if( NEVER(rc!=SQLITE_OK) ) goto abort_due_to_error;

  if( !pC->nullRow ){
    rowid = 0;  /* Not needed.  Only used to silence a warning. */
    rc = sqlite3VdbeIdxRowid(db, pC->uc.pCursor, &rowid);
    if( rc!=SQLITE_OK ){
      goto abort_due_to_error;
    }
    if( pOp->opcode==OP_DeferredSeek ){
      assert( pOp->p3>=0 && pOp->p3<p->nCursor );
      pTabCur = p->apCsr[pOp->p3];
      assert( pTabCur!=0 );
      assert( pTabCur->eCurType==CURTYPE_BTREE );
      assert( pTabCur->uc.pCursor!=0 );
      assert( pTabCur->isTable );
      pTabCur->nullRow = 0;
      pTabCur->movetoTarget = rowid;
      pTabCur->deferredMoveto = 1;
      assert( pOp->p4type==P4_INTARRAY || pOp->p4.ai==0 );
      pTabCur->aAltMap = pOp->p4.ai;
      pTabCur->pAltCursor = pC;
    }else{
      pOut = out2Prerelease(p, pOp);
      pOut->u.i = rowid;
    }
  }else{
    assert( pOp->opcode==OP_IdxRowid );
    sqlite3VdbeMemSetNull(&aMem[pOp->p2]);
  }
  break;
}

/* Opcode: FinishSeek P1 * * * *
** 
** If cursor P1 was previously moved via OP_DeferredSeek, complete that
** seek operation now, without further delay.  If the cursor seek has
** already occurred, this instruction is a no-op.
*/
case OP_FinishSeek: {
  VdbeCursor *pC;             /* The P1 index cursor */

  assert( pOp->p1>=0 && pOp->p1<p->nCursor );
  pC = p->apCsr[pOp->p1];
  if( pC->deferredMoveto ){
    rc = sqlite3VdbeFinishMoveto(pC);
    if( rc ) goto abort_due_to_error;
  }
  break;
}

/* Opcode: IdxGE P1 P2 P3 P4 *
** Synopsis: key=r[P3@P4]
**
** The P4 register values beginning with P3 form an unpacked index 
** key that omits the PRIMARY KEY.  Compare this key value against the index 
** that P1 is currently pointing to, ignoring the PRIMARY KEY or ROWID 
** fields at the end.
**
** If the P1 index entry is greater than or equal to the key value
** then jump to P2.  Otherwise fall through to the next instruction.
*/
/* Opcode: IdxGT P1 P2 P3 P4 *
** Synopsis: key=r[P3@P4]
**
** The P4 register values beginning with P3 form an unpacked index 
** key that omits the PRIMARY KEY.  Compare this key value against the index 
** that P1 is currently pointing to, ignoring the PRIMARY KEY or ROWID 
** fields at the end.
**
** If the P1 index entry is greater than the key value
** then jump to P2.  Otherwise fall through to the next instruction.
*/
/* Opcode: IdxLT P1 P2 P3 P4 *
** Synopsis: key=r[P3@P4]
**
** The P4 register values beginning with P3 form an unpacked index 
** key that omits the PRIMARY KEY or ROWID.  Compare this key value against
** the index that P1 is currently pointing to, ignoring the PRIMARY KEY or
** ROWID on the P1 index.
**
** If the P1 index entry is less than the key value then jump to P2.
** Otherwise fall through to the next instruction.
*/
/* Opcode: IdxLE P1 P2 P3 P4 *
** Synopsis: key=r[P3@P4]
**
** The P4 register values beginning with P3 form an unpacked index 
** key that omits the PRIMARY KEY or ROWID.  Compare this key value against
** the index that P1 is currently pointing to, ignoring the PRIMARY KEY or
** ROWID on the P1 index.
**
** If the P1 index entry is less than or equal to the key value then jump
** to P2. Otherwise fall through to the next instruction.
*/
case OP_IdxLE:          /* jump */
case OP_IdxGT:          /* jump */
case OP_IdxLT:          /* jump */
case OP_IdxGE:  {       /* jump */
  VdbeCursor *pC;
  int res;
  UnpackedRecord r;

  assert( pOp->p1>=0 && pOp->p1<p->nCursor );
  pC = p->apCsr[pOp->p1];
  assert( pC!=0 );
  assert( pC->isOrdered );
  assert( pC->eCurType==CURTYPE_BTREE );
  assert( pC->uc.pCursor!=0);
  assert( pC->deferredMoveto==0 );
  assert( pOp->p4type==P4_INT32 );
  r.pKeyInfo = pC->pKeyInfo;
  r.nField = (u16)pOp->p4.i;
  if( pOp->opcode<OP_IdxLT ){
    assert( pOp->opcode==OP_IdxLE || pOp->opcode==OP_IdxGT );
    r.default_rc = -1;
  }else{
    assert( pOp->opcode==OP_IdxGE || pOp->opcode==OP_IdxLT );
    r.default_rc = 0;
  }
  r.aMem = &aMem[pOp->p3];
#ifdef SQLITE_DEBUG
  {
    int i;
    for(i=0; i<r.nField; i++){
      assert( memIsValid(&r.aMem[i]) );
      REGISTER_TRACE(pOp->p3+i, &aMem[pOp->p3+i]);
    }
  }
#endif
<<<<<<< HEAD
  res = 0;  /* Not needed.  Only used to silence a warning. */
  rc = sqlite3VdbeIdxKeyCompare(db, pC, &r, &res);
  sqlite3BtreeScanLimit(pC->uc.pCursor, &r, 0, pOp->opcode);
=======

  /* Inlined version of sqlite3VdbeIdxKeyCompare() */
  {
    i64 nCellKey = 0;
    BtCursor *pCur;
    Mem m;

    assert( pC->eCurType==CURTYPE_BTREE );
    pCur = pC->uc.pCursor;
    assert( sqlite3BtreeCursorIsValid(pCur) );
    nCellKey = sqlite3BtreePayloadSize(pCur);
    /* nCellKey will always be between 0 and 0xffffffff because of the way
    ** that btreeParseCellPtr() and sqlite3GetVarint32() are implemented */
    if( nCellKey<=0 || nCellKey>0x7fffffff ){
      rc = SQLITE_CORRUPT_BKPT;
      goto abort_due_to_error;
    }
    sqlite3VdbeMemInit(&m, db, 0);
    rc = sqlite3VdbeMemFromBtreeZeroOffset(pCur, (u32)nCellKey, &m);
    if( rc ) goto abort_due_to_error;
    res = sqlite3VdbeRecordCompareWithSkip(m.n, m.z, &r, 0);
    sqlite3VdbeMemRelease(&m);
  }
  /* End of inlined sqlite3VdbeIdxKeyCompare() */

>>>>>>> a2409421
  assert( (OP_IdxLE&1)==(OP_IdxLT&1) && (OP_IdxGE&1)==(OP_IdxGT&1) );
  if( (pOp->opcode&1)==(OP_IdxLT&1) ){
    assert( pOp->opcode==OP_IdxLE || pOp->opcode==OP_IdxLT );
    res = -res;
  }else{
    assert( pOp->opcode==OP_IdxGE || pOp->opcode==OP_IdxGT );
    res++;
  }
  VdbeBranchTaken(res>0,2);
<<<<<<< HEAD
  if( rc ) goto abort_due_to_error;
  if( res>0 ){
    goto jump_to_p2;
  }
=======
  assert( rc==SQLITE_OK );
  if( res>0 ) goto jump_to_p2;
>>>>>>> a2409421
  break;
}

/* Opcode: Destroy P1 P2 P3 * *
**
** Delete an entire database table or index whose root page in the database
** file is given by P1.
**
** The table being destroyed is in the main database file if P3==0.  If
** P3==1 then the table to be clear is in the auxiliary database file
** that is used to store tables create using CREATE TEMPORARY TABLE.
**
** If AUTOVACUUM is enabled then it is possible that another root page
** might be moved into the newly deleted root page in order to keep all
** root pages contiguous at the beginning of the database.  The former
** value of the root page that moved - its value before the move occurred -
** is stored in register P2. If no page movement was required (because the
** table being dropped was already the last one in the database) then a 
** zero is stored in register P2.  If AUTOVACUUM is disabled then a zero 
** is stored in register P2.
**
** This opcode throws an error if there are any active reader VMs when
** it is invoked. This is done to avoid the difficulty associated with 
** updating existing cursors when a root page is moved in an AUTOVACUUM 
** database. This error is thrown even if the database is not an AUTOVACUUM 
** db in order to avoid introducing an incompatibility between autovacuum 
** and non-autovacuum modes.
**
** See also: Clear
*/
case OP_Destroy: {     /* out2 */
  int iMoved;
  int iDb;

  sqlite3VdbeIncrWriteCounter(p, 0);
  assert( p->readOnly==0 );
  assert( pOp->p1>1 );
  pOut = out2Prerelease(p, pOp);
  pOut->flags = MEM_Null;
  if( db->nVdbeRead > db->nVDestroy+1 ){
    rc = SQLITE_LOCKED;
    p->errorAction = OE_Abort;
    goto abort_due_to_error;
  }else{
    iDb = pOp->p3;
    assert( DbMaskTest(p->btreeMask, iDb) );
    iMoved = 0;  /* Not needed.  Only to silence a warning. */
    rc = sqlite3BtreeDropTable(db->aDb[iDb].pBt, pOp->p1, &iMoved);
    pOut->flags = MEM_Int;
    pOut->u.i = iMoved;
    if( rc ) goto abort_due_to_error;
#ifndef SQLITE_OMIT_AUTOVACUUM
    if( iMoved!=0 ){
      sqlite3RootPageMoved(db, iDb, iMoved, pOp->p1);
      /* All OP_Destroy operations occur on the same btree */
      assert( resetSchemaOnFault==0 || resetSchemaOnFault==iDb+1 );
      resetSchemaOnFault = iDb+1;
    }
#endif
  }
  break;
}

/* Opcode: Clear P1 P2 P3
**
** Delete all contents of the database table or index whose root page
** in the database file is given by P1.  But, unlike Destroy, do not
** remove the table or index from the database file.
**
** The table being clear is in the main database file if P2==0.  If
** P2==1 then the table to be clear is in the auxiliary database file
** that is used to store tables create using CREATE TEMPORARY TABLE.
**
** If the P3 value is non-zero, then the table referred to must be an
** intkey table (an SQL table, not an index). In this case the row change 
** count is incremented by the number of rows in the table being cleared. 
** If P3 is greater than zero, then the value stored in register P3 is
** also incremented by the number of rows in the table being cleared.
**
** See also: Destroy
*/
case OP_Clear: {
  int nChange;
 
  sqlite3VdbeIncrWriteCounter(p, 0);
  nChange = 0;
  assert( p->readOnly==0 );
  assert( DbMaskTest(p->btreeMask, pOp->p2) );
  rc = sqlite3BtreeClearTable(
      db->aDb[pOp->p2].pBt, (u32)pOp->p1, (pOp->p3 ? &nChange : 0)
  );
  if( pOp->p3 ){
    p->nChange += nChange;
    if( pOp->p3>0 ){
      assert( memIsValid(&aMem[pOp->p3]) );
      memAboutToChange(p, &aMem[pOp->p3]);
      aMem[pOp->p3].u.i += nChange;
    }
  }
  if( rc ) goto abort_due_to_error;
  break;
}

/* Opcode: ResetSorter P1 * * * *
**
** Delete all contents from the ephemeral table or sorter
** that is open on cursor P1.
**
** This opcode only works for cursors used for sorting and
** opened with OP_OpenEphemeral or OP_SorterOpen.
*/
case OP_ResetSorter: {
  VdbeCursor *pC;
 
  assert( pOp->p1>=0 && pOp->p1<p->nCursor );
  pC = p->apCsr[pOp->p1];
  assert( pC!=0 );
  if( isSorter(pC) ){
    sqlite3VdbeSorterReset(db, pC->uc.pSorter);
  }else{
    assert( pC->eCurType==CURTYPE_BTREE );
    assert( pC->isEphemeral );
    rc = sqlite3BtreeClearTableOfCursor(pC->uc.pCursor);
    if( rc ) goto abort_due_to_error;
  }
  break;
}

/* Opcode: CreateBtree P1 P2 P3 * *
** Synopsis: r[P2]=root iDb=P1 flags=P3
**
** Allocate a new b-tree in the main database file if P1==0 or in the
** TEMP database file if P1==1 or in an attached database if
** P1>1.  The P3 argument must be 1 (BTREE_INTKEY) for a rowid table
** it must be 2 (BTREE_BLOBKEY) for an index or WITHOUT ROWID table.
** The root page number of the new b-tree is stored in register P2.
*/
case OP_CreateBtree: {          /* out2 */
  Pgno pgno;
  Db *pDb;

  sqlite3VdbeIncrWriteCounter(p, 0);
  pOut = out2Prerelease(p, pOp);
  pgno = 0;
  assert( pOp->p3==BTREE_INTKEY || pOp->p3==BTREE_BLOBKEY );
  assert( pOp->p1>=0 && pOp->p1<db->nDb );
  assert( DbMaskTest(p->btreeMask, pOp->p1) );
  assert( p->readOnly==0 );
  pDb = &db->aDb[pOp->p1];
  assert( pDb->pBt!=0 );
  rc = sqlite3BtreeCreateTable(pDb->pBt, &pgno, pOp->p3);
  if( rc ) goto abort_due_to_error;
  pOut->u.i = pgno;
  break;
}

/* Opcode: SqlExec * * * P4 *
**
** Run the SQL statement or statements specified in the P4 string.
*/
case OP_SqlExec: {
  sqlite3VdbeIncrWriteCounter(p, 0);
  db->nSqlExec++;
  rc = sqlite3_exec(db, pOp->p4.z, 0, 0, 0);
  db->nSqlExec--;
  if( rc ) goto abort_due_to_error;
  break;
}

/* Opcode: ParseSchema P1 * * P4 *
**
** Read and parse all entries from the schema table of database P1
** that match the WHERE clause P4.  If P4 is a NULL pointer, then the
** entire schema for P1 is reparsed.
**
** This opcode invokes the parser to create a new virtual machine,
** then runs the new virtual machine.  It is thus a re-entrant opcode.
*/
case OP_ParseSchema: {
  int iDb;
  const char *zSchema;
  char *zSql;
  InitData initData;

  /* Any prepared statement that invokes this opcode will hold mutexes
  ** on every btree.  This is a prerequisite for invoking 
  ** sqlite3InitCallback().
  */
#ifdef SQLITE_DEBUG
  for(iDb=0; iDb<db->nDb; iDb++){
    assert( iDb==1 || sqlite3BtreeHoldsMutex(db->aDb[iDb].pBt) );
  }
#endif

  iDb = pOp->p1;
  assert( iDb>=0 && iDb<db->nDb );
  assert( DbHasProperty(db, iDb, DB_SchemaLoaded) );

#ifndef SQLITE_OMIT_ALTERTABLE
  if( pOp->p4.z==0 ){
    sqlite3SchemaClear(db->aDb[iDb].pSchema);
    db->mDbFlags &= ~DBFLAG_SchemaKnownOk;
    rc = sqlite3InitOne(db, iDb, &p->zErrMsg, INITFLAG_AlterTable);
    db->mDbFlags |= DBFLAG_SchemaChange;
    p->expired = 0;
  }else
#endif
  {
    zSchema = DFLT_SCHEMA_TABLE;
    initData.db = db;
    initData.iDb = iDb;
    initData.pzErrMsg = &p->zErrMsg;
    initData.mInitFlags = 0;
    initData.mxPage = sqlite3BtreeLastPage(db->aDb[iDb].pBt);
    zSql = sqlite3MPrintf(db,
       "SELECT*FROM\"%w\".%s WHERE %s ORDER BY rowid",
       db->aDb[iDb].zDbSName, zSchema, pOp->p4.z);
    if( zSql==0 ){
      rc = SQLITE_NOMEM_BKPT;
    }else{
      assert( db->init.busy==0 );
      db->init.busy = 1;
      initData.rc = SQLITE_OK;
      initData.nInitRow = 0;
      assert( !db->mallocFailed );
      rc = sqlite3_exec(db, zSql, sqlite3InitCallback, &initData, 0);
      if( rc==SQLITE_OK ) rc = initData.rc;
      if( rc==SQLITE_OK && initData.nInitRow==0 ){
        /* The OP_ParseSchema opcode with a non-NULL P4 argument should parse
        ** at least one SQL statement. Any less than that indicates that
        ** the sqlite_schema table is corrupt. */
        rc = SQLITE_CORRUPT_BKPT;
      }
      sqlite3DbFreeNN(db, zSql);
      db->init.busy = 0;
    }
  }
  if( rc ){
    sqlite3ResetAllSchemasOfConnection(db);
    if( rc==SQLITE_NOMEM ){
      goto no_mem;
    }
    goto abort_due_to_error;
  }
  break;  
}

#if !defined(SQLITE_OMIT_ANALYZE)
/* Opcode: LoadAnalysis P1 * * * *
**
** Read the sqlite_stat1 table for database P1 and load the content
** of that table into the internal index hash table.  This will cause
** the analysis to be used when preparing all subsequent queries.
*/
case OP_LoadAnalysis: {
  assert( pOp->p1>=0 && pOp->p1<db->nDb );
  rc = sqlite3AnalysisLoad(db, pOp->p1);
  if( rc ) goto abort_due_to_error;
  break;  
}
#endif /* !defined(SQLITE_OMIT_ANALYZE) */

/* Opcode: DropTable P1 * * P4 *
**
** Remove the internal (in-memory) data structures that describe
** the table named P4 in database P1.  This is called after a table
** is dropped from disk (using the Destroy opcode) in order to keep 
** the internal representation of the
** schema consistent with what is on disk.
*/
case OP_DropTable: {
  sqlite3VdbeIncrWriteCounter(p, 0);
  sqlite3UnlinkAndDeleteTable(db, pOp->p1, pOp->p4.z);
  break;
}

/* Opcode: DropIndex P1 * * P4 *
**
** Remove the internal (in-memory) data structures that describe
** the index named P4 in database P1.  This is called after an index
** is dropped from disk (using the Destroy opcode)
** in order to keep the internal representation of the
** schema consistent with what is on disk.
*/
case OP_DropIndex: {
  sqlite3VdbeIncrWriteCounter(p, 0);
  sqlite3UnlinkAndDeleteIndex(db, pOp->p1, pOp->p4.z);
  break;
}

/* Opcode: DropTrigger P1 * * P4 *
**
** Remove the internal (in-memory) data structures that describe
** the trigger named P4 in database P1.  This is called after a trigger
** is dropped from disk (using the Destroy opcode) in order to keep 
** the internal representation of the
** schema consistent with what is on disk.
*/
case OP_DropTrigger: {
  sqlite3VdbeIncrWriteCounter(p, 0);
  sqlite3UnlinkAndDeleteTrigger(db, pOp->p1, pOp->p4.z);
  break;
}


#ifndef SQLITE_OMIT_INTEGRITY_CHECK
/* Opcode: IntegrityCk P1 P2 P3 P4 P5
**
** Do an analysis of the currently open database.  Store in
** register P1 the text of an error message describing any problems.
** If no problems are found, store a NULL in register P1.
**
** The register P3 contains one less than the maximum number of allowed errors.
** At most reg(P3) errors will be reported.
** In other words, the analysis stops as soon as reg(P1) errors are 
** seen.  Reg(P1) is updated with the number of errors remaining.
**
** The root page numbers of all tables in the database are integers
** stored in P4_INTARRAY argument.
**
** If P5 is not zero, the check is done on the auxiliary database
** file, not the main database file.
**
** This opcode is used to implement the integrity_check pragma.
*/
case OP_IntegrityCk: {
  int nRoot;      /* Number of tables to check.  (Number of root pages.) */
  Pgno *aRoot;    /* Array of rootpage numbers for tables to be checked */
  int nErr;       /* Number of errors reported */
  char *z;        /* Text of the error report */
  Mem *pnErr;     /* Register keeping track of errors remaining */

  assert( p->bIsReader );
  nRoot = pOp->p2;
  aRoot = pOp->p4.ai;
  assert( nRoot>0 );
  assert( aRoot[0]==(Pgno)nRoot );
  assert( pOp->p3>0 && pOp->p3<=(p->nMem+1 - p->nCursor) );
  pnErr = &aMem[pOp->p3];
  assert( (pnErr->flags & MEM_Int)!=0 );
  assert( (pnErr->flags & (MEM_Str|MEM_Blob))==0 );
  pIn1 = &aMem[pOp->p1];
  assert( pOp->p5<db->nDb );
  assert( DbMaskTest(p->btreeMask, pOp->p5) );
  z = sqlite3BtreeIntegrityCheck(db, db->aDb[pOp->p5].pBt, &aRoot[1], nRoot,
                                 (int)pnErr->u.i+1, &nErr);
  sqlite3VdbeMemSetNull(pIn1);
  if( nErr==0 ){
    assert( z==0 );
  }else if( z==0 ){
    goto no_mem;
  }else{
    pnErr->u.i -= nErr-1;
    sqlite3VdbeMemSetStr(pIn1, z, -1, SQLITE_UTF8, sqlite3_free);
  }
  UPDATE_MAX_BLOBSIZE(pIn1);
  sqlite3VdbeChangeEncoding(pIn1, encoding);
  goto check_for_interrupt;
}
#endif /* SQLITE_OMIT_INTEGRITY_CHECK */

/* Opcode: RowSetAdd P1 P2 * * *
** Synopsis: rowset(P1)=r[P2]
**
** Insert the integer value held by register P2 into a RowSet object
** held in register P1.
**
** An assertion fails if P2 is not an integer.
*/
case OP_RowSetAdd: {       /* in1, in2 */
  pIn1 = &aMem[pOp->p1];
  pIn2 = &aMem[pOp->p2];
  assert( (pIn2->flags & MEM_Int)!=0 );
  if( (pIn1->flags & MEM_Blob)==0 ){
    if( sqlite3VdbeMemSetRowSet(pIn1) ) goto no_mem;
  }
  assert( sqlite3VdbeMemIsRowSet(pIn1) );
  sqlite3RowSetInsert((RowSet*)pIn1->z, pIn2->u.i);
  break;
}

/* Opcode: RowSetRead P1 P2 P3 * *
** Synopsis: r[P3]=rowset(P1)
**
** Extract the smallest value from the RowSet object in P1
** and put that value into register P3.
** Or, if RowSet object P1 is initially empty, leave P3
** unchanged and jump to instruction P2.
*/
case OP_RowSetRead: {       /* jump, in1, out3 */
  i64 val;

  pIn1 = &aMem[pOp->p1];
  assert( (pIn1->flags & MEM_Blob)==0 || sqlite3VdbeMemIsRowSet(pIn1) );
  if( (pIn1->flags & MEM_Blob)==0 
   || sqlite3RowSetNext((RowSet*)pIn1->z, &val)==0
  ){
    /* The boolean index is empty */
    sqlite3VdbeMemSetNull(pIn1);
    VdbeBranchTaken(1,2);
    goto jump_to_p2_and_check_for_interrupt;
  }else{
    /* A value was pulled from the index */
    VdbeBranchTaken(0,2);
    sqlite3VdbeMemSetInt64(&aMem[pOp->p3], val);
  }
  goto check_for_interrupt;
}

/* Opcode: RowSetTest P1 P2 P3 P4
** Synopsis: if r[P3] in rowset(P1) goto P2
**
** Register P3 is assumed to hold a 64-bit integer value. If register P1
** contains a RowSet object and that RowSet object contains
** the value held in P3, jump to register P2. Otherwise, insert the
** integer in P3 into the RowSet and continue on to the
** next opcode.
**
** The RowSet object is optimized for the case where sets of integers
** are inserted in distinct phases, which each set contains no duplicates.
** Each set is identified by a unique P4 value. The first set
** must have P4==0, the final set must have P4==-1, and for all other sets
** must have P4>0.
**
** This allows optimizations: (a) when P4==0 there is no need to test
** the RowSet object for P3, as it is guaranteed not to contain it,
** (b) when P4==-1 there is no need to insert the value, as it will
** never be tested for, and (c) when a value that is part of set X is
** inserted, there is no need to search to see if the same value was
** previously inserted as part of set X (only if it was previously
** inserted as part of some other set).
*/
case OP_RowSetTest: {                     /* jump, in1, in3 */
  int iSet;
  int exists;

  pIn1 = &aMem[pOp->p1];
  pIn3 = &aMem[pOp->p3];
  iSet = pOp->p4.i;
  assert( pIn3->flags&MEM_Int );

  /* If there is anything other than a rowset object in memory cell P1,
  ** delete it now and initialize P1 with an empty rowset
  */
  if( (pIn1->flags & MEM_Blob)==0 ){
    if( sqlite3VdbeMemSetRowSet(pIn1) ) goto no_mem;
  }
  assert( sqlite3VdbeMemIsRowSet(pIn1) );
  assert( pOp->p4type==P4_INT32 );
  assert( iSet==-1 || iSet>=0 );
  if( iSet ){
    exists = sqlite3RowSetTest((RowSet*)pIn1->z, iSet, pIn3->u.i);
    VdbeBranchTaken(exists!=0,2);
    if( exists ) goto jump_to_p2;
  }
  if( iSet>=0 ){
    sqlite3RowSetInsert((RowSet*)pIn1->z, pIn3->u.i);
  }
  break;
}


#ifndef SQLITE_OMIT_TRIGGER

/* Opcode: Program P1 P2 P3 P4 P5
**
** Execute the trigger program passed as P4 (type P4_SUBPROGRAM). 
**
** P1 contains the address of the memory cell that contains the first memory 
** cell in an array of values used as arguments to the sub-program. P2 
** contains the address to jump to if the sub-program throws an IGNORE 
** exception using the RAISE() function. Register P3 contains the address 
** of a memory cell in this (the parent) VM that is used to allocate the 
** memory required by the sub-vdbe at runtime.
**
** P4 is a pointer to the VM containing the trigger program.
**
** If P5 is non-zero, then recursive program invocation is enabled.
*/
case OP_Program: {        /* jump */
  int nMem;               /* Number of memory registers for sub-program */
  int nByte;              /* Bytes of runtime space required for sub-program */
  Mem *pRt;               /* Register to allocate runtime space */
  Mem *pMem;              /* Used to iterate through memory cells */
  Mem *pEnd;              /* Last memory cell in new array */
  VdbeFrame *pFrame;      /* New vdbe frame to execute in */
  SubProgram *pProgram;   /* Sub-program to execute */
  void *t;                /* Token identifying trigger */

  pProgram = pOp->p4.pProgram;
  pRt = &aMem[pOp->p3];
  assert( pProgram->nOp>0 );
  
  /* If the p5 flag is clear, then recursive invocation of triggers is 
  ** disabled for backwards compatibility (p5 is set if this sub-program
  ** is really a trigger, not a foreign key action, and the flag set
  ** and cleared by the "PRAGMA recursive_triggers" command is clear).
  ** 
  ** It is recursive invocation of triggers, at the SQL level, that is 
  ** disabled. In some cases a single trigger may generate more than one 
  ** SubProgram (if the trigger may be executed with more than one different 
  ** ON CONFLICT algorithm). SubProgram structures associated with a
  ** single trigger all have the same value for the SubProgram.token 
  ** variable.  */
  if( pOp->p5 ){
    t = pProgram->token;
    for(pFrame=p->pFrame; pFrame && pFrame->token!=t; pFrame=pFrame->pParent);
    if( pFrame ) break;
  }

  if( p->nFrame>=db->aLimit[SQLITE_LIMIT_TRIGGER_DEPTH] ){
    rc = SQLITE_ERROR;
    sqlite3VdbeError(p, "too many levels of trigger recursion");
    goto abort_due_to_error;
  }

  /* Register pRt is used to store the memory required to save the state
  ** of the current program, and the memory required at runtime to execute
  ** the trigger program. If this trigger has been fired before, then pRt 
  ** is already allocated. Otherwise, it must be initialized.  */
  if( (pRt->flags&MEM_Blob)==0 ){
    /* SubProgram.nMem is set to the number of memory cells used by the 
    ** program stored in SubProgram.aOp. As well as these, one memory
    ** cell is required for each cursor used by the program. Set local
    ** variable nMem (and later, VdbeFrame.nChildMem) to this value.
    */
    nMem = pProgram->nMem + pProgram->nCsr;
    assert( nMem>0 );
    if( pProgram->nCsr==0 ) nMem++;
    nByte = ROUND8(sizeof(VdbeFrame))
              + nMem * sizeof(Mem)
              + pProgram->nCsr * sizeof(VdbeCursor*)
              + (pProgram->nOp + 7)/8;
    pFrame = sqlite3DbMallocZero(db, nByte);
    if( !pFrame ){
      goto no_mem;
    }
    sqlite3VdbeMemRelease(pRt);
    pRt->flags = MEM_Blob|MEM_Dyn;
    pRt->z = (char*)pFrame;
    pRt->n = nByte;
    pRt->xDel = sqlite3VdbeFrameMemDel;

    pFrame->v = p;
    pFrame->nChildMem = nMem;
    pFrame->nChildCsr = pProgram->nCsr;
    pFrame->pc = (int)(pOp - aOp);
    pFrame->aMem = p->aMem;
    pFrame->nMem = p->nMem;
    pFrame->apCsr = p->apCsr;
    pFrame->nCursor = p->nCursor;
    pFrame->aOp = p->aOp;
    pFrame->nOp = p->nOp;
    pFrame->token = pProgram->token;
#ifdef SQLITE_ENABLE_STMT_SCANSTATUS
    pFrame->anExec = p->anExec;
#endif
#ifdef SQLITE_DEBUG
    pFrame->iFrameMagic = SQLITE_FRAME_MAGIC;
#endif

    pEnd = &VdbeFrameMem(pFrame)[pFrame->nChildMem];
    for(pMem=VdbeFrameMem(pFrame); pMem!=pEnd; pMem++){
      pMem->flags = MEM_Undefined;
      pMem->db = db;
    }
  }else{
    pFrame = (VdbeFrame*)pRt->z;
    assert( pRt->xDel==sqlite3VdbeFrameMemDel );
    assert( pProgram->nMem+pProgram->nCsr==pFrame->nChildMem 
        || (pProgram->nCsr==0 && pProgram->nMem+1==pFrame->nChildMem) );
    assert( pProgram->nCsr==pFrame->nChildCsr );
    assert( (int)(pOp - aOp)==pFrame->pc );
  }

  p->nFrame++;
  pFrame->pParent = p->pFrame;
  pFrame->lastRowid = db->lastRowid;
  pFrame->nChange = p->nChange;
  pFrame->nDbChange = p->db->nChange;
  assert( pFrame->pAuxData==0 );
  pFrame->pAuxData = p->pAuxData;
  p->pAuxData = 0;
  p->nChange = 0;
  p->pFrame = pFrame;
  p->aMem = aMem = VdbeFrameMem(pFrame);
  p->nMem = pFrame->nChildMem;
  p->nCursor = (u16)pFrame->nChildCsr;
  p->apCsr = (VdbeCursor **)&aMem[p->nMem];
  pFrame->aOnce = (u8*)&p->apCsr[pProgram->nCsr];
  memset(pFrame->aOnce, 0, (pProgram->nOp + 7)/8);
  p->aOp = aOp = pProgram->aOp;
  p->nOp = pProgram->nOp;
#ifdef SQLITE_ENABLE_STMT_SCANSTATUS
  p->anExec = 0;
#endif
#ifdef SQLITE_DEBUG
  /* Verify that second and subsequent executions of the same trigger do not
  ** try to reuse register values from the first use. */
  {
    int i;
    for(i=0; i<p->nMem; i++){
      aMem[i].pScopyFrom = 0;  /* Prevent false-positive AboutToChange() errs */
      MemSetTypeFlag(&aMem[i], MEM_Undefined); /* Fault if this reg is reused */
    }
  }
#endif
  pOp = &aOp[-1];
  goto check_for_interrupt;
}

/* Opcode: Param P1 P2 * * *
**
** This opcode is only ever present in sub-programs called via the 
** OP_Program instruction. Copy a value currently stored in a memory 
** cell of the calling (parent) frame to cell P2 in the current frames 
** address space. This is used by trigger programs to access the new.* 
** and old.* values.
**
** The address of the cell in the parent frame is determined by adding
** the value of the P1 argument to the value of the P1 argument to the
** calling OP_Program instruction.
*/
case OP_Param: {           /* out2 */
  VdbeFrame *pFrame;
  Mem *pIn;
  pOut = out2Prerelease(p, pOp);
  pFrame = p->pFrame;
  pIn = &pFrame->aMem[pOp->p1 + pFrame->aOp[pFrame->pc].p1];   
  sqlite3VdbeMemShallowCopy(pOut, pIn, MEM_Ephem);
  break;
}

#endif /* #ifndef SQLITE_OMIT_TRIGGER */

#ifndef SQLITE_OMIT_FOREIGN_KEY
/* Opcode: FkCounter P1 P2 * * *
** Synopsis: fkctr[P1]+=P2
**
** Increment a "constraint counter" by P2 (P2 may be negative or positive).
** If P1 is non-zero, the database constraint counter is incremented 
** (deferred foreign key constraints). Otherwise, if P1 is zero, the 
** statement counter is incremented (immediate foreign key constraints).
*/
case OP_FkCounter: {
  if( db->flags & SQLITE_DeferFKs ){
    db->nDeferredImmCons += pOp->p2;
  }else if( pOp->p1 ){
    db->nDeferredCons += pOp->p2;
  }else{
    p->nFkConstraint += pOp->p2;
  }
  break;
}

/* Opcode: FkIfZero P1 P2 * * *
** Synopsis: if fkctr[P1]==0 goto P2
**
** This opcode tests if a foreign key constraint-counter is currently zero.
** If so, jump to instruction P2. Otherwise, fall through to the next 
** instruction.
**
** If P1 is non-zero, then the jump is taken if the database constraint-counter
** is zero (the one that counts deferred constraint violations). If P1 is
** zero, the jump is taken if the statement constraint-counter is zero
** (immediate foreign key constraint violations).
*/
case OP_FkIfZero: {         /* jump */
  if( pOp->p1 ){
    VdbeBranchTaken(db->nDeferredCons==0 && db->nDeferredImmCons==0, 2);
    if( db->nDeferredCons==0 && db->nDeferredImmCons==0 ) goto jump_to_p2;
  }else{
    VdbeBranchTaken(p->nFkConstraint==0 && db->nDeferredImmCons==0, 2);
    if( p->nFkConstraint==0 && db->nDeferredImmCons==0 ) goto jump_to_p2;
  }
  break;
}
#endif /* #ifndef SQLITE_OMIT_FOREIGN_KEY */

#ifndef SQLITE_OMIT_AUTOINCREMENT
/* Opcode: MemMax P1 P2 * * *
** Synopsis: r[P1]=max(r[P1],r[P2])
**
** P1 is a register in the root frame of this VM (the root frame is
** different from the current frame if this instruction is being executed
** within a sub-program). Set the value of register P1 to the maximum of 
** its current value and the value in register P2.
**
** This instruction throws an error if the memory cell is not initially
** an integer.
*/
case OP_MemMax: {        /* in2 */
  VdbeFrame *pFrame;
  if( p->pFrame ){
    for(pFrame=p->pFrame; pFrame->pParent; pFrame=pFrame->pParent);
    pIn1 = &pFrame->aMem[pOp->p1];
  }else{
    pIn1 = &aMem[pOp->p1];
  }
  assert( memIsValid(pIn1) );
  sqlite3VdbeMemIntegerify(pIn1);
  pIn2 = &aMem[pOp->p2];
  sqlite3VdbeMemIntegerify(pIn2);
  if( pIn1->u.i<pIn2->u.i){
    pIn1->u.i = pIn2->u.i;
  }
  break;
}
#endif /* SQLITE_OMIT_AUTOINCREMENT */

/* Opcode: IfPos P1 P2 P3 * *
** Synopsis: if r[P1]>0 then r[P1]-=P3, goto P2
**
** Register P1 must contain an integer.
** If the value of register P1 is 1 or greater, subtract P3 from the
** value in P1 and jump to P2.
**
** If the initial value of register P1 is less than 1, then the
** value is unchanged and control passes through to the next instruction.
*/
case OP_IfPos: {        /* jump, in1 */
  pIn1 = &aMem[pOp->p1];
  assert( pIn1->flags&MEM_Int );
  VdbeBranchTaken( pIn1->u.i>0, 2);
  if( pIn1->u.i>0 ){
    pIn1->u.i -= pOp->p3;
    goto jump_to_p2;
  }
  break;
}

/* Opcode: OffsetLimit P1 P2 P3 * *
** Synopsis: if r[P1]>0 then r[P2]=r[P1]+max(0,r[P3]) else r[P2]=(-1)
**
** This opcode performs a commonly used computation associated with
** LIMIT and OFFSET process.  r[P1] holds the limit counter.  r[P3]
** holds the offset counter.  The opcode computes the combined value
** of the LIMIT and OFFSET and stores that value in r[P2].  The r[P2]
** value computed is the total number of rows that will need to be
** visited in order to complete the query.
**
** If r[P3] is zero or negative, that means there is no OFFSET
** and r[P2] is set to be the value of the LIMIT, r[P1].
**
** if r[P1] is zero or negative, that means there is no LIMIT
** and r[P2] is set to -1. 
**
** Otherwise, r[P2] is set to the sum of r[P1] and r[P3].
*/
case OP_OffsetLimit: {    /* in1, out2, in3 */
  i64 x;
  pIn1 = &aMem[pOp->p1];
  pIn3 = &aMem[pOp->p3];
  pOut = out2Prerelease(p, pOp);
  assert( pIn1->flags & MEM_Int );
  assert( pIn3->flags & MEM_Int );
  x = pIn1->u.i;
  if( x<=0 || sqlite3AddInt64(&x, pIn3->u.i>0?pIn3->u.i:0) ){
    /* If the LIMIT is less than or equal to zero, loop forever.  This
    ** is documented.  But also, if the LIMIT+OFFSET exceeds 2^63 then
    ** also loop forever.  This is undocumented.  In fact, one could argue
    ** that the loop should terminate.  But assuming 1 billion iterations
    ** per second (far exceeding the capabilities of any current hardware)
    ** it would take nearly 300 years to actually reach the limit.  So
    ** looping forever is a reasonable approximation. */
    pOut->u.i = -1;
  }else{
    pOut->u.i = x;
  }
  break;
}

/* Opcode: IfNotZero P1 P2 * * *
** Synopsis: if r[P1]!=0 then r[P1]--, goto P2
**
** Register P1 must contain an integer.  If the content of register P1 is
** initially greater than zero, then decrement the value in register P1.
** If it is non-zero (negative or positive) and then also jump to P2.  
** If register P1 is initially zero, leave it unchanged and fall through.
*/
case OP_IfNotZero: {        /* jump, in1 */
  pIn1 = &aMem[pOp->p1];
  assert( pIn1->flags&MEM_Int );
  VdbeBranchTaken(pIn1->u.i<0, 2);
  if( pIn1->u.i ){
     if( pIn1->u.i>0 ) pIn1->u.i--;
     goto jump_to_p2;
  }
  break;
}

/* Opcode: DecrJumpZero P1 P2 * * *
** Synopsis: if (--r[P1])==0 goto P2
**
** Register P1 must hold an integer.  Decrement the value in P1
** and jump to P2 if the new value is exactly zero.
*/
case OP_DecrJumpZero: {      /* jump, in1 */
  pIn1 = &aMem[pOp->p1];
  assert( pIn1->flags&MEM_Int );
  if( pIn1->u.i>SMALLEST_INT64 ) pIn1->u.i--;
  VdbeBranchTaken(pIn1->u.i==0, 2);
  if( pIn1->u.i==0 ) goto jump_to_p2;
  break;
}


/* Opcode: AggStep * P2 P3 P4 P5
** Synopsis: accum=r[P3] step(r[P2@P5])
**
** Execute the xStep function for an aggregate.
** The function has P5 arguments.  P4 is a pointer to the 
** FuncDef structure that specifies the function.  Register P3 is the
** accumulator.
**
** The P5 arguments are taken from register P2 and its
** successors.
*/
/* Opcode: AggInverse * P2 P3 P4 P5
** Synopsis: accum=r[P3] inverse(r[P2@P5])
**
** Execute the xInverse function for an aggregate.
** The function has P5 arguments.  P4 is a pointer to the 
** FuncDef structure that specifies the function.  Register P3 is the
** accumulator.
**
** The P5 arguments are taken from register P2 and its
** successors.
*/
/* Opcode: AggStep1 P1 P2 P3 P4 P5
** Synopsis: accum=r[P3] step(r[P2@P5])
**
** Execute the xStep (if P1==0) or xInverse (if P1!=0) function for an
** aggregate.  The function has P5 arguments.  P4 is a pointer to the 
** FuncDef structure that specifies the function.  Register P3 is the
** accumulator.
**
** The P5 arguments are taken from register P2 and its
** successors.
**
** This opcode is initially coded as OP_AggStep0.  On first evaluation,
** the FuncDef stored in P4 is converted into an sqlite3_context and
** the opcode is changed.  In this way, the initialization of the
** sqlite3_context only happens once, instead of on each call to the
** step function.
*/
case OP_AggInverse:
case OP_AggStep: {
  int n;
  sqlite3_context *pCtx;

  assert( pOp->p4type==P4_FUNCDEF );
  n = pOp->p5;
  assert( pOp->p3>0 && pOp->p3<=(p->nMem+1 - p->nCursor) );
  assert( n==0 || (pOp->p2>0 && pOp->p2+n<=(p->nMem+1 - p->nCursor)+1) );
  assert( pOp->p3<pOp->p2 || pOp->p3>=pOp->p2+n );
  pCtx = sqlite3DbMallocRawNN(db, n*sizeof(sqlite3_value*) +
               (sizeof(pCtx[0]) + sizeof(Mem) - sizeof(sqlite3_value*)));
  if( pCtx==0 ) goto no_mem;
  pCtx->pMem = 0;
  pCtx->pOut = (Mem*)&(pCtx->argv[n]);
  sqlite3VdbeMemInit(pCtx->pOut, db, MEM_Null);
  pCtx->pFunc = pOp->p4.pFunc;
  pCtx->iOp = (int)(pOp - aOp);
  pCtx->pVdbe = p;
  pCtx->skipFlag = 0;
  pCtx->isError = 0;
  pCtx->argc = n;
  pOp->p4type = P4_FUNCCTX;
  pOp->p4.pCtx = pCtx;

  /* OP_AggInverse must have P1==1 and OP_AggStep must have P1==0 */
  assert( pOp->p1==(pOp->opcode==OP_AggInverse) );

  pOp->opcode = OP_AggStep1;
  /* Fall through into OP_AggStep */
  /* no break */ deliberate_fall_through
}
case OP_AggStep1: {
  int i;
  sqlite3_context *pCtx;
  Mem *pMem;

  assert( pOp->p4type==P4_FUNCCTX );
  pCtx = pOp->p4.pCtx;
  pMem = &aMem[pOp->p3];

#ifdef SQLITE_DEBUG
  if( pOp->p1 ){
    /* This is an OP_AggInverse call.  Verify that xStep has always
    ** been called at least once prior to any xInverse call. */
    assert( pMem->uTemp==0x1122e0e3 );
  }else{
    /* This is an OP_AggStep call.  Mark it as such. */
    pMem->uTemp = 0x1122e0e3;
  }
#endif

  /* If this function is inside of a trigger, the register array in aMem[]
  ** might change from one evaluation to the next.  The next block of code
  ** checks to see if the register array has changed, and if so it
  ** reinitializes the relavant parts of the sqlite3_context object */
  if( pCtx->pMem != pMem ){
    pCtx->pMem = pMem;
    for(i=pCtx->argc-1; i>=0; i--) pCtx->argv[i] = &aMem[pOp->p2+i];
  }

#ifdef SQLITE_DEBUG
  for(i=0; i<pCtx->argc; i++){
    assert( memIsValid(pCtx->argv[i]) );
    REGISTER_TRACE(pOp->p2+i, pCtx->argv[i]);
  }
#endif

  pMem->n++;
  assert( pCtx->pOut->flags==MEM_Null );
  assert( pCtx->isError==0 );
  assert( pCtx->skipFlag==0 );
#ifndef SQLITE_OMIT_WINDOWFUNC
  if( pOp->p1 ){
    (pCtx->pFunc->xInverse)(pCtx,pCtx->argc,pCtx->argv);
  }else
#endif
  (pCtx->pFunc->xSFunc)(pCtx,pCtx->argc,pCtx->argv); /* IMP: R-24505-23230 */

  if( pCtx->isError ){
    if( pCtx->isError>0 ){
      sqlite3VdbeError(p, "%s", sqlite3_value_text(pCtx->pOut));
      rc = pCtx->isError;
    }
    if( pCtx->skipFlag ){
      assert( pOp[-1].opcode==OP_CollSeq );
      i = pOp[-1].p1;
      if( i ) sqlite3VdbeMemSetInt64(&aMem[i], 1);
      pCtx->skipFlag = 0;
    }
    sqlite3VdbeMemRelease(pCtx->pOut);
    pCtx->pOut->flags = MEM_Null;
    pCtx->isError = 0;
    if( rc ) goto abort_due_to_error;
  }
  assert( pCtx->pOut->flags==MEM_Null );
  assert( pCtx->skipFlag==0 );
  break;
}

/* Opcode: AggFinal P1 P2 * P4 *
** Synopsis: accum=r[P1] N=P2
**
** P1 is the memory location that is the accumulator for an aggregate
** or window function.  Execute the finalizer function 
** for an aggregate and store the result in P1.
**
** P2 is the number of arguments that the step function takes and
** P4 is a pointer to the FuncDef for this function.  The P2
** argument is not used by this opcode.  It is only there to disambiguate
** functions that can take varying numbers of arguments.  The
** P4 argument is only needed for the case where
** the step function was not previously called.
*/
/* Opcode: AggValue * P2 P3 P4 *
** Synopsis: r[P3]=value N=P2
**
** Invoke the xValue() function and store the result in register P3.
**
** P2 is the number of arguments that the step function takes and
** P4 is a pointer to the FuncDef for this function.  The P2
** argument is not used by this opcode.  It is only there to disambiguate
** functions that can take varying numbers of arguments.  The
** P4 argument is only needed for the case where
** the step function was not previously called.
*/
case OP_AggValue:
case OP_AggFinal: {
  Mem *pMem;
  assert( pOp->p1>0 && pOp->p1<=(p->nMem+1 - p->nCursor) );
  assert( pOp->p3==0 || pOp->opcode==OP_AggValue );
  pMem = &aMem[pOp->p1];
  assert( (pMem->flags & ~(MEM_Null|MEM_Agg))==0 );
#ifndef SQLITE_OMIT_WINDOWFUNC
  if( pOp->p3 ){
    memAboutToChange(p, &aMem[pOp->p3]);
    rc = sqlite3VdbeMemAggValue(pMem, &aMem[pOp->p3], pOp->p4.pFunc);
    pMem = &aMem[pOp->p3];
  }else
#endif
  {
    rc = sqlite3VdbeMemFinalize(pMem, pOp->p4.pFunc);
  }
  
  if( rc ){
    sqlite3VdbeError(p, "%s", sqlite3_value_text(pMem));
    goto abort_due_to_error;
  }
  sqlite3VdbeChangeEncoding(pMem, encoding);
  UPDATE_MAX_BLOBSIZE(pMem);
  if( sqlite3VdbeMemTooBig(pMem) ){
    goto too_big;
  }
  break;
}

#ifndef SQLITE_OMIT_WAL
/* Opcode: Checkpoint P1 P2 P3 * *
**
** Checkpoint database P1. This is a no-op if P1 is not currently in
** WAL mode. Parameter P2 is one of SQLITE_CHECKPOINT_PASSIVE, FULL,
** RESTART, or TRUNCATE.  Write 1 or 0 into mem[P3] if the checkpoint returns
** SQLITE_BUSY or not, respectively.  Write the number of pages in the
** WAL after the checkpoint into mem[P3+1] and the number of pages
** in the WAL that have been checkpointed after the checkpoint
** completes into mem[P3+2].  However on an error, mem[P3+1] and
** mem[P3+2] are initialized to -1.
*/
case OP_Checkpoint: {
  int i;                          /* Loop counter */
  int aRes[3];                    /* Results */
  Mem *pMem;                      /* Write results here */

  assert( p->readOnly==0 );
  aRes[0] = 0;
  aRes[1] = aRes[2] = -1;
  assert( pOp->p2==SQLITE_CHECKPOINT_PASSIVE
       || pOp->p2==SQLITE_CHECKPOINT_FULL
       || pOp->p2==SQLITE_CHECKPOINT_RESTART
       || pOp->p2==SQLITE_CHECKPOINT_TRUNCATE
  );
  rc = sqlite3Checkpoint(db, pOp->p1, pOp->p2, &aRes[1], &aRes[2]);
  if( rc ){
    if( rc!=SQLITE_BUSY ) goto abort_due_to_error;
    rc = SQLITE_OK;
    aRes[0] = 1;
  }
  for(i=0, pMem = &aMem[pOp->p3]; i<3; i++, pMem++){
    sqlite3VdbeMemSetInt64(pMem, (i64)aRes[i]);
  }    
  break;
};  
#endif

#ifndef SQLITE_OMIT_PRAGMA
/* Opcode: JournalMode P1 P2 P3 * *
**
** Change the journal mode of database P1 to P3. P3 must be one of the
** PAGER_JOURNALMODE_XXX values. If changing between the various rollback
** modes (delete, truncate, persist, off and memory), this is a simple
** operation. No IO is required.
**
** If changing into or out of WAL mode the procedure is more complicated.
**
** Write a string containing the final journal-mode to register P2.
*/
case OP_JournalMode: {    /* out2 */
  Btree *pBt;                     /* Btree to change journal mode of */
  Pager *pPager;                  /* Pager associated with pBt */
  int eNew;                       /* New journal mode */
  int eOld;                       /* The old journal mode */
#ifndef SQLITE_OMIT_WAL
  const char *zFilename;          /* Name of database file for pPager */
#endif

  pOut = out2Prerelease(p, pOp);
  eNew = pOp->p3;
  assert( eNew==PAGER_JOURNALMODE_DELETE 
       || eNew==PAGER_JOURNALMODE_TRUNCATE 
       || eNew==PAGER_JOURNALMODE_PERSIST 
       || eNew==PAGER_JOURNALMODE_OFF
       || eNew==PAGER_JOURNALMODE_MEMORY
       || eNew==PAGER_JOURNALMODE_WAL
       || eNew==PAGER_JOURNALMODE_QUERY
  );
  assert( pOp->p1>=0 && pOp->p1<db->nDb );
  assert( p->readOnly==0 );

  pBt = db->aDb[pOp->p1].pBt;
  pPager = sqlite3BtreePager(pBt);
  eOld = sqlite3PagerGetJournalMode(pPager);
  if( eNew==PAGER_JOURNALMODE_QUERY ) eNew = eOld;
  if( !sqlite3PagerOkToChangeJournalMode(pPager) ) eNew = eOld;

#ifndef SQLITE_OMIT_WAL
  zFilename = sqlite3PagerFilename(pPager, 1);

  /* Do not allow a transition to journal_mode=WAL for a database
  ** in temporary storage or if the VFS does not support shared memory 
  */
  if( eNew==PAGER_JOURNALMODE_WAL
   && (sqlite3Strlen30(zFilename)==0           /* Temp file */
       || !sqlite3PagerWalSupported(pPager))   /* No shared-memory support */
  ){
    eNew = eOld;
  }

  if( (eNew!=eOld)
   && (eOld==PAGER_JOURNALMODE_WAL || eNew==PAGER_JOURNALMODE_WAL)
  ){
    if( !db->autoCommit || db->nVdbeRead>1 ){
      rc = SQLITE_ERROR;
      sqlite3VdbeError(p,
          "cannot change %s wal mode from within a transaction",
          (eNew==PAGER_JOURNALMODE_WAL ? "into" : "out of")
      );
      goto abort_due_to_error;
    }else{
 
      if( eOld==PAGER_JOURNALMODE_WAL ){
        /* If leaving WAL mode, close the log file. If successful, the call
        ** to PagerCloseWal() checkpoints and deletes the write-ahead-log 
        ** file. An EXCLUSIVE lock may still be held on the database file 
        ** after a successful return. 
        */
        rc = sqlite3PagerCloseWal(pPager, db);
        if( rc==SQLITE_OK ){
          sqlite3PagerSetJournalMode(pPager, eNew);
        }
      }else if( eOld==PAGER_JOURNALMODE_MEMORY ){
        /* Cannot transition directly from MEMORY to WAL.  Use mode OFF
        ** as an intermediate */
        sqlite3PagerSetJournalMode(pPager, PAGER_JOURNALMODE_OFF);
      }
  
      /* Open a transaction on the database file. Regardless of the journal
      ** mode, this transaction always uses a rollback journal.
      */
      assert( sqlite3BtreeTxnState(pBt)!=SQLITE_TXN_WRITE );
      if( rc==SQLITE_OK ){
        rc = sqlite3BtreeSetVersion(pBt, (eNew==PAGER_JOURNALMODE_WAL ? 2 : 1));
      }
    }
  }
#endif /* ifndef SQLITE_OMIT_WAL */

  if( rc ) eNew = eOld;
  eNew = sqlite3PagerSetJournalMode(pPager, eNew);

  pOut->flags = MEM_Str|MEM_Static|MEM_Term;
  pOut->z = (char *)sqlite3JournalModename(eNew);
  pOut->n = sqlite3Strlen30(pOut->z);
  pOut->enc = SQLITE_UTF8;
  sqlite3VdbeChangeEncoding(pOut, encoding);
  if( rc ) goto abort_due_to_error;
  break;
};
#endif /* SQLITE_OMIT_PRAGMA */

#if !defined(SQLITE_OMIT_VACUUM) && !defined(SQLITE_OMIT_ATTACH)
/* Opcode: Vacuum P1 P2 * * *
**
** Vacuum the entire database P1.  P1 is 0 for "main", and 2 or more
** for an attached database.  The "temp" database may not be vacuumed.
**
** If P2 is not zero, then it is a register holding a string which is
** the file into which the result of vacuum should be written.  When
** P2 is zero, the vacuum overwrites the original database.
*/
case OP_Vacuum: {
  assert( p->readOnly==0 );
  rc = sqlite3RunVacuum(&p->zErrMsg, db, pOp->p1,
                        pOp->p2 ? &aMem[pOp->p2] : 0);
  if( rc ) goto abort_due_to_error;
  break;
}
#endif

#if !defined(SQLITE_OMIT_AUTOVACUUM)
/* Opcode: IncrVacuum P1 P2 * * *
**
** Perform a single step of the incremental vacuum procedure on
** the P1 database. If the vacuum has finished, jump to instruction
** P2. Otherwise, fall through to the next instruction.
*/
case OP_IncrVacuum: {        /* jump */
  Btree *pBt;

  assert( pOp->p1>=0 && pOp->p1<db->nDb );
  assert( DbMaskTest(p->btreeMask, pOp->p1) );
  assert( p->readOnly==0 );
  pBt = db->aDb[pOp->p1].pBt;
  rc = sqlite3BtreeIncrVacuum(pBt);
  VdbeBranchTaken(rc==SQLITE_DONE,2);
  if( rc ){
    if( rc!=SQLITE_DONE ) goto abort_due_to_error;
    rc = SQLITE_OK;
    goto jump_to_p2;
  }
  break;
}
#endif

/* Opcode: Expire P1 P2 * * *
**
** Cause precompiled statements to expire.  When an expired statement
** is executed using sqlite3_step() it will either automatically
** reprepare itself (if it was originally created using sqlite3_prepare_v2())
** or it will fail with SQLITE_SCHEMA.
** 
** If P1 is 0, then all SQL statements become expired. If P1 is non-zero,
** then only the currently executing statement is expired.
**
** If P2 is 0, then SQL statements are expired immediately.  If P2 is 1,
** then running SQL statements are allowed to continue to run to completion.
** The P2==1 case occurs when a CREATE INDEX or similar schema change happens
** that might help the statement run faster but which does not affect the
** correctness of operation.
*/
case OP_Expire: {
  assert( pOp->p2==0 || pOp->p2==1 );
  if( !pOp->p1 ){
    sqlite3ExpirePreparedStatements(db, pOp->p2);
  }else{
    p->expired = pOp->p2+1;
  }
  break;
}

/* Opcode: CursorLock P1 * * * *
**
** Lock the btree to which cursor P1 is pointing so that the btree cannot be
** written by an other cursor.
*/
case OP_CursorLock: {
  VdbeCursor *pC;
  assert( pOp->p1>=0 && pOp->p1<p->nCursor );
  pC = p->apCsr[pOp->p1];
  assert( pC!=0 );
  assert( pC->eCurType==CURTYPE_BTREE );
  sqlite3BtreeCursorPin(pC->uc.pCursor);
  break;
}

/* Opcode: CursorUnlock P1 * * * *
**
** Unlock the btree to which cursor P1 is pointing so that it can be
** written by other cursors.
*/
case OP_CursorUnlock: {
  VdbeCursor *pC;
  assert( pOp->p1>=0 && pOp->p1<p->nCursor );
  pC = p->apCsr[pOp->p1];
  assert( pC!=0 );
  assert( pC->eCurType==CURTYPE_BTREE );
  sqlite3BtreeCursorUnpin(pC->uc.pCursor);
  break;
}

#ifndef SQLITE_OMIT_SHARED_CACHE
/* Opcode: TableLock P1 P2 P3 P4 *
** Synopsis: iDb=P1 root=P2 write=P3
**
** Obtain a lock on a particular table. This instruction is only used when
** the shared-cache feature is enabled. 
**
** P1 is the index of the database in sqlite3.aDb[] of the database
** on which the lock is acquired.  A readlock is obtained if P3==0 or
** a write lock if P3==1.
**
** P2 contains the root-page of the table to lock.
**
** P4 contains a pointer to the name of the table being locked. This is only
** used to generate an error message if the lock cannot be obtained.
*/
case OP_TableLock: {
  u8 isWriteLock = (u8)pOp->p3;
#ifndef SQLITE_OMIT_CONCURRENT
  if( isWriteLock && db->eConcurrent && pOp->p2==1 && pOp->p1!=1 ){
    db->eConcurrent = CONCURRENT_SCHEMA;
  }
#endif
  if( isWriteLock || 0==(db->flags&SQLITE_ReadUncommit) ){
    int p1 = pOp->p1; 
    assert( p1>=0 && p1<db->nDb );
    assert( DbMaskTest(p->btreeMask, p1) );
    assert( isWriteLock==0 || isWriteLock==1 );
    rc = sqlite3BtreeLockTable(db->aDb[p1].pBt, pOp->p2, isWriteLock);
    if( rc ){
      if( (rc&0xFF)==SQLITE_LOCKED ){
        const char *z = pOp->p4.z;
        sqlite3VdbeError(p, "database table is locked: %s", z);
      }
      goto abort_due_to_error;
    }
  }
  break;
}
#endif /* SQLITE_OMIT_SHARED_CACHE */

#ifndef SQLITE_OMIT_VIRTUALTABLE
/* Opcode: VBegin * * * P4 *
**
** P4 may be a pointer to an sqlite3_vtab structure. If so, call the 
** xBegin method for that table.
**
** Also, whether or not P4 is set, check that this is not being called from
** within a callback to a virtual table xSync() method. If it is, the error
** code will be set to SQLITE_LOCKED.
*/
case OP_VBegin: {
  VTable *pVTab;
  pVTab = pOp->p4.pVtab;
  rc = sqlite3VtabBegin(db, pVTab);
  if( pVTab ) sqlite3VtabImportErrmsg(p, pVTab->pVtab);
  if( rc ) goto abort_due_to_error;
  break;
}
#endif /* SQLITE_OMIT_VIRTUALTABLE */

#ifndef SQLITE_OMIT_VIRTUALTABLE
/* Opcode: VCreate P1 P2 * * *
**
** P2 is a register that holds the name of a virtual table in database 
** P1. Call the xCreate method for that table.
*/
case OP_VCreate: {
  Mem sMem;          /* For storing the record being decoded */
  const char *zTab;  /* Name of the virtual table */

  memset(&sMem, 0, sizeof(sMem));
  sMem.db = db;
  /* Because P2 is always a static string, it is impossible for the
  ** sqlite3VdbeMemCopy() to fail */
  assert( (aMem[pOp->p2].flags & MEM_Str)!=0 );
  assert( (aMem[pOp->p2].flags & MEM_Static)!=0 );
  rc = sqlite3VdbeMemCopy(&sMem, &aMem[pOp->p2]);
  assert( rc==SQLITE_OK );
  zTab = (const char*)sqlite3_value_text(&sMem);
  assert( zTab || db->mallocFailed );
  if( zTab ){
    rc = sqlite3VtabCallCreate(db, pOp->p1, zTab, &p->zErrMsg);
  }
  sqlite3VdbeMemRelease(&sMem);
  if( rc ) goto abort_due_to_error;
  break;
}
#endif /* SQLITE_OMIT_VIRTUALTABLE */

#ifndef SQLITE_OMIT_VIRTUALTABLE
/* Opcode: VDestroy P1 * * P4 *
**
** P4 is the name of a virtual table in database P1.  Call the xDestroy method
** of that table.
*/
case OP_VDestroy: {
  db->nVDestroy++;
  rc = sqlite3VtabCallDestroy(db, pOp->p1, pOp->p4.z);
  db->nVDestroy--;
  assert( p->errorAction==OE_Abort && p->usesStmtJournal );
  if( rc ) goto abort_due_to_error;
  break;
}
#endif /* SQLITE_OMIT_VIRTUALTABLE */

#ifndef SQLITE_OMIT_VIRTUALTABLE
/* Opcode: VOpen P1 * * P4 *
**
** P4 is a pointer to a virtual table object, an sqlite3_vtab structure.
** P1 is a cursor number.  This opcode opens a cursor to the virtual
** table and stores that cursor in P1.
*/
case OP_VOpen: {
  VdbeCursor *pCur;
  sqlite3_vtab_cursor *pVCur;
  sqlite3_vtab *pVtab;
  const sqlite3_module *pModule;

  assert( p->bIsReader );
  pCur = 0;
  pVCur = 0;
  pVtab = pOp->p4.pVtab->pVtab;
  if( pVtab==0 || NEVER(pVtab->pModule==0) ){
    rc = SQLITE_LOCKED;
    goto abort_due_to_error;
  }
  pModule = pVtab->pModule;
  rc = pModule->xOpen(pVtab, &pVCur);
  sqlite3VtabImportErrmsg(p, pVtab);
  if( rc ) goto abort_due_to_error;

  /* Initialize sqlite3_vtab_cursor base class */
  pVCur->pVtab = pVtab;

  /* Initialize vdbe cursor object */
  pCur = allocateCursor(p, pOp->p1, 0, -1, CURTYPE_VTAB);
  if( pCur ){
    pCur->uc.pVCur = pVCur;
    pVtab->nRef++;
  }else{
    assert( db->mallocFailed );
    pModule->xClose(pVCur);
    goto no_mem;
  }
  break;
}
#endif /* SQLITE_OMIT_VIRTUALTABLE */

#ifndef SQLITE_OMIT_VIRTUALTABLE
/* Opcode: VFilter P1 P2 P3 P4 *
** Synopsis: iplan=r[P3] zplan='P4'
**
** P1 is a cursor opened using VOpen.  P2 is an address to jump to if
** the filtered result set is empty.
**
** P4 is either NULL or a string that was generated by the xBestIndex
** method of the module.  The interpretation of the P4 string is left
** to the module implementation.
**
** This opcode invokes the xFilter method on the virtual table specified
** by P1.  The integer query plan parameter to xFilter is stored in register
** P3. Register P3+1 stores the argc parameter to be passed to the
** xFilter method. Registers P3+2..P3+1+argc are the argc
** additional parameters which are passed to
** xFilter as argv. Register P3+2 becomes argv[0] when passed to xFilter.
**
** A jump is made to P2 if the result set after filtering would be empty.
*/
case OP_VFilter: {   /* jump */
  int nArg;
  int iQuery;
  const sqlite3_module *pModule;
  Mem *pQuery;
  Mem *pArgc;
  sqlite3_vtab_cursor *pVCur;
  sqlite3_vtab *pVtab;
  VdbeCursor *pCur;
  int res;
  int i;
  Mem **apArg;

  pQuery = &aMem[pOp->p3];
  pArgc = &pQuery[1];
  pCur = p->apCsr[pOp->p1];
  assert( memIsValid(pQuery) );
  REGISTER_TRACE(pOp->p3, pQuery);
  assert( pCur->eCurType==CURTYPE_VTAB );
  pVCur = pCur->uc.pVCur;
  pVtab = pVCur->pVtab;
  pModule = pVtab->pModule;

  /* Grab the index number and argc parameters */
  assert( (pQuery->flags&MEM_Int)!=0 && pArgc->flags==MEM_Int );
  nArg = (int)pArgc->u.i;
  iQuery = (int)pQuery->u.i;

  /* Invoke the xFilter method */
  res = 0;
  apArg = p->apArg;
  for(i = 0; i<nArg; i++){
    apArg[i] = &pArgc[i+1];
  }
  rc = pModule->xFilter(pVCur, iQuery, pOp->p4.z, nArg, apArg);
  sqlite3VtabImportErrmsg(p, pVtab);
  if( rc ) goto abort_due_to_error;
  res = pModule->xEof(pVCur);
  pCur->nullRow = 0;
  VdbeBranchTaken(res!=0,2);
  if( res ) goto jump_to_p2;
  break;
}
#endif /* SQLITE_OMIT_VIRTUALTABLE */

#ifndef SQLITE_OMIT_VIRTUALTABLE
/* Opcode: VColumn P1 P2 P3 * P5
** Synopsis: r[P3]=vcolumn(P2)
**
** Store in register P3 the value of the P2-th column of
** the current row of the virtual-table of cursor P1.
**
** If the VColumn opcode is being used to fetch the value of
** an unchanging column during an UPDATE operation, then the P5
** value is OPFLAG_NOCHNG.  This will cause the sqlite3_vtab_nochange()
** function to return true inside the xColumn method of the virtual
** table implementation.  The P5 column might also contain other
** bits (OPFLAG_LENGTHARG or OPFLAG_TYPEOFARG) but those bits are
** unused by OP_VColumn.
*/
case OP_VColumn: {
  sqlite3_vtab *pVtab;
  const sqlite3_module *pModule;
  Mem *pDest;
  sqlite3_context sContext;

  VdbeCursor *pCur = p->apCsr[pOp->p1];
  assert( pCur->eCurType==CURTYPE_VTAB );
  assert( pOp->p3>0 && pOp->p3<=(p->nMem+1 - p->nCursor) );
  pDest = &aMem[pOp->p3];
  memAboutToChange(p, pDest);
  if( pCur->nullRow ){
    sqlite3VdbeMemSetNull(pDest);
    break;
  }
  pVtab = pCur->uc.pVCur->pVtab;
  pModule = pVtab->pModule;
  assert( pModule->xColumn );
  memset(&sContext, 0, sizeof(sContext));
  sContext.pOut = pDest;
  assert( pOp->p5==OPFLAG_NOCHNG || pOp->p5==0 );
  if( pOp->p5 & OPFLAG_NOCHNG ){
    sqlite3VdbeMemSetNull(pDest);
    pDest->flags = MEM_Null|MEM_Zero;
    pDest->u.nZero = 0;
  }else{
    MemSetTypeFlag(pDest, MEM_Null);
  }
  rc = pModule->xColumn(pCur->uc.pVCur, &sContext, pOp->p2);
  sqlite3VtabImportErrmsg(p, pVtab);
  if( sContext.isError>0 ){
    sqlite3VdbeError(p, "%s", sqlite3_value_text(pDest));
    rc = sContext.isError;
  }
  sqlite3VdbeChangeEncoding(pDest, encoding);
  REGISTER_TRACE(pOp->p3, pDest);
  UPDATE_MAX_BLOBSIZE(pDest);

  if( sqlite3VdbeMemTooBig(pDest) ){
    goto too_big;
  }
  if( rc ) goto abort_due_to_error;
  break;
}
#endif /* SQLITE_OMIT_VIRTUALTABLE */

#ifndef SQLITE_OMIT_VIRTUALTABLE
/* Opcode: VNext P1 P2 * * *
**
** Advance virtual table P1 to the next row in its result set and
** jump to instruction P2.  Or, if the virtual table has reached
** the end of its result set, then fall through to the next instruction.
*/
case OP_VNext: {   /* jump */
  sqlite3_vtab *pVtab;
  const sqlite3_module *pModule;
  int res;
  VdbeCursor *pCur;

  res = 0;
  pCur = p->apCsr[pOp->p1];
  assert( pCur->eCurType==CURTYPE_VTAB );
  if( pCur->nullRow ){
    break;
  }
  pVtab = pCur->uc.pVCur->pVtab;
  pModule = pVtab->pModule;
  assert( pModule->xNext );

  /* Invoke the xNext() method of the module. There is no way for the
  ** underlying implementation to return an error if one occurs during
  ** xNext(). Instead, if an error occurs, true is returned (indicating that 
  ** data is available) and the error code returned when xColumn or
  ** some other method is next invoked on the save virtual table cursor.
  */
  rc = pModule->xNext(pCur->uc.pVCur);
  sqlite3VtabImportErrmsg(p, pVtab);
  if( rc ) goto abort_due_to_error;
  res = pModule->xEof(pCur->uc.pVCur);
  VdbeBranchTaken(!res,2);
  if( !res ){
    /* If there is data, jump to P2 */
    goto jump_to_p2_and_check_for_interrupt;
  }
  goto check_for_interrupt;
}
#endif /* SQLITE_OMIT_VIRTUALTABLE */

#ifndef SQLITE_OMIT_VIRTUALTABLE
/* Opcode: VRename P1 * * P4 *
**
** P4 is a pointer to a virtual table object, an sqlite3_vtab structure.
** This opcode invokes the corresponding xRename method. The value
** in register P1 is passed as the zName argument to the xRename method.
*/
case OP_VRename: {
  sqlite3_vtab *pVtab;
  Mem *pName;
  int isLegacy;
  
  isLegacy = (db->flags & SQLITE_LegacyAlter);
  db->flags |= SQLITE_LegacyAlter;
  pVtab = pOp->p4.pVtab->pVtab;
  pName = &aMem[pOp->p1];
  assert( pVtab->pModule->xRename );
  assert( memIsValid(pName) );
  assert( p->readOnly==0 );
  REGISTER_TRACE(pOp->p1, pName);
  assert( pName->flags & MEM_Str );
  testcase( pName->enc==SQLITE_UTF8 );
  testcase( pName->enc==SQLITE_UTF16BE );
  testcase( pName->enc==SQLITE_UTF16LE );
  rc = sqlite3VdbeChangeEncoding(pName, SQLITE_UTF8);
  if( rc ) goto abort_due_to_error;
  rc = pVtab->pModule->xRename(pVtab, pName->z);
  if( isLegacy==0 ) db->flags &= ~(u64)SQLITE_LegacyAlter;
  sqlite3VtabImportErrmsg(p, pVtab);
  p->expired = 0;
  if( rc ) goto abort_due_to_error;
  break;
}
#endif

#ifndef SQLITE_OMIT_VIRTUALTABLE
/* Opcode: VUpdate P1 P2 P3 P4 P5
** Synopsis: data=r[P3@P2]
**
** P4 is a pointer to a virtual table object, an sqlite3_vtab structure.
** This opcode invokes the corresponding xUpdate method. P2 values
** are contiguous memory cells starting at P3 to pass to the xUpdate 
** invocation. The value in register (P3+P2-1) corresponds to the 
** p2th element of the argv array passed to xUpdate.
**
** The xUpdate method will do a DELETE or an INSERT or both.
** The argv[0] element (which corresponds to memory cell P3)
** is the rowid of a row to delete.  If argv[0] is NULL then no 
** deletion occurs.  The argv[1] element is the rowid of the new 
** row.  This can be NULL to have the virtual table select the new 
** rowid for itself.  The subsequent elements in the array are 
** the values of columns in the new row.
**
** If P2==1 then no insert is performed.  argv[0] is the rowid of
** a row to delete.
**
** P1 is a boolean flag. If it is set to true and the xUpdate call
** is successful, then the value returned by sqlite3_last_insert_rowid() 
** is set to the value of the rowid for the row just inserted.
**
** P5 is the error actions (OE_Replace, OE_Fail, OE_Ignore, etc) to
** apply in the case of a constraint failure on an insert or update.
*/
case OP_VUpdate: {
  sqlite3_vtab *pVtab;
  const sqlite3_module *pModule;
  int nArg;
  int i;
  sqlite_int64 rowid;
  Mem **apArg;
  Mem *pX;

  assert( pOp->p2==1        || pOp->p5==OE_Fail   || pOp->p5==OE_Rollback 
       || pOp->p5==OE_Abort || pOp->p5==OE_Ignore || pOp->p5==OE_Replace
  );
  assert( p->readOnly==0 );
  if( db->mallocFailed ) goto no_mem;
  sqlite3VdbeIncrWriteCounter(p, 0);
  pVtab = pOp->p4.pVtab->pVtab;
  if( pVtab==0 || NEVER(pVtab->pModule==0) ){
    rc = SQLITE_LOCKED;
    goto abort_due_to_error;
  }
  pModule = pVtab->pModule;
  nArg = pOp->p2;
  assert( pOp->p4type==P4_VTAB );
  if( ALWAYS(pModule->xUpdate) ){
    u8 vtabOnConflict = db->vtabOnConflict;
    apArg = p->apArg;
    pX = &aMem[pOp->p3];
    for(i=0; i<nArg; i++){
      assert( memIsValid(pX) );
      memAboutToChange(p, pX);
      apArg[i] = pX;
      pX++;
    }
    db->vtabOnConflict = pOp->p5;
    rc = pModule->xUpdate(pVtab, nArg, apArg, &rowid);
    db->vtabOnConflict = vtabOnConflict;
    sqlite3VtabImportErrmsg(p, pVtab);
    if( rc==SQLITE_OK && pOp->p1 ){
      assert( nArg>1 && apArg[0] && (apArg[0]->flags&MEM_Null) );
      db->lastRowid = rowid;
    }
    if( (rc&0xff)==SQLITE_CONSTRAINT && pOp->p4.pVtab->bConstraint ){
      if( pOp->p5==OE_Ignore ){
        rc = SQLITE_OK;
      }else{
        p->errorAction = ((pOp->p5==OE_Replace) ? OE_Abort : pOp->p5);
      }
    }else{
      p->nChange++;
    }
    if( rc ) goto abort_due_to_error;
  }
  break;
}
#endif /* SQLITE_OMIT_VIRTUALTABLE */

#ifndef  SQLITE_OMIT_PAGER_PRAGMAS
/* Opcode: Pagecount P1 P2 * * *
**
** Write the current number of pages in database P1 to memory cell P2.
*/
case OP_Pagecount: {            /* out2 */
  pOut = out2Prerelease(p, pOp);
  pOut->u.i = sqlite3BtreeLastPage(db->aDb[pOp->p1].pBt);
  break;
}
#endif


#ifndef  SQLITE_OMIT_PAGER_PRAGMAS
/* Opcode: MaxPgcnt P1 P2 P3 * *
**
** Try to set the maximum page count for database P1 to the value in P3.
** Do not let the maximum page count fall below the current page count and
** do not change the maximum page count value if P3==0.
**
** Store the maximum page count after the change in register P2.
*/
case OP_MaxPgcnt: {            /* out2 */
  unsigned int newMax;
  Btree *pBt;

  pOut = out2Prerelease(p, pOp);
  pBt = db->aDb[pOp->p1].pBt;
  newMax = 0;
  if( pOp->p3 ){
    newMax = sqlite3BtreeLastPage(pBt);
    if( newMax < (unsigned)pOp->p3 ) newMax = (unsigned)pOp->p3;
  }
  pOut->u.i = sqlite3BtreeMaxPageCount(pBt, newMax);
  break;
}
#endif

/* Opcode: Function P1 P2 P3 P4 *
** Synopsis: r[P3]=func(r[P2@NP])
**
** Invoke a user function (P4 is a pointer to an sqlite3_context object that
** contains a pointer to the function to be run) with arguments taken
** from register P2 and successors.  The number of arguments is in
** the sqlite3_context object that P4 points to.
** The result of the function is stored
** in register P3.  Register P3 must not be one of the function inputs.
**
** P1 is a 32-bit bitmask indicating whether or not each argument to the 
** function was determined to be constant at compile time. If the first
** argument was constant then bit 0 of P1 is set. This is used to determine
** whether meta data associated with a user function argument using the
** sqlite3_set_auxdata() API may be safely retained until the next
** invocation of this opcode.
**
** See also: AggStep, AggFinal, PureFunc
*/
/* Opcode: PureFunc P1 P2 P3 P4 *
** Synopsis: r[P3]=func(r[P2@NP])
**
** Invoke a user function (P4 is a pointer to an sqlite3_context object that
** contains a pointer to the function to be run) with arguments taken
** from register P2 and successors.  The number of arguments is in
** the sqlite3_context object that P4 points to.
** The result of the function is stored
** in register P3.  Register P3 must not be one of the function inputs.
**
** P1 is a 32-bit bitmask indicating whether or not each argument to the 
** function was determined to be constant at compile time. If the first
** argument was constant then bit 0 of P1 is set. This is used to determine
** whether meta data associated with a user function argument using the
** sqlite3_set_auxdata() API may be safely retained until the next
** invocation of this opcode.
**
** This opcode works exactly like OP_Function.  The only difference is in
** its name.  This opcode is used in places where the function must be
** purely non-deterministic.  Some built-in date/time functions can be
** either determinitic of non-deterministic, depending on their arguments.
** When those function are used in a non-deterministic way, they will check
** to see if they were called using OP_PureFunc instead of OP_Function, and
** if they were, they throw an error.
**
** See also: AggStep, AggFinal, Function
*/
case OP_PureFunc:              /* group */
case OP_Function: {            /* group */
  int i;
  sqlite3_context *pCtx;

  assert( pOp->p4type==P4_FUNCCTX );
  pCtx = pOp->p4.pCtx;

  /* If this function is inside of a trigger, the register array in aMem[]
  ** might change from one evaluation to the next.  The next block of code
  ** checks to see if the register array has changed, and if so it
  ** reinitializes the relavant parts of the sqlite3_context object */
  pOut = &aMem[pOp->p3];
  if( pCtx->pOut != pOut ){
    pCtx->pVdbe = p;
    pCtx->pOut = pOut;
    for(i=pCtx->argc-1; i>=0; i--) pCtx->argv[i] = &aMem[pOp->p2+i];
  }
  assert( pCtx->pVdbe==p );

  memAboutToChange(p, pOut);
#ifdef SQLITE_DEBUG
  for(i=0; i<pCtx->argc; i++){
    assert( memIsValid(pCtx->argv[i]) );
    REGISTER_TRACE(pOp->p2+i, pCtx->argv[i]);
  }
#endif
  MemSetTypeFlag(pOut, MEM_Null);
  assert( pCtx->isError==0 );
  (*pCtx->pFunc->xSFunc)(pCtx, pCtx->argc, pCtx->argv);/* IMP: R-24505-23230 */

  /* If the function returned an error, throw an exception */
  if( pCtx->isError ){
    if( pCtx->isError>0 ){
      sqlite3VdbeError(p, "%s", sqlite3_value_text(pOut));
      rc = pCtx->isError;
    }
    sqlite3VdbeDeleteAuxData(db, &p->pAuxData, pCtx->iOp, pOp->p1);
    pCtx->isError = 0;
    if( rc ) goto abort_due_to_error;
  }

  /* Copy the result of the function into register P3 */
  if( pOut->flags & (MEM_Str|MEM_Blob) ){
    sqlite3VdbeChangeEncoding(pOut, encoding);
    if( sqlite3VdbeMemTooBig(pOut) ) goto too_big;
  }

  REGISTER_TRACE(pOp->p3, pOut);
  UPDATE_MAX_BLOBSIZE(pOut);
  break;
}

/* Opcode: Trace P1 P2 * P4 *
**
** Write P4 on the statement trace output if statement tracing is
** enabled.
**
** Operand P1 must be 0x7fffffff and P2 must positive.
*/
/* Opcode: Init P1 P2 P3 P4 *
** Synopsis: Start at P2
**
** Programs contain a single instance of this opcode as the very first
** opcode.
**
** If tracing is enabled (by the sqlite3_trace()) interface, then
** the UTF-8 string contained in P4 is emitted on the trace callback.
** Or if P4 is blank, use the string returned by sqlite3_sql().
**
** If P2 is not zero, jump to instruction P2.
**
** Increment the value of P1 so that OP_Once opcodes will jump the
** first time they are evaluated for this run.
**
** If P3 is not zero, then it is an address to jump to if an SQLITE_CORRUPT
** error is encountered.
*/
case OP_Trace:
case OP_Init: {          /* jump */
  int i;
#ifndef SQLITE_OMIT_TRACE
  char *zTrace;
#endif

  /* If the P4 argument is not NULL, then it must be an SQL comment string.
  ** The "--" string is broken up to prevent false-positives with srcck1.c.
  **
  ** This assert() provides evidence for:
  ** EVIDENCE-OF: R-50676-09860 The callback can compute the same text that
  ** would have been returned by the legacy sqlite3_trace() interface by
  ** using the X argument when X begins with "--" and invoking
  ** sqlite3_expanded_sql(P) otherwise.
  */
  assert( pOp->p4.z==0 || strncmp(pOp->p4.z, "-" "- ", 3)==0 );

  /* OP_Init is always instruction 0 */
  assert( pOp==p->aOp || pOp->opcode==OP_Trace );

#ifndef SQLITE_OMIT_TRACE
  if( (db->mTrace & (SQLITE_TRACE_STMT|SQLITE_TRACE_LEGACY))!=0
   && !p->doingRerun
   && (zTrace = (pOp->p4.z ? pOp->p4.z : p->zSql))!=0
  ){
#ifndef SQLITE_OMIT_DEPRECATED
    if( db->mTrace & SQLITE_TRACE_LEGACY ){
      char *z = sqlite3VdbeExpandSql(p, zTrace);
      db->trace.xLegacy(db->pTraceArg, z);
      sqlite3_free(z);
    }else
#endif
    if( db->nVdbeExec>1 ){
      char *z = sqlite3MPrintf(db, "-- %s", zTrace);
      (void)db->trace.xV2(SQLITE_TRACE_STMT, db->pTraceArg, p, z);
      sqlite3DbFree(db, z);
    }else{
      (void)db->trace.xV2(SQLITE_TRACE_STMT, db->pTraceArg, p, zTrace);
    }
  }
#ifdef SQLITE_USE_FCNTL_TRACE
  zTrace = (pOp->p4.z ? pOp->p4.z : p->zSql);
  if( zTrace ){
    int j;
    for(j=0; j<db->nDb; j++){
      if( DbMaskTest(p->btreeMask, j)==0 ) continue;
      sqlite3_file_control(db, db->aDb[j].zDbSName, SQLITE_FCNTL_TRACE, zTrace);
    }
  }
#endif /* SQLITE_USE_FCNTL_TRACE */
#ifdef SQLITE_DEBUG
  if( (db->flags & SQLITE_SqlTrace)!=0
   && (zTrace = (pOp->p4.z ? pOp->p4.z : p->zSql))!=0
  ){
    sqlite3DebugPrintf("SQL-trace: %s\n", zTrace);
  }
#endif /* SQLITE_DEBUG */
#endif /* SQLITE_OMIT_TRACE */
  assert( pOp->p2>0 );
  if( pOp->p1>=sqlite3GlobalConfig.iOnceResetThreshold ){
    if( pOp->opcode==OP_Trace ) break;
    for(i=1; i<p->nOp; i++){
      if( p->aOp[i].opcode==OP_Once ) p->aOp[i].p1 = 0;
    }
    pOp->p1 = 0;
  }
  pOp->p1++;
  p->aCounter[SQLITE_STMTSTATUS_RUN]++;
  goto jump_to_p2;
}

#ifdef SQLITE_ENABLE_CURSOR_HINTS
/* Opcode: CursorHint P1 * * P4 *
**
** Provide a hint to cursor P1 that it only needs to return rows that
** satisfy the Expr in P4.  TK_REGISTER terms in the P4 expression refer
** to values currently held in registers.  TK_COLUMN terms in the P4
** expression refer to columns in the b-tree to which cursor P1 is pointing.
*/
case OP_CursorHint: {
  VdbeCursor *pC;

  assert( pOp->p1>=0 && pOp->p1<p->nCursor );
  assert( pOp->p4type==P4_EXPR );
  pC = p->apCsr[pOp->p1];
  if( pC ){
    assert( pC->eCurType==CURTYPE_BTREE );
    sqlite3BtreeCursorHint(pC->uc.pCursor, BTREE_HINT_RANGE,
                           pOp->p4.pExpr, aMem);
  }
  break;
}
#endif /* SQLITE_ENABLE_CURSOR_HINTS */

#ifdef SQLITE_DEBUG
/* Opcode:  Abortable   * * * * *
**
** Verify that an Abort can happen.  Assert if an Abort at this point
** might cause database corruption.  This opcode only appears in debugging
** builds.
**
** An Abort is safe if either there have been no writes, or if there is
** an active statement journal.
*/
case OP_Abortable: {
  sqlite3VdbeAssertAbortable(p);
  break;
}
#endif

#ifdef SQLITE_DEBUG
/* Opcode:  ReleaseReg   P1 P2 P3 * P5
** Synopsis: release r[P1@P2] mask P3
**
** Release registers from service.  Any content that was in the
** the registers is unreliable after this opcode completes.
**
** The registers released will be the P2 registers starting at P1,
** except if bit ii of P3 set, then do not release register P1+ii.
** In other words, P3 is a mask of registers to preserve.
**
** Releasing a register clears the Mem.pScopyFrom pointer.  That means
** that if the content of the released register was set using OP_SCopy,
** a change to the value of the source register for the OP_SCopy will no longer
** generate an assertion fault in sqlite3VdbeMemAboutToChange().
**
** If P5 is set, then all released registers have their type set
** to MEM_Undefined so that any subsequent attempt to read the released
** register (before it is reinitialized) will generate an assertion fault.
**
** P5 ought to be set on every call to this opcode.
** However, there are places in the code generator will release registers
** before their are used, under the (valid) assumption that the registers
** will not be reallocated for some other purpose before they are used and
** hence are safe to release.
**
** This opcode is only available in testing and debugging builds.  It is
** not generated for release builds.  The purpose of this opcode is to help
** validate the generated bytecode.  This opcode does not actually contribute
** to computing an answer.
*/
case OP_ReleaseReg: {
  Mem *pMem;
  int i;
  u32 constMask;
  assert( pOp->p1>0 );
  assert( pOp->p1+pOp->p2<=(p->nMem+1 - p->nCursor)+1 );
  pMem = &aMem[pOp->p1];
  constMask = pOp->p3;
  for(i=0; i<pOp->p2; i++, pMem++){
    if( i>=32 || (constMask & MASKBIT32(i))==0 ){
      pMem->pScopyFrom = 0;
      if( i<32 && pOp->p5 ) MemSetTypeFlag(pMem, MEM_Undefined);
    }
  }
  break;
}
#endif

/* Opcode: Noop * * * * *
**
** Do nothing.  This instruction is often useful as a jump
** destination.
*/
/*
** The magic Explain opcode are only inserted when explain==2 (which
** is to say when the EXPLAIN QUERY PLAN syntax is used.)
** This opcode records information from the optimizer.  It is the
** the same as a no-op.  This opcodesnever appears in a real VM program.
*/
default: {          /* This is really OP_Noop, OP_Explain */
  assert( pOp->opcode==OP_Noop || pOp->opcode==OP_Explain );

  break;
}

/*****************************************************************************
** The cases of the switch statement above this line should all be indented
** by 6 spaces.  But the left-most 6 spaces have been removed to improve the
** readability.  From this point on down, the normal indentation rules are
** restored.
*****************************************************************************/
    }

#ifdef VDBE_PROFILE
    {
      u64 endTime = sqlite3NProfileCnt ? sqlite3NProfileCnt : sqlite3Hwtime();
      if( endTime>start ) pOrigOp->cycles += endTime - start;
      pOrigOp->cnt++;
    }
#endif

    /* The following code adds nothing to the actual functionality
    ** of the program.  It is only here for testing and debugging.
    ** On the other hand, it does burn CPU cycles every time through
    ** the evaluator loop.  So we can leave it out when NDEBUG is defined.
    */
#ifndef NDEBUG
    assert( pOp>=&aOp[-1] && pOp<&aOp[p->nOp-1] );

#ifdef SQLITE_DEBUG
    if( db->flags & SQLITE_VdbeTrace ){
      u8 opProperty = sqlite3OpcodeProperty[pOrigOp->opcode];
      if( rc!=0 ) printf("rc=%d\n",rc);
      if( opProperty & (OPFLG_OUT2) ){
        registerTrace(pOrigOp->p2, &aMem[pOrigOp->p2]);
      }
      if( opProperty & OPFLG_OUT3 ){
        registerTrace(pOrigOp->p3, &aMem[pOrigOp->p3]);
      }
      if( opProperty==0xff ){
        /* Never happens.  This code exists to avoid a harmless linkage
        ** warning aboud sqlite3VdbeRegisterDump() being defined but not
        ** used. */
        sqlite3VdbeRegisterDump(p);
      }
    }
#endif  /* SQLITE_DEBUG */
#endif  /* NDEBUG */
  }  /* The end of the for(;;) loop the loops through opcodes */

  /* If we reach this point, it means that execution is finished with
  ** an error of some kind.
  */
abort_due_to_error:
  if( db->mallocFailed ){
    rc = SQLITE_NOMEM_BKPT;
  }else if( rc==SQLITE_IOERR_CORRUPTFS ){
    rc = SQLITE_CORRUPT_BKPT;
  }
  assert( rc );
  if( p->zErrMsg==0 && rc!=SQLITE_IOERR_NOMEM ){
    sqlite3VdbeError(p, "%s", sqlite3ErrStr(rc));
  }
  p->rc = rc;
  sqlite3SystemError(db, rc);
  testcase( sqlite3GlobalConfig.xLog!=0 );
  sqlite3_log(rc, "statement aborts at %d: [%s] %s", 
                   (int)(pOp - aOp), p->zSql, p->zErrMsg);
  sqlite3VdbeHalt(p);
  if( rc==SQLITE_IOERR_NOMEM ) sqlite3OomFault(db);
  rc = SQLITE_ERROR;
  if( resetSchemaOnFault>0 ){
    sqlite3ResetOneSchema(db, resetSchemaOnFault-1);
  }

  /* This is the only way out of this procedure.  We have to
  ** release the mutexes on btrees that were acquired at the
  ** top. */
vdbe_return:
#ifndef SQLITE_OMIT_PROGRESS_CALLBACK
  while( nVmStep>=nProgressLimit && db->xProgress!=0 ){
    nProgressLimit += db->nProgressOps;
    if( db->xProgress(db->pProgressArg) ){
      nProgressLimit = LARGEST_UINT64;
      rc = SQLITE_INTERRUPT;
      goto abort_due_to_error;
    }
  }
#endif
  p->aCounter[SQLITE_STMTSTATUS_VM_STEP] += (int)nVmStep;
  sqlite3VdbeLeave(p);
  assert( rc!=SQLITE_OK || nExtraDelete==0 
       || sqlite3_strlike("DELETE%",p->zSql,0)!=0 
  );
  return rc;

  /* Jump to here if a string or blob larger than SQLITE_MAX_LENGTH
  ** is encountered.
  */
too_big:
  sqlite3VdbeError(p, "string or blob too big");
  rc = SQLITE_TOOBIG;
  goto abort_due_to_error;

  /* Jump to here if a malloc() fails.
  */
no_mem:
  sqlite3OomFault(db);
  sqlite3VdbeError(p, "out of memory");
  rc = SQLITE_NOMEM_BKPT;
  goto abort_due_to_error;

  /* Jump to here if the sqlite3_interrupt() API sets the interrupt
  ** flag.
  */
abort_due_to_interrupt:
  assert( AtomicLoad(&db->u1.isInterrupted) );
  rc = SQLITE_INTERRUPT;
  goto abort_due_to_error;
}<|MERGE_RESOLUTION|>--- conflicted
+++ resolved
@@ -6129,11 +6129,6 @@
     }
   }
 #endif
-<<<<<<< HEAD
-  res = 0;  /* Not needed.  Only used to silence a warning. */
-  rc = sqlite3VdbeIdxKeyCompare(db, pC, &r, &res);
-  sqlite3BtreeScanLimit(pC->uc.pCursor, &r, 0, pOp->opcode);
-=======
 
   /* Inlined version of sqlite3VdbeIdxKeyCompare() */
   {
@@ -6159,7 +6154,7 @@
   }
   /* End of inlined sqlite3VdbeIdxKeyCompare() */
 
->>>>>>> a2409421
+  sqlite3BtreeScanLimit(pC->uc.pCursor, &r, 0, pOp->opcode);
   assert( (OP_IdxLE&1)==(OP_IdxLT&1) && (OP_IdxGE&1)==(OP_IdxGT&1) );
   if( (pOp->opcode&1)==(OP_IdxLT&1) ){
     assert( pOp->opcode==OP_IdxLE || pOp->opcode==OP_IdxLT );
@@ -6169,15 +6164,10 @@
     res++;
   }
   VdbeBranchTaken(res>0,2);
-<<<<<<< HEAD
-  if( rc ) goto abort_due_to_error;
+  assert( rc==SQLITE_OK );
   if( res>0 ){
     goto jump_to_p2;
   }
-=======
-  assert( rc==SQLITE_OK );
-  if( res>0 ) goto jump_to_p2;
->>>>>>> a2409421
   break;
 }
 
