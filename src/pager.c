/*
** 2001 September 15
**
** The author disclaims copyright to this source code.  In place of
** a legal notice, here is a blessing:
**
**    May you do good and not evil.
**    May you find forgiveness for yourself and forgive others.
**    May you share freely, never taking more than you give.
**
*************************************************************************
** This is the implementation of the page cache subsystem or "pager".
**
** The pager is used to access a database disk file.  It implements
** atomic commit and rollback through the use of a journal file that
** is separate from the database file.  The pager also implements file
** locking to prevent two processes from writing the same database
** file simultaneously, or one process from reading the database while
** another is writing.
*/
#ifndef SQLITE_OMIT_DISKIO
#include "sqliteInt.h"
#include "wal.h"


/******************* NOTES ON THE DESIGN OF THE PAGER ************************
**
** This comment block describes invariants that hold when using a rollback
** journal.  These invariants do not apply for journal_mode=WAL,
** journal_mode=MEMORY, or journal_mode=OFF.
**
** Within this comment block, a page is deemed to have been synced
** automatically as soon as it is written when PRAGMA synchronous=OFF.
** Otherwise, the page is not synced until the xSync method of the VFS
** is called successfully on the file containing the page.
**
** Definition:  A page of the database file is said to be "overwriteable" if
** one or more of the following are true about the page:
**
**     (a)  The original content of the page as it was at the beginning of
**          the transaction has been written into the rollback journal and
**          synced.
**
**     (b)  The page was a freelist leaf page at the start of the transaction.
**
**     (c)  The page number is greater than the largest page that existed in
**          the database file at the start of the transaction.
**
** (1) A page of the database file is never overwritten unless one of the
**     following are true:
**
**     (a) The page and all other pages on the same sector are overwriteable.
**
**     (b) The atomic page write optimization is enabled, and the entire
**         transaction other than the update of the transaction sequence
**         number consists of a single page change.
**
** (2) The content of a page written into the rollback journal exactly matches
**     both the content in the database when the rollback journal was written
**     and the content in the database at the beginning of the current
**     transaction.
**
** (3) Writes to the database file are an integer multiple of the page size
**     in length and are aligned on a page boundary.
**
** (4) Reads from the database file are either aligned on a page boundary and
**     an integer multiple of the page size in length or are taken from the
**     first 100 bytes of the database file.
**
** (5) All writes to the database file are synced prior to the rollback journal
**     being deleted, truncated, or zeroed.
**
** (6) If a super-journal file is used, then all writes to the database file
**     are synced prior to the super-journal being deleted.
**
** Definition: Two databases (or the same database at two points it time)
** are said to be "logically equivalent" if they give the same answer to
** all queries.  Note in particular the content of freelist leaf
** pages can be changed arbitrarily without affecting the logical equivalence
** of the database.
**
** (7) At any time, if any subset, including the empty set and the total set,
**     of the unsynced changes to a rollback journal are removed and the
**     journal is rolled back, the resulting database file will be logically
**     equivalent to the database file at the beginning of the transaction.
**
** (8) When a transaction is rolled back, the xTruncate method of the VFS
**     is called to restore the database file to the same size it was at
**     the beginning of the transaction.  (In some VFSes, the xTruncate
**     method is a no-op, but that does not change the fact the SQLite will
**     invoke it.)
**
** (9) Whenever the database file is modified, at least one bit in the range
**     of bytes from 24 through 39 inclusive will be changed prior to releasing
**     the EXCLUSIVE lock, thus signaling other connections on the same
**     database to flush their caches.
**
** (10) The pattern of bits in bytes 24 through 39 shall not repeat in less
**      than one billion transactions.
**
** (11) A database file is well-formed at the beginning and at the conclusion
**      of every transaction.
**
** (12) An EXCLUSIVE lock is held on the database file when writing to
**      the database file.
**
** (13) A SHARED lock is held on the database file while reading any
**      content out of the database file.
**
******************************************************************************/

/*
** Macros for troubleshooting.  Normally turned off
*/
#if 0
int sqlite3PagerTrace=1;  /* True to enable tracing */
#define sqlite3DebugPrintf printf
#define PAGERTRACE(X)     if( sqlite3PagerTrace ){ sqlite3DebugPrintf X; }
#else
#define PAGERTRACE(X)
#endif

/*
** The following two macros are used within the PAGERTRACE() macros above
** to print out file-descriptors.
**
** PAGERID() takes a pointer to a Pager struct as its argument. The
** associated file-descriptor is returned. FILEHANDLEID() takes an sqlite3_file
** struct as its argument.
*/
#define PAGERID(p) (SQLITE_PTR_TO_INT(p->fd))
#define FILEHANDLEID(fd) (SQLITE_PTR_TO_INT(fd))

/*
** The Pager.eState variable stores the current 'state' of a pager. A
** pager may be in any one of the seven states shown in the following
** state diagram.
**
**                            OPEN <------+------+
**                              |         |      |
**                              V         |      |
**               +---------> READER-------+      |
**               |              |                |
**               |              V                |
**               |<-------WRITER_LOCKED------> ERROR
**               |              |                ^ 
**               |              V                |
**               |<------WRITER_CACHEMOD-------->|
**               |              |                |
**               |              V                |
**               |<-------WRITER_DBMOD---------->|
**               |              |                |
**               |              V                |
**               +<------WRITER_FINISHED-------->+
**
**
** List of state transitions and the C [function] that performs each:
**
**   OPEN              -> READER              [sqlite3PagerSharedLock]
**   READER            -> OPEN                [pager_unlock]
**
**   READER            -> WRITER_LOCKED       [sqlite3PagerBegin]
**   WRITER_LOCKED     -> WRITER_CACHEMOD     [pager_open_journal]
**   WRITER_CACHEMOD   -> WRITER_DBMOD        [syncJournal]
**   WRITER_DBMOD      -> WRITER_FINISHED     [sqlite3PagerCommitPhaseOne]
**   WRITER_***        -> READER              [pager_end_transaction]
**
**   WRITER_***        -> ERROR               [pager_error]
**   ERROR             -> OPEN                [pager_unlock]
**
**
**  OPEN:
**
**    The pager starts up in this state. Nothing is guaranteed in this
**    state - the file may or may not be locked and the database size is
**    unknown. The database may not be read or written.
**
**    * No read or write transaction is active.
**    * Any lock, or no lock at all, may be held on the database file.
**    * The dbSize, dbOrigSize and dbFileSize variables may not be trusted.
**
**  READER:
**
**    In this state all the requirements for reading the database in
**    rollback (non-WAL) mode are met. Unless the pager is (or recently
**    was) in exclusive-locking mode, a user-level read transaction is
**    open. The database size is known in this state.
**
**    A connection running with locking_mode=normal enters this state when
**    it opens a read-transaction on the database and returns to state
**    OPEN after the read-transaction is completed. However a connection
**    running in locking_mode=exclusive (including temp databases) remains in
**    this state even after the read-transaction is closed. The only way
**    a locking_mode=exclusive connection can transition from READER to OPEN
**    is via the ERROR state (see below).
**
**    * A read transaction may be active (but a write-transaction cannot).
**    * A SHARED or greater lock is held on the database file.
**    * The dbSize variable may be trusted (even if a user-level read
**      transaction is not active). The dbOrigSize and dbFileSize variables
**      may not be trusted at this point.
**    * If the database is a WAL database, then the WAL connection is open.
**    * Even if a read-transaction is not open, it is guaranteed that
**      there is no hot-journal in the file-system.
**
**  WRITER_LOCKED:
**
**    The pager moves to this state from READER when a write-transaction
**    is first opened on the database. In WRITER_LOCKED state, all locks
**    required to start a write-transaction are held, but no actual
**    modifications to the cache or database have taken place.
**
**    In rollback mode, a RESERVED or (if the transaction was opened with
**    BEGIN EXCLUSIVE) EXCLUSIVE lock is obtained on the database file when
**    moving to this state, but the journal file is not written to or opened
**    to in this state. If the transaction is committed or rolled back while
**    in WRITER_LOCKED state, all that is required is to unlock the database
**    file.
**
**    IN WAL mode, WalBeginWriteTransaction() is called to lock the log file.
**    If the connection is running with locking_mode=exclusive, an attempt
**    is made to obtain an EXCLUSIVE lock on the database file.
**
**    * A write transaction is active.
**    * If the connection is open in rollback-mode, a RESERVED or greater
**      lock is held on the database file.
**    * If the connection is open in WAL-mode, a WAL write transaction
**      is open (i.e. sqlite3WalBeginWriteTransaction() has been successfully
**      called).
**    * The dbSize, dbOrigSize and dbFileSize variables are all valid.
**    * The contents of the pager cache have not been modified.
**    * The journal file may or may not be open.
**    * Nothing (not even the first header) has been written to the journal.
**
**  WRITER_CACHEMOD:
**
**    A pager moves from WRITER_LOCKED state to this state when a page is
**    first modified by the upper layer. In rollback mode the journal file
**    is opened (if it is not already open) and a header written to the
**    start of it. The database file on disk has not been modified.
**
**    * A write transaction is active.
**    * A RESERVED or greater lock is held on the database file.
**    * The journal file is open and the first header has been written
**      to it, but the header has not been synced to disk.
**    * The contents of the page cache have been modified.
**
**  WRITER_DBMOD:
**
**    The pager transitions from WRITER_CACHEMOD into WRITER_DBMOD state
**    when it modifies the contents of the database file. WAL connections
**    never enter this state (since they do not modify the database file,
**    just the log file).
**
**    * A write transaction is active.
**    * An EXCLUSIVE or greater lock is held on the database file.
**    * The journal file is open and the first header has been written
**      and synced to disk.
**    * The contents of the page cache have been modified (and possibly
**      written to disk).
**
**  WRITER_FINISHED:
**
**    It is not possible for a WAL connection to enter this state.
**
**    A rollback-mode pager changes to WRITER_FINISHED state from WRITER_DBMOD
**    state after the entire transaction has been successfully written into the
**    database file. In this state the transaction may be committed simply
**    by finalizing the journal file. Once in WRITER_FINISHED state, it is
**    not possible to modify the database further. At this point, the upper
**    layer must either commit or rollback the transaction.
**
**    * A write transaction is active.
**    * An EXCLUSIVE or greater lock is held on the database file.
**    * All writing and syncing of journal and database data has finished.
**      If no error occurred, all that remains is to finalize the journal to
**      commit the transaction. If an error did occur, the caller will need
**      to rollback the transaction.
**
**  ERROR:
**
**    The ERROR state is entered when an IO or disk-full error (including
**    SQLITE_IOERR_NOMEM) occurs at a point in the code that makes it
**    difficult to be sure that the in-memory pager state (cache contents,
**    db size etc.) are consistent with the contents of the file-system.
**
**    Temporary pager files may enter the ERROR state, but in-memory pagers
**    cannot.
**
**    For example, if an IO error occurs while performing a rollback,
**    the contents of the page-cache may be left in an inconsistent state.
**    At this point it would be dangerous to change back to READER state
**    (as usually happens after a rollback). Any subsequent readers might
**    report database corruption (due to the inconsistent cache), and if
**    they upgrade to writers, they may inadvertently corrupt the database
**    file. To avoid this hazard, the pager switches into the ERROR state
**    instead of READER following such an error.
**
**    Once it has entered the ERROR state, any attempt to use the pager
**    to read or write data returns an error. Eventually, once all
**    outstanding transactions have been abandoned, the pager is able to
**    transition back to OPEN state, discarding the contents of the
**    page-cache and any other in-memory state at the same time. Everything
**    is reloaded from disk (and, if necessary, hot-journal rollback performed)
**    when a read-transaction is next opened on the pager (transitioning
**    the pager into READER state). At that point the system has recovered
**    from the error.
**
**    Specifically, the pager jumps into the ERROR state if:
**
**      1. An error occurs while attempting a rollback. This happens in
**         function sqlite3PagerRollback().
**
**      2. An error occurs while attempting to finalize a journal file
**         following a commit in function sqlite3PagerCommitPhaseTwo().
**
**      3. An error occurs while attempting to write to the journal or
**         database file in function pagerStress() in order to free up
**         memory.
**
**    In other cases, the error is returned to the b-tree layer. The b-tree
**    layer then attempts a rollback operation. If the error condition
**    persists, the pager enters the ERROR state via condition (1) above.
**
**    Condition (3) is necessary because it can be triggered by a read-only
**    statement executed within a transaction. In this case, if the error
**    code were simply returned to the user, the b-tree layer would not
**    automatically attempt a rollback, as it assumes that an error in a
**    read-only statement cannot leave the pager in an internally inconsistent
**    state.
**
**    * The Pager.errCode variable is set to something other than SQLITE_OK.
**    * There are one or more outstanding references to pages (after the
**      last reference is dropped the pager should move back to OPEN state).
**    * The pager is not an in-memory pager.
**   
**
** Notes:
**
**   * A pager is never in WRITER_DBMOD or WRITER_FINISHED state if the
**     connection is open in WAL mode. A WAL connection is always in one
**     of the first four states.
**
**   * Normally, a connection open in exclusive mode is never in PAGER_OPEN
**     state. There are two exceptions: immediately after exclusive-mode has
**     been turned on (and before any read or write transactions are
**     executed), and when the pager is leaving the "error state".
**
**   * See also: assert_pager_state().
*/
#define PAGER_OPEN                  0
#define PAGER_READER                1
#define PAGER_WRITER_LOCKED         2
#define PAGER_WRITER_CACHEMOD       3
#define PAGER_WRITER_DBMOD          4
#define PAGER_WRITER_FINISHED       5
#define PAGER_ERROR                 6

/*
** The Pager.eLock variable is almost always set to one of the
** following locking-states, according to the lock currently held on
** the database file: NO_LOCK, SHARED_LOCK, RESERVED_LOCK or EXCLUSIVE_LOCK.
** This variable is kept up to date as locks are taken and released by
** the pagerLockDb() and pagerUnlockDb() wrappers.
**
** If the VFS xLock() or xUnlock() returns an error other than SQLITE_BUSY
** (i.e. one of the SQLITE_IOERR subtypes), it is not clear whether or not
** the operation was successful. In these circumstances pagerLockDb() and
** pagerUnlockDb() take a conservative approach - eLock is always updated
** when unlocking the file, and only updated when locking the file if the
** VFS call is successful. This way, the Pager.eLock variable may be set
** to a less exclusive (lower) value than the lock that is actually held
** at the system level, but it is never set to a more exclusive value.
**
** This is usually safe. If an xUnlock fails or appears to fail, there may
** be a few redundant xLock() calls or a lock may be held for longer than
** required, but nothing really goes wrong.
**
** The exception is when the database file is unlocked as the pager moves
** from ERROR to OPEN state. At this point there may be a hot-journal file
** in the file-system that needs to be rolled back (as part of an OPEN->SHARED
** transition, by the same pager or any other). If the call to xUnlock()
** fails at this point and the pager is left holding an EXCLUSIVE lock, this
** can confuse the call to xCheckReservedLock() call made later as part
** of hot-journal detection.
**
** xCheckReservedLock() is defined as returning true "if there is a RESERVED
** lock held by this process or any others". So xCheckReservedLock may
** return true because the caller itself is holding an EXCLUSIVE lock (but
** doesn't know it because of a previous error in xUnlock). If this happens
** a hot-journal may be mistaken for a journal being created by an active
** transaction in another process, causing SQLite to read from the database
** without rolling it back.
**
** To work around this, if a call to xUnlock() fails when unlocking the
** database in the ERROR state, Pager.eLock is set to UNKNOWN_LOCK. It
** is only changed back to a real locking state after a successful call
** to xLock(EXCLUSIVE). Also, the code to do the OPEN->SHARED state transition
** omits the check for a hot-journal if Pager.eLock is set to UNKNOWN_LOCK
** lock. Instead, it assumes a hot-journal exists and obtains an EXCLUSIVE
** lock on the database file before attempting to roll it back. See function
** PagerSharedLock() for more detail.
**
** Pager.eLock may only be set to UNKNOWN_LOCK when the pager is in
** PAGER_OPEN state.
*/
#define UNKNOWN_LOCK                (EXCLUSIVE_LOCK+1)

/*
** The maximum allowed sector size. 64KiB. If the xSectorsize() method
** returns a value larger than this, then MAX_SECTOR_SIZE is used instead.
** This could conceivably cause corruption following a power failure on
** such a system. This is currently an undocumented limit.
*/
#define MAX_SECTOR_SIZE 0x10000


/*
** An instance of the following structure is allocated for each active
** savepoint and statement transaction in the system. All such structures
** are stored in the Pager.aSavepoint[] array, which is allocated and
** resized using sqlite3Realloc().
**
** When a savepoint is created, the PagerSavepoint.iHdrOffset field is
** set to 0. If a journal-header is written into the main journal while
** the savepoint is active, then iHdrOffset is set to the byte offset
** immediately following the last journal record written into the main
** journal before the journal-header. This is required during savepoint
** rollback (see pagerPlaybackSavepoint()).
*/
typedef struct PagerSavepoint PagerSavepoint;
struct PagerSavepoint {
  i64 iOffset;                 /* Starting offset in main journal */
  i64 iHdrOffset;              /* See above */
  Bitvec *pInSavepoint;        /* Set of pages in this savepoint */
  Pgno nOrig;                  /* Original number of pages in file */
  Pgno iSubRec;                /* Index of first record in sub-journal */
  int bTruncateOnRelease;      /* If stmt journal may be truncated on RELEASE */
#ifndef SQLITE_OMIT_WAL
  u32 aWalData[WAL_SAVEPOINT_NDATA];        /* WAL savepoint context */
#endif
};

/*
** Bits of the Pager.doNotSpill flag.  See further description below.
*/
#define SPILLFLAG_OFF         0x01 /* Never spill cache.  Set via pragma */
#define SPILLFLAG_ROLLBACK    0x02 /* Current rolling back, so do not spill */
#define SPILLFLAG_NOSYNC      0x04 /* Spill is ok, but do not sync */

/*
** An open page cache is an instance of struct Pager. A description of
** some of the more important member variables follows:
**
** eState
**
**   The current 'state' of the pager object. See the comment and state
**   diagram above for a description of the pager state.
**
** eLock
**
**   For a real on-disk database, the current lock held on the database file -
**   NO_LOCK, SHARED_LOCK, RESERVED_LOCK or EXCLUSIVE_LOCK.
**
**   For a temporary or in-memory database (neither of which require any
**   locks), this variable is always set to EXCLUSIVE_LOCK. Since such
**   databases always have Pager.exclusiveMode==1, this tricks the pager
**   logic into thinking that it already has all the locks it will ever
**   need (and no reason to release them).
**
**   In some (obscure) circumstances, this variable may also be set to
**   UNKNOWN_LOCK. See the comment above the #define of UNKNOWN_LOCK for
**   details.
**
** changeCountDone
**
**   This boolean variable is used to make sure that the change-counter
**   (the 4-byte header field at byte offset 24 of the database file) is
**   not updated more often than necessary.
**
**   It is set to true when the change-counter field is updated, which
**   can only happen if an exclusive lock is held on the database file.
**   It is cleared (set to false) whenever an exclusive lock is
**   relinquished on the database file. Each time a transaction is committed,
**   The changeCountDone flag is inspected. If it is true, the work of
**   updating the change-counter is omitted for the current transaction.
**
**   This mechanism means that when running in exclusive mode, a connection
**   need only update the change-counter once, for the first transaction
**   committed.
**
** setSuper
**
**   When PagerCommitPhaseOne() is called to commit a transaction, it may
**   (or may not) specify a super-journal name to be written into the
**   journal file before it is synced to disk.
**
**   Whether or not a journal file contains a super-journal pointer affects
**   the way in which the journal file is finalized after the transaction is
**   committed or rolled back when running in "journal_mode=PERSIST" mode.
**   If a journal file does not contain a super-journal pointer, it is
**   finalized by overwriting the first journal header with zeroes. If
**   it does contain a super-journal pointer the journal file is finalized
**   by truncating it to zero bytes, just as if the connection were
**   running in "journal_mode=truncate" mode.
**
**   Journal files that contain super-journal pointers cannot be finalized
**   simply by overwriting the first journal-header with zeroes, as the
**   super-journal pointer could interfere with hot-journal rollback of any
**   subsequently interrupted transaction that reuses the journal file.
**
**   The flag is cleared as soon as the journal file is finalized (either
**   by PagerCommitPhaseTwo or PagerRollback). If an IO error prevents the
**   journal file from being successfully finalized, the setSuper flag
**   is cleared anyway (and the pager will move to ERROR state).
**
** doNotSpill
**
**   This variables control the behavior of cache-spills  (calls made by
**   the pcache module to the pagerStress() routine to write cached data
**   to the file-system in order to free up memory).
**
**   When bits SPILLFLAG_OFF or SPILLFLAG_ROLLBACK of doNotSpill are set,
**   writing to the database from pagerStress() is disabled altogether.
**   The SPILLFLAG_ROLLBACK case is done in a very obscure case that
**   comes up during savepoint rollback that requires the pcache module
**   to allocate a new page to prevent the journal file from being written
**   while it is being traversed by code in pager_playback().  The SPILLFLAG_OFF
**   case is a user preference.
**
**   If the SPILLFLAG_NOSYNC bit is set, writing to the database from
**   pagerStress() is permitted, but syncing the journal file is not.
**   This flag is set by sqlite3PagerWrite() when the file-system sector-size
**   is larger than the database page-size in order to prevent a journal sync
**   from happening in between the journalling of two pages on the same sector.
**
** subjInMemory
**
**   This is a boolean variable. If true, then any required sub-journal
**   is opened as an in-memory journal file. If false, then in-memory
**   sub-journals are only used for in-memory pager files.
**
**   This variable is updated by the upper layer each time a new
**   write-transaction is opened.
**
** dbSize, dbOrigSize, dbFileSize
**
**   Variable dbSize is set to the number of pages in the database file.
**   It is valid in PAGER_READER and higher states (all states except for
**   OPEN and ERROR).
**
**   dbSize is set based on the size of the database file, which may be
**   larger than the size of the database (the value stored at offset
**   28 of the database header by the btree). If the size of the file
**   is not an integer multiple of the page-size, the value stored in
**   dbSize is rounded down (i.e. a 5KB file with 2K page-size has dbSize==2).
**   Except, any file that is greater than 0 bytes in size is considered
**   to have at least one page. (i.e. a 1KB file with 2K page-size leads
**   to dbSize==1).
**
**   During a write-transaction, if pages with page-numbers greater than
**   dbSize are modified in the cache, dbSize is updated accordingly.
**   Similarly, if the database is truncated using PagerTruncateImage(),
**   dbSize is updated.
**
**   Variables dbOrigSize and dbFileSize are valid in states
**   PAGER_WRITER_LOCKED and higher. dbOrigSize is a copy of the dbSize
**   variable at the start of the transaction. It is used during rollback,
**   and to determine whether or not pages need to be journalled before
**   being modified.
**
**   Throughout a write-transaction, dbFileSize contains the size of
**   the file on disk in pages. It is set to a copy of dbSize when the
**   write-transaction is first opened, and updated when VFS calls are made
**   to write or truncate the database file on disk.
**
**   The only reason the dbFileSize variable is required is to suppress
**   unnecessary calls to xTruncate() after committing a transaction. If,
**   when a transaction is committed, the dbFileSize variable indicates
**   that the database file is larger than the database image (Pager.dbSize),
**   pager_truncate() is called. The pager_truncate() call uses xFilesize()
**   to measure the database file on disk, and then truncates it if required.
**   dbFileSize is not used when rolling back a transaction. In this case
**   pager_truncate() is called unconditionally (which means there may be
**   a call to xFilesize() that is not strictly required). In either case,
**   pager_truncate() may cause the file to become smaller or larger.
**
** dbHintSize
**
**   The dbHintSize variable is used to limit the number of calls made to
**   the VFS xFileControl(FCNTL_SIZE_HINT) method.
**
**   dbHintSize is set to a copy of the dbSize variable when a
**   write-transaction is opened (at the same time as dbFileSize and
**   dbOrigSize). If the xFileControl(FCNTL_SIZE_HINT) method is called,
**   dbHintSize is increased to the number of pages that correspond to the
**   size-hint passed to the method call. See pager_write_pagelist() for
**   details.
**
** errCode
**
**   The Pager.errCode variable is only ever used in PAGER_ERROR state. It
**   is set to zero in all other states. In PAGER_ERROR state, Pager.errCode
**   is always set to SQLITE_FULL, SQLITE_IOERR or one of the SQLITE_IOERR_XXX
**   sub-codes.
**
** syncFlags, walSyncFlags
**
**   syncFlags is either SQLITE_SYNC_NORMAL (0x02) or SQLITE_SYNC_FULL (0x03).
**   syncFlags is used for rollback mode.  walSyncFlags is used for WAL mode
**   and contains the flags used to sync the checkpoint operations in the
**   lower two bits, and sync flags used for transaction commits in the WAL
**   file in bits 0x04 and 0x08.  In other words, to get the correct sync flags
**   for checkpoint operations, use (walSyncFlags&0x03) and to get the correct
**   sync flags for transaction commit, use ((walSyncFlags>>2)&0x03).  Note
**   that with synchronous=NORMAL in WAL mode, transaction commit is not synced
**   meaning that the 0x04 and 0x08 bits are both zero.
*/
struct Pager {
  sqlite3_vfs *pVfs;          /* OS functions to use for IO */
  u8 exclusiveMode;           /* Boolean. True if locking_mode==EXCLUSIVE */
  u8 journalMode;             /* One of the PAGER_JOURNALMODE_* values */
  u8 useJournal;              /* Use a rollback journal on this file */
  u8 noSync;                  /* Do not sync the journal if true */
  u8 fullSync;                /* Do extra syncs of the journal for robustness */
  u8 extraSync;               /* sync directory after journal delete */
  u8 syncFlags;               /* SYNC_NORMAL or SYNC_FULL otherwise */
  u8 walSyncFlags;            /* See description above */
  u8 tempFile;                /* zFilename is a temporary or immutable file */
  u8 noLock;                  /* Do not lock (except in WAL mode) */
  u8 readOnly;                /* True for a read-only database */
  u8 memDb;                   /* True to inhibit all file I/O */
  u8 memVfs;                  /* VFS-implemented memory database */

  /**************************************************************************
  ** The following block contains those class members that change during
  ** routine operation.  Class members not in this block are either fixed
  ** when the pager is first created or else only change when there is a
  ** significant mode change (such as changing the page_size, locking_mode,
  ** or the journal_mode).  From another view, these class members describe
  ** the "state" of the pager, while other class members describe the
  ** "configuration" of the pager.
  */
  u8 eState;                  /* Pager state (OPEN, READER, WRITER_LOCKED..) */
  u8 eLock;                   /* Current lock held on database file */
  u8 changeCountDone;         /* Set after incrementing the change-counter */
  u8 setSuper;                /* Super-jrnl name is written into jrnl */
  u8 doNotSpill;              /* Do not spill the cache when non-zero */
  u8 subjInMemory;            /* True to use in-memory sub-journals */
  u8 bUseFetch;               /* True to use xFetch() */
  u8 hasHeldSharedLock;       /* True if a shared lock has ever been held */
  Pgno dbSize;                /* Number of pages in the database */
  Pgno dbOrigSize;            /* dbSize before the current transaction */
  Pgno dbFileSize;            /* Number of pages in the database file */
  Pgno dbHintSize;            /* Value passed to FCNTL_SIZE_HINT call */
  int errCode;                /* One of several kinds of errors */
  int nRec;                   /* Pages journalled since last j-header written */
  u32 cksumInit;              /* Quasi-random value added to every checksum */
  u32 nSubRec;                /* Number of records written to sub-journal */
  Bitvec *pInJournal;         /* One bit for each page in the database file */
#ifndef SQLITE_OMIT_CONCURRENT
  Bitvec *pAllRead;           /* Pages read within current CONCURRENT trans. */
#endif
  sqlite3_file *fd;           /* File descriptor for database */
  sqlite3_file *jfd;          /* File descriptor for main journal */
  sqlite3_file *sjfd;         /* File descriptor for sub-journal */
  i64 journalOff;             /* Current write offset in the journal file */
  i64 journalHdr;             /* Byte offset to previous journal header */
  sqlite3_backup *pBackup;    /* Pointer to list of ongoing backup processes */
  PagerSavepoint *aSavepoint; /* Array of active savepoints */
  int nSavepoint;             /* Number of elements in aSavepoint[] */
  u32 iDataVersion;           /* Changes whenever database content changes */
  char dbFileVers[16];        /* Changes whenever database file changes */

  int nMmapOut;               /* Number of mmap pages currently outstanding */
  sqlite3_int64 szMmap;       /* Desired maximum mmap size */
  PgHdr *pMmapFreelist;       /* List of free mmap page headers (pDirty) */
  /*
  ** End of the routinely-changing class members
  ***************************************************************************/

  u16 nExtra;                 /* Add this many bytes to each in-memory page */
  i16 nReserve;               /* Number of unused bytes at end of each page */
  u32 vfsFlags;               /* Flags for sqlite3_vfs.xOpen() */
  u32 sectorSize;             /* Assumed sector size during rollback */
  Pgno mxPgno;                /* Maximum allowed size of the database */
  Pgno lckPgno;               /* Page number for the locking page */
  i64 pageSize;               /* Number of bytes in a page */
  i64 journalSizeLimit;       /* Size limit for persistent journal files */
  char *zFilename;            /* Name of the database file */
  char *zJournal;             /* Name of the journal file */
  int (*xBusyHandler)(void*); /* Function to call when busy */
  void *pBusyHandlerArg;      /* Context argument for xBusyHandler */
  int aStat[4];               /* Total cache hits, misses, writes, spills */
#ifdef SQLITE_TEST
  int nRead;                  /* Database pages read */
#endif
  void (*xReiniter)(DbPage*); /* Call this routine when reloading pages */
  int (*xGet)(Pager*,Pgno,DbPage**,int); /* Routine to fetch a patch */
  char *pTmpSpace;            /* Pager.pageSize bytes of space for tmp use */
  PCache *pPCache;            /* Pointer to page cache object */
#ifndef SQLITE_OMIT_WAL
  Wal *pWal;                  /* Write-ahead log used by "journal_mode=wal" */
  char *zWal;                 /* File name for write-ahead log */
#endif
};

/*
** Indexes for use with Pager.aStat[]. The Pager.aStat[] array contains
** the values accessed by passing SQLITE_DBSTATUS_CACHE_HIT, CACHE_MISS
** or CACHE_WRITE to sqlite3_db_status().
*/
#define PAGER_STAT_HIT   0
#define PAGER_STAT_MISS  1
#define PAGER_STAT_WRITE 2
#define PAGER_STAT_SPILL 3

/*
** The following global variables hold counters used for
** testing purposes only.  These variables do not exist in
** a non-testing build.  These variables are not thread-safe.
*/
#ifdef SQLITE_TEST
int sqlite3_pager_readdb_count = 0;    /* Number of full pages read from DB */
int sqlite3_pager_writedb_count = 0;   /* Number of full pages written to DB */
int sqlite3_pager_writej_count = 0;    /* Number of pages written to journal */
# define PAGER_INCR(v)  v++
#else
# define PAGER_INCR(v)
#endif



/*
** Journal files begin with the following magic string.  The data
** was obtained from /dev/random.  It is used only as a sanity check.
**
** Since version 2.8.0, the journal format contains additional sanity
** checking information.  If the power fails while the journal is being
** written, semi-random garbage data might appear in the journal
** file after power is restored.  If an attempt is then made
** to roll the journal back, the database could be corrupted.  The additional
** sanity checking data is an attempt to discover the garbage in the
** journal and ignore it.
**
** The sanity checking information for the new journal format consists
** of a 32-bit checksum on each page of data.  The checksum covers both
** the page number and the pPager->pageSize bytes of data for the page.
** This cksum is initialized to a 32-bit random value that appears in the
** journal file right after the header.  The random initializer is important,
** because garbage data that appears at the end of a journal is likely
** data that was once in other files that have now been deleted.  If the
** garbage data came from an obsolete journal file, the checksums might
** be correct.  But by initializing the checksum to random value which
** is different for every journal, we minimize that risk.
*/
static const unsigned char aJournalMagic[] = {
  0xd9, 0xd5, 0x05, 0xf9, 0x20, 0xa1, 0x63, 0xd7,
};

/*
** The size of the of each page record in the journal is given by
** the following macro.
*/
#define JOURNAL_PG_SZ(pPager)  ((pPager->pageSize) + 8)

/*
** The journal header size for this pager. This is usually the same
** size as a single disk sector. See also setSectorSize().
*/
#define JOURNAL_HDR_SZ(pPager) (pPager->sectorSize)

/*
** The macro MEMDB is true if we are dealing with an in-memory database.
** We do this as a macro so that if the SQLITE_OMIT_MEMORYDB macro is set,
** the value of MEMDB will be a constant and the compiler will optimize
** out code that would never execute.
*/
#ifdef SQLITE_OMIT_MEMORYDB
# define MEMDB 0
#else
# define MEMDB pPager->memDb
#endif

/*
** The macro USEFETCH is true if we are allowed to use the xFetch and xUnfetch
** interfaces to access the database using memory-mapped I/O.
*/
#if SQLITE_MAX_MMAP_SIZE>0
# define USEFETCH(x) ((x)->bUseFetch)
#else
# define USEFETCH(x) 0
#endif

/*
** The argument to this macro is a file descriptor (type sqlite3_file*).
** Return 0 if it is not open, or non-zero (but not 1) if it is.
**
** This is so that expressions can be written as:
**
**   if( isOpen(pPager->jfd) ){ ...
**
** instead of
**
**   if( pPager->jfd->pMethods ){ ...
*/
#define isOpen(pFd) ((pFd)->pMethods!=0)

#ifdef SQLITE_DIRECT_OVERFLOW_READ
/*
** Return true if page pgno can be read directly from the database file
** by the b-tree layer. This is the case if:
**
**   * the database file is open,
**   * there are no dirty pages in the cache, and
**   * the desired page is not currently in the wal file.
*/
int sqlite3PagerDirectReadOk(Pager *pPager, Pgno pgno){
  if( pPager->fd->pMethods==0 ) return 0;
  if( sqlite3PCacheIsDirty(pPager->pPCache) ) return 0;
#ifndef SQLITE_OMIT_WAL
  if( pPager->pWal ){
    u32 iRead = 0;
    int rc;
    rc = sqlite3WalFindFrame(pPager->pWal, pgno, &iRead);
    return (rc==SQLITE_OK && iRead==0);
  }
#endif
  return 1;
}
#endif

#ifndef SQLITE_OMIT_WAL
# define pagerUseWal(x) ((x)->pWal!=0)
#else
# define pagerUseWal(x) 0
# define pagerRollbackWal(x) 0
# define pagerWalFrames(v,w,x,y) 0
# define pagerOpenWalIfPresent(z) SQLITE_OK
# define pagerBeginReadTransaction(z) SQLITE_OK
#endif

#ifndef NDEBUG
/*
** Usage:
**
**   assert( assert_pager_state(pPager) );
**
** This function runs many asserts to try to find inconsistencies in
** the internal state of the Pager object.
*/
static int assert_pager_state(Pager *p){
  Pager *pPager = p;

  /* State must be valid. */
  assert( p->eState==PAGER_OPEN
       || p->eState==PAGER_READER
       || p->eState==PAGER_WRITER_LOCKED
       || p->eState==PAGER_WRITER_CACHEMOD
       || p->eState==PAGER_WRITER_DBMOD
       || p->eState==PAGER_WRITER_FINISHED
       || p->eState==PAGER_ERROR
  );

  /* Regardless of the current state, a temp-file connection always behaves
  ** as if it has an exclusive lock on the database file. It never updates
  ** the change-counter field, so the changeCountDone flag is always set.
  */
  assert( p->tempFile==0 || p->eLock==EXCLUSIVE_LOCK );
  assert( p->tempFile==0 || pPager->changeCountDone );

  /* If the useJournal flag is clear, the journal-mode must be "OFF".
  ** And if the journal-mode is "OFF", the journal file must not be open.
  */
  assert( p->journalMode==PAGER_JOURNALMODE_OFF || p->useJournal );
  assert( p->journalMode!=PAGER_JOURNALMODE_OFF || !isOpen(p->jfd) );

  /* Check that MEMDB implies noSync. And an in-memory journal. Since
  ** this means an in-memory pager performs no IO at all, it cannot encounter
  ** either SQLITE_IOERR or SQLITE_FULL during rollback or while finalizing
  ** a journal file. (although the in-memory journal implementation may
  ** return SQLITE_IOERR_NOMEM while the journal file is being written). It
  ** is therefore not possible for an in-memory pager to enter the ERROR
  ** state.
  */
  if( MEMDB ){
    assert( !isOpen(p->fd) );
    assert( p->noSync );
    assert( p->journalMode==PAGER_JOURNALMODE_OFF
         || p->journalMode==PAGER_JOURNALMODE_MEMORY
    );
    assert( p->eState!=PAGER_ERROR && p->eState!=PAGER_OPEN );
    assert( pagerUseWal(p)==0 );
  }

  /* If changeCountDone is set, a RESERVED lock or greater must be held
  ** on the file.
  */
  assert( pPager->changeCountDone==0 || pPager->eLock>=RESERVED_LOCK );
  assert( p->eLock!=PENDING_LOCK );

  switch( p->eState ){
    case PAGER_OPEN:
      assert( !MEMDB );
      assert( pPager->errCode==SQLITE_OK );
      assert( sqlite3PcacheRefCount(pPager->pPCache)==0 || pPager->tempFile );
      break;

    case PAGER_READER:
      assert( pPager->errCode==SQLITE_OK );
      assert( p->eLock!=UNKNOWN_LOCK );
      assert( p->eLock>=SHARED_LOCK );
      break;

    case PAGER_WRITER_LOCKED:
      assert( p->eLock!=UNKNOWN_LOCK );
      assert( pPager->errCode==SQLITE_OK );
      if( !pagerUseWal(pPager) ){
        assert( p->eLock>=RESERVED_LOCK );
      }
#ifndef SQLITE_OMIT_CONCURRENT
      assert( pPager->dbSize==pPager->dbOrigSize || pPager->pAllRead );
#endif
      assert( pPager->dbOrigSize==pPager->dbFileSize );
      assert( pPager->dbOrigSize==pPager->dbHintSize );
      assert( pPager->setSuper==0 );
      break;

    case PAGER_WRITER_CACHEMOD:
      assert( p->eLock!=UNKNOWN_LOCK );
      assert( pPager->errCode==SQLITE_OK );
      if( !pagerUseWal(pPager) ){
        /* It is possible that if journal_mode=wal here that neither the
        ** journal file nor the WAL file are open. This happens during
        ** a rollback transaction that switches from journal_mode=off
        ** to journal_mode=wal.
        */
        assert( p->eLock>=RESERVED_LOCK );
        assert( isOpen(p->jfd)
             || p->journalMode==PAGER_JOURNALMODE_OFF
             || p->journalMode==PAGER_JOURNALMODE_WAL
        );
      }
      assert( pPager->dbOrigSize==pPager->dbFileSize );
      assert( pPager->dbOrigSize==pPager->dbHintSize );
      break;

    case PAGER_WRITER_DBMOD:
      assert( p->eLock==EXCLUSIVE_LOCK );
      assert( pPager->errCode==SQLITE_OK );
      assert( !pagerUseWal(pPager) );
      assert( p->eLock>=EXCLUSIVE_LOCK );
      assert( isOpen(p->jfd)
           || p->journalMode==PAGER_JOURNALMODE_OFF
           || p->journalMode==PAGER_JOURNALMODE_WAL
           || (sqlite3OsDeviceCharacteristics(p->fd)&SQLITE_IOCAP_BATCH_ATOMIC)
      );
      assert( pPager->dbOrigSize<=pPager->dbHintSize );
      break;

    case PAGER_WRITER_FINISHED:
      assert( p->eLock==EXCLUSIVE_LOCK );
      assert( pPager->errCode==SQLITE_OK );
      assert( !pagerUseWal(pPager) );
      assert( isOpen(p->jfd)
           || p->journalMode==PAGER_JOURNALMODE_OFF
           || p->journalMode==PAGER_JOURNALMODE_WAL
           || (sqlite3OsDeviceCharacteristics(p->fd)&SQLITE_IOCAP_BATCH_ATOMIC)
      );
      break;

    case PAGER_ERROR:
      /* There must be at least one outstanding reference to the pager if
      ** in ERROR state. Otherwise the pager should have already dropped
      ** back to OPEN state.
      */
      assert( pPager->errCode!=SQLITE_OK );
      assert( sqlite3PcacheRefCount(pPager->pPCache)>0 || pPager->tempFile );
      break;
  }

  return 1;
}
#endif /* ifndef NDEBUG */

#ifdef SQLITE_DEBUG
/*
** Return a pointer to a human readable string in a static buffer
** containing the state of the Pager object passed as an argument. This
** is intended to be used within debuggers. For example, as an alternative
** to "print *pPager" in gdb:
**
** (gdb) printf "%s", print_pager_state(pPager)
**
** This routine has external linkage in order to suppress compiler warnings
** about an unused function.  It is enclosed within SQLITE_DEBUG and so does
** not appear in normal builds.
*/
char *print_pager_state(Pager *p){
  static char zRet[1024];

  sqlite3_snprintf(1024, zRet,
      "Filename:      %s\n"
      "State:         %s errCode=%d\n"
      "Lock:          %s\n"
      "Locking mode:  locking_mode=%s\n"
      "Journal mode:  journal_mode=%s\n"
      "Backing store: tempFile=%d memDb=%d useJournal=%d\n"
      "Journal:       journalOff=%lld journalHdr=%lld\n"
      "Size:          dbsize=%d dbOrigSize=%d dbFileSize=%d\n"
      , p->zFilename
      , p->eState==PAGER_OPEN            ? "OPEN" :
        p->eState==PAGER_READER          ? "READER" :
        p->eState==PAGER_WRITER_LOCKED   ? "WRITER_LOCKED" :
        p->eState==PAGER_WRITER_CACHEMOD ? "WRITER_CACHEMOD" :
        p->eState==PAGER_WRITER_DBMOD    ? "WRITER_DBMOD" :
        p->eState==PAGER_WRITER_FINISHED ? "WRITER_FINISHED" :
        p->eState==PAGER_ERROR           ? "ERROR" : "?error?"
      , (int)p->errCode
      , p->eLock==NO_LOCK         ? "NO_LOCK" :
        p->eLock==RESERVED_LOCK   ? "RESERVED" :
        p->eLock==EXCLUSIVE_LOCK  ? "EXCLUSIVE" :
        p->eLock==SHARED_LOCK     ? "SHARED" :
        p->eLock==UNKNOWN_LOCK    ? "UNKNOWN" : "?error?"
      , p->exclusiveMode ? "exclusive" : "normal"
      , p->journalMode==PAGER_JOURNALMODE_MEMORY   ? "memory" :
        p->journalMode==PAGER_JOURNALMODE_OFF      ? "off" :
        p->journalMode==PAGER_JOURNALMODE_DELETE   ? "delete" :
        p->journalMode==PAGER_JOURNALMODE_PERSIST  ? "persist" :
        p->journalMode==PAGER_JOURNALMODE_TRUNCATE ? "truncate" :
        p->journalMode==PAGER_JOURNALMODE_WAL      ? "wal" : "?error?"
      , (int)p->tempFile, (int)p->memDb, (int)p->useJournal
      , p->journalOff, p->journalHdr
      , (int)p->dbSize, (int)p->dbOrigSize, (int)p->dbFileSize
  );

  return zRet;
}
#endif

/* Forward references to the various page getters */
static int getPageNormal(Pager*,Pgno,DbPage**,int);
static int getPageError(Pager*,Pgno,DbPage**,int);
#if SQLITE_MAX_MMAP_SIZE>0
static int getPageMMap(Pager*,Pgno,DbPage**,int);
#endif

/*
** Set the Pager.xGet method for the appropriate routine used to fetch
** content from the pager.
*/
static void setGetterMethod(Pager *pPager){
  if( pPager->errCode ){
    pPager->xGet = getPageError;
#if SQLITE_MAX_MMAP_SIZE>0
  }else if( USEFETCH(pPager) ){
    pPager->xGet = getPageMMap;
#endif /* SQLITE_MAX_MMAP_SIZE>0 */
  }else{
    pPager->xGet = getPageNormal;
  }
}

/*
** Return true if it is necessary to write page *pPg into the sub-journal.
** A page needs to be written into the sub-journal if there exists one
** or more open savepoints for which:
**
**   * The page-number is less than or equal to PagerSavepoint.nOrig, and
**   * The bit corresponding to the page-number is not set in
**     PagerSavepoint.pInSavepoint.
*/
static int subjRequiresPage(PgHdr *pPg){
  Pager *pPager = pPg->pPager;
  PagerSavepoint *p;
  Pgno pgno = pPg->pgno;
  int i;
  for(i=0; i<pPager->nSavepoint; i++){
    p = &pPager->aSavepoint[i];
    if( p->nOrig>=pgno && 0==sqlite3BitvecTestNotNull(p->pInSavepoint, pgno) ){
      for(i=i+1; i<pPager->nSavepoint; i++){
        pPager->aSavepoint[i].bTruncateOnRelease = 0;
      }
      return 1;
    }
  }
  return 0;
}

#ifdef SQLITE_DEBUG
/*
** Return true if the page is already in the journal file.
*/
static int pageInJournal(Pager *pPager, PgHdr *pPg){
  return sqlite3BitvecTest(pPager->pInJournal, pPg->pgno);
}
#endif

/*
** Read a 32-bit integer from the given file descriptor.  Store the integer
** that is read in *pRes.  Return SQLITE_OK if everything worked, or an
** error code is something goes wrong.
**
** All values are stored on disk as big-endian.
*/
static int read32bits(sqlite3_file *fd, i64 offset, u32 *pRes){
  unsigned char ac[4];
  int rc = sqlite3OsRead(fd, ac, sizeof(ac), offset);
  if( rc==SQLITE_OK ){
    *pRes = sqlite3Get4byte(ac);
  }
  return rc;
}

/*
** Write a 32-bit integer into a string buffer in big-endian byte order.
*/
#define put32bits(A,B)  sqlite3Put4byte((u8*)A,B)


/*
** Write a 32-bit integer into the given file descriptor.  Return SQLITE_OK
** on success or an error code is something goes wrong.
*/
static int write32bits(sqlite3_file *fd, i64 offset, u32 val){
  char ac[4];
  put32bits(ac, val);
  return sqlite3OsWrite(fd, ac, 4, offset);
}

/*
** Unlock the database file to level eLock, which must be either NO_LOCK
** or SHARED_LOCK. Regardless of whether or not the call to xUnlock()
** succeeds, set the Pager.eLock variable to match the (attempted) new lock.
**
** Except, if Pager.eLock is set to UNKNOWN_LOCK when this function is
** called, do not modify it. See the comment above the #define of
** UNKNOWN_LOCK for an explanation of this.
*/
static int pagerUnlockDb(Pager *pPager, int eLock){
  int rc = SQLITE_OK;

  assert( !pPager->exclusiveMode || pPager->eLock==eLock );
  assert( eLock==NO_LOCK || eLock==SHARED_LOCK );
  assert( eLock!=NO_LOCK || pagerUseWal(pPager)==0 );
  if( isOpen(pPager->fd) ){
    assert( pPager->eLock>=eLock );
    rc = pPager->noLock ? SQLITE_OK : sqlite3OsUnlock(pPager->fd, eLock);
    if( pPager->eLock!=UNKNOWN_LOCK ){
      pPager->eLock = (u8)eLock;
    }
    IOTRACE(("UNLOCK %p %d\n", pPager, eLock))
  }
  pPager->changeCountDone = pPager->tempFile; /* ticket fb3b3024ea238d5c */
  return rc;
}

/*
** Lock the database file to level eLock, which must be either SHARED_LOCK,
** RESERVED_LOCK or EXCLUSIVE_LOCK. If the caller is successful, set the
** Pager.eLock variable to the new locking state.
**
** Except, if Pager.eLock is set to UNKNOWN_LOCK when this function is
** called, do not modify it unless the new locking state is EXCLUSIVE_LOCK.
** See the comment above the #define of UNKNOWN_LOCK for an explanation
** of this.
*/
static int pagerLockDb(Pager *pPager, int eLock){
  int rc = SQLITE_OK;

  assert( eLock==SHARED_LOCK || eLock==RESERVED_LOCK || eLock==EXCLUSIVE_LOCK );
  if( pPager->eLock<eLock || pPager->eLock==UNKNOWN_LOCK ){
    rc = pPager->noLock ? SQLITE_OK : sqlite3OsLock(pPager->fd, eLock);
    if( rc==SQLITE_OK && (pPager->eLock!=UNKNOWN_LOCK||eLock==EXCLUSIVE_LOCK) ){
      pPager->eLock = (u8)eLock;
      IOTRACE(("LOCK %p %d\n", pPager, eLock))
    }
  }
  return rc;
}

/*
** This function determines whether or not the atomic-write or
** atomic-batch-write optimizations can be used with this pager. The
** atomic-write optimization can be used if:
**
**  (a) the value returned by OsDeviceCharacteristics() indicates that
**      a database page may be written atomically, and
**  (b) the value returned by OsSectorSize() is less than or equal
**      to the page size.
**
** If it can be used, then the value returned is the size of the journal
** file when it contains rollback data for exactly one page.
**
** The atomic-batch-write optimization can be used if OsDeviceCharacteristics()
** returns a value with the SQLITE_IOCAP_BATCH_ATOMIC bit set. -1 is
** returned in this case.
**
** If neither optimization can be used, 0 is returned.
*/
static int jrnlBufferSize(Pager *pPager){
  assert( !MEMDB );

#if defined(SQLITE_ENABLE_ATOMIC_WRITE) \
 || defined(SQLITE_ENABLE_BATCH_ATOMIC_WRITE)
  int dc;                           /* Device characteristics */

  assert( isOpen(pPager->fd) );
  dc = sqlite3OsDeviceCharacteristics(pPager->fd);
#else
  UNUSED_PARAMETER(pPager);
#endif

#ifdef SQLITE_ENABLE_BATCH_ATOMIC_WRITE
  if( pPager->dbSize>0 && (dc&SQLITE_IOCAP_BATCH_ATOMIC) ){
    return -1;
  }
#endif

#ifdef SQLITE_ENABLE_ATOMIC_WRITE
  {
    int nSector = pPager->sectorSize;
    int szPage = pPager->pageSize;

    assert(SQLITE_IOCAP_ATOMIC512==(512>>8));
    assert(SQLITE_IOCAP_ATOMIC64K==(65536>>8));
    if( 0==(dc&(SQLITE_IOCAP_ATOMIC|(szPage>>8)) || nSector>szPage) ){
      return 0;
    }
  }

  return JOURNAL_HDR_SZ(pPager) + JOURNAL_PG_SZ(pPager);
#endif

  return 0;
}

/*
** If SQLITE_CHECK_PAGES is defined then we do some sanity checking
** on the cache using a hash function.  This is used for testing
** and debugging only.
*/
#ifdef SQLITE_CHECK_PAGES
/*
** Return a 32-bit hash of the page data for pPage.
*/
static u32 pager_datahash(int nByte, unsigned char *pData){
  u32 hash = 0;
  int i;
  for(i=0; i<nByte; i++){
    hash = (hash*1039) + pData[i];
  }
  return hash;
}
static u32 pager_pagehash(PgHdr *pPage){
  return pager_datahash(pPage->pPager->pageSize, (unsigned char *)pPage->pData);
}
static void pager_set_pagehash(PgHdr *pPage){
  pPage->pageHash = pager_pagehash(pPage);
}

/*
** The CHECK_PAGE macro takes a PgHdr* as an argument. If SQLITE_CHECK_PAGES
** is defined, and NDEBUG is not defined, an assert() statement checks
** that the page is either dirty or still matches the calculated page-hash.
*/
#define CHECK_PAGE(x) checkPage(x)
static void checkPage(PgHdr *pPg){
  Pager *pPager = pPg->pPager;
  assert( pPager->eState!=PAGER_ERROR );
  assert( (pPg->flags&PGHDR_DIRTY) || pPg->pageHash==pager_pagehash(pPg) );
}

#else
#define pager_datahash(X,Y)  0
#define pager_pagehash(X)  0
#define pager_set_pagehash(X)
#define CHECK_PAGE(x)
#endif  /* SQLITE_CHECK_PAGES */

/*
** When this is called the journal file for pager pPager must be open.
** This function attempts to read a super-journal file name from the
** end of the file and, if successful, copies it into memory supplied
** by the caller. See comments above writeSuperJournal() for the format
** used to store a super-journal file name at the end of a journal file.
**
** zSuper must point to a buffer of at least nSuper bytes allocated by
** the caller. This should be sqlite3_vfs.mxPathname+1 (to ensure there is
** enough space to write the super-journal name). If the super-journal
** name in the journal is longer than nSuper bytes (including a
** nul-terminator), then this is handled as if no super-journal name
** were present in the journal.
**
** If a super-journal file name is present at the end of the journal
** file, then it is copied into the buffer pointed to by zSuper. A
** nul-terminator byte is appended to the buffer following the
** super-journal file name.
**
** If it is determined that no super-journal file name is present
** zSuper[0] is set to 0 and SQLITE_OK returned.
**
** If an error occurs while reading from the journal file, an SQLite
** error code is returned.
*/
static int readSuperJournal(sqlite3_file *pJrnl, char *zSuper, u32 nSuper){
  int rc;                    /* Return code */
  u32 len;                   /* Length in bytes of super-journal name */
  i64 szJ;                   /* Total size in bytes of journal file pJrnl */
  u32 cksum;                 /* MJ checksum value read from journal */
  u32 u;                     /* Unsigned loop counter */
  unsigned char aMagic[8];   /* A buffer to hold the magic header */
  zSuper[0] = '\0';

  if( SQLITE_OK!=(rc = sqlite3OsFileSize(pJrnl, &szJ))
   || szJ<16
   || SQLITE_OK!=(rc = read32bits(pJrnl, szJ-16, &len))
   || len>=nSuper
   || len>szJ-16
   || len==0
   || SQLITE_OK!=(rc = read32bits(pJrnl, szJ-12, &cksum))
   || SQLITE_OK!=(rc = sqlite3OsRead(pJrnl, aMagic, 8, szJ-8))
   || memcmp(aMagic, aJournalMagic, 8)
   || SQLITE_OK!=(rc = sqlite3OsRead(pJrnl, zSuper, len, szJ-16-len))
  ){
    return rc;
  }

  /* See if the checksum matches the super-journal name */
  for(u=0; u<len; u++){
    cksum -= zSuper[u];
  }
  if( cksum ){
    /* If the checksum doesn't add up, then one or more of the disk sectors
    ** containing the super-journal filename is corrupted. This means
    ** definitely roll back, so just return SQLITE_OK and report a (nul)
    ** super-journal filename.
    */
    len = 0;
  }
  zSuper[len] = '\0';
  zSuper[len+1] = '\0';
  
  return SQLITE_OK;
}

/*
** Return the offset of the sector boundary at or immediately
** following the value in pPager->journalOff, assuming a sector
** size of pPager->sectorSize bytes.
**
** i.e for a sector size of 512:
**
**   Pager.journalOff          Return value
**   ---------------------------------------
**   0                         0
**   512                       512
**   100                       512
**   2000                      2048
**
*/
static i64 journalHdrOffset(Pager *pPager){
  i64 offset = 0;
  i64 c = pPager->journalOff;
  if( c ){
    offset = ((c-1)/JOURNAL_HDR_SZ(pPager) + 1) * JOURNAL_HDR_SZ(pPager);
  }
  assert( offset%JOURNAL_HDR_SZ(pPager)==0 );
  assert( offset>=c );
  assert( (offset-c)<JOURNAL_HDR_SZ(pPager) );
  return offset;
}

/*
** The journal file must be open when this function is called.
**
** This function is a no-op if the journal file has not been written to
** within the current transaction (i.e. if Pager.journalOff==0).
**
** If doTruncate is non-zero or the Pager.journalSizeLimit variable is
** set to 0, then truncate the journal file to zero bytes in size. Otherwise,
** zero the 28-byte header at the start of the journal file. In either case,
** if the pager is not in no-sync mode, sync the journal file immediately
** after writing or truncating it.
**
** If Pager.journalSizeLimit is set to a positive, non-zero value, and
** following the truncation or zeroing described above the size of the
** journal file in bytes is larger than this value, then truncate the
** journal file to Pager.journalSizeLimit bytes. The journal file does
** not need to be synced following this operation.
**
** If an IO error occurs, abandon processing and return the IO error code.
** Otherwise, return SQLITE_OK.
*/
static int zeroJournalHdr(Pager *pPager, int doTruncate){
  int rc = SQLITE_OK;                               /* Return code */
  assert( isOpen(pPager->jfd) );
  assert( !sqlite3JournalIsInMemory(pPager->jfd) );
  if( pPager->journalOff ){
    const i64 iLimit = pPager->journalSizeLimit;    /* Local cache of jsl */

    IOTRACE(("JZEROHDR %p\n", pPager))
    if( doTruncate || iLimit==0 ){
      rc = sqlite3OsTruncate(pPager->jfd, 0);
    }else{
      static const char zeroHdr[28] = {0};
      rc = sqlite3OsWrite(pPager->jfd, zeroHdr, sizeof(zeroHdr), 0);
    }
    if( rc==SQLITE_OK && !pPager->noSync ){
      rc = sqlite3OsSync(pPager->jfd, SQLITE_SYNC_DATAONLY|pPager->syncFlags);
    }

    /* At this point the transaction is committed but the write lock
    ** is still held on the file. If there is a size limit configured for
    ** the persistent journal and the journal file currently consumes more
    ** space than that limit allows for, truncate it now. There is no need
    ** to sync the file following this operation.
    */
    if( rc==SQLITE_OK && iLimit>0 ){
      i64 sz;
      rc = sqlite3OsFileSize(pPager->jfd, &sz);
      if( rc==SQLITE_OK && sz>iLimit ){
        rc = sqlite3OsTruncate(pPager->jfd, iLimit);
      }
    }
  }
  return rc;
}

/*
** The journal file must be open when this routine is called. A journal
** header (JOURNAL_HDR_SZ bytes) is written into the journal file at the
** current location.
**
** The format for the journal header is as follows:
** - 8 bytes: Magic identifying journal format.
** - 4 bytes: Number of records in journal, or -1 no-sync mode is on.
** - 4 bytes: Random number used for page hash.
** - 4 bytes: Initial database page count.
** - 4 bytes: Sector size used by the process that wrote this journal.
** - 4 bytes: Database page size.
**
** Followed by (JOURNAL_HDR_SZ - 28) bytes of unused space.
*/
static int writeJournalHdr(Pager *pPager){
  int rc = SQLITE_OK;                 /* Return code */
  char *zHeader = pPager->pTmpSpace;  /* Temporary space used to build header */
  u32 nHeader = (u32)pPager->pageSize;/* Size of buffer pointed to by zHeader */
  u32 nWrite;                         /* Bytes of header sector written */
  int ii;                             /* Loop counter */

  assert( isOpen(pPager->jfd) );      /* Journal file must be open. */

  if( nHeader>JOURNAL_HDR_SZ(pPager) ){
    nHeader = JOURNAL_HDR_SZ(pPager);
  }

  /* If there are active savepoints and any of them were created
  ** since the most recent journal header was written, update the
  ** PagerSavepoint.iHdrOffset fields now.
  */
  for(ii=0; ii<pPager->nSavepoint; ii++){
    if( pPager->aSavepoint[ii].iHdrOffset==0 ){
      pPager->aSavepoint[ii].iHdrOffset = pPager->journalOff;
    }
  }

  pPager->journalHdr = pPager->journalOff = journalHdrOffset(pPager);

  /*
  ** Write the nRec Field - the number of page records that follow this
  ** journal header. Normally, zero is written to this value at this time.
  ** After the records are added to the journal (and the journal synced,
  ** if in full-sync mode), the zero is overwritten with the true number
  ** of records (see syncJournal()).
  **
  ** A faster alternative is to write 0xFFFFFFFF to the nRec field. When
  ** reading the journal this value tells SQLite to assume that the
  ** rest of the journal file contains valid page records. This assumption
  ** is dangerous, as if a failure occurred whilst writing to the journal
  ** file it may contain some garbage data. There are two scenarios
  ** where this risk can be ignored:
  **
  **   * When the pager is in no-sync mode. Corruption can follow a
  **     power failure in this case anyway.
  **
  **   * When the SQLITE_IOCAP_SAFE_APPEND flag is set. This guarantees
  **     that garbage data is never appended to the journal file.
  */
  assert( isOpen(pPager->fd) || pPager->noSync );
  if( pPager->noSync || (pPager->journalMode==PAGER_JOURNALMODE_MEMORY)
   || (sqlite3OsDeviceCharacteristics(pPager->fd)&SQLITE_IOCAP_SAFE_APPEND)
  ){
    memcpy(zHeader, aJournalMagic, sizeof(aJournalMagic));
    put32bits(&zHeader[sizeof(aJournalMagic)], 0xffffffff);
  }else{
    memset(zHeader, 0, sizeof(aJournalMagic)+4);
  }

  /* The random check-hash initializer */
  sqlite3_randomness(sizeof(pPager->cksumInit), &pPager->cksumInit);
  put32bits(&zHeader[sizeof(aJournalMagic)+4], pPager->cksumInit);
  /* The initial database size */
  put32bits(&zHeader[sizeof(aJournalMagic)+8], pPager->dbOrigSize);
  /* The assumed sector size for this process */
  put32bits(&zHeader[sizeof(aJournalMagic)+12], pPager->sectorSize);

  /* The page size */
  put32bits(&zHeader[sizeof(aJournalMagic)+16], pPager->pageSize);

  /* Initializing the tail of the buffer is not necessary.  Everything
  ** works find if the following memset() is omitted.  But initializing
  ** the memory prevents valgrind from complaining, so we are willing to
  ** take the performance hit.
  */
  memset(&zHeader[sizeof(aJournalMagic)+20], 0,
         nHeader-(sizeof(aJournalMagic)+20));

  /* In theory, it is only necessary to write the 28 bytes that the
  ** journal header consumes to the journal file here. Then increment the
  ** Pager.journalOff variable by JOURNAL_HDR_SZ so that the next
  ** record is written to the following sector (leaving a gap in the file
  ** that will be implicitly filled in by the OS).
  **
  ** However it has been discovered that on some systems this pattern can
  ** be significantly slower than contiguously writing data to the file,
  ** even if that means explicitly writing data to the block of
  ** (JOURNAL_HDR_SZ - 28) bytes that will not be used. So that is what
  ** is done.
  **
  ** The loop is required here in case the sector-size is larger than the
  ** database page size. Since the zHeader buffer is only Pager.pageSize
  ** bytes in size, more than one call to sqlite3OsWrite() may be required
  ** to populate the entire journal header sector.
  */
  for(nWrite=0; rc==SQLITE_OK&&nWrite<JOURNAL_HDR_SZ(pPager); nWrite+=nHeader){
    IOTRACE(("JHDR %p %lld %d\n", pPager, pPager->journalHdr, nHeader))
    rc = sqlite3OsWrite(pPager->jfd, zHeader, nHeader, pPager->journalOff);
    assert( pPager->journalHdr <= pPager->journalOff );
    pPager->journalOff += nHeader;
  }

  return rc;
}

/*
** The journal file must be open when this is called. A journal header file
** (JOURNAL_HDR_SZ bytes) is read from the current location in the journal
** file. The current location in the journal file is given by
** pPager->journalOff. See comments above function writeJournalHdr() for
** a description of the journal header format.
**
** If the header is read successfully, *pNRec is set to the number of
** page records following this header and *pDbSize is set to the size of the
** database before the transaction began, in pages. Also, pPager->cksumInit
** is set to the value read from the journal header. SQLITE_OK is returned
** in this case.
**
** If the journal header file appears to be corrupted, SQLITE_DONE is
** returned and *pNRec and *PDbSize are undefined.  If JOURNAL_HDR_SZ bytes
** cannot be read from the journal file an error code is returned.
*/
static int readJournalHdr(
  Pager *pPager,               /* Pager object */
  int isHot,
  i64 journalSize,             /* Size of the open journal file in bytes */
  u32 *pNRec,                  /* OUT: Value read from the nRec field */
  u32 *pDbSize                 /* OUT: Value of original database size field */
){
  int rc;                      /* Return code */
  unsigned char aMagic[8];     /* A buffer to hold the magic header */
  i64 iHdrOff;                 /* Offset of journal header being read */

  assert( isOpen(pPager->jfd) );      /* Journal file must be open. */

  /* Advance Pager.journalOff to the start of the next sector. If the
  ** journal file is too small for there to be a header stored at this
  ** point, return SQLITE_DONE.
  */
  pPager->journalOff = journalHdrOffset(pPager);
  if( pPager->journalOff+JOURNAL_HDR_SZ(pPager) > journalSize ){
    return SQLITE_DONE;
  }
  iHdrOff = pPager->journalOff;

  /* Read in the first 8 bytes of the journal header. If they do not match
  ** the  magic string found at the start of each journal header, return
  ** SQLITE_DONE. If an IO error occurs, return an error code. Otherwise,
  ** proceed.
  */
  if( isHot || iHdrOff!=pPager->journalHdr ){
    rc = sqlite3OsRead(pPager->jfd, aMagic, sizeof(aMagic), iHdrOff);
    if( rc ){
      return rc;
    }
    if( memcmp(aMagic, aJournalMagic, sizeof(aMagic))!=0 ){
      return SQLITE_DONE;
    }
  }

  /* Read the first three 32-bit fields of the journal header: The nRec
  ** field, the checksum-initializer and the database size at the start
  ** of the transaction. Return an error code if anything goes wrong.
  */
  if( SQLITE_OK!=(rc = read32bits(pPager->jfd, iHdrOff+8, pNRec))
   || SQLITE_OK!=(rc = read32bits(pPager->jfd, iHdrOff+12, &pPager->cksumInit))
   || SQLITE_OK!=(rc = read32bits(pPager->jfd, iHdrOff+16, pDbSize))
  ){
    return rc;
  }

  if( pPager->journalOff==0 ){
    u32 iPageSize;               /* Page-size field of journal header */
    u32 iSectorSize;             /* Sector-size field of journal header */

    /* Read the page-size and sector-size journal header fields. */
    if( SQLITE_OK!=(rc = read32bits(pPager->jfd, iHdrOff+20, &iSectorSize))
     || SQLITE_OK!=(rc = read32bits(pPager->jfd, iHdrOff+24, &iPageSize))
    ){
      return rc;
    }

    /* Versions of SQLite prior to 3.5.8 set the page-size field of the
    ** journal header to zero. In this case, assume that the Pager.pageSize
    ** variable is already set to the correct page size.
    */
    if( iPageSize==0 ){
      iPageSize = pPager->pageSize;
    }

    /* Check that the values read from the page-size and sector-size fields
    ** are within range. To be 'in range', both values need to be a power
    ** of two greater than or equal to 512 or 32, and not greater than their
    ** respective compile time maximum limits.
    */
    if( iPageSize<512                  || iSectorSize<32
     || iPageSize>SQLITE_MAX_PAGE_SIZE || iSectorSize>MAX_SECTOR_SIZE
     || ((iPageSize-1)&iPageSize)!=0   || ((iSectorSize-1)&iSectorSize)!=0
    ){
      /* If the either the page-size or sector-size in the journal-header is
      ** invalid, then the process that wrote the journal-header must have
      ** crashed before the header was synced. In this case stop reading
      ** the journal file here.
      */
      return SQLITE_DONE;
    }

    /* Update the page-size to match the value read from the journal.
    ** Use a testcase() macro to make sure that malloc failure within
    ** PagerSetPagesize() is tested.
    */
    rc = sqlite3PagerSetPagesize(pPager, &iPageSize, -1);
    testcase( rc!=SQLITE_OK );

    /* Update the assumed sector-size to match the value used by
    ** the process that created this journal. If this journal was
    ** created by a process other than this one, then this routine
    ** is being called from within pager_playback(). The local value
    ** of Pager.sectorSize is restored at the end of that routine.
    */
    pPager->sectorSize = iSectorSize;
  }

  pPager->journalOff += JOURNAL_HDR_SZ(pPager);
  return rc;
}


/*
** Write the supplied super-journal name into the journal file for pager
** pPager at the current location. The super-journal name must be the last
** thing written to a journal file. If the pager is in full-sync mode, the
** journal file descriptor is advanced to the next sector boundary before
** anything is written. The format is:
**
**   + 4 bytes: PAGER_SJ_PGNO.
**   + N bytes: super-journal filename in utf-8.
**   + 4 bytes: N (length of super-journal name in bytes, no nul-terminator).
**   + 4 bytes: super-journal name checksum.
**   + 8 bytes: aJournalMagic[].
**
** The super-journal page checksum is the sum of the bytes in the super-journal
** name, where each byte is interpreted as a signed 8-bit integer.
**
** If zSuper is a NULL pointer (occurs for a single database transaction),
** this call is a no-op.
*/
static int writeSuperJournal(Pager *pPager, const char *zSuper){
  int rc;                          /* Return code */
  int nSuper;                      /* Length of string zSuper */
  i64 iHdrOff;                     /* Offset of header in journal file */
  i64 jrnlSize;                    /* Size of journal file on disk */
  u32 cksum = 0;                   /* Checksum of string zSuper */

  assert( pPager->setSuper==0 );
  assert( !pagerUseWal(pPager) );

  if( !zSuper
   || pPager->journalMode==PAGER_JOURNALMODE_MEMORY
   || !isOpen(pPager->jfd)
  ){
    return SQLITE_OK;
  }
  pPager->setSuper = 1;
  assert( pPager->journalHdr <= pPager->journalOff );

  /* Calculate the length in bytes and the checksum of zSuper */
  for(nSuper=0; zSuper[nSuper]; nSuper++){
    cksum += zSuper[nSuper];
  }

  /* If in full-sync mode, advance to the next disk sector before writing
  ** the super-journal name. This is in case the previous page written to
  ** the journal has already been synced.
  */
  if( pPager->fullSync ){
    pPager->journalOff = journalHdrOffset(pPager);
  }
  iHdrOff = pPager->journalOff;

  /* Write the super-journal data to the end of the journal file. If
  ** an error occurs, return the error code to the caller.
  */
  if( (0 != (rc = write32bits(pPager->jfd, iHdrOff, PAGER_SJ_PGNO(pPager))))
   || (0 != (rc = sqlite3OsWrite(pPager->jfd, zSuper, nSuper, iHdrOff+4)))
   || (0 != (rc = write32bits(pPager->jfd, iHdrOff+4+nSuper, nSuper)))
   || (0 != (rc = write32bits(pPager->jfd, iHdrOff+4+nSuper+4, cksum)))
   || (0 != (rc = sqlite3OsWrite(pPager->jfd, aJournalMagic, 8,
                                 iHdrOff+4+nSuper+8)))
  ){
    return rc;
  }
  pPager->journalOff += (nSuper+20);

  /* If the pager is in persistent-journal mode, then the physical
  ** journal-file may extend past the end of the super-journal name
  ** and 8 bytes of magic data just written to the file. This is
  ** dangerous because the code to rollback a hot-journal file
  ** will not be able to find the super-journal name to determine
  ** whether or not the journal is hot.
  **
  ** Easiest thing to do in this scenario is to truncate the journal
  ** file to the required size.
  */
  if( SQLITE_OK==(rc = sqlite3OsFileSize(pPager->jfd, &jrnlSize))
   && jrnlSize>pPager->journalOff
  ){
    rc = sqlite3OsTruncate(pPager->jfd, pPager->journalOff);
  }
  return rc;
}

/*
** Discard the entire contents of the in-memory page-cache.
*/
static void pager_reset(Pager *pPager){
  pPager->iDataVersion++;
  sqlite3BackupRestart(pPager->pBackup);
  sqlite3PcacheClear(pPager->pPCache);
}

/*
** Return the pPager->iDataVersion value
*/
u32 sqlite3PagerDataVersion(Pager *pPager){
  return pPager->iDataVersion;
}

/*
** Free all structures in the Pager.aSavepoint[] array and set both
** Pager.aSavepoint and Pager.nSavepoint to zero. Close the sub-journal
** if it is open and the pager is not in exclusive mode.
*/
static void releaseAllSavepoints(Pager *pPager){
  int ii;               /* Iterator for looping through Pager.aSavepoint */
  for(ii=0; ii<pPager->nSavepoint; ii++){
    sqlite3BitvecDestroy(pPager->aSavepoint[ii].pInSavepoint);
  }
  if( !pPager->exclusiveMode || sqlite3JournalIsInMemory(pPager->sjfd) ){
    sqlite3OsClose(pPager->sjfd);
  }
  sqlite3_free(pPager->aSavepoint);
  pPager->aSavepoint = 0;
  pPager->nSavepoint = 0;
  pPager->nSubRec = 0;
}

/*
** Set the bit number pgno in the PagerSavepoint.pInSavepoint
** bitvecs of all open savepoints. Return SQLITE_OK if successful
** or SQLITE_NOMEM if a malloc failure occurs.
*/
static int addToSavepointBitvecs(Pager *pPager, Pgno pgno){
  int ii;                   /* Loop counter */
  int rc = SQLITE_OK;       /* Result code */

  for(ii=0; ii<pPager->nSavepoint; ii++){
    PagerSavepoint *p = &pPager->aSavepoint[ii];
    if( pgno<=p->nOrig ){
      rc |= sqlite3BitvecSet(p->pInSavepoint, pgno);
      testcase( rc==SQLITE_NOMEM );
      assert( rc==SQLITE_OK || rc==SQLITE_NOMEM );
    }
  }
  return rc;
}

#ifndef SQLITE_OMIT_CONCURRENT
/*
** If they are not already, begin recording all pages read from the pager layer
** by the b-tree layer This is used by concurrent transactions. Return
** SQLITE_OK if successful, or an SQLite error code (SQLITE_NOMEM) if an error
** occurs.
*/
int sqlite3PagerBeginConcurrent(Pager *pPager){
  int rc = SQLITE_OK;
  if( pPager->pAllRead==0 ){
    pPager->pAllRead = sqlite3BitvecCreate(pPager->dbSize);
    pPager->dbOrigSize = pPager->dbSize;
    if( pPager->pAllRead==0 ){
      rc = SQLITE_NOMEM;
    }
  }
  return rc;
}

/* !defined(SQLITE_OMIT_CONCURRENT)
**
** Stop recording all pages read from the pager layer by the b-tree layer
** and discard any current records.
*/
void sqlite3PagerEndConcurrent(Pager *pPager){
  sqlite3BitvecDestroy(pPager->pAllRead);
  pPager->pAllRead = 0;
}

/* !defined(SQLITE_OMIT_CONCURRENT)
**
** Return true if the database is in wal mode. False otherwise.
*/
int sqlite3PagerIsWal(Pager *pPager){
  return pPager->pWal!=0;
}
#endif /* SQLITE_OMIT_CONCURRENT */

/*
** Free the Pager.pInJournal and Pager.pAllRead bitvec objects.
*/
static void pagerFreeBitvecs(Pager *pPager){
  sqlite3BitvecDestroy(pPager->pInJournal);
  pPager->pInJournal = 0;
  sqlite3PagerEndConcurrent(pPager);
}

/*
** This function is a no-op if the pager is in exclusive mode and not
** in the ERROR state. Otherwise, it switches the pager to PAGER_OPEN
** state.
**
** If the pager is not in exclusive-access mode, the database file is
** completely unlocked. If the file is unlocked and the file-system does
** not exhibit the UNDELETABLE_WHEN_OPEN property, the journal file is
** closed (if it is open).
**
** If the pager is in ERROR state when this function is called, the
** contents of the pager cache are discarded before switching back to
** the OPEN state. Regardless of whether the pager is in exclusive-mode
** or not, any journal file left in the file-system will be treated
** as a hot-journal and rolled back the next time a read-transaction
** is opened (by this or by any other connection).
*/
static void pager_unlock(Pager *pPager){

  assert( pPager->eState==PAGER_READER
       || pPager->eState==PAGER_OPEN
       || pPager->eState==PAGER_ERROR
  );

  pagerFreeBitvecs(pPager);
  releaseAllSavepoints(pPager);

  if( pagerUseWal(pPager) ){
    assert( !isOpen(pPager->jfd) );
    sqlite3WalEndReadTransaction(pPager->pWal);
    pPager->eState = PAGER_OPEN;
  }else if( !pPager->exclusiveMode ){
    int rc;                       /* Error code returned by pagerUnlockDb() */
    int iDc = isOpen(pPager->fd)?sqlite3OsDeviceCharacteristics(pPager->fd):0;

    /* If the operating system support deletion of open files, then
    ** close the journal file when dropping the database lock.  Otherwise
    ** another connection with journal_mode=delete might delete the file
    ** out from under us.
    */
    assert( (PAGER_JOURNALMODE_MEMORY   & 5)!=1 );
    assert( (PAGER_JOURNALMODE_OFF      & 5)!=1 );
    assert( (PAGER_JOURNALMODE_WAL      & 5)!=1 );
    assert( (PAGER_JOURNALMODE_DELETE   & 5)!=1 );
    assert( (PAGER_JOURNALMODE_TRUNCATE & 5)==1 );
    assert( (PAGER_JOURNALMODE_PERSIST  & 5)==1 );
    if( 0==(iDc & SQLITE_IOCAP_UNDELETABLE_WHEN_OPEN)
     || 1!=(pPager->journalMode & 5)
    ){
      sqlite3OsClose(pPager->jfd);
    }

    /* If the pager is in the ERROR state and the call to unlock the database
    ** file fails, set the current lock to UNKNOWN_LOCK. See the comment
    ** above the #define for UNKNOWN_LOCK for an explanation of why this
    ** is necessary.
    */
    rc = pagerUnlockDb(pPager, NO_LOCK);
    if( rc!=SQLITE_OK && pPager->eState==PAGER_ERROR ){
      pPager->eLock = UNKNOWN_LOCK;
    }

    /* The pager state may be changed from PAGER_ERROR to PAGER_OPEN here
    ** without clearing the error code. This is intentional - the error
    ** code is cleared and the cache reset in the block below.
    */
    assert( pPager->errCode || pPager->eState!=PAGER_ERROR );
    pPager->eState = PAGER_OPEN;
  }

  /* If Pager.errCode is set, the contents of the pager cache cannot be
  ** trusted. Now that there are no outstanding references to the pager,
  ** it can safely move back to PAGER_OPEN state. This happens in both
  ** normal and exclusive-locking mode.
  */
  assert( pPager->errCode==SQLITE_OK || !MEMDB );
  if( pPager->errCode ){
    if( pPager->tempFile==0 ){
      pager_reset(pPager);
      pPager->changeCountDone = 0;
      pPager->eState = PAGER_OPEN;
    }else{
      pPager->eState = (isOpen(pPager->jfd) ? PAGER_OPEN : PAGER_READER);
    }
    if( USEFETCH(pPager) ) sqlite3OsUnfetch(pPager->fd, 0, 0);
    pPager->errCode = SQLITE_OK;
    setGetterMethod(pPager);
  }

  pPager->journalOff = 0;
  pPager->journalHdr = 0;
  pPager->setSuper = 0;
}

/*
** This function is called whenever an IOERR or FULL error that requires
** the pager to transition into the ERROR state may have occurred.
** The first argument is a pointer to the pager structure, the second
** the error-code about to be returned by a pager API function. The
** value returned is a copy of the second argument to this function.
**
** If the second argument is SQLITE_FULL, SQLITE_IOERR or one of the
** IOERR sub-codes, the pager enters the ERROR state and the error code
** is stored in Pager.errCode. While the pager remains in the ERROR state,
** all major API calls on the Pager will immediately return Pager.errCode.
**
** The ERROR state indicates that the contents of the pager-cache
** cannot be trusted. This state can be cleared by completely discarding
** the contents of the pager-cache. If a transaction was active when
** the persistent error occurred, then the rollback journal may need
** to be replayed to restore the contents of the database file (as if
** it were a hot-journal).
*/
static int pager_error(Pager *pPager, int rc){
  int rc2 = rc & 0xff;
  assert( rc==SQLITE_OK || !MEMDB );
  assert(
       pPager->errCode==SQLITE_FULL ||
       pPager->errCode==SQLITE_OK ||
       (pPager->errCode & 0xff)==SQLITE_IOERR
  );
  if( rc2==SQLITE_FULL || rc2==SQLITE_IOERR ){
    pPager->errCode = rc;
    pPager->eState = PAGER_ERROR;
    setGetterMethod(pPager);
  }
  return rc;
}

static int pager_truncate(Pager *pPager, Pgno nPage);

/*
** The write transaction open on pPager is being committed (bCommit==1)
** or rolled back (bCommit==0).
**
** Return TRUE if and only if all dirty pages should be flushed to disk.
**
** Rules:
**
**   *  For non-TEMP databases, always sync to disk.  This is necessary
**      for transactions to be durable.
**
**   *  Sync TEMP database only on a COMMIT (not a ROLLBACK) when the backing
**      file has been created already (via a spill on pagerStress()) and
**      when the number of dirty pages in memory exceeds 25% of the total
**      cache size.
*/
static int pagerFlushOnCommit(Pager *pPager, int bCommit){
  if( pPager->tempFile==0 ) return 1;
  if( !bCommit ) return 0;
  if( !isOpen(pPager->fd) ) return 0;
  return (sqlite3PCachePercentDirty(pPager->pPCache)>=25);
}

/*
** This routine ends a transaction. A transaction is usually ended by
** either a COMMIT or a ROLLBACK operation. This routine may be called
** after rollback of a hot-journal, or if an error occurs while opening
** the journal file or writing the very first journal-header of a
** database transaction.
**
** This routine is never called in PAGER_ERROR state. If it is called
** in PAGER_NONE or PAGER_SHARED state and the lock held is less
** exclusive than a RESERVED lock, it is a no-op.
**
** Otherwise, any active savepoints are released.
**
** If the journal file is open, then it is "finalized". Once a journal
** file has been finalized it is not possible to use it to roll back a
** transaction. Nor will it be considered to be a hot-journal by this
** or any other database connection. Exactly how a journal is finalized
** depends on whether or not the pager is running in exclusive mode and
** the current journal-mode (Pager.journalMode value), as follows:
**
**   journalMode==MEMORY
**     Journal file descriptor is simply closed. This destroys an
**     in-memory journal.
**
**   journalMode==TRUNCATE
**     Journal file is truncated to zero bytes in size.
**
**   journalMode==PERSIST
**     The first 28 bytes of the journal file are zeroed. This invalidates
**     the first journal header in the file, and hence the entire journal
**     file. An invalid journal file cannot be rolled back.
**
**   journalMode==DELETE
**     The journal file is closed and deleted using sqlite3OsDelete().
**
**     If the pager is running in exclusive mode, this method of finalizing
**     the journal file is never used. Instead, if the journalMode is
**     DELETE and the pager is in exclusive mode, the method described under
**     journalMode==PERSIST is used instead.
**
** After the journal is finalized, the pager moves to PAGER_READER state.
** If running in non-exclusive rollback mode, the lock on the file is
** downgraded to a SHARED_LOCK.
**
** SQLITE_OK is returned if no error occurs. If an error occurs during
** any of the IO operations to finalize the journal file or unlock the
** database then the IO error code is returned to the user. If the
** operation to finalize the journal file fails, then the code still
** tries to unlock the database file if not in exclusive mode. If the
** unlock operation fails as well, then the first error code related
** to the first error encountered (the journal finalization one) is
** returned.
*/
static int pager_end_transaction(Pager *pPager, int hasSuper, int bCommit){
  int rc = SQLITE_OK;      /* Error code from journal finalization operation */
  int rc2 = SQLITE_OK;     /* Error code from db file unlock operation */

  /* Do nothing if the pager does not have an open write transaction
  ** or at least a RESERVED lock. This function may be called when there
  ** is no write-transaction active but a RESERVED or greater lock is
  ** held under two circumstances:
  **
  **   1. After a successful hot-journal rollback, it is called with
  **      eState==PAGER_NONE and eLock==EXCLUSIVE_LOCK.
  **
  **   2. If a connection with locking_mode=exclusive holding an EXCLUSIVE
  **      lock switches back to locking_mode=normal and then executes a
  **      read-transaction, this function is called with eState==PAGER_READER
  **      and eLock==EXCLUSIVE_LOCK when the read-transaction is closed.
  */
  assert( assert_pager_state(pPager) );
  assert( pPager->eState!=PAGER_ERROR );
  if( pPager->eState<PAGER_WRITER_LOCKED && pPager->eLock<RESERVED_LOCK ){
    return SQLITE_OK;
  }

  releaseAllSavepoints(pPager);
  assert( isOpen(pPager->jfd) || pPager->pInJournal==0
      || (sqlite3OsDeviceCharacteristics(pPager->fd)&SQLITE_IOCAP_BATCH_ATOMIC)
  );
  if( isOpen(pPager->jfd) ){
    assert( !pagerUseWal(pPager) );

    /* Finalize the journal file. */
    if( sqlite3JournalIsInMemory(pPager->jfd) ){
      /* assert( pPager->journalMode==PAGER_JOURNALMODE_MEMORY ); */
      sqlite3OsClose(pPager->jfd);
    }else if( pPager->journalMode==PAGER_JOURNALMODE_TRUNCATE ){
      if( pPager->journalOff==0 ){
        rc = SQLITE_OK;
      }else{
        rc = sqlite3OsTruncate(pPager->jfd, 0);
        if( rc==SQLITE_OK && pPager->fullSync ){
          /* Make sure the new file size is written into the inode right away.
          ** Otherwise the journal might resurrect following a power loss and
          ** cause the last transaction to roll back.  See
          ** https://bugzilla.mozilla.org/show_bug.cgi?id=1072773
          */
          rc = sqlite3OsSync(pPager->jfd, pPager->syncFlags);
        }
      }
      pPager->journalOff = 0;
    }else if( pPager->journalMode==PAGER_JOURNALMODE_PERSIST
      || (pPager->exclusiveMode && pPager->journalMode!=PAGER_JOURNALMODE_WAL)
    ){
      rc = zeroJournalHdr(pPager, hasSuper||pPager->tempFile);
      pPager->journalOff = 0;
    }else{
      /* This branch may be executed with Pager.journalMode==MEMORY if
      ** a hot-journal was just rolled back. In this case the journal
      ** file should be closed and deleted. If this connection writes to
      ** the database file, it will do so using an in-memory journal.
      */
      int bDelete = !pPager->tempFile;
      assert( sqlite3JournalIsInMemory(pPager->jfd)==0 );
      assert( pPager->journalMode==PAGER_JOURNALMODE_DELETE
           || pPager->journalMode==PAGER_JOURNALMODE_MEMORY
           || pPager->journalMode==PAGER_JOURNALMODE_WAL
      );
      sqlite3OsClose(pPager->jfd);
      if( bDelete ){
        rc = sqlite3OsDelete(pPager->pVfs, pPager->zJournal, pPager->extraSync);
      }
    }
  }

#ifdef SQLITE_CHECK_PAGES
  sqlite3PcacheIterateDirty(pPager->pPCache, pager_set_pagehash);
  if( pPager->dbSize==0 && sqlite3PcacheRefCount(pPager->pPCache)>0 ){
    PgHdr *p = sqlite3PagerLookup(pPager, 1);
    if( p ){
      p->pageHash = 0;
      sqlite3PagerUnrefNotNull(p);
    }
  }
#endif

  pagerFreeBitvecs(pPager);
  pPager->nRec = 0;
  if( rc==SQLITE_OK ){
    if( MEMDB || pagerFlushOnCommit(pPager, bCommit) ){
      sqlite3PcacheCleanAll(pPager->pPCache);
    }else{
      sqlite3PcacheClearWritable(pPager->pPCache);
    }
    sqlite3PcacheTruncate(pPager->pPCache, pPager->dbSize);
  }

  if( pagerUseWal(pPager) ){
    /* Drop the WAL write-lock, if any. Also, if the connection was in
    ** locking_mode=exclusive mode but is no longer, drop the EXCLUSIVE
    ** lock held on the database file.
    */
    rc2 = sqlite3WalEndWriteTransaction(pPager->pWal);
    assert( rc2==SQLITE_OK );
  }else if( rc==SQLITE_OK && bCommit && pPager->dbFileSize>pPager->dbSize ){
    /* This branch is taken when committing a transaction in rollback-journal
    ** mode if the database file on disk is larger than the database image.
    ** At this point the journal has been finalized and the transaction
    ** successfully committed, but the EXCLUSIVE lock is still held on the
    ** file. So it is safe to truncate the database file to its minimum
    ** required size.  */
    assert( pPager->eLock==EXCLUSIVE_LOCK );
    rc = pager_truncate(pPager, pPager->dbSize);
  }

  if( rc==SQLITE_OK && bCommit ){
    rc = sqlite3OsFileControl(pPager->fd, SQLITE_FCNTL_COMMIT_PHASETWO, 0);
    if( rc==SQLITE_NOTFOUND ) rc = SQLITE_OK;
  }

  if( !pPager->exclusiveMode
   && (!pagerUseWal(pPager) || sqlite3WalExclusiveMode(pPager->pWal, 0))
  ){
    rc2 = pagerUnlockDb(pPager, SHARED_LOCK);
  }
  pPager->eState = PAGER_READER;
  pPager->setSuper = 0;

  return (rc==SQLITE_OK?rc2:rc);
}

/*
** Execute a rollback if a transaction is active and unlock the
** database file.
**
** If the pager has already entered the ERROR state, do not attempt
** the rollback at this time. Instead, pager_unlock() is called. The
** call to pager_unlock() will discard all in-memory pages, unlock
** the database file and move the pager back to OPEN state. If this
** means that there is a hot-journal left in the file-system, the next
** connection to obtain a shared lock on the pager (which may be this one)
** will roll it back.
**
** If the pager has not already entered the ERROR state, but an IO or
** malloc error occurs during a rollback, then this will itself cause
** the pager to enter the ERROR state. Which will be cleared by the
** call to pager_unlock(), as described above.
*/
static void pagerUnlockAndRollback(Pager *pPager){
  if( pPager->eState!=PAGER_ERROR && pPager->eState!=PAGER_OPEN ){
    assert( assert_pager_state(pPager) );
    if( pPager->eState>=PAGER_WRITER_LOCKED ){
      sqlite3BeginBenignMalloc();
      sqlite3PagerRollback(pPager);
      sqlite3EndBenignMalloc();
    }else if( !pPager->exclusiveMode ){
      assert( pPager->eState==PAGER_READER );
      pager_end_transaction(pPager, 0, 0);
    }
  }
  pager_unlock(pPager);
}

/*
** Parameter aData must point to a buffer of pPager->pageSize bytes
** of data. Compute and return a checksum based on the contents of the
** page of data and the current value of pPager->cksumInit.
**
** This is not a real checksum. It is really just the sum of the
** random initial value (pPager->cksumInit) and every 200th byte
** of the page data, starting with byte offset (pPager->pageSize%200).
** Each byte is interpreted as an 8-bit unsigned integer.
**
** Changing the formula used to compute this checksum results in an
** incompatible journal file format.
**
** If journal corruption occurs due to a power failure, the most likely
** scenario is that one end or the other of the record will be changed.
** It is much less likely that the two ends of the journal record will be
** correct and the middle be corrupt.  Thus, this "checksum" scheme,
** though fast and simple, catches the mostly likely kind of corruption.
*/
static u32 pager_cksum(Pager *pPager, const u8 *aData){
  u32 cksum = pPager->cksumInit;         /* Checksum value to return */
  int i = pPager->pageSize-200;          /* Loop counter */
  while( i>0 ){
    cksum += aData[i];
    i -= 200;
  }
  return cksum;
}

/*
** Read a single page from either the journal file (if isMainJrnl==1) or
** from the sub-journal (if isMainJrnl==0) and playback that page.
** The page begins at offset *pOffset into the file. The *pOffset
** value is increased to the start of the next page in the journal.
**
** The main rollback journal uses checksums - the statement journal does
** not.
**
** If the page number of the page record read from the (sub-)journal file
** is greater than the current value of Pager.dbSize, then playback is
** skipped and SQLITE_OK is returned.
**
** If pDone is not NULL, then it is a record of pages that have already
** been played back.  If the page at *pOffset has already been played back
** (if the corresponding pDone bit is set) then skip the playback.
** Make sure the pDone bit corresponding to the *pOffset page is set
** prior to returning.
**
** If the page record is successfully read from the (sub-)journal file
** and played back, then SQLITE_OK is returned. If an IO error occurs
** while reading the record from the (sub-)journal file or while writing
** to the database file, then the IO error code is returned. If data
** is successfully read from the (sub-)journal file but appears to be
** corrupted, SQLITE_DONE is returned. Data is considered corrupted in
** two circumstances:
**
**   * If the record page-number is illegal (0 or PAGER_SJ_PGNO), or
**   * If the record is being rolled back from the main journal file
**     and the checksum field does not match the record content.
**
** Neither of these two scenarios are possible during a savepoint rollback.
**
** If this is a savepoint rollback, then memory may have to be dynamically
** allocated by this function. If this is the case and an allocation fails,
** SQLITE_NOMEM is returned.
*/
static int pager_playback_one_page(
  Pager *pPager,                /* The pager being played back */
  i64 *pOffset,                 /* Offset of record to playback */
  Bitvec *pDone,                /* Bitvec of pages already played back */
  int isMainJrnl,               /* 1 -> main journal. 0 -> sub-journal. */
  int isSavepnt                 /* True for a savepoint rollback */
){
  int rc;
  PgHdr *pPg;                   /* An existing page in the cache */
  Pgno pgno;                    /* The page number of a page in journal */
  u32 cksum;                    /* Checksum used for sanity checking */
  char *aData;                  /* Temporary storage for the page */
  sqlite3_file *jfd;            /* The file descriptor for the journal file */
  int isSynced;                 /* True if journal page is synced */

  assert( (isMainJrnl&~1)==0 );      /* isMainJrnl is 0 or 1 */
  assert( (isSavepnt&~1)==0 );       /* isSavepnt is 0 or 1 */
  assert( isMainJrnl || pDone );     /* pDone always used on sub-journals */
  assert( isSavepnt || pDone==0 );   /* pDone never used on non-savepoint */

  aData = pPager->pTmpSpace;
  assert( aData );         /* Temp storage must have already been allocated */
  assert( pagerUseWal(pPager)==0 || (!isMainJrnl && isSavepnt) );

  /* Either the state is greater than PAGER_WRITER_CACHEMOD (a transaction
  ** or savepoint rollback done at the request of the caller) or this is
  ** a hot-journal rollback. If it is a hot-journal rollback, the pager
  ** is in state OPEN and holds an EXCLUSIVE lock. Hot-journal rollback
  ** only reads from the main journal, not the sub-journal.
  */
  assert( pPager->eState>=PAGER_WRITER_CACHEMOD
       || (pPager->eState==PAGER_OPEN && pPager->eLock==EXCLUSIVE_LOCK)
  );
  assert( pPager->eState>=PAGER_WRITER_CACHEMOD || isMainJrnl );

  /* Read the page number and page data from the journal or sub-journal
  ** file. Return an error code to the caller if an IO error occurs.
  */
  jfd = isMainJrnl ? pPager->jfd : pPager->sjfd;
  rc = read32bits(jfd, *pOffset, &pgno);
  if( rc!=SQLITE_OK ) return rc;
  rc = sqlite3OsRead(jfd, (u8*)aData, pPager->pageSize, (*pOffset)+4);
  if( rc!=SQLITE_OK ) return rc;
  *pOffset += pPager->pageSize + 4 + isMainJrnl*4;

  /* Sanity checking on the page.  This is more important that I originally
  ** thought.  If a power failure occurs while the journal is being written,
  ** it could cause invalid data to be written into the journal.  We need to
  ** detect this invalid data (with high probability) and ignore it.
  */
  if( pgno==0 || pgno==PAGER_SJ_PGNO(pPager) ){
    assert( !isSavepnt );
    return SQLITE_DONE;
  }
  if( pgno>(Pgno)pPager->dbSize || sqlite3BitvecTest(pDone, pgno) ){
    return SQLITE_OK;
  }
  if( isMainJrnl ){
    rc = read32bits(jfd, (*pOffset)-4, &cksum);
    if( rc ) return rc;
    if( !isSavepnt && pager_cksum(pPager, (u8*)aData)!=cksum ){
      return SQLITE_DONE;
    }
  }

  /* If this page has already been played back before during the current
  ** rollback, then don't bother to play it back again.
  */
  if( pDone && (rc = sqlite3BitvecSet(pDone, pgno))!=SQLITE_OK ){
    return rc;
  }

  /* When playing back page 1, restore the nReserve setting
  */
  if( pgno==1 && pPager->nReserve!=((u8*)aData)[20] ){
    pPager->nReserve = ((u8*)aData)[20];
  }

  /* If the pager is in CACHEMOD state, then there must be a copy of this
  ** page in the pager cache. In this case just update the pager cache,
  ** not the database file. The page is left marked dirty in this case.
  **
  ** An exception to the above rule: If the database is in no-sync mode
  ** and a page is moved during an incremental vacuum then the page may
  ** not be in the pager cache. Later: if a malloc() or IO error occurs
  ** during a Movepage() call, then the page may not be in the cache
  ** either. So the condition described in the above paragraph is not
  ** assert()able.
  **
  ** If in WRITER_DBMOD, WRITER_FINISHED or OPEN state, then we update the
  ** pager cache if it exists and the main file. The page is then marked
  ** not dirty. Since this code is only executed in PAGER_OPEN state for
  ** a hot-journal rollback, it is guaranteed that the page-cache is empty
  ** if the pager is in OPEN state.
  **
  ** Ticket #1171:  The statement journal might contain page content that is
  ** different from the page content at the start of the transaction.
  ** This occurs when a page is changed prior to the start of a statement
  ** then changed again within the statement.  When rolling back such a
  ** statement we must not write to the original database unless we know
  ** for certain that original page contents are synced into the main rollback
  ** journal.  Otherwise, a power loss might leave modified data in the
  ** database file without an entry in the rollback journal that can
  ** restore the database to its original form.  Two conditions must be
  ** met before writing to the database files. (1) the database must be
  ** locked.  (2) we know that the original page content is fully synced
  ** in the main journal either because the page is not in cache or else
  ** the page is marked as needSync==0.
  **
  ** 2008-04-14:  When attempting to vacuum a corrupt database file, it
  ** is possible to fail a statement on a database that does not yet exist.
  ** Do not attempt to write if database file has never been opened.
  */
  if( pagerUseWal(pPager) ){
    pPg = 0;
  }else{
    pPg = sqlite3PagerLookup(pPager, pgno);
  }
  assert( pPg || !MEMDB );
  assert( pPager->eState!=PAGER_OPEN || pPg==0 || pPager->tempFile );
  PAGERTRACE(("PLAYBACK %d page %d hash(%08x) %s\n",
           PAGERID(pPager), pgno, pager_datahash(pPager->pageSize, (u8*)aData),
           (isMainJrnl?"main-journal":"sub-journal")
  ));
  if( isMainJrnl ){
    isSynced = pPager->noSync || (*pOffset <= pPager->journalHdr);
  }else{
    isSynced = (pPg==0 || 0==(pPg->flags & PGHDR_NEED_SYNC));
  }
  if( isOpen(pPager->fd)
   && (pPager->eState>=PAGER_WRITER_DBMOD || pPager->eState==PAGER_OPEN)
   && isSynced
  ){
    i64 ofst = (pgno-1)*(i64)pPager->pageSize;
    testcase( !isSavepnt && pPg!=0 && (pPg->flags&PGHDR_NEED_SYNC)!=0 );
    assert( !pagerUseWal(pPager) );

    /* Write the data read from the journal back into the database file.
    ** This is usually safe even for an encrypted database - as the data
    ** was encrypted before it was written to the journal file. The exception
    ** is if the data was just read from an in-memory sub-journal. In that
    ** case it must be encrypted here before it is copied into the database
    ** file.  */
    rc = sqlite3OsWrite(pPager->fd, (u8 *)aData, pPager->pageSize, ofst);

    if( pgno>pPager->dbFileSize ){
      pPager->dbFileSize = pgno;
    }
    if( pPager->pBackup ){
      sqlite3BackupUpdate(pPager->pBackup, pgno, (u8*)aData);
    }
  }else if( !isMainJrnl && pPg==0 ){
    /* If this is a rollback of a savepoint and data was not written to
    ** the database and the page is not in-memory, there is a potential
    ** problem. When the page is next fetched by the b-tree layer, it
    ** will be read from the database file, which may or may not be
    ** current.
    **
    ** There are a couple of different ways this can happen. All are quite
    ** obscure. When running in synchronous mode, this can only happen
    ** if the page is on the free-list at the start of the transaction, then
    ** populated, then moved using sqlite3PagerMovepage().
    **
    ** The solution is to add an in-memory page to the cache containing
    ** the data just read from the sub-journal. Mark the page as dirty
    ** and if the pager requires a journal-sync, then mark the page as
    ** requiring a journal-sync before it is written.
    */
    assert( isSavepnt );
    assert( (pPager->doNotSpill & SPILLFLAG_ROLLBACK)==0 );
    pPager->doNotSpill |= SPILLFLAG_ROLLBACK;
    rc = sqlite3PagerGet(pPager, pgno, &pPg, 1);
    assert( (pPager->doNotSpill & SPILLFLAG_ROLLBACK)!=0 );
    pPager->doNotSpill &= ~SPILLFLAG_ROLLBACK;
    if( rc!=SQLITE_OK ) return rc;
    sqlite3PcacheMakeDirty(pPg);
  }
  if( pPg ){
    /* No page should ever be explicitly rolled back that is in use, except
    ** for page 1 which is held in use in order to keep the lock on the
    ** database active. However such a page may be rolled back as a result
    ** of an internal error resulting in an automatic call to
    ** sqlite3PagerRollback().
    */
    void *pData;
    pData = pPg->pData;
    memcpy(pData, (u8*)aData, pPager->pageSize);
    pPager->xReiniter(pPg);
    /* It used to be that sqlite3PcacheMakeClean(pPg) was called here.  But
    ** that call was dangerous and had no detectable benefit since the cache
    ** is normally cleaned by sqlite3PcacheCleanAll() after rollback and so
    ** has been removed. */
    pager_set_pagehash(pPg);

    /* If this was page 1, then restore the value of Pager.dbFileVers.
    ** Do this before any decoding. */
    if( pgno==1 ){
      memcpy(&pPager->dbFileVers, &((u8*)pData)[24],sizeof(pPager->dbFileVers));
    }
    sqlite3PcacheRelease(pPg);
  }
  return rc;
}

/*
** Parameter zSuper is the name of a super-journal file. A single journal
** file that referred to the super-journal file has just been rolled back.
** This routine checks if it is possible to delete the super-journal file,
** and does so if it is.
**
** Argument zSuper may point to Pager.pTmpSpace. So that buffer is not
** available for use within this function.
**
** When a super-journal file is created, it is populated with the names
** of all of its child journals, one after another, formatted as utf-8
** encoded text. The end of each child journal file is marked with a
** nul-terminator byte (0x00). i.e. the entire contents of a super-journal
** file for a transaction involving two databases might be:
**
**   "/home/bill/a.db-journal\x00/home/bill/b.db-journal\x00"
**
** A super-journal file may only be deleted once all of its child
** journals have been rolled back.
**
** This function reads the contents of the super-journal file into
** memory and loops through each of the child journal names. For
** each child journal, it checks if:
**
**   * if the child journal exists, and if so
**   * if the child journal contains a reference to super-journal
**     file zSuper
**
** If a child journal can be found that matches both of the criteria
** above, this function returns without doing anything. Otherwise, if
** no such child journal can be found, file zSuper is deleted from
** the file-system using sqlite3OsDelete().
**
** If an IO error within this function, an error code is returned. This
** function allocates memory by calling sqlite3Malloc(). If an allocation
** fails, SQLITE_NOMEM is returned. Otherwise, if no IO or malloc errors
** occur, SQLITE_OK is returned.
**
** TODO: This function allocates a single block of memory to load
** the entire contents of the super-journal file. This could be
** a couple of kilobytes or so - potentially larger than the page
** size.
*/
static int pager_delsuper(Pager *pPager, const char *zSuper){
  sqlite3_vfs *pVfs = pPager->pVfs;
  int rc;                   /* Return code */
  sqlite3_file *pSuper;     /* Malloc'd super-journal file descriptor */
  sqlite3_file *pJournal;   /* Malloc'd child-journal file descriptor */
  char *zSuperJournal = 0;  /* Contents of super-journal file */
  i64 nSuperJournal;        /* Size of super-journal file */
  char *zJournal;           /* Pointer to one journal within MJ file */
  char *zSuperPtr;          /* Space to hold super-journal filename */
  char *zFree = 0;          /* Free this buffer */
  int nSuperPtr;            /* Amount of space allocated to zSuperPtr[] */

  /* Allocate space for both the pJournal and pSuper file descriptors.
  ** If successful, open the super-journal file for reading.
  */
  pSuper = (sqlite3_file *)sqlite3MallocZero(pVfs->szOsFile * 2);
  if( !pSuper ){
    rc = SQLITE_NOMEM_BKPT;
    pJournal = 0;
  }else{
    const int flags = (SQLITE_OPEN_READONLY|SQLITE_OPEN_SUPER_JOURNAL);
    rc = sqlite3OsOpen(pVfs, zSuper, pSuper, flags, 0);
    pJournal = (sqlite3_file *)(((u8 *)pSuper) + pVfs->szOsFile);
  }
  if( rc!=SQLITE_OK ) goto delsuper_out;

  /* Load the entire super-journal file into space obtained from
  ** sqlite3_malloc() and pointed to by zSuperJournal.   Also obtain
  ** sufficient space (in zSuperPtr) to hold the names of super-journal
  ** files extracted from regular rollback-journals.
  */
  rc = sqlite3OsFileSize(pSuper, &nSuperJournal);
  if( rc!=SQLITE_OK ) goto delsuper_out;
  nSuperPtr = pVfs->mxPathname+1;
  zFree = sqlite3Malloc(4 + nSuperJournal + nSuperPtr + 2);
  if( !zFree ){
    rc = SQLITE_NOMEM_BKPT;
    goto delsuper_out;
  }
  zFree[0] = zFree[1] = zFree[2] = zFree[3] = 0;
  zSuperJournal = &zFree[4];
  zSuperPtr = &zSuperJournal[nSuperJournal+2];
  rc = sqlite3OsRead(pSuper, zSuperJournal, (int)nSuperJournal, 0);
  if( rc!=SQLITE_OK ) goto delsuper_out;
  zSuperJournal[nSuperJournal] = 0;
  zSuperJournal[nSuperJournal+1] = 0;

  zJournal = zSuperJournal;
  while( (zJournal-zSuperJournal)<nSuperJournal ){
    int exists;
    rc = sqlite3OsAccess(pVfs, zJournal, SQLITE_ACCESS_EXISTS, &exists);
    if( rc!=SQLITE_OK ){
      goto delsuper_out;
    }
    if( exists ){
      /* One of the journals pointed to by the super-journal exists.
      ** Open it and check if it points at the super-journal. If
      ** so, return without deleting the super-journal file.
      ** NB:  zJournal is really a MAIN_JOURNAL.  But call it a
      ** SUPER_JOURNAL here so that the VFS will not send the zJournal
      ** name into sqlite3_database_file_object().
      */
      int c;
      int flags = (SQLITE_OPEN_READONLY|SQLITE_OPEN_SUPER_JOURNAL);
      rc = sqlite3OsOpen(pVfs, zJournal, pJournal, flags, 0);
      if( rc!=SQLITE_OK ){
        goto delsuper_out;
      }

      rc = readSuperJournal(pJournal, zSuperPtr, nSuperPtr);
      sqlite3OsClose(pJournal);
      if( rc!=SQLITE_OK ){
        goto delsuper_out;
      }

      c = zSuperPtr[0]!=0 && strcmp(zSuperPtr, zSuper)==0;
      if( c ){
        /* We have a match. Do not delete the super-journal file. */
        goto delsuper_out;
      }
    }
    zJournal += (sqlite3Strlen30(zJournal)+1);
  }

  sqlite3OsClose(pSuper);
  rc = sqlite3OsDelete(pVfs, zSuper, 0);

delsuper_out:
  sqlite3_free(zFree);
  if( pSuper ){
    sqlite3OsClose(pSuper);
    assert( !isOpen(pJournal) );
    sqlite3_free(pSuper);
  }
  return rc;
}


/*
** This function is used to change the actual size of the database
** file in the file-system. This only happens when committing a transaction,
** or rolling back a transaction (including rolling back a hot-journal).
**
** If the main database file is not open, or the pager is not in either
** DBMOD or OPEN state, this function is a no-op. Otherwise, the size
** of the file is changed to nPage pages (nPage*pPager->pageSize bytes).
** If the file on disk is currently larger than nPage pages, then use the VFS
** xTruncate() method to truncate it.
**
** Or, it might be the case that the file on disk is smaller than
** nPage pages. Some operating system implementations can get confused if
** you try to truncate a file to some size that is larger than it
** currently is, so detect this case and write a single zero byte to
** the end of the new file instead.
**
** If successful, return SQLITE_OK. If an IO error occurs while modifying
** the database file, return the error code to the caller.
*/
static int pager_truncate(Pager *pPager, Pgno nPage){
  int rc = SQLITE_OK;
  assert( pPager->eState!=PAGER_ERROR );
  assert( pPager->eState!=PAGER_READER );
  PAGERTRACE(("Truncate %d npage %u\n", PAGERID(pPager), nPage));

 
  if( isOpen(pPager->fd)
   && (pPager->eState>=PAGER_WRITER_DBMOD || pPager->eState==PAGER_OPEN)
  ){
    i64 currentSize, newSize;
    int szPage = pPager->pageSize;
    assert( pPager->eLock==EXCLUSIVE_LOCK );
    /* TODO: Is it safe to use Pager.dbFileSize here? */
    rc = sqlite3OsFileSize(pPager->fd, &currentSize);
    newSize = szPage*(i64)nPage;
    if( rc==SQLITE_OK && currentSize!=newSize ){
      if( currentSize>newSize ){
        rc = sqlite3OsTruncate(pPager->fd, newSize);
      }else if( (currentSize+szPage)<=newSize ){
        char *pTmp = pPager->pTmpSpace;
        memset(pTmp, 0, szPage);
        testcase( (newSize-szPage) == currentSize );
        testcase( (newSize-szPage) >  currentSize );
        sqlite3OsFileControlHint(pPager->fd, SQLITE_FCNTL_SIZE_HINT, &newSize);
        rc = sqlite3OsWrite(pPager->fd, pTmp, szPage, newSize-szPage);
      }
      if( rc==SQLITE_OK ){
        pPager->dbFileSize = nPage;
      }
    }
  }
  return rc;
}

/*
** Return a sanitized version of the sector-size of OS file pFile. The
** return value is guaranteed to lie between 32 and MAX_SECTOR_SIZE.
*/
int sqlite3SectorSize(sqlite3_file *pFile){
  int iRet = sqlite3OsSectorSize(pFile);
  if( iRet<32 ){
    iRet = 512;
  }else if( iRet>MAX_SECTOR_SIZE ){
    assert( MAX_SECTOR_SIZE>=512 );
    iRet = MAX_SECTOR_SIZE;
  }
  return iRet;
}

/*
** Set the value of the Pager.sectorSize variable for the given
** pager based on the value returned by the xSectorSize method
** of the open database file. The sector size will be used
** to determine the size and alignment of journal header and
** super-journal pointers within created journal files.
**
** For temporary files the effective sector size is always 512 bytes.
**
** Otherwise, for non-temporary files, the effective sector size is
** the value returned by the xSectorSize() method rounded up to 32 if
** it is less than 32, or rounded down to MAX_SECTOR_SIZE if it
** is greater than MAX_SECTOR_SIZE.
**
** If the file has the SQLITE_IOCAP_POWERSAFE_OVERWRITE property, then set
** the effective sector size to its minimum value (512).  The purpose of
** pPager->sectorSize is to define the "blast radius" of bytes that
** might change if a crash occurs while writing to a single byte in
** that range.  But with POWERSAFE_OVERWRITE, the blast radius is zero
** (that is what POWERSAFE_OVERWRITE means), so we minimize the sector
** size.  For backwards compatibility of the rollback journal file format,
** we cannot reduce the effective sector size below 512.
*/
static void setSectorSize(Pager *pPager){
  assert( isOpen(pPager->fd) || pPager->tempFile );

  if( pPager->tempFile
   || (sqlite3OsDeviceCharacteristics(pPager->fd) &
              SQLITE_IOCAP_POWERSAFE_OVERWRITE)!=0
  ){
    /* Sector size doesn't matter for temporary files. Also, the file
    ** may not have been opened yet, in which case the OsSectorSize()
    ** call will segfault. */
    pPager->sectorSize = 512;
  }else{
    pPager->sectorSize = sqlite3SectorSize(pPager->fd);
  }
}

/*
** Playback the journal and thus restore the database file to
** the state it was in before we started making changes. 
**
** The journal file format is as follows:
**
**  (1)  8 byte prefix.  A copy of aJournalMagic[].
**  (2)  4 byte big-endian integer which is the number of valid page records
**       in the journal.  If this value is 0xffffffff, then compute the
**       number of page records from the journal size.
**  (3)  4 byte big-endian integer which is the initial value for the
**       sanity checksum.
**  (4)  4 byte integer which is the number of pages to truncate the
**       database to during a rollback.
**  (5)  4 byte big-endian integer which is the sector size.  The header
**       is this many bytes in size.
**  (6)  4 byte big-endian integer which is the page size.
**  (7)  zero padding out to the next sector size.
**  (8)  Zero or more pages instances, each as follows:
**        +  4 byte page number.
**        +  pPager->pageSize bytes of data.
**        +  4 byte checksum
**
** When we speak of the journal header, we mean the first 7 items above.
** Each entry in the journal is an instance of the 8th item.
**
** Call the value from the second bullet "nRec".  nRec is the number of
** valid page entries in the journal.  In most cases, you can compute the
** value of nRec from the size of the journal file.  But if a power
** failure occurred while the journal was being written, it could be the
** case that the size of the journal file had already been increased but
** the extra entries had not yet made it safely to disk.  In such a case,
** the value of nRec computed from the file size would be too large.  For
** that reason, we always use the nRec value in the header.
**
** If the nRec value is 0xffffffff it means that nRec should be computed
** from the file size.  This value is used when the user selects the
** no-sync option for the journal.  A power failure could lead to corruption
** in this case.  But for things like temporary table (which will be
** deleted when the power is restored) we don't care. 
**
** If the file opened as the journal file is not a well-formed
** journal file then all pages up to the first corrupted page are rolled
** back (or no pages if the journal header is corrupted). The journal file
** is then deleted and SQLITE_OK returned, just as if no corruption had
** been encountered.
**
** If an I/O or malloc() error occurs, the journal-file is not deleted
** and an error code is returned.
**
** The isHot parameter indicates that we are trying to rollback a journal
** that might be a hot journal.  Or, it could be that the journal is
** preserved because of JOURNALMODE_PERSIST or JOURNALMODE_TRUNCATE.
** If the journal really is hot, reset the pager cache prior rolling
** back any content.  If the journal is merely persistent, no reset is
** needed.
*/
static int pager_playback(Pager *pPager, int isHot){
  sqlite3_vfs *pVfs = pPager->pVfs;
  i64 szJ;                 /* Size of the journal file in bytes */
  u32 nRec;                /* Number of Records in the journal */
  u32 u;                   /* Unsigned loop counter */
  Pgno mxPg = 0;           /* Size of the original file in pages */
  int rc;                  /* Result code of a subroutine */
  int res = 1;             /* Value returned by sqlite3OsAccess() */
  char *zSuper = 0;        /* Name of super-journal file if any */
  int needPagerReset;      /* True to reset page prior to first page rollback */
  int nPlayback = 0;       /* Total number of pages restored from journal */
  u32 savedPageSize = pPager->pageSize;

  /* Figure out how many records are in the journal.  Abort early if
  ** the journal is empty.
  */
  assert( isOpen(pPager->jfd) );
  rc = sqlite3OsFileSize(pPager->jfd, &szJ);
  if( rc!=SQLITE_OK ){
    goto end_playback;
  }

  /* Read the super-journal name from the journal, if it is present.
  ** If a super-journal file name is specified, but the file is not
  ** present on disk, then the journal is not hot and does not need to be
  ** played back.
  **
  ** TODO: Technically the following is an error because it assumes that
  ** buffer Pager.pTmpSpace is (mxPathname+1) bytes or larger. i.e. that
  ** (pPager->pageSize >= pPager->pVfs->mxPathname+1). Using os_unix.c,
  ** mxPathname is 512, which is the same as the minimum allowable value
  ** for pageSize.
  */
  zSuper = pPager->pTmpSpace;
  rc = readSuperJournal(pPager->jfd, zSuper, pPager->pVfs->mxPathname+1);
  if( rc==SQLITE_OK && zSuper[0] ){
    rc = sqlite3OsAccess(pVfs, zSuper, SQLITE_ACCESS_EXISTS, &res);
  }
  zSuper = 0;
  if( rc!=SQLITE_OK || !res ){
    goto end_playback;
  }
  pPager->journalOff = 0;
  needPagerReset = isHot;

  /* This loop terminates either when a readJournalHdr() or
  ** pager_playback_one_page() call returns SQLITE_DONE or an IO error
  ** occurs.
  */
  while( 1 ){
    /* Read the next journal header from the journal file.  If there are
    ** not enough bytes left in the journal file for a complete header, or
    ** it is corrupted, then a process must have failed while writing it.
    ** This indicates nothing more needs to be rolled back.
    */
    rc = readJournalHdr(pPager, isHot, szJ, &nRec, &mxPg);
    if( rc!=SQLITE_OK ){
      if( rc==SQLITE_DONE ){
        rc = SQLITE_OK;
      }
      goto end_playback;
    }

    /* If nRec is 0xffffffff, then this journal was created by a process
    ** working in no-sync mode. This means that the rest of the journal
    ** file consists of pages, there are no more journal headers. Compute
    ** the value of nRec based on this assumption.
    */
    if( nRec==0xffffffff ){
      assert( pPager->journalOff==JOURNAL_HDR_SZ(pPager) );
      nRec = (int)((szJ - JOURNAL_HDR_SZ(pPager))/JOURNAL_PG_SZ(pPager));
    }

    /* If nRec is 0 and this rollback is of a transaction created by this
    ** process and if this is the final header in the journal, then it means
    ** that this part of the journal was being filled but has not yet been
    ** synced to disk.  Compute the number of pages based on the remaining
    ** size of the file.
    **
    ** The third term of the test was added to fix ticket #2565.
    ** When rolling back a hot journal, nRec==0 always means that the next
    ** chunk of the journal contains zero pages to be rolled back.  But
    ** when doing a ROLLBACK and the nRec==0 chunk is the last chunk in
    ** the journal, it means that the journal might contain additional
    ** pages that need to be rolled back and that the number of pages
    ** should be computed based on the journal file size.
    */
    if( nRec==0 && !isHot &&
        pPager->journalHdr+JOURNAL_HDR_SZ(pPager)==pPager->journalOff ){
      nRec = (int)((szJ - pPager->journalOff) / JOURNAL_PG_SZ(pPager));
    }

    /* If this is the first header read from the journal, truncate the
    ** database file back to its original size.
    */
    if( pPager->journalOff==JOURNAL_HDR_SZ(pPager) ){
      rc = pager_truncate(pPager, mxPg);
      if( rc!=SQLITE_OK ){
        goto end_playback;
      }
      pPager->dbSize = mxPg;
      if( pPager->mxPgno<mxPg ){
        pPager->mxPgno = mxPg;
      }
    }

    /* Copy original pages out of the journal and back into the
    ** database file and/or page cache.
    */
    for(u=0; u<nRec; u++){
      if( needPagerReset ){
        pager_reset(pPager);
        needPagerReset = 0;
      }
      rc = pager_playback_one_page(pPager,&pPager->journalOff,0,1,0);
      if( rc==SQLITE_OK ){
        nPlayback++;
      }else{
        if( rc==SQLITE_DONE ){
          pPager->journalOff = szJ;
          break;
        }else if( rc==SQLITE_IOERR_SHORT_READ ){
          /* If the journal has been truncated, simply stop reading and
          ** processing the journal. This might happen if the journal was
          ** not completely written and synced prior to a crash.  In that
          ** case, the database should have never been written in the
          ** first place so it is OK to simply abandon the rollback. */
          rc = SQLITE_OK;
          goto end_playback;
        }else{
          /* If we are unable to rollback, quit and return the error
          ** code.  This will cause the pager to enter the error state
          ** so that no further harm will be done.  Perhaps the next
          ** process to come along will be able to rollback the database.
          */
          goto end_playback;
        }
      }
    }
  }
  /*NOTREACHED*/
  assert( 0 );

end_playback:
  if( rc==SQLITE_OK ){
    rc = sqlite3PagerSetPagesize(pPager, &savedPageSize, -1);
  }
  /* Following a rollback, the database file should be back in its original
  ** state prior to the start of the transaction, so invoke the
  ** SQLITE_FCNTL_DB_UNCHANGED file-control method to disable the
  ** assertion that the transaction counter was modified.
  */
#ifdef SQLITE_DEBUG
  sqlite3OsFileControlHint(pPager->fd,SQLITE_FCNTL_DB_UNCHANGED,0);
#endif

  /* If this playback is happening automatically as a result of an IO or
  ** malloc error that occurred after the change-counter was updated but
  ** before the transaction was committed, then the change-counter
  ** modification may just have been reverted. If this happens in exclusive
  ** mode, then subsequent transactions performed by the connection will not
  ** update the change-counter at all. This may lead to cache inconsistency
  ** problems for other processes at some point in the future. So, just
  ** in case this has happened, clear the changeCountDone flag now.
  */
  pPager->changeCountDone = pPager->tempFile;

  if( rc==SQLITE_OK ){
    /* Leave 4 bytes of space before the super-journal filename in memory.
    ** This is because it may end up being passed to sqlite3OsOpen(), in
    ** which case it requires 4 0x00 bytes in memory immediately before
    ** the filename. */
    zSuper = &pPager->pTmpSpace[4];
    rc = readSuperJournal(pPager->jfd, zSuper, pPager->pVfs->mxPathname+1);
    testcase( rc!=SQLITE_OK );
  }
  if( rc==SQLITE_OK
   && (pPager->eState>=PAGER_WRITER_DBMOD || pPager->eState==PAGER_OPEN)
  ){
    rc = sqlite3PagerSync(pPager, 0);
  }
  if( rc==SQLITE_OK ){
    rc = pager_end_transaction(pPager, zSuper[0]!='\0', 0);
    testcase( rc!=SQLITE_OK );
  }
  if( rc==SQLITE_OK && zSuper[0] && res ){
    /* If there was a super-journal and this routine will return success,
    ** see if it is possible to delete the super-journal.
    */
    assert( zSuper==&pPager->pTmpSpace[4] );
    memset(pPager->pTmpSpace, 0, 4);
    rc = pager_delsuper(pPager, zSuper);
    testcase( rc!=SQLITE_OK );
  }
  if( isHot && nPlayback ){
    sqlite3_log(SQLITE_NOTICE_RECOVER_ROLLBACK, "recovered %d pages from %s",
                nPlayback, pPager->zJournal);
  }

  /* The Pager.sectorSize variable may have been updated while rolling
  ** back a journal created by a process with a different sector size
  ** value. Reset it to the correct value for this process.
  */
  setSectorSize(pPager);
  return rc;
}


/*
** Read the content for page pPg out of the database file (or out of
** the WAL if that is where the most recent copy if found) into
** pPg->pData. A shared lock or greater must be held on the database
** file before this function is called.
**
** If page 1 is read, then the value of Pager.dbFileVers[] is set to
** the value read from the database file.
**
** If an IO error occurs, then the IO error is returned to the caller.
** Otherwise, SQLITE_OK is returned.
*/
static int readDbPage(PgHdr *pPg){
  Pager *pPager = pPg->pPager; /* Pager object associated with page pPg */
  int rc = SQLITE_OK;          /* Return code */

#ifndef SQLITE_OMIT_WAL
  u32 iFrame = 0;              /* Frame of WAL containing pgno */

  assert( pPager->eState>=PAGER_READER && !MEMDB );
  assert( isOpen(pPager->fd) );

  if( pagerUseWal(pPager) ){
    rc = sqlite3WalFindFrame(pPager->pWal, pPg->pgno, &iFrame);
    if( rc ) return rc;
  }
  if( iFrame ){
    rc = sqlite3WalReadFrame(pPager->pWal, iFrame,pPager->pageSize,pPg->pData);
  }else
#endif
  {
    i64 iOffset = (pPg->pgno-1)*(i64)pPager->pageSize;
    rc = sqlite3OsRead(pPager->fd, pPg->pData, pPager->pageSize, iOffset);
    if( rc==SQLITE_IOERR_SHORT_READ ){
      rc = SQLITE_OK;
    }
  }

  if( pPg->pgno==1 ){
    if( rc ){
      /* If the read is unsuccessful, set the dbFileVers[] to something
      ** that will never be a valid file version.  dbFileVers[] is a copy
      ** of bytes 24..39 of the database.  Bytes 28..31 should always be
      ** zero or the size of the database in page. Bytes 32..35 and 35..39
      ** should be page numbers which are never 0xffffffff.  So filling
      ** pPager->dbFileVers[] with all 0xff bytes should suffice.
      **
      ** For an encrypted database, the situation is more complex:  bytes
      ** 24..39 of the database are white noise.  But the probability of
      ** white noise equaling 16 bytes of 0xff is vanishingly small so
      ** we should still be ok.
      */
      memset(pPager->dbFileVers, 0xff, sizeof(pPager->dbFileVers));
    }else{
      u8 *dbFileVers = &((u8*)pPg->pData)[24];
      memcpy(&pPager->dbFileVers, dbFileVers, sizeof(pPager->dbFileVers));
    }
  }
  PAGER_INCR(sqlite3_pager_readdb_count);
  PAGER_INCR(pPager->nRead);
  IOTRACE(("PGIN %p %d\n", pPager, pPg->pgno));
  PAGERTRACE(("FETCH %d page %d hash(%08x)\n",
               PAGERID(pPager), pPg->pgno, pager_pagehash(pPg)));

  return rc;
}

/*
** Update the value of the change-counter at offsets 24 and 92 in
** the header and the sqlite version number at offset 96.
**
** This is an unconditional update.  See also the pager_incr_changecounter()
** routine which only updates the change-counter if the update is actually
** needed, as determined by the pPager->changeCountDone state variable.
*/
static void pager_write_changecounter(PgHdr *pPg){
  u32 change_counter;
  if( NEVER(pPg==0) ) return;

  /* Increment the value just read and write it back to byte 24. */
  change_counter = sqlite3Get4byte((u8*)pPg->pPager->dbFileVers)+1;
  put32bits(((char*)pPg->pData)+24, change_counter);

  /* Also store the SQLite version number in bytes 96..99 and in
  ** bytes 92..95 store the change counter for which the version number
  ** is valid. */
  put32bits(((char*)pPg->pData)+92, change_counter);
  put32bits(((char*)pPg->pData)+96, SQLITE_VERSION_NUMBER);
}

#ifndef SQLITE_OMIT_WAL
/*
** This function is invoked once for each page that has already been
** written into the log file when a WAL transaction is rolled back.
** Parameter iPg is the page number of said page. The pCtx argument
** is actually a pointer to the Pager structure.
**
** If page iPg is present in the cache, and has no outstanding references,
** it is discarded. Otherwise, if there are one or more outstanding
** references, the page content is reloaded from the database. If the
** attempt to reload content from the database is required and fails,
** return an SQLite error code. Otherwise, SQLITE_OK.
*/
static int pagerUndoCallback(void *pCtx, Pgno iPg){
  int rc = SQLITE_OK;
  Pager *pPager = (Pager *)pCtx;
  PgHdr *pPg;

  assert( pagerUseWal(pPager) );
  pPg = sqlite3PagerLookup(pPager, iPg);
  if( pPg ){
    if( sqlite3PcachePageRefcount(pPg)==1 ){
      sqlite3PcacheDrop(pPg);
    }else{
      rc = readDbPage(pPg);
      if( rc==SQLITE_OK ){
        pPager->xReiniter(pPg);
      }
      sqlite3PagerUnrefNotNull(pPg);
    }
  }

  /* Normally, if a transaction is rolled back, any backup processes are
  ** updated as data is copied out of the rollback journal and into the
  ** database. This is not generally possible with a WAL database, as
  ** rollback involves simply truncating the log file. Therefore, if one
  ** or more frames have already been written to the log (and therefore
  ** also copied into the backup databases) as part of this transaction,
  ** the backups must be restarted.
  */
  sqlite3BackupRestart(pPager->pBackup);

  return rc;
}

/*
** This function is called to rollback a transaction on a WAL database.
*/
static int pagerRollbackWal(Pager *pPager){
  int rc;                         /* Return Code */
  PgHdr *pList;                   /* List of dirty pages to revert */

  /* For all pages in the cache that are currently dirty or have already
  ** been written (but not committed) to the log file, do one of the
  ** following:
  **
  **   + Discard the cached page (if refcount==0), or
  **   + Reload page content from the database (if refcount>0).
  */
  pPager->dbSize = pPager->dbOrigSize;
  rc = sqlite3WalUndo(pPager->pWal, pagerUndoCallback, (void *)pPager, 
#ifdef SQLITE_OMIT_CONCURRENT
      0
#else
      pPager->pAllRead!=0
#endif
  );
  pList = sqlite3PcacheDirtyList(pPager->pPCache);

#ifndef SQLITE_OMIT_CONCURRENT
  /* If this is an CONCURRENT transaction, then page 1 must be reread from 
  ** the db file, even if it is not dirty. This is because the b-tree layer 
  ** may have already zeroed the nFree and iTrunk header fields.  */
  if( rc==SQLITE_OK && (pList==0 || pList->pgno!=1) && pPager->pAllRead ){
    rc = pagerUndoCallback((void*)pPager, 1);
  }
#endif

  while( pList && rc==SQLITE_OK ){
    PgHdr *pNext = pList->pDirty;
    rc = pagerUndoCallback((void *)pPager, pList->pgno);
    pList = pNext;
  }

  return rc;
}

/*
** This function is a wrapper around sqlite3WalFrames(). As well as logging
** the contents of the list of pages headed by pList (connected by pDirty),
** this function notifies any active backup processes that the pages have
** changed.
**
** The list of pages passed into this routine is always sorted by page number.
** Hence, if page 1 appears anywhere on the list, it will be the first page.
*/
static int pagerWalFrames(
  Pager *pPager,                  /* Pager object */
  PgHdr *pList,                   /* List of frames to log */
  Pgno nTruncate,                 /* Database size after this commit */
  int isCommit                    /* True if this is a commit */
){
  int rc;                         /* Return code */
  int nList;                      /* Number of pages in pList */
  PgHdr *p;                       /* For looping over pages */

  assert( pPager->pWal );
  assert( pList );
#ifdef SQLITE_DEBUG
  /* Verify that the page list is in ascending order */
  for(p=pList; p && p->pDirty; p=p->pDirty){
    assert( p->pgno < p->pDirty->pgno );
  }
#endif

  assert( pList->pDirty==0 || isCommit );
  if( isCommit ){
    /* If a WAL transaction is being committed, there is no point in writing
    ** any pages with page numbers greater than nTruncate into the WAL file.
    ** They will never be read by any client. So remove them from the pDirty
    ** list here. */
    PgHdr **ppNext = &pList;
    nList = 0;
    for(p=pList; (*ppNext = p)!=0; p=p->pDirty){
      if( p->pgno<=nTruncate ){
        ppNext = &p->pDirty;
        nList++;
        PAGERTRACE(("TO-WAL %d page %d hash(%08x)\n",
                     PAGERID(pPager), p->pgno, pager_pagehash(p)));
      }
    }
    assert( pList );
  }else{
    nList = 1;
  }
  pPager->aStat[PAGER_STAT_WRITE] += nList;

  if( pList->pgno==1 ) pager_write_changecounter(pList);
  rc = sqlite3WalFrames(pPager->pWal,
      pPager->pageSize, pList, nTruncate, isCommit, pPager->walSyncFlags
  );
  if( rc==SQLITE_OK && pPager->pBackup ){
    for(p=pList; p; p=p->pDirty){
      sqlite3BackupUpdate(pPager->pBackup, p->pgno, (u8 *)p->pData);
    }
  }

#ifdef SQLITE_CHECK_PAGES
  pList = sqlite3PcacheDirtyList(pPager->pPCache);
  for(p=pList; p; p=p->pDirty){
    pager_set_pagehash(p);
  }
#endif

  return rc;
}

/*
** Begin a read transaction on the WAL.
**
** This routine used to be called "pagerOpenSnapshot()" because it essentially
** makes a snapshot of the database at the current point in time and preserves
** that snapshot for use by the reader in spite of concurrently changes by
** other writers or checkpointers.
*/
static int pagerBeginReadTransaction(Pager *pPager){
  int rc;                         /* Return code */
  int changed = 0;                /* True if cache must be reset */

  assert( pagerUseWal(pPager) );
  assert( pPager->eState==PAGER_OPEN || pPager->eState==PAGER_READER );

  /* sqlite3WalEndReadTransaction() was not called for the previous
  ** transaction in locking_mode=EXCLUSIVE.  So call it now.  If we
  ** are in locking_mode=NORMAL and EndRead() was previously called,
  ** the duplicate call is harmless.
  */
  sqlite3WalEndReadTransaction(pPager->pWal);

  rc = sqlite3WalBeginReadTransaction(pPager->pWal, &changed);
  if( rc!=SQLITE_OK || changed ){
    pager_reset(pPager);
    if( USEFETCH(pPager) ) sqlite3OsUnfetch(pPager->fd, 0, 0);
  }

  return rc;
}
#endif

/*
** This function is called as part of the transition from PAGER_OPEN
** to PAGER_READER state to determine the size of the database file
** in pages (assuming the page size currently stored in Pager.pageSize).
**
** If no error occurs, SQLITE_OK is returned and the size of the database
** in pages is stored in *pnPage. Otherwise, an error code (perhaps
** SQLITE_IOERR_FSTAT) is returned and *pnPage is left unmodified.
*/
static int pagerPagecount(Pager *pPager, Pgno *pnPage){
  Pgno nPage;                     /* Value to return via *pnPage */

  /* Query the WAL sub-system for the database size. The WalDbsize()
  ** function returns zero if the WAL is not open (i.e. Pager.pWal==0), or
  ** if the database size is not available. The database size is not
  ** available from the WAL sub-system if the log file is empty or
  ** contains no valid committed transactions.
  */
  assert( pPager->eState==PAGER_OPEN );
  assert( pPager->eLock>=SHARED_LOCK );
  assert( isOpen(pPager->fd) );
  assert( pPager->tempFile==0 );
  nPage = sqlite3WalDbsize(pPager->pWal);

  /* If the number of pages in the database is not available from the
  ** WAL sub-system, determine the page count based on the size of
  ** the database file.  If the size of the database file is not an
  ** integer multiple of the page-size, round up the result.
  */
  if( nPage==0 && ALWAYS(isOpen(pPager->fd)) ){
    i64 n = 0;                    /* Size of db file in bytes */
    int rc = sqlite3OsFileSize(pPager->fd, &n);
    if( rc!=SQLITE_OK ){
      return rc;
    }
    nPage = (Pgno)((n+pPager->pageSize-1) / pPager->pageSize);
  }

  /* If the current number of pages in the file is greater than the
  ** configured maximum pager number, increase the allowed limit so
  ** that the file can be read.
  */
  if( nPage>pPager->mxPgno ){
    pPager->mxPgno = (Pgno)nPage;
  }

  *pnPage = nPage;
  return SQLITE_OK;
}

#ifndef SQLITE_OMIT_WAL
/*
** Check if the *-wal file that corresponds to the database opened by pPager
** exists if the database is not empty, or verify that the *-wal file does
** not exist (by deleting it) if the database file is empty.
**
** If the database is not empty and the *-wal file exists, open the pager
** in WAL mode.  If the database is empty or if no *-wal file exists and
** if no error occurs, make sure Pager.journalMode is not set to
** PAGER_JOURNALMODE_WAL.
**
** Return SQLITE_OK or an error code.
**
** The caller must hold a SHARED lock on the database file to call this
** function. Because an EXCLUSIVE lock on the db file is required to delete
** a WAL on a none-empty database, this ensures there is no race condition
** between the xAccess() below and an xDelete() being executed by some
** other connection.
*/
static int pagerOpenWalIfPresent(Pager *pPager){
  int rc = SQLITE_OK;
  assert( pPager->eState==PAGER_OPEN );
  assert( pPager->eLock>=SHARED_LOCK );

  if( !pPager->tempFile ){
    int isWal;                    /* True if WAL file exists */
    rc = sqlite3OsAccess(
        pPager->pVfs, pPager->zWal, SQLITE_ACCESS_EXISTS, &isWal
    );
    if( rc==SQLITE_OK ){
      if( isWal ){
        Pgno nPage;                   /* Size of the database file */

        rc = pagerPagecount(pPager, &nPage);
        if( rc ) return rc;
        if( nPage==0 ){
          rc = sqlite3OsDelete(pPager->pVfs, pPager->zWal, 0);
        }else{
          testcase( sqlite3PcachePagecount(pPager->pPCache)==0 );
          rc = sqlite3PagerOpenWal(pPager, 0);
        }
      }else if( pPager->journalMode==PAGER_JOURNALMODE_WAL ){
        pPager->journalMode = PAGER_JOURNALMODE_DELETE;
      }
    }
  }
  return rc;
}
#endif

/*
** Playback savepoint pSavepoint. Or, if pSavepoint==NULL, then playback
** the entire super-journal file. The case pSavepoint==NULL occurs when
** a ROLLBACK TO command is invoked on a SAVEPOINT that is a transaction
** savepoint.
**
** When pSavepoint is not NULL (meaning a non-transaction savepoint is
** being rolled back), then the rollback consists of up to three stages,
** performed in the order specified:
**
**   * Pages are played back from the main journal starting at byte
**     offset PagerSavepoint.iOffset and continuing to
**     PagerSavepoint.iHdrOffset, or to the end of the main journal
**     file if PagerSavepoint.iHdrOffset is zero.
**
**   * If PagerSavepoint.iHdrOffset is not zero, then pages are played
**     back starting from the journal header immediately following
**     PagerSavepoint.iHdrOffset to the end of the main journal file.
**
**   * Pages are then played back from the sub-journal file, starting
**     with the PagerSavepoint.iSubRec and continuing to the end of
**     the journal file.
**
** Throughout the rollback process, each time a page is rolled back, the
** corresponding bit is set in a bitvec structure (variable pDone in the
** implementation below). This is used to ensure that a page is only
** rolled back the first time it is encountered in either journal.
**
** If pSavepoint is NULL, then pages are only played back from the main
** journal file. There is no need for a bitvec in this case.
**
** In either case, before playback commences the Pager.dbSize variable
** is reset to the value that it held at the start of the savepoint
** (or transaction). No page with a page-number greater than this value
** is played back. If one is encountered it is simply skipped.
*/
static int pagerPlaybackSavepoint(Pager *pPager, PagerSavepoint *pSavepoint){
  i64 szJ;                 /* Effective size of the main journal */
  i64 iHdrOff;             /* End of first segment of main-journal records */
  int rc = SQLITE_OK;      /* Return code */
  Bitvec *pDone = 0;       /* Bitvec to ensure pages played back only once */

  assert( pPager->eState!=PAGER_ERROR );
  assert( pPager->eState>=PAGER_WRITER_LOCKED );

  /* Allocate a bitvec to use to store the set of pages rolled back */
  if( pSavepoint ){
    pDone = sqlite3BitvecCreate(pSavepoint->nOrig);
    if( !pDone ){
      return SQLITE_NOMEM_BKPT;
    }
  }

  /* Set the database size back to the value it was before the savepoint
  ** being reverted was opened.
  */
  pPager->dbSize = pSavepoint ? pSavepoint->nOrig : pPager->dbOrigSize;
  pPager->changeCountDone = pPager->tempFile;

  if( !pSavepoint && pagerUseWal(pPager) ){
    return pagerRollbackWal(pPager);
  }

  /* Use pPager->journalOff as the effective size of the main rollback
  ** journal.  The actual file might be larger than this in
  ** PAGER_JOURNALMODE_TRUNCATE or PAGER_JOURNALMODE_PERSIST.  But anything
  ** past pPager->journalOff is off-limits to us.
  */
  szJ = pPager->journalOff;
  assert( pagerUseWal(pPager)==0 || szJ==0 );

  /* Begin by rolling back records from the main journal starting at
  ** PagerSavepoint.iOffset and continuing to the next journal header.
  ** There might be records in the main journal that have a page number
  ** greater than the current database size (pPager->dbSize) but those
  ** will be skipped automatically.  Pages are added to pDone as they
  ** are played back.
  */
  if( pSavepoint && !pagerUseWal(pPager) ){
    iHdrOff = pSavepoint->iHdrOffset ? pSavepoint->iHdrOffset : szJ;
    pPager->journalOff = pSavepoint->iOffset;
    while( rc==SQLITE_OK && pPager->journalOff<iHdrOff ){
      rc = pager_playback_one_page(pPager, &pPager->journalOff, pDone, 1, 1);
    }
    assert( rc!=SQLITE_DONE );
  }else{
    pPager->journalOff = 0;
  }

  /* Continue rolling back records out of the main journal starting at
  ** the first journal header seen and continuing until the effective end
  ** of the main journal file.  Continue to skip out-of-range pages and
  ** continue adding pages rolled back to pDone.
  */
  while( rc==SQLITE_OK && pPager->journalOff<szJ ){
    u32 ii;            /* Loop counter */
    u32 nJRec = 0;     /* Number of Journal Records */
    u32 dummy;
    rc = readJournalHdr(pPager, 0, szJ, &nJRec, &dummy);
    assert( rc!=SQLITE_DONE );

    /*
    ** The "pPager->journalHdr+JOURNAL_HDR_SZ(pPager)==pPager->journalOff"
    ** test is related to ticket #2565.  See the discussion in the
    ** pager_playback() function for additional information.
    */
    if( nJRec==0
     && pPager->journalHdr+JOURNAL_HDR_SZ(pPager)==pPager->journalOff
    ){
      nJRec = (u32)((szJ - pPager->journalOff)/JOURNAL_PG_SZ(pPager));
    }
    for(ii=0; rc==SQLITE_OK && ii<nJRec && pPager->journalOff<szJ; ii++){
      rc = pager_playback_one_page(pPager, &pPager->journalOff, pDone, 1, 1);
    }
    assert( rc!=SQLITE_DONE );
  }
  assert( rc!=SQLITE_OK || pPager->journalOff>=szJ );

  /* Finally,  rollback pages from the sub-journal.  Page that were
  ** previously rolled back out of the main journal (and are hence in pDone)
  ** will be skipped.  Out-of-range pages are also skipped.
  */
  if( pSavepoint ){
    u32 ii;            /* Loop counter */
    i64 offset = (i64)pSavepoint->iSubRec*(4+pPager->pageSize);

    if( pagerUseWal(pPager) ){
      rc = sqlite3WalSavepointUndo(pPager->pWal, pSavepoint->aWalData);
    }
    for(ii=pSavepoint->iSubRec; rc==SQLITE_OK && ii<pPager->nSubRec; ii++){
      assert( offset==(i64)ii*(4+pPager->pageSize) );
      rc = pager_playback_one_page(pPager, &offset, pDone, 0, 1);
    }
    assert( rc!=SQLITE_DONE );
  }

  sqlite3BitvecDestroy(pDone);
  if( rc==SQLITE_OK ){
    pPager->journalOff = szJ;
  }

  return rc;
}

/*
** Change the maximum number of in-memory pages that are allowed
** before attempting to recycle clean and unused pages.
*/
void sqlite3PagerSetCachesize(Pager *pPager, int mxPage){
  sqlite3PcacheSetCachesize(pPager->pPCache, mxPage);
}

/*
** Change the maximum number of in-memory pages that are allowed
** before attempting to spill pages to journal.
*/
int sqlite3PagerSetSpillsize(Pager *pPager, int mxPage){
  return sqlite3PcacheSetSpillsize(pPager->pPCache, mxPage);
}

/*
** Invoke SQLITE_FCNTL_MMAP_SIZE based on the current value of szMmap.
*/
static void pagerFixMaplimit(Pager *pPager){
#if SQLITE_MAX_MMAP_SIZE>0
  sqlite3_file *fd = pPager->fd;
  if( isOpen(fd) && fd->pMethods->iVersion>=3 ){
    sqlite3_int64 sz;
    sz = pPager->szMmap;
    pPager->bUseFetch = (sz>0);
    setGetterMethod(pPager);
    sqlite3OsFileControlHint(pPager->fd, SQLITE_FCNTL_MMAP_SIZE, &sz);
  }
#endif
}

/*
** Change the maximum size of any memory mapping made of the database file.
*/
void sqlite3PagerSetMmapLimit(Pager *pPager, sqlite3_int64 szMmap){
  pPager->szMmap = szMmap;
  pagerFixMaplimit(pPager);
}

/*
** Free as much memory as possible from the pager.
*/
void sqlite3PagerShrink(Pager *pPager){
  sqlite3PcacheShrink(pPager->pPCache);
}

/*
** Adjust settings of the pager to those specified in the pgFlags parameter.
**
** The "level" in pgFlags & PAGER_SYNCHRONOUS_MASK sets the robustness
** of the database to damage due to OS crashes or power failures by
** changing the number of syncs()s when writing the journals.
** There are four levels:
**
**    OFF       sqlite3OsSync() is never called.  This is the default
**              for temporary and transient files.
**
**    NORMAL    The journal is synced once before writes begin on the
**              database.  This is normally adequate protection, but
**              it is theoretically possible, though very unlikely,
**              that an inopertune power failure could leave the journal
**              in a state which would cause damage to the database
**              when it is rolled back.
**
**    FULL      The journal is synced twice before writes begin on the
**              database (with some additional information - the nRec field
**              of the journal header - being written in between the two
**              syncs).  If we assume that writing a
**              single disk sector is atomic, then this mode provides
**              assurance that the journal will not be corrupted to the
**              point of causing damage to the database during rollback.
**
**    EXTRA     This is like FULL except that is also syncs the directory
**              that contains the rollback journal after the rollback
**              journal is unlinked.
**
** The above is for a rollback-journal mode.  For WAL mode, OFF continues
** to mean that no syncs ever occur.  NORMAL means that the WAL is synced
** prior to the start of checkpoint and that the database file is synced
** at the conclusion of the checkpoint if the entire content of the WAL
** was written back into the database.  But no sync operations occur for
** an ordinary commit in NORMAL mode with WAL.  FULL means that the WAL
** file is synced following each commit operation, in addition to the
** syncs associated with NORMAL.  There is no difference between FULL
** and EXTRA for WAL mode.
**
** Do not confuse synchronous=FULL with SQLITE_SYNC_FULL.  The
** SQLITE_SYNC_FULL macro means to use the MacOSX-style full-fsync
** using fcntl(F_FULLFSYNC).  SQLITE_SYNC_NORMAL means to do an
** ordinary fsync() call.  There is no difference between SQLITE_SYNC_FULL
** and SQLITE_SYNC_NORMAL on platforms other than MacOSX.  But the
** synchronous=FULL versus synchronous=NORMAL setting determines when
** the xSync primitive is called and is relevant to all platforms.
**
** Numeric values associated with these states are OFF==1, NORMAL=2,
** and FULL=3.
*/
void sqlite3PagerSetFlags(
  Pager *pPager,        /* The pager to set safety level for */
  unsigned pgFlags      /* Various flags */
){
  unsigned level = pgFlags & PAGER_SYNCHRONOUS_MASK;
  if( pPager->tempFile ){
    pPager->noSync = 1;
    pPager->fullSync = 0;
    pPager->extraSync = 0;
  }else{
    pPager->noSync =  level==PAGER_SYNCHRONOUS_OFF ?1:0;
    pPager->fullSync = level>=PAGER_SYNCHRONOUS_FULL ?1:0;
    pPager->extraSync = level==PAGER_SYNCHRONOUS_EXTRA ?1:0;
  }
  if( pPager->noSync ){
    pPager->syncFlags = 0;
  }else if( pgFlags & PAGER_FULLFSYNC ){
    pPager->syncFlags = SQLITE_SYNC_FULL;
  }else{
    pPager->syncFlags = SQLITE_SYNC_NORMAL;
  }
  pPager->walSyncFlags = (pPager->syncFlags<<2);
  if( pPager->fullSync ){
    pPager->walSyncFlags |= pPager->syncFlags;
  }
  if( (pgFlags & PAGER_CKPT_FULLFSYNC) && !pPager->noSync ){
    pPager->walSyncFlags |= (SQLITE_SYNC_FULL<<2);
  }
  if( pgFlags & PAGER_CACHESPILL ){
    pPager->doNotSpill &= ~SPILLFLAG_OFF;
  }else{
    pPager->doNotSpill |= SPILLFLAG_OFF;
  }
}

/*
** The following global variable is incremented whenever the library
** attempts to open a temporary file.  This information is used for
** testing and analysis only. 
*/
#ifdef SQLITE_TEST
int sqlite3_opentemp_count = 0;
#endif

/*
** Open a temporary file.
**
** Write the file descriptor into *pFile. Return SQLITE_OK on success
** or some other error code if we fail. The OS will automatically
** delete the temporary file when it is closed.
**
** The flags passed to the VFS layer xOpen() call are those specified
** by parameter vfsFlags ORed with the following:
**
**     SQLITE_OPEN_READWRITE
**     SQLITE_OPEN_CREATE
**     SQLITE_OPEN_EXCLUSIVE
**     SQLITE_OPEN_DELETEONCLOSE
*/
static int pagerOpentemp(
  Pager *pPager,        /* The pager object */
  sqlite3_file *pFile,  /* Write the file descriptor here */
  int vfsFlags          /* Flags passed through to the VFS */
){
  int rc;               /* Return code */

#ifdef SQLITE_TEST
  sqlite3_opentemp_count++;  /* Used for testing and analysis only */
#endif

  vfsFlags |=  SQLITE_OPEN_READWRITE | SQLITE_OPEN_CREATE |
            SQLITE_OPEN_EXCLUSIVE | SQLITE_OPEN_DELETEONCLOSE;
  rc = sqlite3OsOpen(pPager->pVfs, 0, pFile, vfsFlags, 0);
  assert( rc!=SQLITE_OK || isOpen(pFile) );
  return rc;
}

/*
** Set the busy handler function.
**
** The pager invokes the busy-handler if sqlite3OsLock() returns
** SQLITE_BUSY when trying to upgrade from no-lock to a SHARED lock,
** or when trying to upgrade from a RESERVED lock to an EXCLUSIVE
** lock. It does *not* invoke the busy handler when upgrading from
** SHARED to RESERVED, or when upgrading from SHARED to EXCLUSIVE
** (which occurs during hot-journal rollback). Summary:
**
**   Transition                        | Invokes xBusyHandler
**   --------------------------------------------------------
**   NO_LOCK       -> SHARED_LOCK      | Yes
**   SHARED_LOCK   -> RESERVED_LOCK    | No
**   SHARED_LOCK   -> EXCLUSIVE_LOCK   | No
**   RESERVED_LOCK -> EXCLUSIVE_LOCK   | Yes
**
** If the busy-handler callback returns non-zero, the lock is
** retried. If it returns zero, then the SQLITE_BUSY error is
** returned to the caller of the pager API function.
*/
void sqlite3PagerSetBusyHandler(
  Pager *pPager,                       /* Pager object */
  int (*xBusyHandler)(void *),         /* Pointer to busy-handler function */
  void *pBusyHandlerArg                /* Argument to pass to xBusyHandler */
){
  void **ap;
  pPager->xBusyHandler = xBusyHandler;
  pPager->pBusyHandlerArg = pBusyHandlerArg;
  ap = (void **)&pPager->xBusyHandler;
  assert( ((int(*)(void *))(ap[0]))==xBusyHandler );
  assert( ap[1]==pBusyHandlerArg );
  sqlite3OsFileControlHint(pPager->fd, SQLITE_FCNTL_BUSYHANDLER, (void *)ap);
}

/*
** Change the page size used by the Pager object. The new page size
** is passed in *pPageSize.
**
** If the pager is in the error state when this function is called, it
** is a no-op. The value returned is the error state error code (i.e.
** one of SQLITE_IOERR, an SQLITE_IOERR_xxx sub-code or SQLITE_FULL).
**
** Otherwise, if all of the following are true:
**
**   * the new page size (value of *pPageSize) is valid (a power
**     of two between 512 and SQLITE_MAX_PAGE_SIZE, inclusive), and
**
**   * there are no outstanding page references, and
**
**   * the database is either not an in-memory database or it is
**     an in-memory database that currently consists of zero pages.
**
** then the pager object page size is set to *pPageSize.
**
** If the page size is changed, then this function uses sqlite3PagerMalloc()
** to obtain a new Pager.pTmpSpace buffer. If this allocation attempt
** fails, SQLITE_NOMEM is returned and the page size remains unchanged.
** In all other cases, SQLITE_OK is returned.
**
** If the page size is not changed, either because one of the enumerated
** conditions above is not true, the pager was in error state when this
** function was called, or because the memory allocation attempt failed,
** then *pPageSize is set to the old, retained page size before returning.
*/
int sqlite3PagerSetPagesize(Pager *pPager, u32 *pPageSize, int nReserve){
  int rc = SQLITE_OK;

  /* It is not possible to do a full assert_pager_state() here, as this
  ** function may be called from within PagerOpen(), before the state
  ** of the Pager object is internally consistent.
  **
  ** At one point this function returned an error if the pager was in
  ** PAGER_ERROR state. But since PAGER_ERROR state guarantees that
  ** there is at least one outstanding page reference, this function
  ** is a no-op for that case anyhow.
  */

  u32 pageSize = *pPageSize;
  assert( pageSize==0 || (pageSize>=512 && pageSize<=SQLITE_MAX_PAGE_SIZE) );
  if( (pPager->memDb==0 || pPager->dbSize==0)
   && sqlite3PcacheRefCount(pPager->pPCache)==0
   && pageSize && pageSize!=(u32)pPager->pageSize
  ){
    char *pNew = NULL;             /* New temp space */
    i64 nByte = 0;

    if( pPager->eState>PAGER_OPEN && isOpen(pPager->fd) ){
      rc = sqlite3OsFileSize(pPager->fd, &nByte);
    }
    if( rc==SQLITE_OK ){
      /* 8 bytes of zeroed overrun space is sufficient so that the b-tree
      * cell header parser will never run off the end of the allocation */
      pNew = (char *)sqlite3PageMalloc(pageSize+8);
      if( !pNew ){
        rc = SQLITE_NOMEM_BKPT;
      }else{
        memset(pNew+pageSize, 0, 8);
      }
    }

    if( rc==SQLITE_OK ){
      pager_reset(pPager);
      rc = sqlite3PcacheSetPageSize(pPager->pPCache, pageSize);
    }
    if( rc==SQLITE_OK ){
      sqlite3PageFree(pPager->pTmpSpace);
      pPager->pTmpSpace = pNew;
      pPager->dbSize = (Pgno)((nByte+pageSize-1)/pageSize);
      pPager->pageSize = pageSize;
      pPager->lckPgno = (Pgno)(PENDING_BYTE/pageSize) + 1;
    }else{
      sqlite3PageFree(pNew);
    }
  }

  *pPageSize = pPager->pageSize;
  if( rc==SQLITE_OK ){
    if( nReserve<0 ) nReserve = pPager->nReserve;
    assert( nReserve>=0 && nReserve<1000 );
    pPager->nReserve = (i16)nReserve;
    pagerFixMaplimit(pPager);
  }
  return rc;
}

/*
** Return a pointer to the "temporary page" buffer held internally
** by the pager.  This is a buffer that is big enough to hold the
** entire content of a database page.  This buffer is used internally
** during rollback and will be overwritten whenever a rollback
** occurs.  But other modules are free to use it too, as long as
** no rollbacks are happening.
*/
void *sqlite3PagerTempSpace(Pager *pPager){
  return pPager->pTmpSpace;
}

/*
** Attempt to set the maximum database page count if mxPage is positive.
** Make no changes if mxPage is zero or negative.  And never reduce the
** maximum page count below the current size of the database.
**
** Regardless of mxPage, return the current maximum page count.
*/
Pgno sqlite3PagerMaxPageCount(Pager *pPager, Pgno mxPage){
  if( mxPage>0 ){
    pPager->mxPgno = mxPage;
  }
  assert( pPager->eState!=PAGER_OPEN );      /* Called only by OP_MaxPgcnt */
  /* assert( pPager->mxPgno>=pPager->dbSize ); */
  /* OP_MaxPgcnt ensures that the parameter passed to this function is not
  ** less than the total number of valid pages in the database. But this
  ** may be less than Pager.dbSize, and so the assert() above is not valid */
  return pPager->mxPgno;
}

/*
** The following set of routines are used to disable the simulated
** I/O error mechanism.  These routines are used to avoid simulated
** errors in places where we do not care about errors.
**
** Unless -DSQLITE_TEST=1 is used, these routines are all no-ops
** and generate no code.
*/
#ifdef SQLITE_TEST
extern int sqlite3_io_error_pending;
extern int sqlite3_io_error_hit;
static int saved_cnt;
void disable_simulated_io_errors(void){
  saved_cnt = sqlite3_io_error_pending;
  sqlite3_io_error_pending = -1;
}
void enable_simulated_io_errors(void){
  sqlite3_io_error_pending = saved_cnt;
}
#else
# define disable_simulated_io_errors()
# define enable_simulated_io_errors()
#endif

/*
** Read the first N bytes from the beginning of the file into memory
** that pDest points to.
**
** If the pager was opened on a transient file (zFilename==""), or
** opened on a file less than N bytes in size, the output buffer is
** zeroed and SQLITE_OK returned. The rationale for this is that this
** function is used to read database headers, and a new transient or
** zero sized database has a header than consists entirely of zeroes.
**
** If any IO error apart from SQLITE_IOERR_SHORT_READ is encountered,
** the error code is returned to the caller and the contents of the
** output buffer undefined.
*/
int sqlite3PagerReadFileheader(Pager *pPager, int N, unsigned char *pDest){
  int rc = SQLITE_OK;
  memset(pDest, 0, N);
  assert( isOpen(pPager->fd) || pPager->tempFile );

  /* This routine is only called by btree immediately after creating
  ** the Pager object.  There has not been an opportunity to transition
  ** to WAL mode yet.
  */
  assert( !pagerUseWal(pPager) );

  if( isOpen(pPager->fd) ){
    IOTRACE(("DBHDR %p 0 %d\n", pPager, N))
    rc = sqlite3OsRead(pPager->fd, pDest, N, 0);
    if( rc==SQLITE_IOERR_SHORT_READ ){
      rc = SQLITE_OK;
    }
  }
  return rc;
}

/*
** This function may only be called when a read-transaction is open on
** the pager. It returns the total number of pages in the database.
**
** However, if the file is between 1 and <page-size> bytes in size, then
** this is considered a 1 page file.
*/
void sqlite3PagerPagecount(Pager *pPager, int *pnPage){
  assert( pPager->eState>=PAGER_READER );
  assert( pPager->eState!=PAGER_WRITER_FINISHED );
  *pnPage = (int)pPager->dbSize;
}


/*
** Try to obtain a lock of type locktype on the database file. If
** a similar or greater lock is already held, this function is a no-op
** (returning SQLITE_OK immediately).
**
** Otherwise, attempt to obtain the lock using sqlite3OsLock(). Invoke
** the busy callback if the lock is currently not available. Repeat
** until the busy callback returns false or until the attempt to
** obtain the lock succeeds.
**
** Return SQLITE_OK on success and an error code if we cannot obtain
** the lock. If the lock is obtained successfully, set the Pager.state
** variable to locktype before returning.
*/
static int pager_wait_on_lock(Pager *pPager, int locktype){
  int rc;                              /* Return code */

  /* Check that this is either a no-op (because the requested lock is
  ** already held), or one of the transitions that the busy-handler
  ** may be invoked during, according to the comment above
  ** sqlite3PagerSetBusyhandler().
  */
  assert( (pPager->eLock>=locktype)
       || (pPager->eLock==NO_LOCK && locktype==SHARED_LOCK)
       || (pPager->eLock==RESERVED_LOCK && locktype==EXCLUSIVE_LOCK)
  );

  do {
    rc = pagerLockDb(pPager, locktype);
  }while( rc==SQLITE_BUSY && pPager->xBusyHandler(pPager->pBusyHandlerArg) );
  return rc;
}

/*
** Function assertTruncateConstraint(pPager) checks that one of the
** following is true for all dirty pages currently in the page-cache:
**
**   a) The page number is less than or equal to the size of the
**      current database image, in pages, OR
**
**   b) if the page content were written at this time, it would not
**      be necessary to write the current content out to the sub-journal.
**
** If the condition asserted by this function were not true, and the
** dirty page were to be discarded from the cache via the pagerStress()
** routine, pagerStress() would not write the current page content to
** the database file. If a savepoint transaction were rolled back after
** this happened, the correct behavior would be to restore the current
** content of the page. However, since this content is not present in either
** the database file or the portion of the rollback journal and
** sub-journal rolled back the content could not be restored and the
** database image would become corrupt. It is therefore fortunate that
** this circumstance cannot arise.
*/
#if defined(SQLITE_DEBUG)
static void assertTruncateConstraintCb(PgHdr *pPg){
  Pager *pPager = pPg->pPager;
  assert( pPg->flags&PGHDR_DIRTY );
  if( pPg->pgno>pPager->dbSize ){      /* if (a) is false */
    Pgno pgno = pPg->pgno;
    int i;
    for(i=0; i<pPg->pPager->nSavepoint; i++){
      PagerSavepoint *p = &pPager->aSavepoint[i];
      assert( p->nOrig<pgno || sqlite3BitvecTestNotNull(p->pInSavepoint,pgno) );
    }
  }
}
static void assertTruncateConstraint(Pager *pPager){
  sqlite3PcacheIterateDirty(pPager->pPCache, assertTruncateConstraintCb);
}
#else
# define assertTruncateConstraint(pPager)
#endif

/*
** Truncate the in-memory database file image to nPage pages. This
** function does not actually modify the database file on disk. It
** just sets the internal state of the pager object so that the
** truncation will be done when the current transaction is committed.
**
** This function is only called right before committing a transaction.
** Once this function has been called, the transaction must either be
** rolled back or committed. It is not safe to call this function and
** then continue writing to the database.
*/
void sqlite3PagerTruncateImage(Pager *pPager, Pgno nPage){
  assert( pPager->dbSize>=nPage || CORRUPT_DB );
  assert( pPager->eState>=PAGER_WRITER_CACHEMOD );
  pPager->dbSize = nPage;

  /* At one point the code here called assertTruncateConstraint() to
  ** ensure that all pages being truncated away by this operation are,
  ** if one or more savepoints are open, present in the savepoint
  ** journal so that they can be restored if the savepoint is rolled
  ** back. This is no longer necessary as this function is now only
  ** called right before committing a transaction. So although the
  ** Pager object may still have open savepoints (Pager.nSavepoint!=0),
  ** they cannot be rolled back. So the assertTruncateConstraint() call
  ** is no longer correct. */
}


/*
** This function is called before attempting a hot-journal rollback. It
** syncs the journal file to disk, then sets pPager->journalHdr to the
** size of the journal file so that the pager_playback() routine knows
** that the entire journal file has been synced.
**
** Syncing a hot-journal to disk before attempting to roll it back ensures
** that if a power-failure occurs during the rollback, the process that
** attempts rollback following system recovery sees the same journal
** content as this process.
**
** If everything goes as planned, SQLITE_OK is returned. Otherwise,
** an SQLite error code.
*/
static int pagerSyncHotJournal(Pager *pPager){
  int rc = SQLITE_OK;
  if( !pPager->noSync ){
    rc = sqlite3OsSync(pPager->jfd, SQLITE_SYNC_NORMAL);
  }
  if( rc==SQLITE_OK ){
    rc = sqlite3OsFileSize(pPager->jfd, &pPager->journalHdr);
  }
  return rc;
}

#if SQLITE_MAX_MMAP_SIZE>0
/*
** Obtain a reference to a memory mapped page object for page number pgno.
** The new object will use the pointer pData, obtained from xFetch().
** If successful, set *ppPage to point to the new page reference
** and return SQLITE_OK. Otherwise, return an SQLite error code and set
** *ppPage to zero.
**
** Page references obtained by calling this function should be released
** by calling pagerReleaseMapPage().
*/
static int pagerAcquireMapPage(
  Pager *pPager,                  /* Pager object */
  Pgno pgno,                      /* Page number */
  void *pData,                    /* xFetch()'d data for this page */
  PgHdr **ppPage                  /* OUT: Acquired page object */
){
  PgHdr *p;                       /* Memory mapped page to return */
 
  if( pPager->pMmapFreelist ){
    *ppPage = p = pPager->pMmapFreelist;
    pPager->pMmapFreelist = p->pDirty;
    p->pDirty = 0;
    assert( pPager->nExtra>=8 );
    memset(p->pExtra, 0, 8);
  }else{
    *ppPage = p = (PgHdr *)sqlite3MallocZero(sizeof(PgHdr) + pPager->nExtra);
    if( p==0 ){
      sqlite3OsUnfetch(pPager->fd, (i64)(pgno-1) * pPager->pageSize, pData);
      return SQLITE_NOMEM_BKPT;
    }
    p->pExtra = (void *)&p[1];
    p->flags = PGHDR_MMAP;
    p->nRef = 1;
    p->pPager = pPager;
  }

  assert( p->pExtra==(void *)&p[1] );
  assert( p->pPage==0 );
  assert( p->flags==PGHDR_MMAP );
  assert( p->pPager==pPager );
  assert( p->nRef==1 );

  p->pgno = pgno;
  p->pData = pData;
  pPager->nMmapOut++;

  return SQLITE_OK;
}
#endif

/*
** Release a reference to page pPg. pPg must have been returned by an
** earlier call to pagerAcquireMapPage().
*/
static void pagerReleaseMapPage(PgHdr *pPg){
  Pager *pPager = pPg->pPager;
  pPager->nMmapOut--;
  pPg->pDirty = pPager->pMmapFreelist;
  pPager->pMmapFreelist = pPg;

  assert( pPager->fd->pMethods->iVersion>=3 );
  sqlite3OsUnfetch(pPager->fd, (i64)(pPg->pgno-1)*pPager->pageSize, pPg->pData);
}

/*
** Free all PgHdr objects stored in the Pager.pMmapFreelist list.
*/
static void pagerFreeMapHdrs(Pager *pPager){
  PgHdr *p;
  PgHdr *pNext;
  for(p=pPager->pMmapFreelist; p; p=pNext){
    pNext = p->pDirty;
    sqlite3_free(p);
  }
}

/* Verify that the database file has not be deleted or renamed out from
** under the pager.  Return SQLITE_OK if the database is still where it ought
** to be on disk.  Return non-zero (SQLITE_READONLY_DBMOVED or some other error
** code from sqlite3OsAccess()) if the database has gone missing.
*/
static int databaseIsUnmoved(Pager *pPager){
  int bHasMoved = 0;
  int rc;

  if( pPager->tempFile ) return SQLITE_OK;
  if( pPager->dbSize==0 ) return SQLITE_OK;
  assert( pPager->zFilename && pPager->zFilename[0] );
  rc = sqlite3OsFileControl(pPager->fd, SQLITE_FCNTL_HAS_MOVED, &bHasMoved);
  if( rc==SQLITE_NOTFOUND ){
    /* If the HAS_MOVED file-control is unimplemented, assume that the file
    ** has not been moved.  That is the historical behavior of SQLite: prior to
    ** version 3.8.3, it never checked */
    rc = SQLITE_OK;
  }else if( rc==SQLITE_OK && bHasMoved ){
    rc = SQLITE_READONLY_DBMOVED;
  }
  return rc;
}


/*
** Shutdown the page cache.  Free all memory and close all files.
**
** If a transaction was in progress when this routine is called, that
** transaction is rolled back.  All outstanding pages are invalidated
** and their memory is freed.  Any attempt to use a page associated
** with this page cache after this function returns will likely
** result in a coredump.
**
** This function always succeeds. If a transaction is active an attempt
** is made to roll it back. If an error occurs during the rollback
** a hot journal may be left in the filesystem but no error is returned
** to the caller.
*/
int sqlite3PagerClose(Pager *pPager, sqlite3 *db){
  u8 *pTmp = (u8*)pPager->pTmpSpace;
  assert( db || pagerUseWal(pPager)==0 );
  assert( assert_pager_state(pPager) );
  disable_simulated_io_errors();
  sqlite3BeginBenignMalloc();
  pagerFreeMapHdrs(pPager);
  /* pPager->errCode = 0; */
  pPager->exclusiveMode = 0;
#ifndef SQLITE_OMIT_WAL
  {
    u8 *a = 0;
    assert( db || pPager->pWal==0 );
    if( db && 0==(db->flags & SQLITE_NoCkptOnClose)
     && SQLITE_OK==databaseIsUnmoved(pPager)
    ){
      a = pTmp;
    }
    sqlite3WalClose(pPager->pWal, db, pPager->walSyncFlags, pPager->pageSize,a);
    pPager->pWal = 0;
  }
#endif
  pager_reset(pPager);
  if( MEMDB ){
    pager_unlock(pPager);
  }else{
    /* If it is open, sync the journal file before calling UnlockAndRollback.
    ** If this is not done, then an unsynced portion of the open journal
    ** file may be played back into the database. If a power failure occurs
    ** while this is happening, the database could become corrupt.
    **
    ** If an error occurs while trying to sync the journal, shift the pager
    ** into the ERROR state. This causes UnlockAndRollback to unlock the
    ** database and close the journal file without attempting to roll it
    ** back or finalize it. The next database user will have to do hot-journal
    ** rollback before accessing the database file.
    */
    if( isOpen(pPager->jfd) ){
      pager_error(pPager, pagerSyncHotJournal(pPager));
    }
    pagerUnlockAndRollback(pPager);
  }
  sqlite3EndBenignMalloc();
  enable_simulated_io_errors();
  PAGERTRACE(("CLOSE %d\n", PAGERID(pPager)));
  IOTRACE(("CLOSE %p\n", pPager))
  sqlite3OsClose(pPager->jfd);
  sqlite3OsClose(pPager->fd);
  sqlite3PageFree(pTmp);
  sqlite3PcacheClose(pPager->pPCache);
  assert( !pPager->aSavepoint && !pPager->pInJournal );
  assert( !isOpen(pPager->jfd) && !isOpen(pPager->sjfd) );

  sqlite3_free(pPager);
  return SQLITE_OK;
}

#if !defined(NDEBUG) || defined(SQLITE_TEST)
/*
** Return the page number for page pPg.
*/
Pgno sqlite3PagerPagenumber(DbPage *pPg){
  return pPg->pgno;
}
#endif

/*
** Increment the reference count for page pPg.
*/
void sqlite3PagerRef(DbPage *pPg){
  sqlite3PcacheRef(pPg);
}

/*
** Sync the journal. In other words, make sure all the pages that have
** been written to the journal have actually reached the surface of the
** disk and can be restored in the event of a hot-journal rollback.
**
** If the Pager.noSync flag is set, then this function is a no-op.
** Otherwise, the actions required depend on the journal-mode and the
** device characteristics of the file-system, as follows:
**
**   * If the journal file is an in-memory journal file, no action need
**     be taken.
**
**   * Otherwise, if the device does not support the SAFE_APPEND property,
**     then the nRec field of the most recently written journal header
**     is updated to contain the number of journal records that have
**     been written following it. If the pager is operating in full-sync
**     mode, then the journal file is synced before this field is updated.
**
**   * If the device does not support the SEQUENTIAL property, then
**     journal file is synced.
**
** Or, in pseudo-code:
**
**   if( NOT <in-memory journal> ){
**     if( NOT SAFE_APPEND ){
**       if( <full-sync mode> ) xSync(<journal file>);
**       <update nRec field>
**     }
**     if( NOT SEQUENTIAL ) xSync(<journal file>);
**   }
**
** If successful, this routine clears the PGHDR_NEED_SYNC flag of every
** page currently held in memory before returning SQLITE_OK. If an IO
** error is encountered, then the IO error code is returned to the caller.
*/
static int syncJournal(Pager *pPager, int newHdr){
  int rc;                         /* Return code */

  assert( pPager->eState==PAGER_WRITER_CACHEMOD
       || pPager->eState==PAGER_WRITER_DBMOD
  );
  assert( assert_pager_state(pPager) );
  assert( !pagerUseWal(pPager) );

  rc = sqlite3PagerExclusiveLock(pPager, 0, 0);
  if( rc!=SQLITE_OK ) return rc;

  if( !pPager->noSync ){
    assert( !pPager->tempFile );
    if( isOpen(pPager->jfd) && pPager->journalMode!=PAGER_JOURNALMODE_MEMORY ){
      const int iDc = sqlite3OsDeviceCharacteristics(pPager->fd);
      assert( isOpen(pPager->jfd) );

      if( 0==(iDc&SQLITE_IOCAP_SAFE_APPEND) ){
        /* This block deals with an obscure problem. If the last connection
        ** that wrote to this database was operating in persistent-journal
        ** mode, then the journal file may at this point actually be larger
        ** than Pager.journalOff bytes. If the next thing in the journal
        ** file happens to be a journal-header (written as part of the
        ** previous connection's transaction), and a crash or power-failure
        ** occurs after nRec is updated but before this connection writes
        ** anything else to the journal file (or commits/rolls back its
        ** transaction), then SQLite may become confused when doing the
        ** hot-journal rollback following recovery. It may roll back all
        ** of this connections data, then proceed to rolling back the old,
        ** out-of-date data that follows it. Database corruption.
        **
        ** To work around this, if the journal file does appear to contain
        ** a valid header following Pager.journalOff, then write a 0x00
        ** byte to the start of it to prevent it from being recognized.
        **
        ** Variable iNextHdrOffset is set to the offset at which this
        ** problematic header will occur, if it exists. aMagic is used
        ** as a temporary buffer to inspect the first couple of bytes of
        ** the potential journal header.
        */
        i64 iNextHdrOffset;
        u8 aMagic[8];
        u8 zHeader[sizeof(aJournalMagic)+4];

        memcpy(zHeader, aJournalMagic, sizeof(aJournalMagic));
        put32bits(&zHeader[sizeof(aJournalMagic)], pPager->nRec);

        iNextHdrOffset = journalHdrOffset(pPager);
        rc = sqlite3OsRead(pPager->jfd, aMagic, 8, iNextHdrOffset);
        if( rc==SQLITE_OK && 0==memcmp(aMagic, aJournalMagic, 8) ){
          static const u8 zerobyte = 0;
          rc = sqlite3OsWrite(pPager->jfd, &zerobyte, 1, iNextHdrOffset);
        }
        if( rc!=SQLITE_OK && rc!=SQLITE_IOERR_SHORT_READ ){
          return rc;
        }

        /* Write the nRec value into the journal file header. If in
        ** full-synchronous mode, sync the journal first. This ensures that
        ** all data has really hit the disk before nRec is updated to mark
        ** it as a candidate for rollback.
        **
        ** This is not required if the persistent media supports the
        ** SAFE_APPEND property. Because in this case it is not possible
        ** for garbage data to be appended to the file, the nRec field
        ** is populated with 0xFFFFFFFF when the journal header is written
        ** and never needs to be updated.
        */
        if( pPager->fullSync && 0==(iDc&SQLITE_IOCAP_SEQUENTIAL) ){
          PAGERTRACE(("SYNC journal of %d\n", PAGERID(pPager)));
          IOTRACE(("JSYNC %p\n", pPager))
          rc = sqlite3OsSync(pPager->jfd, pPager->syncFlags);
          if( rc!=SQLITE_OK ) return rc;
        }
        IOTRACE(("JHDR %p %lld\n", pPager, pPager->journalHdr));
        rc = sqlite3OsWrite(
            pPager->jfd, zHeader, sizeof(zHeader), pPager->journalHdr
        );
        if( rc!=SQLITE_OK ) return rc;
      }
      if( 0==(iDc&SQLITE_IOCAP_SEQUENTIAL) ){
        PAGERTRACE(("SYNC journal of %d\n", PAGERID(pPager)));
        IOTRACE(("JSYNC %p\n", pPager))
        rc = sqlite3OsSync(pPager->jfd, pPager->syncFlags|
          (pPager->syncFlags==SQLITE_SYNC_FULL?SQLITE_SYNC_DATAONLY:0)
        );
        if( rc!=SQLITE_OK ) return rc;
      }

      pPager->journalHdr = pPager->journalOff;
      if( newHdr && 0==(iDc&SQLITE_IOCAP_SAFE_APPEND) ){
        pPager->nRec = 0;
        rc = writeJournalHdr(pPager);
        if( rc!=SQLITE_OK ) return rc;
      }
    }else{
      pPager->journalHdr = pPager->journalOff;
    }
  }

  /* Unless the pager is in noSync mode, the journal file was just
  ** successfully synced. Either way, clear the PGHDR_NEED_SYNC flag on
  ** all pages.
  */
  sqlite3PcacheClearSyncFlags(pPager->pPCache);
  pPager->eState = PAGER_WRITER_DBMOD;
  assert( assert_pager_state(pPager) );
  return SQLITE_OK;
}

/*
** The argument is the first in a linked list of dirty pages connected
** by the PgHdr.pDirty pointer. This function writes each one of the
** in-memory pages in the list to the database file. The argument may
** be NULL, representing an empty list. In this case this function is
** a no-op.
**
** The pager must hold at least a RESERVED lock when this function
** is called. Before writing anything to the database file, this lock
** is upgraded to an EXCLUSIVE lock. If the lock cannot be obtained,
** SQLITE_BUSY is returned and no data is written to the database file.
**
** If the pager is a temp-file pager and the actual file-system file
** is not yet open, it is created and opened before any data is
** written out.
**
** Once the lock has been upgraded and, if necessary, the file opened,
** the pages are written out to the database file in list order. Writing
** a page is skipped if it meets either of the following criteria:
**
**   * The page number is greater than Pager.dbSize, or
**   * The PGHDR_DONT_WRITE flag is set on the page.
**
** If writing out a page causes the database file to grow, Pager.dbFileSize
** is updated accordingly. If page 1 is written out, then the value cached
** in Pager.dbFileVers[] is updated to match the new value stored in
** the database file.
**
** If everything is successful, SQLITE_OK is returned. If an IO error
** occurs, an IO error code is returned. Or, if the EXCLUSIVE lock cannot
** be obtained, SQLITE_BUSY is returned.
*/
static int pager_write_pagelist(Pager *pPager, PgHdr *pList){
  int rc = SQLITE_OK;                  /* Return code */

  /* This function is only called for rollback pagers in WRITER_DBMOD state. */
  assert( !pagerUseWal(pPager) );
  assert( pPager->tempFile || pPager->eState==PAGER_WRITER_DBMOD );
  assert( pPager->eLock==EXCLUSIVE_LOCK );
  assert( isOpen(pPager->fd) || pList->pDirty==0 );

  /* If the file is a temp-file has not yet been opened, open it now. It
  ** is not possible for rc to be other than SQLITE_OK if this branch
  ** is taken, as pager_wait_on_lock() is a no-op for temp-files.
  */
  if( !isOpen(pPager->fd) ){
    assert( pPager->tempFile && rc==SQLITE_OK );
    rc = pagerOpentemp(pPager, pPager->fd, pPager->vfsFlags);
  }

  /* Before the first write, give the VFS a hint of what the final
  ** file size will be.
  */
  assert( rc!=SQLITE_OK || isOpen(pPager->fd) );
  if( rc==SQLITE_OK
   && pPager->dbHintSize<pPager->dbSize
   && (pList->pDirty || pList->pgno>pPager->dbHintSize)
  ){
    sqlite3_int64 szFile = pPager->pageSize * (sqlite3_int64)pPager->dbSize;
    sqlite3OsFileControlHint(pPager->fd, SQLITE_FCNTL_SIZE_HINT, &szFile);
    pPager->dbHintSize = pPager->dbSize;
  }

  while( rc==SQLITE_OK && pList ){
    Pgno pgno = pList->pgno;

    /* If there are dirty pages in the page cache with page numbers greater
    ** than Pager.dbSize, this means sqlite3PagerTruncateImage() was called to
    ** make the file smaller (presumably by auto-vacuum code). Do not write
    ** any such pages to the file.
    **
    ** Also, do not write out any page that has the PGHDR_DONT_WRITE flag
    ** set (set by sqlite3PagerDontWrite()).
    */
    if( pgno<=pPager->dbSize && 0==(pList->flags&PGHDR_DONT_WRITE) ){
      i64 offset = (pgno-1)*(i64)pPager->pageSize;   /* Offset to write */
      char *pData;                                   /* Data to write */   

      assert( (pList->flags&PGHDR_NEED_SYNC)==0 );
      if( pList->pgno==1 ) pager_write_changecounter(pList);

      pData = pList->pData;

      /* Write out the page data. */
      rc = sqlite3OsWrite(pPager->fd, pData, pPager->pageSize, offset);

      /* If page 1 was just written, update Pager.dbFileVers to match
      ** the value now stored in the database file. If writing this
      ** page caused the database file to grow, update dbFileSize.
      */
      if( pgno==1 ){
        memcpy(&pPager->dbFileVers, &pData[24], sizeof(pPager->dbFileVers));
      }
      if( pgno>pPager->dbFileSize ){
        pPager->dbFileSize = pgno;
      }
      pPager->aStat[PAGER_STAT_WRITE]++;

      /* Update any backup objects copying the contents of this pager. */
      sqlite3BackupUpdate(pPager->pBackup, pgno, (u8*)pList->pData);

      PAGERTRACE(("STORE %d page %d hash(%08x)\n",
                   PAGERID(pPager), pgno, pager_pagehash(pList)));
      IOTRACE(("PGOUT %p %d\n", pPager, pgno));
      PAGER_INCR(sqlite3_pager_writedb_count);
    }else{
      PAGERTRACE(("NOSTORE %d page %d\n", PAGERID(pPager), pgno));
    }
    pager_set_pagehash(pList);
    pList = pList->pDirty;
  }

  return rc;
}

/*
** Ensure that the sub-journal file is open. If it is already open, this
** function is a no-op.
**
** SQLITE_OK is returned if everything goes according to plan. An
** SQLITE_IOERR_XXX error code is returned if a call to sqlite3OsOpen()
** fails.
*/
static int openSubJournal(Pager *pPager){
  int rc = SQLITE_OK;
  if( !isOpen(pPager->sjfd) ){
    const int flags =  SQLITE_OPEN_SUBJOURNAL | SQLITE_OPEN_READWRITE
      | SQLITE_OPEN_CREATE | SQLITE_OPEN_EXCLUSIVE
      | SQLITE_OPEN_DELETEONCLOSE;
    int nStmtSpill = sqlite3Config.nStmtSpill;
    if( pPager->journalMode==PAGER_JOURNALMODE_MEMORY || pPager->subjInMemory ){
      nStmtSpill = -1;
    }
    rc = sqlite3JournalOpen(pPager->pVfs, 0, pPager->sjfd, flags, nStmtSpill);
  }
  return rc;
}

/*
** Append a record of the current state of page pPg to the sub-journal.
**
** If successful, set the bit corresponding to pPg->pgno in the bitvecs
** for all open savepoints before returning.
**
** This function returns SQLITE_OK if everything is successful, an IO
** error code if the attempt to write to the sub-journal fails, or
** SQLITE_NOMEM if a malloc fails while setting a bit in a savepoint
** bitvec.
*/
static int subjournalPage(PgHdr *pPg){
  int rc = SQLITE_OK;
  Pager *pPager = pPg->pPager;
  if( pPager->journalMode!=PAGER_JOURNALMODE_OFF ){

    /* Open the sub-journal, if it has not already been opened */
    assert( pPager->useJournal );
    assert( isOpen(pPager->jfd) || pagerUseWal(pPager) );
    assert( isOpen(pPager->sjfd) || pPager->nSubRec==0 );
    assert( pagerUseWal(pPager)
         || pageInJournal(pPager, pPg)
         || pPg->pgno>pPager->dbOrigSize
    );
    rc = openSubJournal(pPager);

    /* If the sub-journal was opened successfully (or was already open),
    ** write the journal record into the file.  */
    if( rc==SQLITE_OK ){
      void *pData = pPg->pData;
      i64 offset = (i64)pPager->nSubRec*(4+pPager->pageSize);
      char *pData2;
      pData2 = pData;
      PAGERTRACE(("STMT-JOURNAL %d page %d\n", PAGERID(pPager), pPg->pgno));
      rc = write32bits(pPager->sjfd, offset, pPg->pgno);
      if( rc==SQLITE_OK ){
        rc = sqlite3OsWrite(pPager->sjfd, pData2, pPager->pageSize, offset+4);
      }
    }
  }
  if( rc==SQLITE_OK ){
    pPager->nSubRec++;
    assert( pPager->nSavepoint>0 );
    rc = addToSavepointBitvecs(pPager, pPg->pgno);
  }
  return rc;
}
static int subjournalPageIfRequired(PgHdr *pPg){
  if( subjRequiresPage(pPg) ){
    return subjournalPage(pPg);
  }else{
    return SQLITE_OK;
  }
}

/*
** This function is called by the pcache layer when it has reached some
** soft memory limit. The first argument is a pointer to a Pager object
** (cast as a void*). The pager is always 'purgeable' (not an in-memory
** database). The second argument is a reference to a page that is
** currently dirty but has no outstanding references. The page
** is always associated with the Pager object passed as the first
** argument.
**
** The job of this function is to make pPg clean by writing its contents
** out to the database file, if possible. This may involve syncing the
** journal file.
**
** If successful, sqlite3PcacheMakeClean() is called on the page and
** SQLITE_OK returned. If an IO error occurs while trying to make the
** page clean, the IO error code is returned. If the page cannot be
** made clean for some other reason, but no error occurs, then SQLITE_OK
** is returned by sqlite3PcacheMakeClean() is not called.
*/
static int pagerStress(void *p, PgHdr *pPg){
  Pager *pPager = (Pager *)p;
  int rc = SQLITE_OK;

  assert( pPg->pPager==pPager );
  assert( pPg->flags&PGHDR_DIRTY );

  /* The doNotSpill NOSYNC bit is set during times when doing a sync of
  ** journal (and adding a new header) is not allowed.  This occurs
  ** during calls to sqlite3PagerWrite() while trying to journal multiple
  ** pages belonging to the same sector.
  **
  ** The doNotSpill ROLLBACK and OFF bits inhibits all cache spilling
  ** regardless of whether or not a sync is required.  This is set during
  ** a rollback or by user request, respectively.
  **
  ** Spilling is also prohibited when in an error state since that could
  ** lead to database corruption.   In the current implementation it
  ** is impossible for sqlite3PcacheFetch() to be called with createFlag==3
  ** while in the error state, hence it is impossible for this routine to
  ** be called in the error state.  Nevertheless, we include a NEVER()
  ** test for the error state as a safeguard against future changes.
  */
  if( NEVER(pPager->errCode) ) return SQLITE_OK;
  testcase( pPager->doNotSpill & SPILLFLAG_ROLLBACK );
  testcase( pPager->doNotSpill & SPILLFLAG_OFF );
  testcase( pPager->doNotSpill & SPILLFLAG_NOSYNC );
  if( pPager->doNotSpill
   && ((pPager->doNotSpill & (SPILLFLAG_ROLLBACK|SPILLFLAG_OFF))!=0
      || (pPg->flags & PGHDR_NEED_SYNC)!=0)
  ){
    return SQLITE_OK;
  }

  pPager->aStat[PAGER_STAT_SPILL]++;
  pPg->pDirty = 0;
  if( pagerUseWal(pPager) ){
#ifndef SQLITE_OMIT_CONCURRENT
    /* If the transaction is a "BEGIN CONCURRENT" transaction, the page 
    ** cannot be flushed to disk. Return early in this case. */
    if( pPager->pAllRead ) return SQLITE_OK;
#endif

    /* Write a single frame for this page to the log. */
    rc = subjournalPageIfRequired(pPg);
    if( rc==SQLITE_OK ){
      rc = pagerWalFrames(pPager, pPg, 0, 0);
    }
  }else{
   
#ifdef SQLITE_ENABLE_BATCH_ATOMIC_WRITE
    if( pPager->tempFile==0 ){
      rc = sqlite3JournalCreate(pPager->jfd);
      if( rc!=SQLITE_OK ) return pager_error(pPager, rc);
    }
#endif
 
    /* Sync the journal file if required. */
    if( pPg->flags&PGHDR_NEED_SYNC
     || pPager->eState==PAGER_WRITER_CACHEMOD
    ){
      rc = syncJournal(pPager, 1);
    }
 
    /* Write the contents of the page out to the database file. */
    if( rc==SQLITE_OK ){
      assert( (pPg->flags&PGHDR_NEED_SYNC)==0 );
      rc = pager_write_pagelist(pPager, pPg);
    }
  }

  /* Mark the page as clean. */
  if( rc==SQLITE_OK ){
    PAGERTRACE(("STRESS %d page %d\n", PAGERID(pPager), pPg->pgno));
    sqlite3PcacheMakeClean(pPg);
  }

  return pager_error(pPager, rc);
}

/*
** Flush all unreferenced dirty pages to disk.
*/
int sqlite3PagerFlush(Pager *pPager){
  int rc = pPager->errCode;
  if( !MEMDB ){
    PgHdr *pList = sqlite3PcacheDirtyList(pPager->pPCache);
    assert( assert_pager_state(pPager) );
    while( rc==SQLITE_OK && pList ){
      PgHdr *pNext = pList->pDirty;
      if( pList->nRef==0 ){
        rc = pagerStress((void*)pPager, pList);
      }
      pList = pNext;
    }
  }

  return rc;
}

/*
** Allocate and initialize a new Pager object and put a pointer to it
** in *ppPager. The pager should eventually be freed by passing it
** to sqlite3PagerClose().
**
** The zFilename argument is the path to the database file to open.
** If zFilename is NULL then a randomly-named temporary file is created
** and used as the file to be cached. Temporary files are be deleted
** automatically when they are closed. If zFilename is ":memory:" then
** all information is held in cache. It is never written to disk.
** This can be used to implement an in-memory database.
**
** The nExtra parameter specifies the number of bytes of space allocated
** along with each page reference. This space is available to the user
** via the sqlite3PagerGetExtra() API.  When a new page is allocated, the
** first 8 bytes of this space are zeroed but the remainder is uninitialized.
** (The extra space is used by btree as the MemPage object.)
**
** The flags argument is used to specify properties that affect the
** operation of the pager. It should be passed some bitwise combination
** of the PAGER_* flags.
**
** The vfsFlags parameter is a bitmask to pass to the flags parameter
** of the xOpen() method of the supplied VFS when opening files.
**
** If the pager object is allocated and the specified file opened
** successfully, SQLITE_OK is returned and *ppPager set to point to
** the new pager object. If an error occurs, *ppPager is set to NULL
** and error code returned. This function may return SQLITE_NOMEM
** (sqlite3Malloc() is used to allocate memory), SQLITE_CANTOPEN or
** various SQLITE_IO_XXX errors.
*/
int sqlite3PagerOpen(
  sqlite3_vfs *pVfs,       /* The virtual file system to use */
  Pager **ppPager,         /* OUT: Return the Pager structure here */
  const char *zFilename,   /* Name of the database file to open */
  int nExtra,              /* Extra bytes append to each in-memory page */
  int flags,               /* flags controlling this file */
  int vfsFlags,            /* flags passed through to sqlite3_vfs.xOpen() */
  void (*xReinit)(DbPage*) /* Function to reinitialize pages */
){
  u8 *pPtr;
  Pager *pPager = 0;       /* Pager object to allocate and return */
  int rc = SQLITE_OK;      /* Return code */
  int tempFile = 0;        /* True for temp files (incl. in-memory files) */
  int memDb = 0;           /* True if this is an in-memory file */
  int memJM = 0;           /* Memory journal mode */
  int readOnly = 0;        /* True if this is a read-only file */
  int journalFileSize;     /* Bytes to allocate for each journal fd */
  char *zPathname = 0;     /* Full path to database file */
  int nPathname = 0;       /* Number of bytes in zPathname */
  int useJournal = (flags & PAGER_OMIT_JOURNAL)==0; /* False to omit journal */
  int pcacheSize = sqlite3PcacheSize();       /* Bytes to allocate for PCache */
  u32 szPageDflt = SQLITE_DEFAULT_PAGE_SIZE;  /* Default page size */
  const char *zUri = 0;    /* URI args to copy */
  int nUriByte = 1;        /* Number of bytes of URI args at *zUri */

  /* Figure out how much space is required for each journal file-handle
  ** (there are two of them, the main journal and the sub-journal).  */
  journalFileSize = ROUND8(sqlite3JournalSize(pVfs));

  /* Set the output variable to NULL in case an error occurs. */
  *ppPager = 0;

#ifndef SQLITE_OMIT_MEMORYDB
  if( flags & PAGER_MEMORY ){
    memDb = 1;
    if( zFilename && zFilename[0] ){
      zPathname = sqlite3DbStrDup(0, zFilename);
      if( zPathname==0  ) return SQLITE_NOMEM_BKPT;
      nPathname = sqlite3Strlen30(zPathname);
      zFilename = 0;
    }
  }
#endif

  /* Compute and store the full pathname in an allocated buffer pointed
  ** to by zPathname, length nPathname. Or, if this is a temporary file,
  ** leave both nPathname and zPathname set to 0.
  */
  if( zFilename && zFilename[0] ){
    const char *z;
    nPathname = pVfs->mxPathname+1;
    zPathname = sqlite3DbMallocRaw(0, nPathname*2);
    if( zPathname==0 ){
      return SQLITE_NOMEM_BKPT;
    }
    zPathname[0] = 0; /* Make sure initialized even if FullPathname() fails */
    rc = sqlite3OsFullPathname(pVfs, zFilename, nPathname, zPathname);
    if( rc!=SQLITE_OK ){
      if( rc==SQLITE_OK_SYMLINK ){
        if( vfsFlags & SQLITE_OPEN_NOFOLLOW ){
          rc = SQLITE_CANTOPEN_SYMLINK;
        }else{
          rc = SQLITE_OK;
        }
      }
    }
    nPathname = sqlite3Strlen30(zPathname);
    z = zUri = &zFilename[sqlite3Strlen30(zFilename)+1];
    while( *z ){
      z += strlen(z)+1;
      z += strlen(z)+1;
    }
    nUriByte = (int)(&z[1] - zUri);
    assert( nUriByte>=1 );
    if( rc==SQLITE_OK && nPathname+8>pVfs->mxPathname ){
      /* This branch is taken when the journal path required by
      ** the database being opened will be more than pVfs->mxPathname
      ** bytes in length. This means the database cannot be opened,
      ** as it will not be possible to open the journal file or even
      ** check for a hot-journal before reading.
      */
      rc = SQLITE_CANTOPEN_BKPT;
    }
    if( rc!=SQLITE_OK ){
      sqlite3DbFree(0, zPathname);
      return rc;
    }
  }

  /* Allocate memory for the Pager structure, PCache object, the
  ** three file descriptors, the database file name and the journal
  ** file name. The layout in memory is as follows:
  **
  **     Pager object                    (sizeof(Pager) bytes)
  **     PCache object                   (sqlite3PcacheSize() bytes)
  **     Database file handle            (pVfs->szOsFile bytes)
  **     Sub-journal file handle         (journalFileSize bytes)
  **     Main journal file handle        (journalFileSize bytes)
  **     Ptr back to the Pager           (sizeof(Pager*) bytes)
  **     \0\0\0\0 database prefix        (4 bytes)
  **     Database file name              (nPathname+1 bytes)
  **     URI query parameters            (nUriByte bytes)
  **     Journal filename                (nPathname+8+1 bytes)
  **     WAL filename                    (nPathname+4+1 bytes)
  **     \0\0\0 terminator               (3 bytes)
  **
  ** Some 3rd-party software, over which we have no control, depends on
  ** the specific order of the filenames and the \0 separators between them
  ** so that it can (for example) find the database filename given the WAL
  ** filename without using the sqlite3_filename_database() API.  This is a
  ** misuse of SQLite and a bug in the 3rd-party software, but the 3rd-party
  ** software is in widespread use, so we try to avoid changing the filename
  ** order and formatting if possible.  In particular, the details of the
  ** filename format expected by 3rd-party software should be as follows:
  **
  **   - Main Database Path
  **   - \0
  **   - Multiple URI components consisting of:
  **     - Key
  **     - \0
  **     - Value
  **     - \0
  **   - \0
  **   - Journal Path
  **   - \0
  **   - WAL Path (zWALName)
  **   - \0
  **
  ** The sqlite3_create_filename() interface and the databaseFilename() utility
  ** that is used by sqlite3_filename_database() and kin also depend on the
  ** specific formatting and order of the various filenames, so if the format
  ** changes here, be sure to change it there as well.
  */
  assert( SQLITE_PTRSIZE==sizeof(Pager*) );
  pPtr = (u8 *)sqlite3MallocZero(
    ROUND8(sizeof(*pPager)) +            /* Pager structure */
    ROUND8(pcacheSize) +                 /* PCache object */
    ROUND8(pVfs->szOsFile) +             /* The main db file */
    journalFileSize * 2 +                /* The two journal files */
    SQLITE_PTRSIZE +                     /* Space to hold a pointer */
    4 +                                  /* Database prefix */
    nPathname + 1 +                      /* database filename */
    nUriByte +                           /* query parameters */
    nPathname + 8 + 1 +                  /* Journal filename */
#ifndef SQLITE_OMIT_WAL
    nPathname + 4 + 1 +                  /* WAL filename */
#endif
    3                                    /* Terminator */
  );
  assert( EIGHT_BYTE_ALIGNMENT(SQLITE_INT_TO_PTR(journalFileSize)) );
  if( !pPtr ){
    sqlite3DbFree(0, zPathname);
    return SQLITE_NOMEM_BKPT;
  }
  pPager = (Pager*)pPtr;                  pPtr += ROUND8(sizeof(*pPager));
  pPager->pPCache = (PCache*)pPtr;        pPtr += ROUND8(pcacheSize);
  pPager->fd = (sqlite3_file*)pPtr;       pPtr += ROUND8(pVfs->szOsFile);
  pPager->sjfd = (sqlite3_file*)pPtr;     pPtr += journalFileSize;
  pPager->jfd =  (sqlite3_file*)pPtr;     pPtr += journalFileSize;
  assert( EIGHT_BYTE_ALIGNMENT(pPager->jfd) );
  memcpy(pPtr, &pPager, SQLITE_PTRSIZE);  pPtr += SQLITE_PTRSIZE;

  /* Fill in the Pager.zFilename and pPager.zQueryParam fields */
                                          pPtr += 4;  /* Skip zero prefix */
  pPager->zFilename = (char*)pPtr;
  if( nPathname>0 ){
    memcpy(pPtr, zPathname, nPathname);   pPtr += nPathname + 1;
    if( zUri ){
      memcpy(pPtr, zUri, nUriByte);       pPtr += nUriByte;
    }else{
                                          pPtr++;
    }
  }


  /* Fill in Pager.zJournal */
  if( nPathname>0 ){
    pPager->zJournal = (char*)pPtr;
    memcpy(pPtr, zPathname, nPathname);   pPtr += nPathname;
    memcpy(pPtr, "-journal",8);           pPtr += 8 + 1;
#ifdef SQLITE_ENABLE_8_3_NAMES
    sqlite3FileSuffix3(zFilename,pPager->zJournal);
    pPtr = (u8*)(pPager->zJournal + sqlite3Strlen30(pPager->zJournal)+1);
#endif
  }else{
    pPager->zJournal = 0;
  }

#ifndef SQLITE_OMIT_WAL
  /* Fill in Pager.zWal */
  if( nPathname>0 ){
    pPager->zWal = (char*)pPtr;
    memcpy(pPtr, zPathname, nPathname);   pPtr += nPathname;
    memcpy(pPtr, "-wal", 4);              pPtr += 4 + 1;
#ifdef SQLITE_ENABLE_8_3_NAMES
    sqlite3FileSuffix3(zFilename, pPager->zWal);
    pPtr = (u8*)(pPager->zWal + sqlite3Strlen30(pPager->zWal)+1);
#endif
  }else{
    pPager->zWal = 0;
  }
#endif
  (void)pPtr;  /* Suppress warning about unused pPtr value */

  if( nPathname ) sqlite3DbFree(0, zPathname);
  pPager->pVfs = pVfs;
  pPager->vfsFlags = vfsFlags;

  /* Open the pager file.
  */
  if( zFilename && zFilename[0] ){
    int fout = 0;                    /* VFS flags returned by xOpen() */
    rc = sqlite3OsOpen(pVfs, pPager->zFilename, pPager->fd, vfsFlags, &fout);
    assert( !memDb );
    pPager->memVfs = memJM = (fout&SQLITE_OPEN_MEMORY)!=0;
    readOnly = (fout&SQLITE_OPEN_READONLY)!=0;

    /* If the file was successfully opened for read/write access,
    ** choose a default page size in case we have to create the
    ** database file. The default page size is the maximum of:
    **
    **    + SQLITE_DEFAULT_PAGE_SIZE,
    **    + The value returned by sqlite3OsSectorSize()
    **    + The largest page size that can be written atomically.
    */
    if( rc==SQLITE_OK ){
      int iDc = sqlite3OsDeviceCharacteristics(pPager->fd);
      if( !readOnly ){
        setSectorSize(pPager);
        assert(SQLITE_DEFAULT_PAGE_SIZE<=SQLITE_MAX_DEFAULT_PAGE_SIZE);
        if( szPageDflt<pPager->sectorSize ){
          if( pPager->sectorSize>SQLITE_MAX_DEFAULT_PAGE_SIZE ){
            szPageDflt = SQLITE_MAX_DEFAULT_PAGE_SIZE;
          }else{
            szPageDflt = (u32)pPager->sectorSize;
          }
        }
#ifdef SQLITE_ENABLE_ATOMIC_WRITE
        {
          int ii;
          assert(SQLITE_IOCAP_ATOMIC512==(512>>8));
          assert(SQLITE_IOCAP_ATOMIC64K==(65536>>8));
          assert(SQLITE_MAX_DEFAULT_PAGE_SIZE<=65536);
          for(ii=szPageDflt; ii<=SQLITE_MAX_DEFAULT_PAGE_SIZE; ii=ii*2){
            if( iDc&(SQLITE_IOCAP_ATOMIC|(ii>>8)) ){
              szPageDflt = ii;
            }
          }
        }
#endif
      }
      pPager->noLock = sqlite3_uri_boolean(pPager->zFilename, "nolock", 0);
      if( (iDc & SQLITE_IOCAP_IMMUTABLE)!=0
       || sqlite3_uri_boolean(pPager->zFilename, "immutable", 0) ){
          vfsFlags |= SQLITE_OPEN_READONLY;
          goto act_like_temp_file;
      }
    }
  }else{
    /* If a temporary file is requested, it is not opened immediately.
    ** In this case we accept the default page size and delay actually
    ** opening the file until the first call to OsWrite().
    **
    ** This branch is also run for an in-memory database. An in-memory
    ** database is the same as a temp-file that is never written out to
    ** disk and uses an in-memory rollback journal.
    **
    ** This branch also runs for files marked as immutable.
    */
act_like_temp_file:
    tempFile = 1;
    pPager->eState = PAGER_READER;     /* Pretend we already have a lock */
    pPager->eLock = EXCLUSIVE_LOCK;    /* Pretend we are in EXCLUSIVE mode */
    pPager->noLock = 1;                /* Do no locking */
    readOnly = (vfsFlags&SQLITE_OPEN_READONLY);
  }

  /* The following call to PagerSetPagesize() serves to set the value of
  ** Pager.pageSize and to allocate the Pager.pTmpSpace buffer.
  */
  if( rc==SQLITE_OK ){
    assert( pPager->memDb==0 );
    rc = sqlite3PagerSetPagesize(pPager, &szPageDflt, -1);
    testcase( rc!=SQLITE_OK );
  }

  /* Initialize the PCache object. */
  if( rc==SQLITE_OK ){
    nExtra = ROUND8(nExtra);
    assert( nExtra>=8 && nExtra<1000 );
    rc = sqlite3PcacheOpen(szPageDflt, nExtra, !memDb,
                       !memDb?pagerStress:0, (void *)pPager, pPager->pPCache);
  }

  /* If an error occurred above, free the  Pager structure and close the file.
  */
  if( rc!=SQLITE_OK ){
    sqlite3OsClose(pPager->fd);
    sqlite3PageFree(pPager->pTmpSpace);
    sqlite3_free(pPager);
    return rc;
  }

  PAGERTRACE(("OPEN %d %s\n", FILEHANDLEID(pPager->fd), pPager->zFilename));
  IOTRACE(("OPEN %p %s\n", pPager, pPager->zFilename))

  pPager->useJournal = (u8)useJournal;
  /* pPager->stmtOpen = 0; */
  /* pPager->stmtInUse = 0; */
  /* pPager->nRef = 0; */
  /* pPager->stmtSize = 0; */
  /* pPager->stmtJSize = 0; */
  /* pPager->nPage = 0; */
  pPager->mxPgno = SQLITE_MAX_PAGE_COUNT;
  /* pPager->state = PAGER_UNLOCK; */
  /* pPager->errMask = 0; */
  pPager->tempFile = (u8)tempFile;
  assert( tempFile==PAGER_LOCKINGMODE_NORMAL
          || tempFile==PAGER_LOCKINGMODE_EXCLUSIVE );
  assert( PAGER_LOCKINGMODE_EXCLUSIVE==1 );
  pPager->exclusiveMode = (u8)tempFile;
  pPager->changeCountDone = pPager->tempFile;
  pPager->memDb = (u8)memDb;
  pPager->readOnly = (u8)readOnly;
  assert( useJournal || pPager->tempFile );
  sqlite3PagerSetFlags(pPager, (SQLITE_DEFAULT_SYNCHRONOUS+1)|PAGER_CACHESPILL);
  /* pPager->pFirst = 0; */
  /* pPager->pFirstSynced = 0; */
  /* pPager->pLast = 0; */
  pPager->nExtra = (u16)nExtra;
  pPager->journalSizeLimit = SQLITE_DEFAULT_JOURNAL_SIZE_LIMIT;
  assert( isOpen(pPager->fd) || tempFile );
  setSectorSize(pPager);
  if( !useJournal ){
    pPager->journalMode = PAGER_JOURNALMODE_OFF;
  }else if( memDb || memJM ){
    pPager->journalMode = PAGER_JOURNALMODE_MEMORY;
  }
  /* pPager->xBusyHandler = 0; */
  /* pPager->pBusyHandlerArg = 0; */
  pPager->xReiniter = xReinit;
  setGetterMethod(pPager);
  /* memset(pPager->aHash, 0, sizeof(pPager->aHash)); */
  /* pPager->szMmap = SQLITE_DEFAULT_MMAP_SIZE // will be set by btree.c */

  *ppPager = pPager;
  return SQLITE_OK;
}

/*
** Return the sqlite3_file for the main database given the name
** of the corresponding WAL or Journal name as passed into
** xOpen.
*/
sqlite3_file *sqlite3_database_file_object(const char *zName){
  Pager *pPager;
  while( zName[-1]!=0 || zName[-2]!=0 || zName[-3]!=0 || zName[-4]!=0 ){
    zName--;
  }
  pPager = *(Pager**)(zName - 4 - sizeof(Pager*));
  return pPager->fd;
}


/*
** This function is called after transitioning from PAGER_UNLOCK to
** PAGER_SHARED state. It tests if there is a hot journal present in
** the file-system for the given pager. A hot journal is one that
** needs to be played back. According to this function, a hot-journal
** file exists if the following criteria are met:
**
**   * The journal file exists in the file system, and
**   * No process holds a RESERVED or greater lock on the database file, and
**   * The database file itself is greater than 0 bytes in size, and
**   * The first byte of the journal file exists and is not 0x00.
**
** If the current size of the database file is 0 but a journal file
** exists, that is probably an old journal left over from a prior
** database with the same name. In this case the journal file is
** just deleted using OsDelete, *pExists is set to 0 and SQLITE_OK
** is returned.
**
** This routine does not check if there is a super-journal filename
** at the end of the file. If there is, and that super-journal file
** does not exist, then the journal file is not really hot. In this
** case this routine will return a false-positive. The pager_playback()
** routine will discover that the journal file is not really hot and
** will not roll it back.
**
** If a hot-journal file is found to exist, *pExists is set to 1 and
** SQLITE_OK returned. If no hot-journal file is present, *pExists is
** set to 0 and SQLITE_OK returned. If an IO error occurs while trying
** to determine whether or not a hot-journal file exists, the IO error
** code is returned and the value of *pExists is undefined.
*/
static int hasHotJournal(Pager *pPager, int *pExists){
  sqlite3_vfs * const pVfs = pPager->pVfs;
  int rc = SQLITE_OK;           /* Return code */
  int exists = 1;               /* True if a journal file is present */
  int jrnlOpen = !!isOpen(pPager->jfd);

  assert( pPager->useJournal );
  assert( isOpen(pPager->fd) );
  assert( pPager->eState==PAGER_OPEN );

  assert( jrnlOpen==0 || ( sqlite3OsDeviceCharacteristics(pPager->jfd) &
    SQLITE_IOCAP_UNDELETABLE_WHEN_OPEN
  ));

  *pExists = 0;
  if( !jrnlOpen ){
    rc = sqlite3OsAccess(pVfs, pPager->zJournal, SQLITE_ACCESS_EXISTS, &exists);
  }
  if( rc==SQLITE_OK && exists ){
    int locked = 0;             /* True if some process holds a RESERVED lock */

    /* Race condition here:  Another process might have been holding the
    ** the RESERVED lock and have a journal open at the sqlite3OsAccess()
    ** call above, but then delete the journal and drop the lock before
    ** we get to the following sqlite3OsCheckReservedLock() call.  If that
    ** is the case, this routine might think there is a hot journal when
    ** in fact there is none.  This results in a false-positive which will
    ** be dealt with by the playback routine.  Ticket #3883.
    */
    rc = sqlite3OsCheckReservedLock(pPager->fd, &locked);
    if( rc==SQLITE_OK && !locked ){
      Pgno nPage;                 /* Number of pages in database file */

      assert( pPager->tempFile==0 );
      rc = pagerPagecount(pPager, &nPage);
      if( rc==SQLITE_OK ){
        /* If the database is zero pages in size, that means that either (1) the
        ** journal is a remnant from a prior database with the same name where
        ** the database file but not the journal was deleted, or (2) the initial
        ** transaction that populates a new database is being rolled back.
        ** In either case, the journal file can be deleted.  However, take care
        ** not to delete the journal file if it is already open due to
        ** journal_mode=PERSIST.
        */
        if( nPage==0 && !jrnlOpen ){
          sqlite3BeginBenignMalloc();
          if( pagerLockDb(pPager, RESERVED_LOCK)==SQLITE_OK ){
            sqlite3OsDelete(pVfs, pPager->zJournal, 0);
            if( !pPager->exclusiveMode ) pagerUnlockDb(pPager, SHARED_LOCK);
          }
          sqlite3EndBenignMalloc();
        }else{
          /* The journal file exists and no other connection has a reserved
          ** or greater lock on the database file. Now check that there is
          ** at least one non-zero bytes at the start of the journal file.
          ** If there is, then we consider this journal to be hot. If not,
          ** it can be ignored.
          */
          if( !jrnlOpen ){
            int f = SQLITE_OPEN_READONLY|SQLITE_OPEN_MAIN_JOURNAL;
            rc = sqlite3OsOpen(pVfs, pPager->zJournal, pPager->jfd, f, &f);
          }
          if( rc==SQLITE_OK ){
            u8 first = 0;
            rc = sqlite3OsRead(pPager->jfd, (void *)&first, 1, 0);
            if( rc==SQLITE_IOERR_SHORT_READ ){
              rc = SQLITE_OK;
            }
            if( !jrnlOpen ){
              sqlite3OsClose(pPager->jfd);
            }
            *pExists = (first!=0);
          }else if( rc==SQLITE_CANTOPEN ){
            /* If we cannot open the rollback journal file in order to see if
            ** it has a zero header, that might be due to an I/O error, or
            ** it might be due to the race condition described above and in
            ** ticket #3883.  Either way, assume that the journal is hot.
            ** This might be a false positive.  But if it is, then the
            ** automatic journal playback and recovery mechanism will deal
            ** with it under an EXCLUSIVE lock where we do not need to
            ** worry so much with race conditions.
            */
            *pExists = 1;
            rc = SQLITE_OK;
          }
        }
      }
    }
  }

  return rc;
}

/*
** This function is called to obtain a shared lock on the database file.
** It is illegal to call sqlite3PagerGet() until after this function
** has been successfully called. If a shared-lock is already held when
** this function is called, it is a no-op.
**
** The following operations are also performed by this function.
**
**   1) If the pager is currently in PAGER_OPEN state (no lock held
**      on the database file), then an attempt is made to obtain a
**      SHARED lock on the database file. Immediately after obtaining
**      the SHARED lock, the file-system is checked for a hot-journal,
**      which is played back if present. Following any hot-journal
**      rollback, the contents of the cache are validated by checking
**      the 'change-counter' field of the database file header and
**      discarded if they are found to be invalid.
**
**   2) If the pager is running in exclusive-mode, and there are currently
**      no outstanding references to any pages, and is in the error state,
**      then an attempt is made to clear the error state by discarding
**      the contents of the page cache and rolling back any open journal
**      file.
**
** If everything is successful, SQLITE_OK is returned. If an IO error
** occurs while locking the database, checking for a hot-journal file or
** rolling back a journal file, the IO error code is returned.
*/
int sqlite3PagerSharedLock(Pager *pPager){
  int rc = SQLITE_OK;                /* Return code */

  /* This routine is only called from b-tree and only when there are no
  ** outstanding pages. This implies that the pager state should either
  ** be OPEN or READER. READER is only possible if the pager is or was in
  ** exclusive access mode.  */
  assert( sqlite3PcacheRefCount(pPager->pPCache)==0 );
  assert( assert_pager_state(pPager) );
  assert( pPager->eState==PAGER_OPEN || pPager->eState==PAGER_READER );
  assert( pPager->errCode==SQLITE_OK );

  if( !pagerUseWal(pPager) && pPager->eState==PAGER_OPEN ){
    int bHotJournal = 1;          /* True if there exists a hot journal-file */

    assert( !MEMDB );
    assert( pPager->tempFile==0 || pPager->eLock==EXCLUSIVE_LOCK );

    rc = pager_wait_on_lock(pPager, SHARED_LOCK);
    if( rc!=SQLITE_OK ){
      assert( pPager->eLock==NO_LOCK || pPager->eLock==UNKNOWN_LOCK );
      goto failed;
    }

    /* If a journal file exists, and there is no RESERVED lock on the
    ** database file, then it either needs to be played back or deleted.
    */
    if( pPager->eLock<=SHARED_LOCK ){
      rc = hasHotJournal(pPager, &bHotJournal);
    }
    if( rc!=SQLITE_OK ){
      goto failed;
    }
    if( bHotJournal ){
      if( pPager->readOnly ){
        rc = SQLITE_READONLY_ROLLBACK;
        goto failed;
      }

      /* Get an EXCLUSIVE lock on the database file. At this point it is
      ** important that a RESERVED lock is not obtained on the way to the
      ** EXCLUSIVE lock. If it were, another process might open the
      ** database file, detect the RESERVED lock, and conclude that the
      ** database is safe to read while this process is still rolling the
      ** hot-journal back.
      **
      ** Because the intermediate RESERVED lock is not requested, any
      ** other process attempting to access the database file will get to
      ** this point in the code and fail to obtain its own EXCLUSIVE lock
      ** on the database file.
      **
      ** Unless the pager is in locking_mode=exclusive mode, the lock is
      ** downgraded to SHARED_LOCK before this function returns.
      */
      rc = pagerLockDb(pPager, EXCLUSIVE_LOCK);
      if( rc!=SQLITE_OK ){
        goto failed;
      }

      /* If it is not already open and the file exists on disk, open the
      ** journal for read/write access. Write access is required because
      ** in exclusive-access mode the file descriptor will be kept open
      ** and possibly used for a transaction later on. Also, write-access
      ** is usually required to finalize the journal in journal_mode=persist
      ** mode (and also for journal_mode=truncate on some systems).
      **
      ** If the journal does not exist, it usually means that some
      ** other connection managed to get in and roll it back before
      ** this connection obtained the exclusive lock above. Or, it
      ** may mean that the pager was in the error-state when this
      ** function was called and the journal file does not exist.
      */
      if( !isOpen(pPager->jfd) && pPager->journalMode!=PAGER_JOURNALMODE_OFF ){
        sqlite3_vfs * const pVfs = pPager->pVfs;
        int bExists;              /* True if journal file exists */
        rc = sqlite3OsAccess(
            pVfs, pPager->zJournal, SQLITE_ACCESS_EXISTS, &bExists);
        if( rc==SQLITE_OK && bExists ){
          int fout = 0;
          int f = SQLITE_OPEN_READWRITE|SQLITE_OPEN_MAIN_JOURNAL;
          assert( !pPager->tempFile );
          rc = sqlite3OsOpen(pVfs, pPager->zJournal, pPager->jfd, f, &fout);
          assert( rc!=SQLITE_OK || isOpen(pPager->jfd) );
          if( rc==SQLITE_OK && fout&SQLITE_OPEN_READONLY ){
            rc = SQLITE_CANTOPEN_BKPT;
            sqlite3OsClose(pPager->jfd);
          }
        }
      }

      /* Playback and delete the journal.  Drop the database write
      ** lock and reacquire the read lock. Purge the cache before
      ** playing back the hot-journal so that we don't end up with
      ** an inconsistent cache.  Sync the hot journal before playing
      ** it back since the process that crashed and left the hot journal
      ** probably did not sync it and we are required to always sync
      ** the journal before playing it back.
      */
      if( isOpen(pPager->jfd) ){
        assert( rc==SQLITE_OK );
        rc = pagerSyncHotJournal(pPager);
        if( rc==SQLITE_OK ){
          rc = pager_playback(pPager, !pPager->tempFile);
          pPager->eState = PAGER_OPEN;
        }
      }else if( !pPager->exclusiveMode ){
        pagerUnlockDb(pPager, SHARED_LOCK);
      }

      if( rc!=SQLITE_OK ){
        /* This branch is taken if an error occurs while trying to open
        ** or roll back a hot-journal while holding an EXCLUSIVE lock. The
        ** pager_unlock() routine will be called before returning to unlock
        ** the file. If the unlock attempt fails, then Pager.eLock must be
        ** set to UNKNOWN_LOCK (see the comment above the #define for
        ** UNKNOWN_LOCK above for an explanation).
        **
        ** In order to get pager_unlock() to do this, set Pager.eState to
        ** PAGER_ERROR now. This is not actually counted as a transition
        ** to ERROR state in the state diagram at the top of this file,
        ** since we know that the same call to pager_unlock() will very
        ** shortly transition the pager object to the OPEN state. Calling
        ** assert_pager_state() would fail now, as it should not be possible
        ** to be in ERROR state when there are zero outstanding page
        ** references.
        */
        pager_error(pPager, rc);
        goto failed;
      }

      assert( pPager->eState==PAGER_OPEN );
      assert( (pPager->eLock==SHARED_LOCK)
           || (pPager->exclusiveMode && pPager->eLock>SHARED_LOCK)
      );
    }

    if( !pPager->tempFile && pPager->hasHeldSharedLock ){
      /* The shared-lock has just been acquired then check to
      ** see if the database has been modified.  If the database has changed,
      ** flush the cache.  The hasHeldSharedLock flag prevents this from
      ** occurring on the very first access to a file, in order to save a
      ** single unnecessary sqlite3OsRead() call at the start-up.
      **
      ** Database changes are detected by looking at 15 bytes beginning
      ** at offset 24 into the file.  The first 4 of these 16 bytes are
      ** a 32-bit counter that is incremented with each change.  The
      ** other bytes change randomly with each file change when
      ** a codec is in use.
      **
      ** There is a vanishingly small chance that a change will not be
      ** detected.  The chance of an undetected change is so small that
      ** it can be neglected.
      */
      char dbFileVers[sizeof(pPager->dbFileVers)];

      IOTRACE(("CKVERS %p %d\n", pPager, sizeof(dbFileVers)));
      rc = sqlite3OsRead(pPager->fd, &dbFileVers, sizeof(dbFileVers), 24);
      if( rc!=SQLITE_OK ){
        if( rc!=SQLITE_IOERR_SHORT_READ ){
          goto failed;
        }
        memset(dbFileVers, 0, sizeof(dbFileVers));
      }

      if( memcmp(pPager->dbFileVers, dbFileVers, sizeof(dbFileVers))!=0 ){
        pager_reset(pPager);

        /* Unmap the database file. It is possible that external processes
        ** may have truncated the database file and then extended it back
        ** to its original size while this process was not holding a lock.
        ** In this case there may exist a Pager.pMap mapping that appears
        ** to be the right size but is not actually valid. Avoid this
        ** possibility by unmapping the db here. */
        if( USEFETCH(pPager) ){
          sqlite3OsUnfetch(pPager->fd, 0, 0);
        }
      }
    }

    /* If there is a WAL file in the file-system, open this database in WAL
    ** mode. Otherwise, the following function call is a no-op.
    */
    rc = pagerOpenWalIfPresent(pPager);
#ifndef SQLITE_OMIT_WAL
    assert( pPager->pWal==0 || rc==SQLITE_OK );
#endif
  }

  if( pagerUseWal(pPager) ){
    assert( rc==SQLITE_OK );
    rc = pagerBeginReadTransaction(pPager);
  }

  if( pPager->tempFile==0 && pPager->eState==PAGER_OPEN && rc==SQLITE_OK ){
    rc = pagerPagecount(pPager, &pPager->dbSize);
  }

 failed:
  if( rc!=SQLITE_OK ){
    assert( !MEMDB );
    pager_unlock(pPager);
    assert( pPager->eState==PAGER_OPEN );
  }else{
    pPager->eState = PAGER_READER;
    pPager->hasHeldSharedLock = 1;
  }
  return rc;
}

/*
** If the reference count has reached zero, rollback any active
** transaction and unlock the pager.
**
** Except, in locking_mode=EXCLUSIVE when there is nothing to in
** the rollback journal, the unlock is not performed and there is
** nothing to rollback, so this routine is a no-op.
*/
static void pagerUnlockIfUnused(Pager *pPager){
  if( sqlite3PcacheRefCount(pPager->pPCache)==0 ){
    assert( pPager->nMmapOut==0 ); /* because page1 is never memory mapped */
    pagerUnlockAndRollback(pPager);
  }
}

/*
** The page getter methods each try to acquire a reference to a
** page with page number pgno. If the requested reference is
** successfully obtained, it is copied to *ppPage and SQLITE_OK returned.
**
** There are different implementations of the getter method depending
** on the current state of the pager.
**
**     getPageNormal()         --  The normal getter
**     getPageError()          --  Used if the pager is in an error state
**     getPageMmap()           --  Used if memory-mapped I/O is enabled
**
** If the requested page is already in the cache, it is returned.
** Otherwise, a new page object is allocated and populated with data
** read from the database file. In some cases, the pcache module may
** choose not to allocate a new page object and may reuse an existing
** object with no outstanding references.
**
** The extra data appended to a page is always initialized to zeros the
** first time a page is loaded into memory. If the page requested is
** already in the cache when this function is called, then the extra
** data is left as it was when the page object was last used.
**
** If the database image is smaller than the requested page or if
** the flags parameter contains the PAGER_GET_NOCONTENT bit and the
** requested page is not already stored in the cache, then no
** actual disk read occurs. In this case the memory image of the
** page is initialized to all zeros.
**
** If PAGER_GET_NOCONTENT is true, it means that we do not care about
** the contents of the page. This occurs in two scenarios:
**
**   a) When reading a free-list leaf page from the database, and
**
**   b) When a savepoint is being rolled back and we need to load
**      a new page into the cache to be filled with the data read
**      from the savepoint journal.
**
** If PAGER_GET_NOCONTENT is true, then the data returned is zeroed instead
** of being read from the database. Additionally, the bits corresponding
** to pgno in Pager.pInJournal (bitvec of pages already written to the
** journal file) and the PagerSavepoint.pInSavepoint bitvecs of any open
** savepoints are set. This means if the page is made writable at any
** point in the future, using a call to sqlite3PagerWrite(), its contents
** will not be journaled. This saves IO.
**
** The acquisition might fail for several reasons.  In all cases,
** an appropriate error code is returned and *ppPage is set to NULL.
**
** See also sqlite3PagerLookup().  Both this routine and Lookup() attempt
** to find a page in the in-memory cache first.  If the page is not already
** in memory, this routine goes to disk to read it in whereas Lookup()
** just returns 0.  This routine acquires a read-lock the first time it
** has to go to disk, and could also playback an old journal if necessary.
** Since Lookup() never goes to disk, it never has to deal with locks
** or journal files.
*/
static int getPageNormal(
  Pager *pPager,      /* The pager open on the database file */
  Pgno pgno,          /* Page number to fetch */
  DbPage **ppPage,    /* Write a pointer to the page here */
  int flags           /* PAGER_GET_XXX flags */
){
  int rc = SQLITE_OK;
  PgHdr *pPg;
  u8 noContent;                   /* True if PAGER_GET_NOCONTENT is set */
  sqlite3_pcache_page *pBase;

  assert( pPager->errCode==SQLITE_OK );
  assert( pPager->eState>=PAGER_READER );
  assert( assert_pager_state(pPager) );
  assert( pPager->hasHeldSharedLock==1 );

#ifndef SQLITE_OMIT_CONCURRENT
  /* If this is an CONCURRENT transaction and the page being read was
  ** present in the database file when the transaction was opened,
  ** mark it as read in the pAllRead vector.  */
  pPg = 0;
  if( pPager->pAllRead && pgno<=pPager->dbOrigSize ){
    PAGERTRACE(("USING page %d\n", pgno));
    rc = sqlite3BitvecSet(pPager->pAllRead, pgno);
    if( rc!=SQLITE_OK ) goto pager_acquire_err;
  }
#endif

  if( pgno==0 ) return SQLITE_CORRUPT_BKPT;
  pBase = sqlite3PcacheFetch(pPager->pPCache, pgno, 3);
  if( pBase==0 ){
    pPg = 0;
    rc = sqlite3PcacheFetchStress(pPager->pPCache, pgno, &pBase);
    if( rc!=SQLITE_OK ) goto pager_acquire_err;
    if( pBase==0 ){
      rc = SQLITE_NOMEM_BKPT;
      goto pager_acquire_err;
    }
  }
  pPg = *ppPage = sqlite3PcacheFetchFinish(pPager->pPCache, pgno, pBase);
  assert( pPg==(*ppPage) );
  assert( pPg->pgno==pgno );
  assert( pPg->pPager==pPager || pPg->pPager==0 );

  noContent = (flags & PAGER_GET_NOCONTENT)!=0;
  if( pPg->pPager && !noContent ){
    /* In this case the pcache already contains an initialized copy of
    ** the page. Return without further ado.  */
    assert( pgno!=PAGER_SJ_PGNO(pPager) );
    pPager->aStat[PAGER_STAT_HIT]++;
    return SQLITE_OK;

  }else{
    /* The pager cache has created a new page. Its content needs to
    ** be initialized. But first some error checks:
    **
    ** (*) obsolete.  Was: maximum page number is 2^31
    ** (2) Never try to fetch the locking page
    */
    if( pgno==PAGER_SJ_PGNO(pPager) ){
      rc = SQLITE_CORRUPT_BKPT;
      goto pager_acquire_err;
    }

    pPg->pPager = pPager;

    assert( !isOpen(pPager->fd) || !MEMDB );
    if( !isOpen(pPager->fd) || pPager->dbSize<pgno || noContent ){
      if( pgno>pPager->mxPgno ){
        rc = SQLITE_FULL;
        if( pgno<=pPager->dbSize ){
          sqlite3PcacheRelease(pPg);
          pPg = 0;
        }
        goto pager_acquire_err;
      }
      if( noContent ){
        /* Failure to set the bits in the InJournal bit-vectors is benign.
        ** It merely means that we might do some extra work to journal a
        ** page that does not need to be journaled.  Nevertheless, be sure
        ** to test the case where a malloc error occurs while trying to set
        ** a bit in a bit vector.
        */
        sqlite3BeginBenignMalloc();
        if( pgno<=pPager->dbOrigSize ){
          TESTONLY( rc = ) sqlite3BitvecSet(pPager->pInJournal, pgno);
          testcase( rc==SQLITE_NOMEM );
        }
        TESTONLY( rc = ) addToSavepointBitvecs(pPager, pgno);
        testcase( rc==SQLITE_NOMEM );
        sqlite3EndBenignMalloc();
      }
      memset(pPg->pData, 0, pPager->pageSize);
      IOTRACE(("ZERO %p %d\n", pPager, pgno));
    }else{
      assert( pPg->pPager==pPager );
      pPager->aStat[PAGER_STAT_MISS]++;
      rc = readDbPage(pPg);
      if( rc!=SQLITE_OK ){
        goto pager_acquire_err;
      }
    }
    pager_set_pagehash(pPg);
  }
  return SQLITE_OK;

pager_acquire_err:
  assert( rc!=SQLITE_OK );
  if( pPg ){
    sqlite3PcacheDrop(pPg);
  }
  pagerUnlockIfUnused(pPager);
  *ppPage = 0;
  return rc;
}

#if SQLITE_MAX_MMAP_SIZE>0
/* The page getter for when memory-mapped I/O is enabled */
static int getPageMMap(
  Pager *pPager,      /* The pager open on the database file */
  Pgno pgno,          /* Page number to fetch */
  DbPage **ppPage,    /* Write a pointer to the page here */
  int flags           /* PAGER_GET_XXX flags */
){
  int rc = SQLITE_OK;
  PgHdr *pPg = 0;
  u32 iFrame = 0;                 /* Frame to read from WAL file */

  /* It is acceptable to use a read-only (mmap) page for any page except
  ** page 1 if there is no write-transaction open or the ACQUIRE_READONLY
  ** flag was specified by the caller. And so long as the db is not a
  ** temporary or in-memory database.  */
  const int bMmapOk = (pgno>1
   && (pPager->eState==PAGER_READER || (flags & PAGER_GET_READONLY))
  );

  assert( USEFETCH(pPager) );

  /* Optimization note:  Adding the "pgno<=1" term before "pgno==0" here
  ** allows the compiler optimizer to reuse the results of the "pgno>1"
  ** test in the previous statement, and avoid testing pgno==0 in the
  ** common case where pgno is large. */
  if( pgno<=1 && pgno==0 ){
    return SQLITE_CORRUPT_BKPT;
  }
  assert( pPager->eState>=PAGER_READER );
  assert( assert_pager_state(pPager) );
  assert( pPager->hasHeldSharedLock==1 );
  assert( pPager->errCode==SQLITE_OK );

  if( bMmapOk && pagerUseWal(pPager) ){
    rc = sqlite3WalFindFrame(pPager->pWal, pgno, &iFrame);
    if( rc!=SQLITE_OK ){
      *ppPage = 0;
      return rc;
    }
  }
  if( bMmapOk && iFrame==0 ){
    void *pData = 0;
    rc = sqlite3OsFetch(pPager->fd,
        (i64)(pgno-1) * pPager->pageSize, pPager->pageSize, &pData
    );
    if( rc==SQLITE_OK && pData ){
      if( pPager->eState>PAGER_READER || pPager->tempFile ){
        pPg = sqlite3PagerLookup(pPager, pgno);
      }
      if( pPg==0 ){
        rc = pagerAcquireMapPage(pPager, pgno, pData, &pPg);
      }else{
        sqlite3OsUnfetch(pPager->fd, (i64)(pgno-1)*pPager->pageSize, pData);
      }
      if( pPg ){
        assert( rc==SQLITE_OK );
        *ppPage = pPg;
        return SQLITE_OK;
      }
    }
    if( rc!=SQLITE_OK ){
      *ppPage = 0;
      return rc;
    }
  }
  return getPageNormal(pPager, pgno, ppPage, flags);
}
#endif /* SQLITE_MAX_MMAP_SIZE>0 */

/* The page getter method for when the pager is an error state */
static int getPageError(
  Pager *pPager,      /* The pager open on the database file */
  Pgno pgno,          /* Page number to fetch */
  DbPage **ppPage,    /* Write a pointer to the page here */
  int flags           /* PAGER_GET_XXX flags */
){
  UNUSED_PARAMETER(pgno);
  UNUSED_PARAMETER(flags);
  assert( pPager->errCode!=SQLITE_OK );
  *ppPage = 0;
  return pPager->errCode;
}


/* Dispatch all page fetch requests to the appropriate getter method.
*/
int sqlite3PagerGet(
  Pager *pPager,      /* The pager open on the database file */
  Pgno pgno,          /* Page number to fetch */
  DbPage **ppPage,    /* Write a pointer to the page here */
  int flags           /* PAGER_GET_XXX flags */
){
  /* printf("PAGE %u\n", pgno); fflush(stdout); */
  return pPager->xGet(pPager, pgno, ppPage, flags);
}

/*
** Acquire a page if it is already in the in-memory cache.  Do
** not read the page from disk.  Return a pointer to the page,
** or 0 if the page is not in cache.
**
** See also sqlite3PagerGet().  The difference between this routine
** and sqlite3PagerGet() is that _get() will go to the disk and read
** in the page if the page is not already in cache.  This routine
** returns NULL if the page is not in cache or if a disk I/O error
** has ever happened.
*/
DbPage *sqlite3PagerLookup(Pager *pPager, Pgno pgno){
  sqlite3_pcache_page *pPage;
  assert( pPager!=0 );
  assert( pgno!=0 );
  assert( pPager->pPCache!=0 );
  pPage = sqlite3PcacheFetch(pPager->pPCache, pgno, 0);
  assert( pPage==0 || pPager->hasHeldSharedLock );
  if( pPage==0 ) return 0;
  return sqlite3PcacheFetchFinish(pPager->pPCache, pgno, pPage);
}

/*
** Release a page reference.
**
** The sqlite3PagerUnref() and sqlite3PagerUnrefNotNull() may only be used
** if we know that the page being released is not the last reference to page1.
** The btree layer always holds page1 open until the end, so these first
** two routines can be used to release any page other than BtShared.pPage1.
** The assert() at tag-20230419-2 proves that this constraint is always
** honored.
**
** Use sqlite3PagerUnrefPageOne() to release page1.  This latter routine
** checks the total number of outstanding pages and if the number of
** pages reaches zero it drops the database lock.
*/
void sqlite3PagerUnrefNotNull(DbPage *pPg){
  TESTONLY( Pager *pPager = pPg->pPager; )
  assert( pPg!=0 );
  if( pPg->flags & PGHDR_MMAP ){
    assert( pPg->pgno!=1 );  /* Page1 is never memory mapped */
    pagerReleaseMapPage(pPg);
  }else{
    sqlite3PcacheRelease(pPg);
  }
  /* Do not use this routine to release the last reference to page1 */
  assert( sqlite3PcacheRefCount(pPager->pPCache)>0 ); /* tag-20230419-2 */
}
void sqlite3PagerUnref(DbPage *pPg){
  if( pPg ) sqlite3PagerUnrefNotNull(pPg);
}
void sqlite3PagerUnrefPageOne(DbPage *pPg){
  Pager *pPager;
  assert( pPg!=0 );
  assert( pPg->pgno==1 );
  assert( (pPg->flags & PGHDR_MMAP)==0 ); /* Page1 is never memory mapped */
  pPager = pPg->pPager;
  sqlite3PcacheRelease(pPg);
  pagerUnlockIfUnused(pPager);
}

/*
** This function is called at the start of every write transaction.
** There must already be a RESERVED or EXCLUSIVE lock on the database
** file when this routine is called.
**
** Open the journal file for pager pPager and write a journal header
** to the start of it. If there are active savepoints, open the sub-journal
** as well. This function is only used when the journal file is being
** opened to write a rollback log for a transaction. It is not used
** when opening a hot journal file to roll it back.
**
** If the journal file is already open (as it may be in exclusive mode),
** then this function just writes a journal header to the start of the
** already open file.
**
** Whether or not the journal file is opened by this function, the
** Pager.pInJournal bitvec structure is allocated.
**
** Return SQLITE_OK if everything is successful. Otherwise, return
** SQLITE_NOMEM if the attempt to allocate Pager.pInJournal fails, or
** an IO error code if opening or writing the journal file fails.
*/
static int pager_open_journal(Pager *pPager){
  int rc = SQLITE_OK;                        /* Return code */
  sqlite3_vfs * const pVfs = pPager->pVfs;   /* Local cache of vfs pointer */

  assert( pPager->eState==PAGER_WRITER_LOCKED );
  assert( assert_pager_state(pPager) );
  assert( pPager->pInJournal==0 );
 
  /* If already in the error state, this function is a no-op.  But on
  ** the other hand, this routine is never called if we are already in
  ** an error state. */
  if( NEVER(pPager->errCode) ) return pPager->errCode;

  if( !pagerUseWal(pPager) && pPager->journalMode!=PAGER_JOURNALMODE_OFF ){
    pPager->pInJournal = sqlite3BitvecCreate(pPager->dbSize);
    if( pPager->pInJournal==0 ){
      return SQLITE_NOMEM_BKPT;
    }
 
    /* Open the journal file if it is not already open. */
    if( !isOpen(pPager->jfd) ){
      if( pPager->journalMode==PAGER_JOURNALMODE_MEMORY ){
        sqlite3MemJournalOpen(pPager->jfd);
      }else{
        int flags = SQLITE_OPEN_READWRITE|SQLITE_OPEN_CREATE;
        int nSpill;

        if( pPager->tempFile ){
          flags |= (SQLITE_OPEN_DELETEONCLOSE|SQLITE_OPEN_TEMP_JOURNAL);
          flags |= SQLITE_OPEN_EXCLUSIVE;
          nSpill = sqlite3Config.nStmtSpill;
        }else{
          flags |= SQLITE_OPEN_MAIN_JOURNAL;
          nSpill = jrnlBufferSize(pPager);
        }
         
        /* Verify that the database still has the same name as it did when
        ** it was originally opened. */
        rc = databaseIsUnmoved(pPager);
        if( rc==SQLITE_OK ){
          rc = sqlite3JournalOpen (
              pVfs, pPager->zJournal, pPager->jfd, flags, nSpill
          );
        }
      }
      assert( rc!=SQLITE_OK || isOpen(pPager->jfd) );
    }
 
 
    /* Write the first journal header to the journal file and open
    ** the sub-journal if necessary.
    */
    if( rc==SQLITE_OK ){
      /* TODO: Check if all of these are really required. */
      pPager->nRec = 0;
      pPager->journalOff = 0;
      pPager->setSuper = 0;
      pPager->journalHdr = 0;
      rc = writeJournalHdr(pPager);
    }
  }

  if( rc!=SQLITE_OK ){
    sqlite3BitvecDestroy(pPager->pInJournal);
    pPager->pInJournal = 0;
    pPager->journalOff = 0;
  }else{
    assert( pPager->eState==PAGER_WRITER_LOCKED );
    pPager->eState = PAGER_WRITER_CACHEMOD;
  }

  return rc;
}

/*
** Begin a write-transaction on the specified pager object. If a
** write-transaction has already been opened, this function is a no-op.
**
<<<<<<< HEAD
** If the exFlag argument is 0, then acquire at least a RESERVED
** lock on the database file. If exFlag is >0, then acquire at least
** an EXCLUSIVE lock. If such a lock is already held, no locking 
=======
** If the exFlag argument is false, then acquire at least a RESERVED
** lock on the database file. If exFlag is true, then acquire at least
** an EXCLUSIVE lock. If such a lock is already held, no locking
>>>>>>> d4170ac0
** functions need be called.
**
** If (exFlag<0) and the database is in WAL mode, do not take any locks.
** The transaction will run in CONCURRENT mode instead.
**
** If the subjInMemory argument is non-zero, then any sub-journal opened
** within this transaction will be opened as an in-memory file. This
** has no effect if the sub-journal is already opened (as it may be when
** running in exclusive mode) or if the transaction does not require a
** sub-journal. If the subjInMemory argument is zero, then any required
** sub-journal is implemented in-memory if pPager is an in-memory database,
** or using a temporary file otherwise.
*/
int sqlite3PagerBegin(Pager *pPager, int exFlag, int subjInMemory){
  int rc = SQLITE_OK;

  if( pPager->errCode ) return pPager->errCode;
  assert( pPager->eState>=PAGER_READER && pPager->eState<PAGER_ERROR );
  pPager->subjInMemory = (u8)subjInMemory;

  if( pPager->eState==PAGER_READER ){
    assert( pPager->pInJournal==0 );
    if( pagerUseWal(pPager) ){
      /* If the pager is configured to use locking_mode=exclusive, and an
      ** exclusive lock on the database is not already held, obtain it now.
      */
      if( pPager->exclusiveMode && sqlite3WalExclusiveMode(pPager->pWal, -1) ){
        rc = pagerLockDb(pPager, EXCLUSIVE_LOCK);
        if( rc!=SQLITE_OK ){
          return rc;
        }
        (void)sqlite3WalExclusiveMode(pPager->pWal, 1);
      }

      /* Grab the write lock on the log file. If successful, upgrade to
      ** PAGER_RESERVED state. Otherwise, return an error code to the caller.
      ** The busy-handler is not invoked if another connection already
      ** holds the write-lock. If possible, the upper layer will call it.  */
      if( exFlag>=0 ){
        rc = sqlite3WalBeginWriteTransaction(pPager->pWal);
      }
    }else{
      /* Obtain a RESERVED lock on the database file. If the exFlag parameter
      ** is true, then immediately upgrade this to an EXCLUSIVE lock. The
      ** busy-handler callback can be used when upgrading to the EXCLUSIVE
      ** lock, but not when obtaining the RESERVED lock.
      */
      rc = pagerLockDb(pPager, RESERVED_LOCK);
      if( rc==SQLITE_OK && exFlag>0 ){
        rc = pager_wait_on_lock(pPager, EXCLUSIVE_LOCK);
      }
    }

    if( rc==SQLITE_OK ){
      /* Change to WRITER_LOCKED state.
      **
      ** WAL mode sets Pager.eState to PAGER_WRITER_LOCKED or CACHEMOD
      ** when it has an open transaction, but never to DBMOD or FINISHED.
      ** This is because in those states the code to roll back savepoint
      ** transactions may copy data from the sub-journal into the database
      ** file as well as into the page cache. Which would be incorrect in
      ** WAL mode.
      */
      pPager->eState = PAGER_WRITER_LOCKED;
      pPager->dbHintSize = pPager->dbSize;
      pPager->dbFileSize = pPager->dbSize;
      pPager->dbOrigSize = pPager->dbSize;
      pPager->journalOff = 0;
    }

    assert( rc==SQLITE_OK || pPager->eState==PAGER_READER );
    assert( rc!=SQLITE_OK || pPager->eState==PAGER_WRITER_LOCKED );
    assert( assert_pager_state(pPager) );
  }

  PAGERTRACE(("TRANSACTION %d\n", PAGERID(pPager)));
  return rc;
}

/*
** Write page pPg onto the end of the rollback journal.
*/
static SQLITE_NOINLINE int pagerAddPageToRollbackJournal(PgHdr *pPg){
  Pager *pPager = pPg->pPager;
  int rc;
  u32 cksum;
  char *pData2;
  i64 iOff = pPager->journalOff;

  /* We should never write to the journal file the page that
  ** contains the database locks.  The following assert verifies
  ** that we do not. */
  assert( pPg->pgno!=PAGER_SJ_PGNO(pPager) );

  assert( pPager->journalHdr<=pPager->journalOff );
  pData2 = pPg->pData;
  cksum = pager_cksum(pPager, (u8*)pData2);

  /* Even if an IO or diskfull error occurs while journalling the
  ** page in the block above, set the need-sync flag for the page.
  ** Otherwise, when the transaction is rolled back, the logic in
  ** playback_one_page() will think that the page needs to be restored
  ** in the database file. And if an IO error occurs while doing so,
  ** then corruption may follow.
  */
  pPg->flags |= PGHDR_NEED_SYNC;

  rc = write32bits(pPager->jfd, iOff, pPg->pgno);
  if( rc!=SQLITE_OK ) return rc;
  rc = sqlite3OsWrite(pPager->jfd, pData2, pPager->pageSize, iOff+4);
  if( rc!=SQLITE_OK ) return rc;
  rc = write32bits(pPager->jfd, iOff+pPager->pageSize+4, cksum);
  if( rc!=SQLITE_OK ) return rc;

  IOTRACE(("JOUT %p %d %lld %d\n", pPager, pPg->pgno,
           pPager->journalOff, pPager->pageSize));
  PAGER_INCR(sqlite3_pager_writej_count);
  PAGERTRACE(("JOURNAL %d page %d needSync=%d hash(%08x)\n",
       PAGERID(pPager), pPg->pgno,
       ((pPg->flags&PGHDR_NEED_SYNC)?1:0), pager_pagehash(pPg)));

  pPager->journalOff += 8 + pPager->pageSize;
  pPager->nRec++;
  assert( pPager->pInJournal!=0 );
  rc = sqlite3BitvecSet(pPager->pInJournal, pPg->pgno);
  testcase( rc==SQLITE_NOMEM );
  assert( rc==SQLITE_OK || rc==SQLITE_NOMEM );
  rc |= addToSavepointBitvecs(pPager, pPg->pgno);
  assert( rc==SQLITE_OK || rc==SQLITE_NOMEM );
  return rc;
}

/*
** Mark a single data page as writeable. The page is written into the
** main journal or sub-journal as required. If the page is written into
** one of the journals, the corresponding bit is set in the
** Pager.pInJournal bitvec and the PagerSavepoint.pInSavepoint bitvecs
** of any open savepoints as appropriate.
*/
static int pager_write(PgHdr *pPg){
  Pager *pPager = pPg->pPager;
  int rc = SQLITE_OK;

  /* This routine is not called unless a write-transaction has already
  ** been started. The journal file may or may not be open at this point.
  ** It is never called in the ERROR state.
  */
  assert( pPager->eState==PAGER_WRITER_LOCKED
       || pPager->eState==PAGER_WRITER_CACHEMOD
       || pPager->eState==PAGER_WRITER_DBMOD
  );
  assert( assert_pager_state(pPager) );
  assert( pPager->errCode==0 );
  assert( pPager->readOnly==0 );
  CHECK_PAGE(pPg);

  /* The journal file needs to be opened. Higher level routines have already
  ** obtained the necessary locks to begin the write-transaction, but the
  ** rollback journal might not yet be open. Open it now if this is the case.
  **
  ** This is done before calling sqlite3PcacheMakeDirty() on the page.
  ** Otherwise, if it were done after calling sqlite3PcacheMakeDirty(), then
  ** an error might occur and the pager would end up in WRITER_LOCKED state
  ** with pages marked as dirty in the cache.
  */
  if( pPager->eState==PAGER_WRITER_LOCKED ){
    rc = pager_open_journal(pPager);
    if( rc!=SQLITE_OK ) return rc;
  }
  assert( pPager->eState>=PAGER_WRITER_CACHEMOD );
  assert( assert_pager_state(pPager) );

  /* Mark the page that is about to be modified as dirty. */
  sqlite3PcacheMakeDirty(pPg);

  /* If a rollback journal is in use, them make sure the page that is about
  ** to change is in the rollback journal, or if the page is a new page off
  ** then end of the file, make sure it is marked as PGHDR_NEED_SYNC.
  */
  assert( (pPager->pInJournal!=0) == isOpen(pPager->jfd) );
  if( pPager->pInJournal!=0
   && sqlite3BitvecTestNotNull(pPager->pInJournal, pPg->pgno)==0
  ){
    assert( pagerUseWal(pPager)==0 );
    if( pPg->pgno<=pPager->dbOrigSize ){
      rc = pagerAddPageToRollbackJournal(pPg);
      if( rc!=SQLITE_OK ){
        return rc;
      }
    }else{
      if( pPager->eState!=PAGER_WRITER_DBMOD ){
        pPg->flags |= PGHDR_NEED_SYNC;
      }
      PAGERTRACE(("APPEND %d page %d needSync=%d\n",
              PAGERID(pPager), pPg->pgno,
             ((pPg->flags&PGHDR_NEED_SYNC)?1:0)));
    }
  }

  /* The PGHDR_DIRTY bit is set above when the page was added to the dirty-list
  ** and before writing the page into the rollback journal.  Wait until now,
  ** after the page has been successfully journalled, before setting the
  ** PGHDR_WRITEABLE bit that indicates that the page can be safely modified.
  */
  pPg->flags |= PGHDR_WRITEABLE;
 
  /* If the statement journal is open and the page is not in it,
  ** then write the page into the statement journal.
  */
  if( pPager->nSavepoint>0 ){
    rc = subjournalPageIfRequired(pPg);
  }

  /* Update the database size and return. */
  if( pPager->dbSize<pPg->pgno ){
    pPager->dbSize = pPg->pgno;
  }
  return rc;
}

/*
** This is a variant of sqlite3PagerWrite() that runs when the sector size
** is larger than the page size.  SQLite makes the (reasonable) assumption that
** all bytes of a sector are written together by hardware.  Hence, all bytes of
** a sector need to be journalled in case of a power loss in the middle of
** a write.
**
** Usually, the sector size is less than or equal to the page size, in which
** case pages can be individually written.  This routine only runs in the
** exceptional case where the page size is smaller than the sector size.
*/
static SQLITE_NOINLINE int pagerWriteLargeSector(PgHdr *pPg){
  int rc = SQLITE_OK;          /* Return code */
  Pgno nPageCount;             /* Total number of pages in database file */
  Pgno pg1;                    /* First page of the sector pPg is located on. */
  int nPage = 0;               /* Number of pages starting at pg1 to journal */
  int ii;                      /* Loop counter */
  int needSync = 0;            /* True if any page has PGHDR_NEED_SYNC */
  Pager *pPager = pPg->pPager; /* The pager that owns pPg */
  Pgno nPagePerSector = (pPager->sectorSize/pPager->pageSize);

  /* Set the doNotSpill NOSYNC bit to 1. This is because we cannot allow
  ** a journal header to be written between the pages journaled by
  ** this function.
  */
  assert( !MEMDB );
  assert( (pPager->doNotSpill & SPILLFLAG_NOSYNC)==0 );
  pPager->doNotSpill |= SPILLFLAG_NOSYNC;

  /* This trick assumes that both the page-size and sector-size are
  ** an integer power of 2. It sets variable pg1 to the identifier
  ** of the first page of the sector pPg is located on.
  */
  pg1 = ((pPg->pgno-1) & ~(nPagePerSector-1)) + 1;

  nPageCount = pPager->dbSize;
  if( pPg->pgno>nPageCount ){
    nPage = (pPg->pgno - pg1)+1;
  }else if( (pg1+nPagePerSector-1)>nPageCount ){
    nPage = nPageCount+1-pg1;
  }else{
    nPage = nPagePerSector;
  }
  assert(nPage>0);
  assert(pg1<=pPg->pgno);
  assert((pg1+nPage)>pPg->pgno);

  for(ii=0; ii<nPage && rc==SQLITE_OK; ii++){
    Pgno pg = pg1+ii;
    PgHdr *pPage;
    if( pg==pPg->pgno || !sqlite3BitvecTest(pPager->pInJournal, pg) ){
      if( pg!=PAGER_SJ_PGNO(pPager) ){
        rc = sqlite3PagerGet(pPager, pg, &pPage, 0);
        if( rc==SQLITE_OK ){
          rc = pager_write(pPage);
          if( pPage->flags&PGHDR_NEED_SYNC ){
            needSync = 1;
          }
          sqlite3PagerUnrefNotNull(pPage);
        }
      }
    }else if( (pPage = sqlite3PagerLookup(pPager, pg))!=0 ){
      if( pPage->flags&PGHDR_NEED_SYNC ){
        needSync = 1;
      }
      sqlite3PagerUnrefNotNull(pPage);
    }
  }

  /* If the PGHDR_NEED_SYNC flag is set for any of the nPage pages
  ** starting at pg1, then it needs to be set for all of them. Because
  ** writing to any of these nPage pages may damage the others, the
  ** journal file must contain sync()ed copies of all of them
  ** before any of them can be written out to the database file.
  */
  if( rc==SQLITE_OK && needSync ){
    assert( !MEMDB );
    for(ii=0; ii<nPage; ii++){
      PgHdr *pPage = sqlite3PagerLookup(pPager, pg1+ii);
      if( pPage ){
        pPage->flags |= PGHDR_NEED_SYNC;
        sqlite3PagerUnrefNotNull(pPage);
      }
    }
  }

  assert( (pPager->doNotSpill & SPILLFLAG_NOSYNC)!=0 );
  pPager->doNotSpill &= ~SPILLFLAG_NOSYNC;
  return rc;
}

/*
** Mark a data page as writeable. This routine must be called before
** making changes to a page. The caller must check the return value
** of this function and be careful not to change any page data unless
** this routine returns SQLITE_OK.
**
** The difference between this function and pager_write() is that this
** function also deals with the special case where 2 or more pages
** fit on a single disk sector. In this case all co-resident pages
** must have been written to the journal file before returning.
**
** If an error occurs, SQLITE_NOMEM or an IO error code is returned
** as appropriate. Otherwise, SQLITE_OK.
*/
int sqlite3PagerWrite(PgHdr *pPg){
  Pager *pPager = pPg->pPager;
  assert( (pPg->flags & PGHDR_MMAP)==0 );
  assert( pPager->eState>=PAGER_WRITER_LOCKED );
  assert( assert_pager_state(pPager) );
  if( (pPg->flags & PGHDR_WRITEABLE)!=0 && pPager->dbSize>=pPg->pgno ){
    if( pPager->nSavepoint ) return subjournalPageIfRequired(pPg);
    return SQLITE_OK;
  }else if( pPager->errCode ){
    return pPager->errCode;
  }else if( pPager->sectorSize > (u32)pPager->pageSize ){
    assert( pPager->tempFile==0 );
    return pagerWriteLargeSector(pPg);
  }else{
    return pager_write(pPg);
  }
}

/*
** Return TRUE if the page given in the argument was previously passed
** to sqlite3PagerWrite().  In other words, return TRUE if it is ok
** to change the content of the page.
*/
#if !defined(SQLITE_OMIT_CONCURRENT) || !defined(NDEBUG)
int sqlite3PagerIswriteable(DbPage *pPg){
  return pPg->flags & PGHDR_WRITEABLE;
}
#endif

/*
** A call to this routine tells the pager that it is not necessary to
** write the information on page pPg back to the disk, even though
** that page might be marked as dirty.  This happens, for example, when
** the page has been added as a leaf of the freelist and so its
** content no longer matters.
**
** The overlying software layer calls this routine when all of the data
** on the given page is unused. The pager marks the page as clean so
** that it does not get written to disk.
**
** Tests show that this optimization can quadruple the speed of large
** DELETE operations.
**
** This optimization cannot be used with a temp-file, as the page may
** have been dirty at the start of the transaction. In that case, if
** memory pressure forces page pPg out of the cache, the data does need
** to be written out to disk so that it may be read back in if the
** current transaction is rolled back.
*/
void sqlite3PagerDontWrite(PgHdr *pPg){
  Pager *pPager = pPg->pPager;
  if( !pPager->tempFile && (pPg->flags&PGHDR_DIRTY) && pPager->nSavepoint==0 ){
    PAGERTRACE(("DONT_WRITE page %d of %d\n", pPg->pgno, PAGERID(pPager)));
    IOTRACE(("CLEAN %p %d\n", pPager, pPg->pgno))
    pPg->flags |= PGHDR_DONT_WRITE;
    pPg->flags &= ~PGHDR_WRITEABLE;
    testcase( pPg->flags & PGHDR_NEED_SYNC );
    pager_set_pagehash(pPg);
  }
}

/*
** This routine is called to increment the value of the database file
** change-counter, stored as a 4-byte big-endian integer starting at
** byte offset 24 of the pager file.  The secondary change counter at
** 92 is also updated, as is the SQLite version number at offset 96.
**
** But this only happens if the pPager->changeCountDone flag is false.
** To avoid excess churning of page 1, the update only happens once.
** See also the pager_write_changecounter() routine that does an
** unconditional update of the change counters.
**
** If the isDirectMode flag is zero, then this is done by calling
** sqlite3PagerWrite() on page 1, then modifying the contents of the
** page data. In this case the file will be updated when the current
** transaction is committed.
**
** The isDirectMode flag may only be non-zero if the library was compiled
** with the SQLITE_ENABLE_ATOMIC_WRITE macro defined. In this case,
** if isDirect is non-zero, then the database file is updated directly
** by writing an updated version of page 1 using a call to the
** sqlite3OsWrite() function.
*/
static int pager_incr_changecounter(Pager *pPager, int isDirectMode){
  int rc = SQLITE_OK;

  assert( pPager->eState==PAGER_WRITER_CACHEMOD
       || pPager->eState==PAGER_WRITER_DBMOD
  );
  assert( assert_pager_state(pPager) );

  /* Declare and initialize constant integer 'isDirect'. If the
  ** atomic-write optimization is enabled in this build, then isDirect
  ** is initialized to the value passed as the isDirectMode parameter
  ** to this function. Otherwise, it is always set to zero.
  **
  ** The idea is that if the atomic-write optimization is not
  ** enabled at compile time, the compiler can omit the tests of
  ** 'isDirect' below, as well as the block enclosed in the
  ** "if( isDirect )" condition.
  */
#ifndef SQLITE_ENABLE_ATOMIC_WRITE
# define DIRECT_MODE 0
  assert( isDirectMode==0 );
  UNUSED_PARAMETER(isDirectMode);
#else
# define DIRECT_MODE isDirectMode
#endif

  if( !pPager->changeCountDone && pPager->dbSize>0 ){
    PgHdr *pPgHdr;                /* Reference to page 1 */

    assert( !pPager->tempFile && isOpen(pPager->fd) );

    /* Open page 1 of the file for writing. */
    rc = sqlite3PagerGet(pPager, 1, &pPgHdr, 0);
    assert( pPgHdr==0 || rc==SQLITE_OK );

    /* If page one was fetched successfully, and this function is not
    ** operating in direct-mode, make page 1 writable.  When not in
    ** direct mode, page 1 is always held in cache and hence the PagerGet()
    ** above is always successful - hence the ALWAYS on rc==SQLITE_OK.
    */
    if( !DIRECT_MODE && ALWAYS(rc==SQLITE_OK) ){
      rc = sqlite3PagerWrite(pPgHdr);
    }

    if( rc==SQLITE_OK ){
      /* Actually do the update of the change counter */
      pager_write_changecounter(pPgHdr);

      /* If running in direct mode, write the contents of page 1 to the file. */
      if( DIRECT_MODE ){
        const void *zBuf;
        assert( pPager->dbFileSize>0 );
        zBuf = pPgHdr->pData;
        if( rc==SQLITE_OK ){
          rc = sqlite3OsWrite(pPager->fd, zBuf, pPager->pageSize, 0);
          pPager->aStat[PAGER_STAT_WRITE]++;
        }
        if( rc==SQLITE_OK ){
          /* Update the pager's copy of the change-counter. Otherwise, the
          ** next time a read transaction is opened the cache will be
          ** flushed (as the change-counter values will not match).  */
          const void *pCopy = (const void *)&((const char *)zBuf)[24];
          memcpy(&pPager->dbFileVers, pCopy, sizeof(pPager->dbFileVers));
          pPager->changeCountDone = 1;
        }
      }else{
        pPager->changeCountDone = 1;
      }
    }

    /* Release the page reference. */
    sqlite3PagerUnref(pPgHdr);
  }
  return rc;
}

/*
** Sync the database file to disk. This is a no-op for in-memory databases
** or pages with the Pager.noSync flag set.
**
** If successful, or if called on a pager for which it is a no-op, this
** function returns SQLITE_OK. Otherwise, an IO error code is returned.
*/
int sqlite3PagerSync(Pager *pPager, const char *zSuper){
  int rc = SQLITE_OK;
  void *pArg = (void*)zSuper;
  rc = sqlite3OsFileControl(pPager->fd, SQLITE_FCNTL_SYNC, pArg);
  if( rc==SQLITE_NOTFOUND ) rc = SQLITE_OK;
  if( rc==SQLITE_OK && !pPager->noSync ){
    assert( !MEMDB );
    rc = sqlite3OsSync(pPager->fd, pPager->syncFlags);
  }
  return rc;
}

/*
<<<<<<< HEAD
** This function is called to ensure that all locks required to commit the
** current write-transaction to the database file are held. If the db is
** in rollback mode, this means the EXCLUSIVE lock on the database file.
**
** Or, if this is a non-CONCURRENT transaction on a wal-mode database, this
** function is a no-op.
**
** If this is an CONCURRENT transaction on a wal-mode database, this function
** attempts to obtain the WRITER lock on the wal file and also checks to
** see that the transaction can be safely committed (does not commit with 
** any other transaction committed since it was opened).
**
** If the required locks are already held or successfully obtained and
** the transaction can be committed, SQLITE_OK is returned. If a required lock
** cannot be obtained, SQLITE_BUSY is returned. Or, if the current transaction
** is CONCURRENT and cannot be committed due to a conflict, SQLITE_BUSY_SNAPSHOT
** is returned. Otherwise, if some other error occurs (IO error, OOM etc.),
** and SQLite error code is returned.
=======
** This function may only be called while a write-transaction is active in
** rollback. If the connection is in WAL mode, this call is a no-op.
** Otherwise, if the connection does not already have an EXCLUSIVE lock on
** the database file, an attempt is made to obtain one.
**
** If the EXCLUSIVE lock is already held or the attempt to obtain it is
** successful, or the connection is in WAL mode, SQLITE_OK is returned.
** Otherwise, either SQLITE_BUSY or an SQLITE_IOERR_XXX error code is
** returned.
>>>>>>> d4170ac0
*/
int sqlite3PagerExclusiveLock(Pager *pPager, PgHdr *pPage1, Pgno *piConflict){
  int rc = pPager->errCode;
  assert( assert_pager_state(pPager) );
  if( rc==SQLITE_OK ){
    assert( pPager->eState==PAGER_WRITER_CACHEMOD
         || pPager->eState==PAGER_WRITER_DBMOD
         || pPager->eState==PAGER_WRITER_LOCKED
    );
    assert( assert_pager_state(pPager) );
    if( 0==pagerUseWal(pPager) ){
      rc = pager_wait_on_lock(pPager, EXCLUSIVE_LOCK);
    }
#ifndef SQLITE_OMIT_CONCURRENT
    else{
      if( pPager->pAllRead ){
        /* This is an CONCURRENT transaction. Attempt to lock the wal database
        ** here. If SQLITE_BUSY (but not SQLITE_BUSY_SNAPSHOT) is returned,
        ** invoke the busy-handler and try again for as long as it returns
        ** non-zero.  */
        do {
          rc = sqlite3WalLockForCommit(
              pPager->pWal, pPage1, pPager->pAllRead, piConflict
          );
        }while( rc==SQLITE_BUSY 
             && pPager->xBusyHandler(pPager->pBusyHandlerArg) 
        );
      }
    }
#endif /* SQLITE_OMIT_CONCURRENT */
  }
  return rc;
}

#ifndef SQLITE_OMIT_CONCURRENT
/*
** This function is called as part of committing an CONCURRENT transaction.
** At this point the wal WRITER lock is held, and all pages in the cache 
** except for page 1 are compatible with the snapshot at the head of the
** wal file. 
**
** This function updates the in-memory data structures and reloads the
** contents of page 1 so that the client is operating on the snapshot 
** at the head of the wal file.
**
** SQLITE_OK is returned if successful, or an SQLite error code otherwise.
*/
int sqlite3PagerUpgradeSnapshot(Pager *pPager, DbPage *pPage1){
  int rc;

  assert( pPager->pWal && pPager->pAllRead );
  rc = sqlite3WalUpgradeSnapshot(pPager->pWal);
  if( rc==SQLITE_OK ){
    rc = readDbPage(pPage1);
  }

  return rc;
}

/* !defined(SQLITE_OMIT_CONCURRENT)
**
** Set the in-memory cache of the database file size to nSz pages.
*/
void sqlite3PagerSetDbsize(Pager *pPager, Pgno nSz){
  pPager->dbSize = nSz;
}

/* !defined(SQLITE_OMIT_CONCURRENT)
**
** If this is a WAL mode connection and the WRITER lock is currently held,
** relinquish it.
*/
void sqlite3PagerDropExclusiveLock(Pager *pPager){
  if( pagerUseWal(pPager) ){
    sqlite3WalEndWriteTransaction(pPager->pWal);
  }
}
#endif  /* SQLITE_OMIT_CONCURRENT */


/*
** Sync the database file for the pager pPager. zSuper points to the name
** of a super-journal file that should be written into the individual
** journal file. zSuper may be NULL, which is interpreted as no
** super-journal (a single database transaction).
**
** This routine ensures that:
**
**   * The database file change-counter is updated,
**   * the journal is synced (unless the atomic-write optimization is used),
**   * all dirty pages are written to the database file,
**   * the database file is truncated (if required), and
**   * the database file synced.
**
** The only thing that remains to commit the transaction is to finalize
** (delete, truncate or zero the first part of) the journal file (or
** delete the super-journal file if specified).
**
** Note that if zSuper==NULL, this does not overwrite a previous value
** passed to an sqlite3PagerCommitPhaseOne() call.
**
** If the final parameter - noSync - is true, then the database file itself
** is not synced. The caller must call sqlite3PagerSync() directly to
** sync the database file before calling CommitPhaseTwo() to delete the
** journal file in this case.
*/
int sqlite3PagerCommitPhaseOne(
  Pager *pPager,                  /* Pager object */
  const char *zSuper,            /* If not NULL, the super-journal name */
  int noSync                      /* True to omit the xSync on the db file */
){
  int rc = SQLITE_OK;             /* Return code */

  assert( pPager->eState==PAGER_WRITER_LOCKED
       || pPager->eState==PAGER_WRITER_CACHEMOD
       || pPager->eState==PAGER_WRITER_DBMOD
       || pPager->eState==PAGER_ERROR
  );
  assert( assert_pager_state(pPager) );

  /* If a prior error occurred, report that error again. */
  if( NEVER(pPager->errCode) ) return pPager->errCode;

  /* Provide the ability to easily simulate an I/O error during testing */
  if( sqlite3FaultSim(400) ) return SQLITE_IOERR;

  PAGERTRACE(("DATABASE SYNC: File=%s zSuper=%s nSize=%d\n",
      pPager->zFilename, zSuper, pPager->dbSize));

  /* If no database changes have been made, return early. */
  if( pPager->eState<PAGER_WRITER_CACHEMOD ) return SQLITE_OK;

  assert( MEMDB==0 || pPager->tempFile );
  assert( isOpen(pPager->fd) || pPager->tempFile );
  if( 0==pagerFlushOnCommit(pPager, 1) ){
    /* If this is an in-memory db, or no pages have been written to, or this
    ** function has already been called, it is mostly a no-op.  However, any
    ** backup in progress needs to be restarted.  */
    sqlite3BackupRestart(pPager->pBackup);
  }else{
    PgHdr *pList;
    if( pagerUseWal(pPager) ){
      PgHdr *pPageOne = 0;
      pList = sqlite3PcacheDirtyList(pPager->pPCache);
      if( pList==0 ){
        /* Must have at least one page for the WAL commit flag.
        ** Ticket [2d1a5c67dfc2363e44f29d9bbd57f] 2011-05-18 */
        rc = sqlite3PagerGet(pPager, 1, &pPageOne, 0);
        pList = pPageOne;
        pList->pDirty = 0;
      }
      assert( rc==SQLITE_OK );
      if( ALWAYS(pList) ){
        rc = pagerWalFrames(pPager, pList, pPager->dbSize, 1);
      }
      sqlite3PagerUnref(pPageOne);
      if( rc==SQLITE_OK ){
        sqlite3PcacheCleanAll(pPager->pPCache);
      }
    }else{
      /* The bBatch boolean is true if the batch-atomic-write commit method
      ** should be used.  No rollback journal is created if batch-atomic-write
      ** is enabled.
      */
#ifdef SQLITE_ENABLE_BATCH_ATOMIC_WRITE
      sqlite3_file *fd = pPager->fd;
      int bBatch = zSuper==0    /* An SQLITE_IOCAP_BATCH_ATOMIC commit */
        && (sqlite3OsDeviceCharacteristics(fd) & SQLITE_IOCAP_BATCH_ATOMIC)
        && !pPager->noSync
        && sqlite3JournalIsInMemory(pPager->jfd);
#else
#     define bBatch 0
#endif

#ifdef SQLITE_ENABLE_ATOMIC_WRITE
      /* The following block updates the change-counter. Exactly how it
      ** does this depends on whether or not the atomic-update optimization
      ** was enabled at compile time, and if this transaction meets the
      ** runtime criteria to use the operation:
      **
      **    * The file-system supports the atomic-write property for
      **      blocks of size page-size, and
      **    * This commit is not part of a multi-file transaction, and
      **    * Exactly one page has been modified and store in the journal file.
      **
      ** If the optimization was not enabled at compile time, then the
      ** pager_incr_changecounter() function is called to update the change
      ** counter in 'indirect-mode'. If the optimization is compiled in but
      ** is not applicable to this transaction, call sqlite3JournalCreate()
      ** to make sure the journal file has actually been created, then call
      ** pager_incr_changecounter() to update the change-counter in indirect
      ** mode.
      **
      ** Otherwise, if the optimization is both enabled and applicable,
      ** then call pager_incr_changecounter() to update the change-counter
      ** in 'direct' mode. In this case the journal file will never be
      ** created for this transaction.
      */
      if( bBatch==0 ){
        PgHdr *pPg;
        assert( isOpen(pPager->jfd)
            || pPager->journalMode==PAGER_JOURNALMODE_OFF
            || pPager->journalMode==PAGER_JOURNALMODE_WAL
            );
        if( !zSuper && isOpen(pPager->jfd)
         && pPager->journalOff==jrnlBufferSize(pPager)
         && pPager->dbSize>=pPager->dbOrigSize
         && (!(pPg = sqlite3PcacheDirtyList(pPager->pPCache)) || 0==pPg->pDirty)
        ){
          /* Update the db file change counter via the direct-write method. The
          ** following call will modify the in-memory representation of page 1
          ** to include the updated change counter and then write page 1
          ** directly to the database file. Because of the atomic-write
          ** property of the host file-system, this is safe.
          */
          rc = pager_incr_changecounter(pPager, 1);
        }else{
          rc = sqlite3JournalCreate(pPager->jfd);
          if( rc==SQLITE_OK ){
            rc = pager_incr_changecounter(pPager, 0);
          }
        }
      }
#else  /* SQLITE_ENABLE_ATOMIC_WRITE */
#ifdef SQLITE_ENABLE_BATCH_ATOMIC_WRITE
      if( zSuper ){
        rc = sqlite3JournalCreate(pPager->jfd);
        if( rc!=SQLITE_OK ) goto commit_phase_one_exit;
        assert( bBatch==0 );
      }
#endif
      rc = pager_incr_changecounter(pPager, 0);
#endif /* !SQLITE_ENABLE_ATOMIC_WRITE */
      if( rc!=SQLITE_OK ) goto commit_phase_one_exit;
 
      /* Write the super-journal name into the journal file. If a
      ** super-journal file name has already been written to the journal file,
      ** or if zSuper is NULL (no super-journal), then this call is a no-op.
      */
      rc = writeSuperJournal(pPager, zSuper);
      if( rc!=SQLITE_OK ) goto commit_phase_one_exit;
 
      /* Sync the journal file and write all dirty pages to the database.
      ** If the atomic-update optimization is being used, this sync will not
      ** create the journal file or perform any real IO.
      **
      ** Because the change-counter page was just modified, unless the
      ** atomic-update optimization is used it is almost certain that the
      ** journal requires a sync here. However, in locking_mode=exclusive
      ** on a system under memory pressure it is just possible that this is
      ** not the case. In this case it is likely enough that the redundant
      ** xSync() call will be changed to a no-op by the OS anyhow.
      */
      rc = syncJournal(pPager, 0);
      if( rc!=SQLITE_OK ) goto commit_phase_one_exit;

      pList = sqlite3PcacheDirtyList(pPager->pPCache);
#ifdef SQLITE_ENABLE_BATCH_ATOMIC_WRITE
      if( bBatch ){
        rc = sqlite3OsFileControl(fd, SQLITE_FCNTL_BEGIN_ATOMIC_WRITE, 0);
        if( rc==SQLITE_OK ){
          rc = pager_write_pagelist(pPager, pList);
          if( rc==SQLITE_OK ){
            rc = sqlite3OsFileControl(fd, SQLITE_FCNTL_COMMIT_ATOMIC_WRITE, 0);
          }
          if( rc!=SQLITE_OK ){
            sqlite3OsFileControlHint(fd, SQLITE_FCNTL_ROLLBACK_ATOMIC_WRITE, 0);
          }
        }

        if( (rc&0xFF)==SQLITE_IOERR && rc!=SQLITE_IOERR_NOMEM ){
          rc = sqlite3JournalCreate(pPager->jfd);
          if( rc!=SQLITE_OK ){
            sqlite3OsClose(pPager->jfd);
            goto commit_phase_one_exit;
          }
          bBatch = 0;
        }else{
          sqlite3OsClose(pPager->jfd);
        }
      }
#endif /* SQLITE_ENABLE_BATCH_ATOMIC_WRITE */

      if( bBatch==0 ){
        rc = pager_write_pagelist(pPager, pList);
      }
      if( rc!=SQLITE_OK ){
        assert( rc!=SQLITE_IOERR_BLOCKED );
        goto commit_phase_one_exit;
      }
      sqlite3PcacheCleanAll(pPager->pPCache);

      /* If the file on disk is smaller than the database image, use
      ** pager_truncate to grow the file here. This can happen if the database
      ** image was extended as part of the current transaction and then the
      ** last page in the db image moved to the free-list. In this case the
      ** last page is never written out to disk, leaving the database file
      ** undersized. Fix this now if it is the case.  */
      if( pPager->dbSize>pPager->dbFileSize ){
        Pgno nNew = pPager->dbSize - (pPager->dbSize==PAGER_SJ_PGNO(pPager));
        assert( pPager->eState==PAGER_WRITER_DBMOD );
        rc = pager_truncate(pPager, nNew);
        if( rc!=SQLITE_OK ) goto commit_phase_one_exit;
      }
 
      /* Finally, sync the database file. */
      if( !noSync ){
        rc = sqlite3PagerSync(pPager, zSuper);
      }
      IOTRACE(("DBSYNC %p\n", pPager))
    }
  }

commit_phase_one_exit:
  if( rc==SQLITE_OK && !pagerUseWal(pPager) ){
    pPager->eState = PAGER_WRITER_FINISHED;
  }
  return rc;
}


/*
** When this function is called, the database file has been completely
** updated to reflect the changes made by the current transaction and
** synced to disk. The journal file still exists in the file-system
** though, and if a failure occurs at this point it will eventually
** be used as a hot-journal and the current transaction rolled back.
**
** This function finalizes the journal file, either by deleting,
** truncating or partially zeroing it, so that it cannot be used
** for hot-journal rollback. Once this is done the transaction is
** irrevocably committed.
**
** If an error occurs, an IO error code is returned and the pager
** moves into the error state. Otherwise, SQLITE_OK is returned.
*/
int sqlite3PagerCommitPhaseTwo(Pager *pPager){
  int rc = SQLITE_OK;                  /* Return code */

  /* This routine should not be called if a prior error has occurred.
  ** But if (due to a coding error elsewhere in the system) it does get
  ** called, just return the same error code without doing anything. */
  if( NEVER(pPager->errCode) ) return pPager->errCode;
  pPager->iDataVersion++;

  assert( pPager->eState==PAGER_WRITER_LOCKED
       || pPager->eState==PAGER_WRITER_FINISHED
       || (pagerUseWal(pPager) && pPager->eState==PAGER_WRITER_CACHEMOD)
  );
  assert( assert_pager_state(pPager) );

  /* An optimization. If the database was not actually modified during
  ** this transaction, the pager is running in exclusive-mode and is
  ** using persistent journals, then this function is a no-op.
  **
  ** The start of the journal file currently contains a single journal
  ** header with the nRec field set to 0. If such a journal is used as
  ** a hot-journal during hot-journal rollback, 0 changes will be made
  ** to the database file. So there is no need to zero the journal
  ** header. Since the pager is in exclusive mode, there is no need
  ** to drop any locks either.
  */
  if( pPager->eState==PAGER_WRITER_LOCKED
   && pPager->exclusiveMode
   && pPager->journalMode==PAGER_JOURNALMODE_PERSIST
  ){
    assert( pPager->journalOff==JOURNAL_HDR_SZ(pPager) || !pPager->journalOff );
    pPager->eState = PAGER_READER;
    return SQLITE_OK;
  }

  PAGERTRACE(("COMMIT %d\n", PAGERID(pPager)));
  rc = pager_end_transaction(pPager, pPager->setSuper, 1);
  return pager_error(pPager, rc);
}

/*
** If a write transaction is open, then all changes made within the
** transaction are reverted and the current write-transaction is closed.
** The pager falls back to PAGER_READER state if successful, or PAGER_ERROR
** state if an error occurs.
**
** If the pager is already in PAGER_ERROR state when this function is called,
** it returns Pager.errCode immediately. No work is performed in this case.
**
** Otherwise, in rollback mode, this function performs two functions:
**
**   1) It rolls back the journal file, restoring all database file and
**      in-memory cache pages to the state they were in when the transaction
**      was opened, and
**
**   2) It finalizes the journal file, so that it is not used for hot
**      rollback at any point in the future.
**
** Finalization of the journal file (task 2) is only performed if the
** rollback is successful.
**
** In WAL mode, all cache-entries containing data modified within the
** current transaction are either expelled from the cache or reverted to
** their pre-transaction state by re-reading data from the database or
** WAL files. The WAL transaction is then closed.
*/
int sqlite3PagerRollback(Pager *pPager){
  int rc = SQLITE_OK;                  /* Return code */
  PAGERTRACE(("ROLLBACK %d\n", PAGERID(pPager)));

  /* PagerRollback() is a no-op if called in READER or OPEN state. If
  ** the pager is already in the ERROR state, the rollback is not
  ** attempted here. Instead, the error code is returned to the caller.
  */
  assert( assert_pager_state(pPager) );
  if( pPager->eState==PAGER_ERROR ) return pPager->errCode;
  if( pPager->eState<=PAGER_READER ) return SQLITE_OK;

  if( pagerUseWal(pPager) ){
    int rc2;
    rc = sqlite3PagerSavepoint(pPager, SAVEPOINT_ROLLBACK, -1);
    rc2 = pager_end_transaction(pPager, pPager->setSuper, 0);
    if( rc==SQLITE_OK ) rc = rc2;
  }else if( !isOpen(pPager->jfd) || pPager->eState==PAGER_WRITER_LOCKED ){
    int eState = pPager->eState;
    rc = pager_end_transaction(pPager, 0, 0);
    if( !MEMDB && eState>PAGER_WRITER_LOCKED ){
      /* This can happen using journal_mode=off. Move the pager to the error
      ** state to indicate that the contents of the cache may not be trusted.
      ** Any active readers will get SQLITE_ABORT.
      */
      pPager->errCode = SQLITE_ABORT;
      pPager->eState = PAGER_ERROR;
      setGetterMethod(pPager);
      return rc;
    }
  }else{
    rc = pager_playback(pPager, 0);
  }

  assert( pPager->eState==PAGER_READER || rc!=SQLITE_OK );
  assert( rc==SQLITE_OK || rc==SQLITE_FULL || rc==SQLITE_CORRUPT
          || rc==SQLITE_NOMEM || (rc&0xFF)==SQLITE_IOERR
          || rc==SQLITE_CANTOPEN
  );

  /* If an error occurs during a ROLLBACK, we can no longer trust the pager
  ** cache. So call pager_error() on the way out to make any error persistent.
  */
  return pager_error(pPager, rc);
}

/*
** Return TRUE if the database file is opened read-only.  Return FALSE
** if the database is (in theory) writable.
*/
u8 sqlite3PagerIsreadonly(Pager *pPager){
  return pPager->readOnly;
}

#ifdef SQLITE_DEBUG
/*
** Return the sum of the reference counts for all pages held by pPager.
*/
int sqlite3PagerRefcount(Pager *pPager){
  return sqlite3PcacheRefCount(pPager->pPCache);
}
#endif

/*
** Return the approximate number of bytes of memory currently
** used by the pager and its associated cache.
*/
int sqlite3PagerMemUsed(Pager *pPager){
  int perPageSize = pPager->pageSize + pPager->nExtra
    + (int)(sizeof(PgHdr) + 5*sizeof(void*));
  return perPageSize*sqlite3PcachePagecount(pPager->pPCache)
           + sqlite3MallocSize(pPager)
           + pPager->pageSize;
}

/*
** Return the number of references to the specified page.
*/
int sqlite3PagerPageRefcount(DbPage *pPage){
  return sqlite3PcachePageRefcount(pPage);
}

#ifdef SQLITE_TEST
/*
** This routine is used for testing and analysis only.
*/
int *sqlite3PagerStats(Pager *pPager){
  static int a[11];
  a[0] = sqlite3PcacheRefCount(pPager->pPCache);
  a[1] = sqlite3PcachePagecount(pPager->pPCache);
  a[2] = sqlite3PcacheGetCachesize(pPager->pPCache);
  a[3] = pPager->eState==PAGER_OPEN ? -1 : (int) pPager->dbSize;
  a[4] = pPager->eState;
  a[5] = pPager->errCode;
  a[6] = pPager->aStat[PAGER_STAT_HIT];
  a[7] = pPager->aStat[PAGER_STAT_MISS];
  a[8] = 0;  /* Used to be pPager->nOvfl */
  a[9] = pPager->nRead;
  a[10] = pPager->aStat[PAGER_STAT_WRITE];
  return a;
}
#endif

/*
** Parameter eStat must be one of SQLITE_DBSTATUS_CACHE_HIT, _MISS, _WRITE,
** or _WRITE+1.  The SQLITE_DBSTATUS_CACHE_WRITE+1 case is a translation
** of SQLITE_DBSTATUS_CACHE_SPILL.  The _SPILL case is not contiguous because
** it was added later.
**
** Before returning, *pnVal is incremented by the
** current cache hit or miss count, according to the value of eStat. If the
** reset parameter is non-zero, the cache hit or miss count is zeroed before
** returning.
*/
void sqlite3PagerCacheStat(Pager *pPager, int eStat, int reset, int *pnVal){

  assert( eStat==SQLITE_DBSTATUS_CACHE_HIT
       || eStat==SQLITE_DBSTATUS_CACHE_MISS
       || eStat==SQLITE_DBSTATUS_CACHE_WRITE
       || eStat==SQLITE_DBSTATUS_CACHE_WRITE+1
  );

  assert( SQLITE_DBSTATUS_CACHE_HIT+1==SQLITE_DBSTATUS_CACHE_MISS );
  assert( SQLITE_DBSTATUS_CACHE_HIT+2==SQLITE_DBSTATUS_CACHE_WRITE );
  assert( PAGER_STAT_HIT==0 && PAGER_STAT_MISS==1
           && PAGER_STAT_WRITE==2 && PAGER_STAT_SPILL==3 );

  eStat -= SQLITE_DBSTATUS_CACHE_HIT;
  *pnVal += pPager->aStat[eStat];
  if( reset ){
    pPager->aStat[eStat] = 0;
  }
}

/*
** Return true if this is an in-memory or temp-file backed pager.
*/
int sqlite3PagerIsMemdb(Pager *pPager){
  return pPager->tempFile || pPager->memVfs;
}

/*
** Check that there are at least nSavepoint savepoints open. If there are
** currently less than nSavepoints open, then open one or more savepoints
** to make up the difference. If the number of savepoints is already
** equal to nSavepoint, then this function is a no-op.
**
** If a memory allocation fails, SQLITE_NOMEM is returned. If an error
** occurs while opening the sub-journal file, then an IO error code is
** returned. Otherwise, SQLITE_OK.
*/
static SQLITE_NOINLINE int pagerOpenSavepoint(Pager *pPager, int nSavepoint){
  int rc = SQLITE_OK;                       /* Return code */
  int nCurrent = pPager->nSavepoint;        /* Current number of savepoints */
  int ii;                                   /* Iterator variable */
  PagerSavepoint *aNew;                     /* New Pager.aSavepoint array */

  assert( pPager->eState>=PAGER_WRITER_LOCKED );
  assert( assert_pager_state(pPager) );
  assert( nSavepoint>nCurrent && pPager->useJournal );

  /* Grow the Pager.aSavepoint array using realloc(). Return SQLITE_NOMEM
  ** if the allocation fails. Otherwise, zero the new portion in case a
  ** malloc failure occurs while populating it in the for(...) loop below.
  */
  aNew = (PagerSavepoint *)sqlite3Realloc(
      pPager->aSavepoint, sizeof(PagerSavepoint)*nSavepoint
  );
  if( !aNew ){
    return SQLITE_NOMEM_BKPT;
  }
  memset(&aNew[nCurrent], 0, (nSavepoint-nCurrent) * sizeof(PagerSavepoint));
  pPager->aSavepoint = aNew;

  /* Populate the PagerSavepoint structures just allocated. */
  for(ii=nCurrent; ii<nSavepoint; ii++){
    aNew[ii].nOrig = pPager->dbSize;
    if( isOpen(pPager->jfd) && pPager->journalOff>0 ){
      aNew[ii].iOffset = pPager->journalOff;
    }else{
      aNew[ii].iOffset = JOURNAL_HDR_SZ(pPager);
    }
    aNew[ii].iSubRec = pPager->nSubRec;
    aNew[ii].pInSavepoint = sqlite3BitvecCreate(pPager->dbSize);
    aNew[ii].bTruncateOnRelease = 1;
    if( !aNew[ii].pInSavepoint ){
      return SQLITE_NOMEM_BKPT;
    }
    if( pagerUseWal(pPager) ){
      sqlite3WalSavepoint(pPager->pWal, aNew[ii].aWalData);
    }
    pPager->nSavepoint = ii+1;
  }
  assert( pPager->nSavepoint==nSavepoint );
  assertTruncateConstraint(pPager);
  return rc;
}
int sqlite3PagerOpenSavepoint(Pager *pPager, int nSavepoint){
  assert( pPager->eState>=PAGER_WRITER_LOCKED );
  assert( assert_pager_state(pPager) );

  if( nSavepoint>pPager->nSavepoint && pPager->useJournal ){
    return pagerOpenSavepoint(pPager, nSavepoint);
  }else{
    return SQLITE_OK;
  }
}


/*
** This function is called to rollback or release (commit) a savepoint.
** The savepoint to release or rollback need not be the most recently
** created savepoint.
**
** Parameter op is always either SAVEPOINT_ROLLBACK or SAVEPOINT_RELEASE.
** If it is SAVEPOINT_RELEASE, then release and destroy the savepoint with
** index iSavepoint. If it is SAVEPOINT_ROLLBACK, then rollback all changes
** that have occurred since the specified savepoint was created.
**
** The savepoint to rollback or release is identified by parameter
** iSavepoint. A value of 0 means to operate on the outermost savepoint
** (the first created). A value of (Pager.nSavepoint-1) means operate
** on the most recently created savepoint. If iSavepoint is greater than
** (Pager.nSavepoint-1), then this function is a no-op.
**
** If a negative value is passed to this function, then the current
** transaction is rolled back. This is different to calling
** sqlite3PagerRollback() because this function does not terminate
** the transaction or unlock the database, it just restores the
** contents of the database to its original state.
**
** In any case, all savepoints with an index greater than iSavepoint
** are destroyed. If this is a release operation (op==SAVEPOINT_RELEASE),
** then savepoint iSavepoint is also destroyed.
**
** This function may return SQLITE_NOMEM if a memory allocation fails,
** or an IO error code if an IO error occurs while rolling back a
** savepoint. If no errors occur, SQLITE_OK is returned.
*/
int sqlite3PagerSavepoint(Pager *pPager, int op, int iSavepoint){
  int rc = pPager->errCode;
 
#ifdef SQLITE_ENABLE_ZIPVFS
  if( op==SAVEPOINT_RELEASE ) rc = SQLITE_OK;
#endif

  assert( op==SAVEPOINT_RELEASE || op==SAVEPOINT_ROLLBACK );
  assert( iSavepoint>=0 || op==SAVEPOINT_ROLLBACK );

  if( rc==SQLITE_OK && iSavepoint<pPager->nSavepoint ){
    int ii;            /* Iterator variable */
    int nNew;          /* Number of remaining savepoints after this op. */

    /* Figure out how many savepoints will still be active after this
    ** operation. Store this value in nNew. Then free resources associated
    ** with any savepoints that are destroyed by this operation.
    */
    nNew = iSavepoint + (( op==SAVEPOINT_RELEASE ) ? 0 : 1);
    for(ii=nNew; ii<pPager->nSavepoint; ii++){
      sqlite3BitvecDestroy(pPager->aSavepoint[ii].pInSavepoint);
    }
    pPager->nSavepoint = nNew;

    /* Truncate the sub-journal so that it only includes the parts
    ** that are still in use. */
    if( op==SAVEPOINT_RELEASE ){
      PagerSavepoint *pRel = &pPager->aSavepoint[nNew];
      if( pRel->bTruncateOnRelease && isOpen(pPager->sjfd) ){
        /* Only truncate if it is an in-memory sub-journal. */
        if( sqlite3JournalIsInMemory(pPager->sjfd) ){
          i64 sz = (pPager->pageSize+4)*(i64)pRel->iSubRec;
          rc = sqlite3OsTruncate(pPager->sjfd, sz);
          assert( rc==SQLITE_OK );
        }
        pPager->nSubRec = pRel->iSubRec;
      }
    }
    /* Else this is a rollback operation, playback the specified savepoint.
    ** If this is a temp-file, it is possible that the journal file has
    ** not yet been opened. In this case there have been no changes to
    ** the database file, so the playback operation can be skipped.
    */
    else if( pagerUseWal(pPager) || isOpen(pPager->jfd) ){
      PagerSavepoint *pSavepoint = (nNew==0)?0:&pPager->aSavepoint[nNew-1];
      rc = pagerPlaybackSavepoint(pPager, pSavepoint);
      assert(rc!=SQLITE_DONE);
    }
   
#ifdef SQLITE_ENABLE_ZIPVFS
    /* If the cache has been modified but the savepoint cannot be rolled
    ** back journal_mode=off, put the pager in the error state. This way,
    ** if the VFS used by this pager includes ZipVFS, the entire transaction
    ** can be rolled back at the ZipVFS level.  */
    else if(
        pPager->journalMode==PAGER_JOURNALMODE_OFF
     && pPager->eState>=PAGER_WRITER_CACHEMOD
    ){
      pPager->errCode = SQLITE_ABORT;
      pPager->eState = PAGER_ERROR;
      setGetterMethod(pPager);
    }
#endif
  }

  return rc;
}

/*
** Return the full pathname of the database file.
**
** Except, if the pager is in-memory only, then return an empty string if
** nullIfMemDb is true.  This routine is called with nullIfMemDb==1 when
** used to report the filename to the user, for compatibility with legacy
** behavior.  But when the Btree needs to know the filename for matching to
** shared cache, it uses nullIfMemDb==0 so that in-memory databases can
** participate in shared-cache.
**
** The return value to this routine is always safe to use with
** sqlite3_uri_parameter() and sqlite3_filename_database() and friends.
*/
const char *sqlite3PagerFilename(const Pager *pPager, int nullIfMemDb){
  static const char zFake[8] = { 0, 0, 0, 0, 0, 0, 0, 0 };
  if( nullIfMemDb && (pPager->memDb || sqlite3IsMemdb(pPager->pVfs)) ){
    return &zFake[4];
  }else{
    return pPager->zFilename;
  }
}

/*
** Return the VFS structure for the pager.
*/
sqlite3_vfs *sqlite3PagerVfs(Pager *pPager){
  return pPager->pVfs;
}

/*
** Return the file handle for the database file associated
** with the pager.  This might return NULL if the file has
** not yet been opened.
*/
sqlite3_file *sqlite3PagerFile(Pager *pPager){
  return pPager->fd;
}

/*
** Return the file handle for the journal file (if it exists).
** This will be either the rollback journal or the WAL file.
*/
sqlite3_file *sqlite3PagerJrnlFile(Pager *pPager){
#if SQLITE_OMIT_WAL
  return pPager->jfd;
#else
  return pPager->pWal ? sqlite3WalFile(pPager->pWal) : pPager->jfd;
#endif
}

/*
** Return the full pathname of the journal file.
*/
const char *sqlite3PagerJournalname(Pager *pPager){
  return pPager->zJournal;
}

#ifndef SQLITE_OMIT_AUTOVACUUM
/*
** Move the page pPg to location pgno in the file.
**
** There must be no references to the page previously located at
** pgno (which we call pPgOld) though that page is allowed to be
** in cache.  If the page previously located at pgno is not already
** in the rollback journal, it is not put there by by this routine.
**
** References to the page pPg remain valid. Updating any
** meta-data associated with pPg (i.e. data stored in the nExtra bytes
** allocated along with the page) is the responsibility of the caller.
**
** A transaction must be active when this routine is called. It used to be
** required that a statement transaction was not active, but this restriction
** has been removed (CREATE INDEX needs to move a page when a statement
** transaction is active).
**
** If the fourth argument, isCommit, is non-zero, then this page is being
** moved as part of a database reorganization just before the transaction
** is being committed. In this case, it is guaranteed that the database page
** pPg refers to will not be written to again within this transaction.
**
** This function may return SQLITE_NOMEM or an IO error code if an error
** occurs. Otherwise, it returns SQLITE_OK.
*/
int sqlite3PagerMovepage(Pager *pPager, DbPage *pPg, Pgno pgno, int isCommit){
  PgHdr *pPgOld;               /* The page being overwritten. */
  Pgno needSyncPgno = 0;       /* Old value of pPg->pgno, if sync is required */
  int rc;                      /* Return code */
  Pgno origPgno;               /* The original page number */

  assert( pPg->nRef>0 );
  assert( pPager->eState==PAGER_WRITER_CACHEMOD
       || pPager->eState==PAGER_WRITER_DBMOD
  );
  assert( assert_pager_state(pPager) );

  /* In order to be able to rollback, an in-memory database must journal
  ** the page we are moving from.
  */
  assert( pPager->tempFile || !MEMDB );
  if( pPager->tempFile ){
    rc = sqlite3PagerWrite(pPg);
    if( rc ) return rc;
  }

  /* If the page being moved is dirty and has not been saved by the latest
  ** savepoint, then save the current contents of the page into the
  ** sub-journal now. This is required to handle the following scenario:
  **
  **   BEGIN;
  **     <journal page X, then modify it in memory>
  **     SAVEPOINT one;
  **       <Move page X to location Y>
  **     ROLLBACK TO one;
  **
  ** If page X were not written to the sub-journal here, it would not
  ** be possible to restore its contents when the "ROLLBACK TO one"
  ** statement were is processed.
  **
  ** subjournalPage() may need to allocate space to store pPg->pgno into
  ** one or more savepoint bitvecs. This is the reason this function
  ** may return SQLITE_NOMEM.
  */
  if( (pPg->flags & PGHDR_DIRTY)!=0
   && SQLITE_OK!=(rc = subjournalPageIfRequired(pPg))
  ){
    return rc;
  }

  PAGERTRACE(("MOVE %d page %d (needSync=%d) moves to %d\n",
      PAGERID(pPager), pPg->pgno, (pPg->flags&PGHDR_NEED_SYNC)?1:0, pgno));
  IOTRACE(("MOVE %p %d %d\n", pPager, pPg->pgno, pgno))

  /* If the journal needs to be sync()ed before page pPg->pgno can
  ** be written to, store pPg->pgno in local variable needSyncPgno.
  **
  ** If the isCommit flag is set, there is no need to remember that
  ** the journal needs to be sync()ed before database page pPg->pgno
  ** can be written to. The caller has already promised not to write to it.
  */
  if( (pPg->flags&PGHDR_NEED_SYNC) && !isCommit ){
    needSyncPgno = pPg->pgno;
    assert( pPager->journalMode==PAGER_JOURNALMODE_OFF ||
            pageInJournal(pPager, pPg) || pPg->pgno>pPager->dbOrigSize );
    assert( pPg->flags&PGHDR_DIRTY );
  }

  /* If the cache contains a page with page-number pgno, remove it
  ** from its hash chain. Also, if the PGHDR_NEED_SYNC flag was set for
  ** page pgno before the 'move' operation, it needs to be retained
  ** for the page moved there.
  */
  pPg->flags &= ~PGHDR_NEED_SYNC;
  pPgOld = sqlite3PagerLookup(pPager, pgno);
  assert( !pPgOld || pPgOld->nRef==1 || CORRUPT_DB );
  if( pPgOld ){
    if( NEVER(pPgOld->nRef>1) ){
      sqlite3PagerUnrefNotNull(pPgOld);
      return SQLITE_CORRUPT_BKPT;
    }
    pPg->flags |= (pPgOld->flags&PGHDR_NEED_SYNC);
    if( pPager->tempFile ){
      /* Do not discard pages from an in-memory database since we might
      ** need to rollback later.  Just move the page out of the way. */
      sqlite3PcacheMove(pPgOld, pPager->dbSize+1);
    }else{
      sqlite3PcacheDrop(pPgOld);
    }
  }

  origPgno = pPg->pgno;
  sqlite3PcacheMove(pPg, pgno);
  sqlite3PcacheMakeDirty(pPg);

  /* For an in-memory database, make sure the original page continues
  ** to exist, in case the transaction needs to roll back.  Use pPgOld
  ** as the original page since it has already been allocated.
  */
  if( pPager->tempFile && pPgOld ){
    sqlite3PcacheMove(pPgOld, origPgno);
    sqlite3PagerUnrefNotNull(pPgOld);
  }

  if( needSyncPgno ){
    /* If needSyncPgno is non-zero, then the journal file needs to be
    ** sync()ed before any data is written to database file page needSyncPgno.
    ** Currently, no such page exists in the page-cache and the
    ** "is journaled" bitvec flag has been set. This needs to be remedied by
    ** loading the page into the pager-cache and setting the PGHDR_NEED_SYNC
    ** flag.
    **
    ** If the attempt to load the page into the page-cache fails, (due
    ** to a malloc() or IO failure), clear the bit in the pInJournal[]
    ** array. Otherwise, if the page is loaded and written again in
    ** this transaction, it may be written to the database file before
    ** it is synced into the journal file. This way, it may end up in
    ** the journal file twice, but that is not a problem.
    */
    PgHdr *pPgHdr;
    rc = sqlite3PagerGet(pPager, needSyncPgno, &pPgHdr, 0);
    if( rc!=SQLITE_OK ){
      if( needSyncPgno<=pPager->dbOrigSize ){
        assert( pPager->pTmpSpace!=0 );
        sqlite3BitvecClear(pPager->pInJournal, needSyncPgno, pPager->pTmpSpace);
      }
      return rc;
    }
    pPgHdr->flags |= PGHDR_NEED_SYNC;
    sqlite3PcacheMakeDirty(pPgHdr);
    sqlite3PagerUnrefNotNull(pPgHdr);
  }

  return SQLITE_OK;
}
#endif

/*
** The page handle passed as the first argument refers to a dirty page
** with a page number other than iNew. This function changes the page's
** page number to iNew and sets the value of the PgHdr.flags field to
** the value passed as the third parameter.
*/
void sqlite3PagerRekey(DbPage *pPg, Pgno iNew, u16 flags){
  assert( pPg->pgno!=iNew );
  pPg->flags = flags;
  sqlite3PcacheMove(pPg, iNew);
}

/*
** Return a pointer to the data for the specified page.
*/
void *sqlite3PagerGetData(DbPage *pPg){
  assert( pPg->nRef>0 || pPg->pPager->memDb );
  return pPg->pData;
}

/*
** Return a pointer to the Pager.nExtra bytes of "extra" space
** allocated along with the specified page.
*/
void *sqlite3PagerGetExtra(DbPage *pPg){
  return pPg->pExtra;
}

/*
** Get/set the locking-mode for this pager. Parameter eMode must be one
** of PAGER_LOCKINGMODE_QUERY, PAGER_LOCKINGMODE_NORMAL or
** PAGER_LOCKINGMODE_EXCLUSIVE. If the parameter is not _QUERY, then
** the locking-mode is set to the value specified.
**
** The returned value is either PAGER_LOCKINGMODE_NORMAL or
** PAGER_LOCKINGMODE_EXCLUSIVE, indicating the current (possibly updated)
** locking-mode.
*/
int sqlite3PagerLockingMode(Pager *pPager, int eMode){
  assert( eMode==PAGER_LOCKINGMODE_QUERY
            || eMode==PAGER_LOCKINGMODE_NORMAL
            || eMode==PAGER_LOCKINGMODE_EXCLUSIVE );
  assert( PAGER_LOCKINGMODE_QUERY<0 );
  assert( PAGER_LOCKINGMODE_NORMAL>=0 && PAGER_LOCKINGMODE_EXCLUSIVE>=0 );
  assert( pPager->exclusiveMode || 0==sqlite3WalHeapMemory(pPager->pWal) );
  if( eMode>=0 && !pPager->tempFile && !sqlite3WalHeapMemory(pPager->pWal) ){
    pPager->exclusiveMode = (u8)eMode;
  }
  return (int)pPager->exclusiveMode;
}

/*
** Set the journal-mode for this pager. Parameter eMode must be one of:
**
**    PAGER_JOURNALMODE_DELETE
**    PAGER_JOURNALMODE_TRUNCATE
**    PAGER_JOURNALMODE_PERSIST
**    PAGER_JOURNALMODE_OFF
**    PAGER_JOURNALMODE_MEMORY
**    PAGER_JOURNALMODE_WAL
**
** The journalmode is set to the value specified if the change is allowed.
** The change may be disallowed for the following reasons:
**
**   *  An in-memory database can only have its journal_mode set to _OFF
**      or _MEMORY.
**
**   *  Temporary databases cannot have _WAL journalmode.
**
** The returned indicate the current (possibly updated) journal-mode.
*/
int sqlite3PagerSetJournalMode(Pager *pPager, int eMode){
  u8 eOld = pPager->journalMode;    /* Prior journalmode */

  /* The eMode parameter is always valid */
  assert(      eMode==PAGER_JOURNALMODE_DELETE    /* 0 */
            || eMode==PAGER_JOURNALMODE_PERSIST   /* 1 */
            || eMode==PAGER_JOURNALMODE_OFF       /* 2 */
            || eMode==PAGER_JOURNALMODE_TRUNCATE  /* 3 */
            || eMode==PAGER_JOURNALMODE_MEMORY    /* 4 */
            || eMode==PAGER_JOURNALMODE_WAL       /* 5 */ );

  /* This routine is only called from the OP_JournalMode opcode, and
  ** the logic there will never allow a temporary file to be changed
  ** to WAL mode.
  */
  assert( pPager->tempFile==0 || eMode!=PAGER_JOURNALMODE_WAL );

  /* Do allow the journalmode of an in-memory database to be set to
  ** anything other than MEMORY or OFF
  */
  if( MEMDB ){
    assert( eOld==PAGER_JOURNALMODE_MEMORY || eOld==PAGER_JOURNALMODE_OFF );
    if( eMode!=PAGER_JOURNALMODE_MEMORY && eMode!=PAGER_JOURNALMODE_OFF ){
      eMode = eOld;
    }
  }

  if( eMode!=eOld ){

    /* Change the journal mode. */
    assert( pPager->eState!=PAGER_ERROR );
    pPager->journalMode = (u8)eMode;

    /* When transitioning from TRUNCATE or PERSIST to any other journal
    ** mode except WAL, unless the pager is in locking_mode=exclusive mode,
    ** delete the journal file.
    */
    assert( (PAGER_JOURNALMODE_TRUNCATE & 5)==1 );
    assert( (PAGER_JOURNALMODE_PERSIST & 5)==1 );
    assert( (PAGER_JOURNALMODE_DELETE & 5)==0 );
    assert( (PAGER_JOURNALMODE_MEMORY & 5)==4 );
    assert( (PAGER_JOURNALMODE_OFF & 5)==0 );
    assert( (PAGER_JOURNALMODE_WAL & 5)==5 );

    assert( isOpen(pPager->fd) || pPager->exclusiveMode );
    if( !pPager->exclusiveMode && (eOld & 5)==1 && (eMode & 1)==0 ){
      /* In this case we would like to delete the journal file. If it is
      ** not possible, then that is not a problem. Deleting the journal file
      ** here is an optimization only.
      **
      ** Before deleting the journal file, obtain a RESERVED lock on the
      ** database file. This ensures that the journal file is not deleted
      ** while it is in use by some other client.
      */
      sqlite3OsClose(pPager->jfd);
      if( pPager->eLock>=RESERVED_LOCK ){
        sqlite3OsDelete(pPager->pVfs, pPager->zJournal, 0);
      }else{
        int rc = SQLITE_OK;
        int state = pPager->eState;
        assert( state==PAGER_OPEN || state==PAGER_READER );
        if( state==PAGER_OPEN ){
          rc = sqlite3PagerSharedLock(pPager);
        }
        if( pPager->eState==PAGER_READER ){
          assert( rc==SQLITE_OK );
          rc = pagerLockDb(pPager, RESERVED_LOCK);
        }
        if( rc==SQLITE_OK ){
          sqlite3OsDelete(pPager->pVfs, pPager->zJournal, 0);
        }
        if( rc==SQLITE_OK && state==PAGER_READER ){
          pagerUnlockDb(pPager, SHARED_LOCK);
        }else if( state==PAGER_OPEN ){
          pager_unlock(pPager);
        }
        assert( state==pPager->eState );
      }
    }else if( eMode==PAGER_JOURNALMODE_OFF ){
      sqlite3OsClose(pPager->jfd);
    }
  }

  /* Return the new journal mode */
  return (int)pPager->journalMode;
}

/*
** Return the current journal mode.
*/
int sqlite3PagerGetJournalMode(Pager *pPager){
  return (int)pPager->journalMode;
}

/*
** Return TRUE if the pager is in a state where it is OK to change the
** journalmode.  Journalmode changes can only happen when the database
** is unmodified.
*/
int sqlite3PagerOkToChangeJournalMode(Pager *pPager){
  assert( assert_pager_state(pPager) );
  if( pPager->eState>=PAGER_WRITER_CACHEMOD ) return 0;
  if( NEVER(isOpen(pPager->jfd) && pPager->journalOff>0) ) return 0;
  return 1;
}

/*
** Get/set the size-limit used for persistent journal files.
**
** Setting the size limit to -1 means no limit is enforced.
** An attempt to set a limit smaller than -1 is a no-op.
*/
i64 sqlite3PagerJournalSizeLimit(Pager *pPager, i64 iLimit){
  if( iLimit>=-1 ){
    pPager->journalSizeLimit = iLimit;
    sqlite3WalLimit(pPager->pWal, iLimit);
  }
  return pPager->journalSizeLimit;
}

/*
** Return a pointer to the pPager->pBackup variable. The backup module
** in backup.c maintains the content of this variable. This module
** uses it opaquely as an argument to sqlite3BackupRestart() and
** sqlite3BackupUpdate() only.
*/
sqlite3_backup **sqlite3PagerBackupPtr(Pager *pPager){
  return &pPager->pBackup;
}

#ifndef SQLITE_OMIT_VACUUM
/*
** Unless this is an in-memory or temporary database, clear the pager cache.
*/
void sqlite3PagerClearCache(Pager *pPager){
  assert( MEMDB==0 || pPager->tempFile );
  if( pPager->tempFile==0 ) pager_reset(pPager);
}
#endif


#ifndef SQLITE_OMIT_WAL
/*
** This function is called when the user invokes "PRAGMA wal_checkpoint",
** "PRAGMA wal_blocking_checkpoint" or calls the sqlite3_wal_checkpoint()
** or wal_blocking_checkpoint() API functions.
**
** Parameter eMode is one of SQLITE_CHECKPOINT_PASSIVE, FULL or RESTART.
*/
int sqlite3PagerCheckpoint(
  Pager *pPager,                  /* Checkpoint on this pager */
  sqlite3 *db,                    /* Db handle used to check for interrupts */
  int eMode,                      /* Type of checkpoint */
  int *pnLog,                     /* OUT: Final number of frames in log */
  int *pnCkpt                     /* OUT: Final number of checkpointed frames */
){
  int rc = SQLITE_OK;
  if( pPager->pWal==0 && pPager->journalMode==PAGER_JOURNALMODE_WAL ){
    /* This only happens when a database file is zero bytes in size opened and
    ** then "PRAGMA journal_mode=WAL" is run and then sqlite3_wal_checkpoint()
    ** is invoked without any intervening transactions.  We need to start
    ** a transaction to initialize pWal.  The PRAGMA table_list statement is
    ** used for this since it starts transactions on every database file,
    ** including all ATTACHed databases.  This seems expensive for a single
    ** sqlite3_wal_checkpoint() call, but it happens very rarely.
    ** https://sqlite.org/forum/forumpost/fd0f19d229156939
    */
    sqlite3_exec(db, "PRAGMA table_list",0,0,0);
  }
  if( pPager->pWal ){
    rc = sqlite3WalCheckpoint(pPager->pWal, db, eMode,
        (eMode==SQLITE_CHECKPOINT_PASSIVE ? 0 : pPager->xBusyHandler),
        pPager->pBusyHandlerArg,
        pPager->walSyncFlags, pPager->pageSize, (u8 *)pPager->pTmpSpace,
        pnLog, pnCkpt
    );
  }
  return rc;
}

int sqlite3PagerWalCallback(Pager *pPager){
  return sqlite3WalCallback(pPager->pWal);
}

/*
** Return true if the underlying VFS for the given pager supports the
** primitives necessary for write-ahead logging.
*/
int sqlite3PagerWalSupported(Pager *pPager){
  const sqlite3_io_methods *pMethods = pPager->fd->pMethods;
  if( pPager->noLock ) return 0;
  return pPager->exclusiveMode || (pMethods->iVersion>=2 && pMethods->xShmMap);
}

/*
** Attempt to take an exclusive lock on the database file. If a PENDING lock
** is obtained instead, immediately release it.
*/
static int pagerExclusiveLock(Pager *pPager){
  int rc;                         /* Return code */
  u8 eOrigLock;                   /* Original lock */

  assert( pPager->eLock>=SHARED_LOCK );
  eOrigLock = pPager->eLock;
  rc = pagerLockDb(pPager, EXCLUSIVE_LOCK);
  if( rc!=SQLITE_OK ){
    /* If the attempt to grab the exclusive lock failed, release the
    ** pending lock that may have been obtained instead.  */
    pagerUnlockDb(pPager, eOrigLock);
  }

  return rc;
}

/*
** Call sqlite3WalOpen() to open the WAL handle. If the pager is in
** exclusive-locking mode when this function is called, take an EXCLUSIVE
** lock on the database file and use heap-memory to store the wal-index
** in. Otherwise, use the normal shared-memory.
*/
static int pagerOpenWal(Pager *pPager){
  int rc = SQLITE_OK;

  assert( pPager->pWal==0 && pPager->tempFile==0 );
  assert( pPager->eLock==SHARED_LOCK || pPager->eLock==EXCLUSIVE_LOCK );

  /* If the pager is already in exclusive-mode, the WAL module will use
  ** heap-memory for the wal-index instead of the VFS shared-memory
  ** implementation. Take the exclusive lock now, before opening the WAL
  ** file, to make sure this is safe.
  */
  if( pPager->exclusiveMode ){
    rc = pagerExclusiveLock(pPager);
  }

  /* Open the connection to the log file. If this operation fails,
  ** (e.g. due to malloc() failure), return an error code.
  */
  if( rc==SQLITE_OK ){
    rc = sqlite3WalOpen(pPager->pVfs,
        pPager->fd, pPager->zWal, pPager->exclusiveMode,
        pPager->journalSizeLimit, &pPager->pWal
    );
  }
  pagerFixMaplimit(pPager);

  return rc;
}


/*
** The caller must be holding a SHARED lock on the database file to call
** this function.
**
** If the pager passed as the first argument is open on a real database
** file (not a temp file or an in-memory database), and the WAL file
** is not already open, make an attempt to open it now. If successful,
** return SQLITE_OK. If an error occurs or the VFS used by the pager does
** not support the xShmXXX() methods, return an error code. *pbOpen is
** not modified in either case.
**
** If the pager is open on a temp-file (or in-memory database), or if
** the WAL file is already open, set *pbOpen to 1 and return SQLITE_OK
** without doing anything.
*/
int sqlite3PagerOpenWal(
  Pager *pPager,                  /* Pager object */
  int *pbOpen                     /* OUT: Set to true if call is a no-op */
){
  int rc = SQLITE_OK;             /* Return code */

  assert( assert_pager_state(pPager) );
  assert( pPager->eState==PAGER_OPEN   || pbOpen );
  assert( pPager->eState==PAGER_READER || !pbOpen );
  assert( pbOpen==0 || *pbOpen==0 );
  assert( pbOpen!=0 || (!pPager->tempFile && !pPager->pWal) );

  if( !pPager->tempFile && !pPager->pWal ){
    if( !sqlite3PagerWalSupported(pPager) ) return SQLITE_CANTOPEN;

    /* Close any rollback journal previously open */
    sqlite3OsClose(pPager->jfd);

    rc = pagerOpenWal(pPager);
    if( rc==SQLITE_OK ){
      pPager->journalMode = PAGER_JOURNALMODE_WAL;
      pPager->eState = PAGER_OPEN;
    }
  }else{
    *pbOpen = 1;
  }

  return rc;
}

/*
** This function is called to close the connection to the log file prior
** to switching from WAL to rollback mode.
**
** Before closing the log file, this function attempts to take an
** EXCLUSIVE lock on the database file. If this cannot be obtained, an
** error (SQLITE_BUSY) is returned and the log connection is not closed.
** If successful, the EXCLUSIVE lock is not released before returning.
*/
int sqlite3PagerCloseWal(Pager *pPager, sqlite3 *db){
  int rc = SQLITE_OK;

  assert( pPager->journalMode==PAGER_JOURNALMODE_WAL );

  /* If the log file is not already open, but does exist in the file-system,
  ** it may need to be checkpointed before the connection can switch to
  ** rollback mode. Open it now so this can happen.
  */
  if( !pPager->pWal ){
    int logexists = 0;
    rc = pagerLockDb(pPager, SHARED_LOCK);
    if( rc==SQLITE_OK ){
      rc = sqlite3OsAccess(
          pPager->pVfs, pPager->zWal, SQLITE_ACCESS_EXISTS, &logexists
      );
    }
    if( rc==SQLITE_OK && logexists ){
      rc = pagerOpenWal(pPager);
    }
  }
   
  /* Checkpoint and close the log. Because an EXCLUSIVE lock is held on
  ** the database file, the log and log-summary files will be deleted.
  */
  if( rc==SQLITE_OK && pPager->pWal ){
    rc = pagerExclusiveLock(pPager);
    if( rc==SQLITE_OK ){
      rc = sqlite3WalClose(pPager->pWal, db, pPager->walSyncFlags,
                           pPager->pageSize, (u8*)pPager->pTmpSpace);
      pPager->pWal = 0;
      pagerFixMaplimit(pPager);
      if( rc && !pPager->exclusiveMode ) pagerUnlockDb(pPager, SHARED_LOCK);
    }
  }
  return rc;
}

#ifdef SQLITE_ENABLE_SETLK_TIMEOUT
/*
** If pager pPager is a wal-mode database not in exclusive locking mode,
** invoke the sqlite3WalWriteLock() function on the associated Wal object
** with the same db and bLock parameters as were passed to this function.
** Return an SQLite error code if an error occurs, or SQLITE_OK otherwise.
*/
int sqlite3PagerWalWriteLock(Pager *pPager, int bLock){
  int rc = SQLITE_OK;
  if( pagerUseWal(pPager) && pPager->exclusiveMode==0 ){
    rc = sqlite3WalWriteLock(pPager->pWal, bLock);
  }
  return rc;
}

/*
** Set the database handle used by the wal layer to determine if
** blocking locks are required.
*/
void sqlite3PagerWalDb(Pager *pPager, sqlite3 *db){
  if( pagerUseWal(pPager) ){
    sqlite3WalDb(pPager->pWal, db);
  }
}
#endif

#ifdef SQLITE_ENABLE_SNAPSHOT
/*
** If this is a WAL database, obtain a snapshot handle for the snapshot
** currently open. Otherwise, return an error.
*/
int sqlite3PagerSnapshotGet(Pager *pPager, sqlite3_snapshot **ppSnapshot){
  int rc = SQLITE_ERROR;
  if( pPager->pWal ){
    rc = sqlite3WalSnapshotGet(pPager->pWal, ppSnapshot);
  }
  return rc;
}

/*
** If this is a WAL database, store a pointer to pSnapshot. Next time a
** read transaction is opened, attempt to read from the snapshot it
** identifies. If this is not a WAL database, return an error.
*/
int sqlite3PagerSnapshotOpen(
  Pager *pPager,
  sqlite3_snapshot *pSnapshot
){
  int rc = SQLITE_OK;
  if( pPager->pWal ){
    sqlite3WalSnapshotOpen(pPager->pWal, pSnapshot);
  }else{
    rc = SQLITE_ERROR;
  }
  return rc;
}

/*
** If this is a WAL database, call sqlite3WalSnapshotRecover(). If this
** is not a WAL database, return an error.
*/
int sqlite3PagerSnapshotRecover(Pager *pPager){
  int rc;
  if( pPager->pWal ){
    rc = sqlite3WalSnapshotRecover(pPager->pWal);
  }else{
    rc = SQLITE_ERROR;
  }
  return rc;
}

/*
** The caller currently has a read transaction open on the database.
** If this is not a WAL database, SQLITE_ERROR is returned. Otherwise,
** this function takes a SHARED lock on the CHECKPOINTER slot and then
** checks if the snapshot passed as the second argument is still
** available. If so, SQLITE_OK is returned.
**
** If the snapshot is not available, SQLITE_ERROR is returned. Or, if
** the CHECKPOINTER lock cannot be obtained, SQLITE_BUSY. If any error
** occurs (any value other than SQLITE_OK is returned), the CHECKPOINTER
** lock is released before returning.
*/
int sqlite3PagerSnapshotCheck(Pager *pPager, sqlite3_snapshot *pSnapshot){
  int rc;
  if( pPager->pWal ){
    rc = sqlite3WalSnapshotCheck(pPager->pWal, pSnapshot);
  }else{
    rc = SQLITE_ERROR;
  }
  return rc;
}

/*
** Release a lock obtained by an earlier successful call to
** sqlite3PagerSnapshotCheck().
*/
void sqlite3PagerSnapshotUnlock(Pager *pPager){
  assert( pPager->pWal );
  sqlite3WalSnapshotUnlock(pPager->pWal);
}

#endif /* SQLITE_ENABLE_SNAPSHOT */

int sqlite3PagerWalInfo(Pager *pPager, u32 *pnPrior, u32 *pnFrame){
  return sqlite3WalInfo(pPager->pWal, pnPrior, pnFrame);
}

#endif /* !SQLITE_OMIT_WAL */

#ifdef SQLITE_ENABLE_ZIPVFS
/*
** A read-lock must be held on the pager when this function is called. If
** the pager is in WAL mode and the WAL file currently contains one or more
** frames, return the size in bytes of the page images stored within the
** WAL frames. Otherwise, if this is not a WAL database or the WAL file
** is empty, return 0.
*/
int sqlite3PagerWalFramesize(Pager *pPager){
  assert( pPager->eState>=PAGER_READER );
  return sqlite3WalFramesize(pPager->pWal);
}
#endif

#endif /* SQLITE_OMIT_DISKIO */<|MERGE_RESOLUTION|>--- conflicted
+++ resolved
@@ -5909,15 +5909,9 @@
 ** Begin a write-transaction on the specified pager object. If a
 ** write-transaction has already been opened, this function is a no-op.
 **
-<<<<<<< HEAD
 ** If the exFlag argument is 0, then acquire at least a RESERVED
 ** lock on the database file. If exFlag is >0, then acquire at least
-** an EXCLUSIVE lock. If such a lock is already held, no locking 
-=======
-** If the exFlag argument is false, then acquire at least a RESERVED
-** lock on the database file. If exFlag is true, then acquire at least
 ** an EXCLUSIVE lock. If such a lock is already held, no locking
->>>>>>> d4170ac0
 ** functions need be called.
 **
 ** If (exFlag<0) and the database is in WAL mode, do not take any locks.
@@ -6422,7 +6416,6 @@
 }
 
 /*
-<<<<<<< HEAD
 ** This function is called to ensure that all locks required to commit the
 ** current write-transaction to the database file are held. If the db is
 ** in rollback mode, this means the EXCLUSIVE lock on the database file.
@@ -6441,17 +6434,6 @@
 ** is CONCURRENT and cannot be committed due to a conflict, SQLITE_BUSY_SNAPSHOT
 ** is returned. Otherwise, if some other error occurs (IO error, OOM etc.),
 ** and SQLite error code is returned.
-=======
-** This function may only be called while a write-transaction is active in
-** rollback. If the connection is in WAL mode, this call is a no-op.
-** Otherwise, if the connection does not already have an EXCLUSIVE lock on
-** the database file, an attempt is made to obtain one.
-**
-** If the EXCLUSIVE lock is already held or the attempt to obtain it is
-** successful, or the connection is in WAL mode, SQLITE_OK is returned.
-** Otherwise, either SQLITE_BUSY or an SQLITE_IOERR_XXX error code is
-** returned.
->>>>>>> d4170ac0
 */
 int sqlite3PagerExclusiveLock(Pager *pPager, PgHdr *pPage1, Pgno *piConflict){
   int rc = pPager->errCode;
