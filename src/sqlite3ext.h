/*
** 2006 June 7
**
** The author disclaims copyright to this source code.  In place of
** a legal notice, here is a blessing:
**
**    May you do good and not evil.
**    May you find forgiveness for yourself and forgive others.
**    May you share freely, never taking more than you give.
**
*************************************************************************
** This header file defines the SQLite interface for use by
** shared libraries that want to be imported as extensions into
** an SQLite instance.  Shared libraries that intend to be loaded
** as extensions by SQLite should #include this file instead of 
** sqlite3.h.
*/
#ifndef SQLITE3EXT_H
#define SQLITE3EXT_H
#include "sqlite3.h"

/*
** The following structure holds pointers to all of the SQLite API
** routines.
**
** WARNING:  In order to maintain backwards compatibility, add new
** interfaces to the end of this structure only.  If you insert new
** interfaces in the middle of this structure, then older different
** versions of SQLite will not be able to load each other's shared
** libraries!
*/
struct sqlite3_api_routines {
  void * (*aggregate_context)(sqlite3_context*,int nBytes);
  int  (*aggregate_count)(sqlite3_context*);
  int  (*bind_blob)(sqlite3_stmt*,int,const void*,int n,void(*)(void*));
  int  (*bind_double)(sqlite3_stmt*,int,double);
  int  (*bind_int)(sqlite3_stmt*,int,int);
  int  (*bind_int64)(sqlite3_stmt*,int,sqlite_int64);
  int  (*bind_null)(sqlite3_stmt*,int);
  int  (*bind_parameter_count)(sqlite3_stmt*);
  int  (*bind_parameter_index)(sqlite3_stmt*,const char*zName);
  const char * (*bind_parameter_name)(sqlite3_stmt*,int);
  int  (*bind_text)(sqlite3_stmt*,int,const char*,int n,void(*)(void*));
  int  (*bind_text16)(sqlite3_stmt*,int,const void*,int,void(*)(void*));
  int  (*bind_value)(sqlite3_stmt*,int,const sqlite3_value*);
  int  (*busy_handler)(sqlite3*,int(*)(void*,int),void*);
  int  (*busy_timeout)(sqlite3*,int ms);
  int  (*changes)(sqlite3*);
  int  (*close)(sqlite3*);
  int  (*collation_needed)(sqlite3*,void*,void(*)(void*,sqlite3*,
                           int eTextRep,const char*));
  int  (*collation_needed16)(sqlite3*,void*,void(*)(void*,sqlite3*,
                             int eTextRep,const void*));
  const void * (*column_blob)(sqlite3_stmt*,int iCol);
  int  (*column_bytes)(sqlite3_stmt*,int iCol);
  int  (*column_bytes16)(sqlite3_stmt*,int iCol);
  int  (*column_count)(sqlite3_stmt*pStmt);
  const char * (*column_database_name)(sqlite3_stmt*,int);
  const void * (*column_database_name16)(sqlite3_stmt*,int);
  const char * (*column_decltype)(sqlite3_stmt*,int i);
  const void * (*column_decltype16)(sqlite3_stmt*,int);
  double  (*column_double)(sqlite3_stmt*,int iCol);
  int  (*column_int)(sqlite3_stmt*,int iCol);
  sqlite_int64  (*column_int64)(sqlite3_stmt*,int iCol);
  const char * (*column_name)(sqlite3_stmt*,int);
  const void * (*column_name16)(sqlite3_stmt*,int);
  const char * (*column_origin_name)(sqlite3_stmt*,int);
  const void * (*column_origin_name16)(sqlite3_stmt*,int);
  const char * (*column_table_name)(sqlite3_stmt*,int);
  const void * (*column_table_name16)(sqlite3_stmt*,int);
  const unsigned char * (*column_text)(sqlite3_stmt*,int iCol);
  const void * (*column_text16)(sqlite3_stmt*,int iCol);
  int  (*column_type)(sqlite3_stmt*,int iCol);
  sqlite3_value* (*column_value)(sqlite3_stmt*,int iCol);
  void * (*commit_hook)(sqlite3*,int(*)(void*),void*);
  int  (*complete)(const char*sql);
  int  (*complete16)(const void*sql);
  int  (*create_collation)(sqlite3*,const char*,int,void*,
                           int(*)(void*,int,const void*,int,const void*));
  int  (*create_collation16)(sqlite3*,const void*,int,void*,
                             int(*)(void*,int,const void*,int,const void*));
  int  (*create_function)(sqlite3*,const char*,int,int,void*,
                          void (*xFunc)(sqlite3_context*,int,sqlite3_value**),
                          void (*xStep)(sqlite3_context*,int,sqlite3_value**),
                          void (*xFinal)(sqlite3_context*));
  int  (*create_function16)(sqlite3*,const void*,int,int,void*,
                            void (*xFunc)(sqlite3_context*,int,sqlite3_value**),
                            void (*xStep)(sqlite3_context*,int,sqlite3_value**),
                            void (*xFinal)(sqlite3_context*));
  int (*create_module)(sqlite3*,const char*,const sqlite3_module*,void*);
  int  (*data_count)(sqlite3_stmt*pStmt);
  sqlite3 * (*db_handle)(sqlite3_stmt*);
  int (*declare_vtab)(sqlite3*,const char*);
  int  (*enable_shared_cache)(int);
  int  (*errcode)(sqlite3*db);
  const char * (*errmsg)(sqlite3*);
  const void * (*errmsg16)(sqlite3*);
  int  (*exec)(sqlite3*,const char*,sqlite3_callback,void*,char**);
  int  (*expired)(sqlite3_stmt*);
  int  (*finalize)(sqlite3_stmt*pStmt);
  void  (*free)(void*);
  void  (*free_table)(char**result);
  int  (*get_autocommit)(sqlite3*);
  void * (*get_auxdata)(sqlite3_context*,int);
  int  (*get_table)(sqlite3*,const char*,char***,int*,int*,char**);
  int  (*global_recover)(void);
  void  (*interruptx)(sqlite3*);
  sqlite_int64  (*last_insert_rowid)(sqlite3*);
  const char * (*libversion)(void);
  int  (*libversion_number)(void);
  void *(*malloc)(int);
  char * (*mprintf)(const char*,...);
  int  (*open)(const char*,sqlite3**);
  int  (*open16)(const void*,sqlite3**);
  int  (*prepare)(sqlite3*,const char*,int,sqlite3_stmt**,const char**);
  int  (*prepare16)(sqlite3*,const void*,int,sqlite3_stmt**,const void**);
  void * (*profile)(sqlite3*,void(*)(void*,const char*,sqlite_uint64),void*);
  void  (*progress_handler)(sqlite3*,int,int(*)(void*),void*);
  void *(*realloc)(void*,int);
  int  (*reset)(sqlite3_stmt*pStmt);
  void  (*result_blob)(sqlite3_context*,const void*,int,void(*)(void*));
  void  (*result_double)(sqlite3_context*,double);
  void  (*result_error)(sqlite3_context*,const char*,int);
  void  (*result_error16)(sqlite3_context*,const void*,int);
  void  (*result_int)(sqlite3_context*,int);
  void  (*result_int64)(sqlite3_context*,sqlite_int64);
  void  (*result_null)(sqlite3_context*);
  void  (*result_text)(sqlite3_context*,const char*,int,void(*)(void*));
  void  (*result_text16)(sqlite3_context*,const void*,int,void(*)(void*));
  void  (*result_text16be)(sqlite3_context*,const void*,int,void(*)(void*));
  void  (*result_text16le)(sqlite3_context*,const void*,int,void(*)(void*));
  void  (*result_value)(sqlite3_context*,sqlite3_value*);
  void * (*rollback_hook)(sqlite3*,void(*)(void*),void*);
  int  (*set_authorizer)(sqlite3*,int(*)(void*,int,const char*,const char*,
                         const char*,const char*),void*);
  void  (*set_auxdata)(sqlite3_context*,int,void*,void (*)(void*));
  char * (*xsnprintf)(int,char*,const char*,...);
  int  (*step)(sqlite3_stmt*);
  int  (*table_column_metadata)(sqlite3*,const char*,const char*,const char*,
                                char const**,char const**,int*,int*,int*);
  void  (*thread_cleanup)(void);
  int  (*total_changes)(sqlite3*);
  void * (*trace)(sqlite3*,void(*xTrace)(void*,const char*),void*);
  int  (*transfer_bindings)(sqlite3_stmt*,sqlite3_stmt*);
  void * (*update_hook)(sqlite3*,void(*)(void*,int ,char const*,char const*,
                                         sqlite_int64),void*);
  void * (*user_data)(sqlite3_context*);
  const void * (*value_blob)(sqlite3_value*);
  int  (*value_bytes)(sqlite3_value*);
  int  (*value_bytes16)(sqlite3_value*);
  double  (*value_double)(sqlite3_value*);
  int  (*value_int)(sqlite3_value*);
  sqlite_int64  (*value_int64)(sqlite3_value*);
  int  (*value_numeric_type)(sqlite3_value*);
  const unsigned char * (*value_text)(sqlite3_value*);
  const void * (*value_text16)(sqlite3_value*);
  const void * (*value_text16be)(sqlite3_value*);
  const void * (*value_text16le)(sqlite3_value*);
  int  (*value_type)(sqlite3_value*);
  char *(*vmprintf)(const char*,va_list);
  /* Added ??? */
  int (*overload_function)(sqlite3*, const char *zFuncName, int nArg);
  /* Added by 3.3.13 */
  int (*prepare_v2)(sqlite3*,const char*,int,sqlite3_stmt**,const char**);
  int (*prepare16_v2)(sqlite3*,const void*,int,sqlite3_stmt**,const void**);
  int (*clear_bindings)(sqlite3_stmt*);
  /* Added by 3.4.1 */
  int (*create_module_v2)(sqlite3*,const char*,const sqlite3_module*,void*,
                          void (*xDestroy)(void *));
  /* Added by 3.5.0 */
  int (*bind_zeroblob)(sqlite3_stmt*,int,int);
  int (*blob_bytes)(sqlite3_blob*);
  int (*blob_close)(sqlite3_blob*);
  int (*blob_open)(sqlite3*,const char*,const char*,const char*,sqlite3_int64,
                   int,sqlite3_blob**);
  int (*blob_read)(sqlite3_blob*,void*,int,int);
  int (*blob_write)(sqlite3_blob*,const void*,int,int);
  int (*create_collation_v2)(sqlite3*,const char*,int,void*,
                             int(*)(void*,int,const void*,int,const void*),
                             void(*)(void*));
  int (*file_control)(sqlite3*,const char*,int,void*);
  sqlite3_int64 (*memory_highwater)(int);
  sqlite3_int64 (*memory_used)(void);
  sqlite3_mutex *(*mutex_alloc)(int);
  void (*mutex_enter)(sqlite3_mutex*);
  void (*mutex_free)(sqlite3_mutex*);
  void (*mutex_leave)(sqlite3_mutex*);
  int (*mutex_try)(sqlite3_mutex*);
  int (*open_v2)(const char*,sqlite3**,int,const char*);
  int (*release_memory)(int);
  void (*result_error_nomem)(sqlite3_context*);
  void (*result_error_toobig)(sqlite3_context*);
  int (*sleep)(int);
  void (*soft_heap_limit)(int);
  sqlite3_vfs *(*vfs_find)(const char*);
  int (*vfs_register)(sqlite3_vfs*,int);
  int (*vfs_unregister)(sqlite3_vfs*);
  int (*xthreadsafe)(void);
  void (*result_zeroblob)(sqlite3_context*,int);
  void (*result_error_code)(sqlite3_context*,int);
  int (*test_control)(int, ...);
  void (*randomness)(int,void*);
  sqlite3 *(*context_db_handle)(sqlite3_context*);
  int (*extended_result_codes)(sqlite3*,int);
  int (*limit)(sqlite3*,int,int);
  sqlite3_stmt *(*next_stmt)(sqlite3*,sqlite3_stmt*);
  const char *(*sql)(sqlite3_stmt*);
  int (*status)(int,int*,int*,int);
  int (*backup_finish)(sqlite3_backup*);
  sqlite3_backup *(*backup_init)(sqlite3*,const char*,sqlite3*,const char*);
  int (*backup_pagecount)(sqlite3_backup*);
  int (*backup_remaining)(sqlite3_backup*);
  int (*backup_step)(sqlite3_backup*,int);
  const char *(*compileoption_get)(int);
  int (*compileoption_used)(const char*);
  int (*create_function_v2)(sqlite3*,const char*,int,int,void*,
                            void (*xFunc)(sqlite3_context*,int,sqlite3_value**),
                            void (*xStep)(sqlite3_context*,int,sqlite3_value**),
                            void (*xFinal)(sqlite3_context*),
                            void(*xDestroy)(void*));
  int (*db_config)(sqlite3*,int,...);
  sqlite3_mutex *(*db_mutex)(sqlite3*);
  int (*db_status)(sqlite3*,int,int*,int*,int);
  int (*extended_errcode)(sqlite3*);
  void (*log)(int,const char*,...);
  sqlite3_int64 (*soft_heap_limit64)(sqlite3_int64);
  const char *(*sourceid)(void);
  int (*stmt_status)(sqlite3_stmt*,int,int);
  int (*strnicmp)(const char*,const char*,int);
  int (*unlock_notify)(sqlite3*,void(*)(void**,int),void*);
  int (*wal_autocheckpoint)(sqlite3*,int);
  int (*wal_checkpoint)(sqlite3*,const char*);
  void *(*wal_hook)(sqlite3*,int(*)(void*,sqlite3*,const char*,int),void*);
  int (*blob_reopen)(sqlite3_blob*,sqlite3_int64);
  int (*vtab_config)(sqlite3*,int op,...);
  int (*vtab_on_conflict)(sqlite3*);
  /* Version 3.7.16 and later */
  int (*close_v2)(sqlite3*);
  const char *(*db_filename)(sqlite3*,const char*);
  int (*db_readonly)(sqlite3*,const char*);
  int (*db_release_memory)(sqlite3*);
  const char *(*errstr)(int);
  int (*stmt_busy)(sqlite3_stmt*);
  int (*stmt_readonly)(sqlite3_stmt*);
  int (*stricmp)(const char*,const char*);
  int (*uri_boolean)(const char*,const char*,int);
  sqlite3_int64 (*uri_int64)(const char*,const char*,sqlite3_int64);
  const char *(*uri_parameter)(const char*,const char*);
  char *(*xvsnprintf)(int,char*,const char*,va_list);
  int (*wal_checkpoint_v2)(sqlite3*,const char*,int,int*,int*);
  /* Version 3.8.7 and later */
  int (*auto_extension)(void(*)(void));
  int (*bind_blob64)(sqlite3_stmt*,int,const void*,sqlite3_uint64,
                     void(*)(void*));
  int (*bind_text64)(sqlite3_stmt*,int,const char*,sqlite3_uint64,
                      void(*)(void*),unsigned char);
  int (*cancel_auto_extension)(void(*)(void));
  int (*load_extension)(sqlite3*,const char*,const char*,char**);
  void *(*malloc64)(sqlite3_uint64);
  sqlite3_uint64 (*msize)(void*);
  void *(*realloc64)(void*,sqlite3_uint64);
  void (*reset_auto_extension)(void);
  void (*result_blob64)(sqlite3_context*,const void*,sqlite3_uint64,
                        void(*)(void*));
  void (*result_text64)(sqlite3_context*,const char*,sqlite3_uint64,
                         void(*)(void*), unsigned char);
  int (*strglob)(const char*,const char*);
  /* Version 3.8.11 and later */
  sqlite3_value *(*value_dup)(const sqlite3_value*);
  void (*value_free)(sqlite3_value*);
  int (*result_zeroblob64)(sqlite3_context*,sqlite3_uint64);
  int (*bind_zeroblob64)(sqlite3_stmt*, int, sqlite3_uint64);
  /* Version 3.9.0 and later */
  unsigned int (*value_subtype)(sqlite3_value*);
  void (*result_subtype)(sqlite3_context*,unsigned int);
  /* Version 3.10.0 and later */
  int (*status64)(int,sqlite3_int64*,sqlite3_int64*,int);
  int (*strlike)(const char*,const char*,unsigned int);
  int (*db_cacheflush)(sqlite3*);
  /* Version 3.12.0 and later */
  int (*system_errno)(sqlite3*);
  /* Version 3.14.0 and later */
  int (*trace_v2)(sqlite3*,unsigned,int(*)(unsigned,void*,void*,void*),void*);
  char *(*expanded_sql)(sqlite3_stmt*);
  /* Version 3.18.0 and later */
  void (*set_last_insert_rowid)(sqlite3*,sqlite3_int64);
  /* Version 3.20.0 and later */
  int (*prepare_v3)(sqlite3*,const char*,int,unsigned int,
                    sqlite3_stmt**,const char**);
  int (*prepare16_v3)(sqlite3*,const void*,int,unsigned int,
                      sqlite3_stmt**,const void**);
  int (*bind_pointer)(sqlite3_stmt*,int,void*,const char*,void(*)(void*));
  void (*result_pointer)(sqlite3_context*,void*,const char*,void(*)(void*));
  void *(*value_pointer)(sqlite3_value*,const char*);
  int (*vtab_nochange)(sqlite3_context*);
  int (*value_nochange)(sqlite3_value*);
  const char *(*vtab_collation)(sqlite3_index_info*,int);
  /* Version 3.24.0 and later */
  int (*keyword_count)(void);
  int (*keyword_name)(int,const char**,int*);
  int (*keyword_check)(const char*,int);
  sqlite3_str *(*str_new)(sqlite3*);
  char *(*str_finish)(sqlite3_str*);
  void (*str_appendf)(sqlite3_str*, const char *zFormat, ...);
  void (*str_vappendf)(sqlite3_str*, const char *zFormat, va_list);
  void (*str_append)(sqlite3_str*, const char *zIn, int N);
  void (*str_appendall)(sqlite3_str*, const char *zIn);
  void (*str_appendchar)(sqlite3_str*, int N, char C);
  void (*str_reset)(sqlite3_str*);
  int (*str_errcode)(sqlite3_str*);
  int (*str_length)(sqlite3_str*);
  char *(*str_value)(sqlite3_str*);
  /* Version 3.25.0 and later */
  int (*create_window_function)(sqlite3*,const char*,int,int,void*,
                            void (*xStep)(sqlite3_context*,int,sqlite3_value**),
                            void (*xFinal)(sqlite3_context*),
                            void (*xValue)(sqlite3_context*),
                            void (*xInv)(sqlite3_context*,int,sqlite3_value**),
                            void(*xDestroy)(void*));
  /* Version 3.26.0 and later */
  const char *(*normalized_sql)(sqlite3_stmt*);
  /* Version 3.28.0 and later */
  int (*stmt_isexplain)(sqlite3_stmt*);
  int (*value_frombind)(sqlite3_value*);
  /* Version 3.30.0 and later */
  int (*drop_modules)(sqlite3*,const char**);
  /* Version 3.31.0 and later */
  sqlite3_int64 (*hard_heap_limit64)(sqlite3_int64);
  const char *(*uri_key)(const char*,int);
  const char *(*filename_database)(const char*);
  const char *(*filename_journal)(const char*);
  const char *(*filename_wal)(const char*);
  /* Version 3.32.0 and later */
  const char *(*create_filename)(const char*,const char*,const char*,
                           int,const char**);
  void (*free_filename)(const char*);
  sqlite3_file *(*database_file_object)(const char*);
  /* Version 3.34.0 and later */
  int (*txn_state)(sqlite3*,const char*);
  /* Version 3.36.1 and later */
  sqlite3_int64 (*changes64)(sqlite3*);
  sqlite3_int64 (*total_changes64)(sqlite3*);
  /* Version 3.37.0 and later */
  int (*autovacuum_pages)(sqlite3*,
     unsigned int(*)(void*,const char*,unsigned int,unsigned int,unsigned int),
     void*, void(*)(void*));
  /* Version 3.38.0 and later */
<<<<<<< HEAD
  const char * (*column_table_alias)(sqlite3_stmt*,int);
  const void * (*column_table_alias16)(sqlite3_stmt*,int);
=======
  int (*error_offset)(sqlite3*);
  int (*vtab_rhs_value)(sqlite3_index_info*,int,sqlite3_value**);
  int (*vtab_distinct)(sqlite3_index_info*);
  int (*vtab_in)(sqlite3_index_info*,int,int);
  int (*vtab_in_first)(sqlite3_value*,sqlite3_value**);
  int (*vtab_in_next)(sqlite3_value*,sqlite3_value**);
  /* Version 3.39.0 and later */
  int (*deserialize)(sqlite3*,const char*,unsigned char*,
                     sqlite3_int64,sqlite3_int64,unsigned);
  unsigned char *(*serialize)(sqlite3*,const char *,sqlite3_int64*,
                              unsigned int);
  const char *(*db_name)(sqlite3*,int);
  /* Version 3.40.0 and later */
  int (*value_encoding)(sqlite3_value*);
  /* Version 3.41.0 and later */
  int (*is_interrupted)(sqlite3*);
  /* Version 3.43.0 and later */
  int (*stmt_explain)(sqlite3_stmt*,int);
  /* Version 3.44.0 and later */
  void *(*get_clientdata)(sqlite3*,const char*);
  int (*set_clientdata)(sqlite3*, const char*, void*, void(*)(void*));
>>>>>>> 95f6df5b
};

/*
** This is the function signature used for all extension entry points.  It
** is also defined in the file "loadext.c".
*/
typedef int (*sqlite3_loadext_entry)(
  sqlite3 *db,                       /* Handle to the database. */
  char **pzErrMsg,                   /* Used to set error string on failure. */
  const sqlite3_api_routines *pThunk /* Extension API function pointers. */
);

/*
** The following macros redefine the API routines so that they are
** redirected through the global sqlite3_api structure.
**
** This header file is also used by the loadext.c source file
** (part of the main SQLite library - not an extension) so that
** it can get access to the sqlite3_api_routines structure
** definition.  But the main library does not want to redefine
** the API.  So the redefinition macros are only valid if the
** SQLITE_CORE macros is undefined.
*/
#if !defined(SQLITE_CORE) && !defined(SQLITE_OMIT_LOAD_EXTENSION)
#define sqlite3_aggregate_context      sqlite3_api->aggregate_context
#ifndef SQLITE_OMIT_DEPRECATED
#define sqlite3_aggregate_count        sqlite3_api->aggregate_count
#endif
#define sqlite3_bind_blob              sqlite3_api->bind_blob
#define sqlite3_bind_double            sqlite3_api->bind_double
#define sqlite3_bind_int               sqlite3_api->bind_int
#define sqlite3_bind_int64             sqlite3_api->bind_int64
#define sqlite3_bind_null              sqlite3_api->bind_null
#define sqlite3_bind_parameter_count   sqlite3_api->bind_parameter_count
#define sqlite3_bind_parameter_index   sqlite3_api->bind_parameter_index
#define sqlite3_bind_parameter_name    sqlite3_api->bind_parameter_name
#define sqlite3_bind_text              sqlite3_api->bind_text
#define sqlite3_bind_text16            sqlite3_api->bind_text16
#define sqlite3_bind_value             sqlite3_api->bind_value
#define sqlite3_busy_handler           sqlite3_api->busy_handler
#define sqlite3_busy_timeout           sqlite3_api->busy_timeout
#define sqlite3_changes                sqlite3_api->changes
#define sqlite3_close                  sqlite3_api->close
#define sqlite3_collation_needed       sqlite3_api->collation_needed
#define sqlite3_collation_needed16     sqlite3_api->collation_needed16
#define sqlite3_column_blob            sqlite3_api->column_blob
#define sqlite3_column_bytes           sqlite3_api->column_bytes
#define sqlite3_column_bytes16         sqlite3_api->column_bytes16
#define sqlite3_column_count           sqlite3_api->column_count
#define sqlite3_column_database_name   sqlite3_api->column_database_name
#define sqlite3_column_database_name16 sqlite3_api->column_database_name16
#define sqlite3_column_decltype        sqlite3_api->column_decltype
#define sqlite3_column_decltype16      sqlite3_api->column_decltype16
#define sqlite3_column_double          sqlite3_api->column_double
#define sqlite3_column_int             sqlite3_api->column_int
#define sqlite3_column_int64           sqlite3_api->column_int64
#define sqlite3_column_name            sqlite3_api->column_name
#define sqlite3_column_name16          sqlite3_api->column_name16
#define sqlite3_column_origin_name     sqlite3_api->column_origin_name
#define sqlite3_column_origin_name16   sqlite3_api->column_origin_name16
#define sqlite3_column_table_name      sqlite3_api->column_table_name
#define sqlite3_column_table_name16    sqlite3_api->column_table_name16
#define sqlite3_column_text            sqlite3_api->column_text
#define sqlite3_column_text16          sqlite3_api->column_text16
#define sqlite3_column_type            sqlite3_api->column_type
#define sqlite3_column_value           sqlite3_api->column_value
#define sqlite3_commit_hook            sqlite3_api->commit_hook
#define sqlite3_complete               sqlite3_api->complete
#define sqlite3_complete16             sqlite3_api->complete16
#define sqlite3_create_collation       sqlite3_api->create_collation
#define sqlite3_create_collation16     sqlite3_api->create_collation16
#define sqlite3_create_function        sqlite3_api->create_function
#define sqlite3_create_function16      sqlite3_api->create_function16
#define sqlite3_create_module          sqlite3_api->create_module
#define sqlite3_create_module_v2       sqlite3_api->create_module_v2
#define sqlite3_data_count             sqlite3_api->data_count
#define sqlite3_db_handle              sqlite3_api->db_handle
#define sqlite3_declare_vtab           sqlite3_api->declare_vtab
#define sqlite3_enable_shared_cache    sqlite3_api->enable_shared_cache
#define sqlite3_errcode                sqlite3_api->errcode
#define sqlite3_errmsg                 sqlite3_api->errmsg
#define sqlite3_errmsg16               sqlite3_api->errmsg16
#define sqlite3_exec                   sqlite3_api->exec
#ifndef SQLITE_OMIT_DEPRECATED
#define sqlite3_expired                sqlite3_api->expired
#endif
#define sqlite3_finalize               sqlite3_api->finalize
#define sqlite3_free                   sqlite3_api->free
#define sqlite3_free_table             sqlite3_api->free_table
#define sqlite3_get_autocommit         sqlite3_api->get_autocommit
#define sqlite3_get_auxdata            sqlite3_api->get_auxdata
#define sqlite3_get_table              sqlite3_api->get_table
#ifndef SQLITE_OMIT_DEPRECATED
#define sqlite3_global_recover         sqlite3_api->global_recover
#endif
#define sqlite3_interrupt              sqlite3_api->interruptx
#define sqlite3_last_insert_rowid      sqlite3_api->last_insert_rowid
#define sqlite3_libversion             sqlite3_api->libversion
#define sqlite3_libversion_number      sqlite3_api->libversion_number
#define sqlite3_malloc                 sqlite3_api->malloc
#define sqlite3_mprintf                sqlite3_api->mprintf
#define sqlite3_open                   sqlite3_api->open
#define sqlite3_open16                 sqlite3_api->open16
#define sqlite3_prepare                sqlite3_api->prepare
#define sqlite3_prepare16              sqlite3_api->prepare16
#define sqlite3_prepare_v2             sqlite3_api->prepare_v2
#define sqlite3_prepare16_v2           sqlite3_api->prepare16_v2
#define sqlite3_profile                sqlite3_api->profile
#define sqlite3_progress_handler       sqlite3_api->progress_handler
#define sqlite3_realloc                sqlite3_api->realloc
#define sqlite3_reset                  sqlite3_api->reset
#define sqlite3_result_blob            sqlite3_api->result_blob
#define sqlite3_result_double          sqlite3_api->result_double
#define sqlite3_result_error           sqlite3_api->result_error
#define sqlite3_result_error16         sqlite3_api->result_error16
#define sqlite3_result_int             sqlite3_api->result_int
#define sqlite3_result_int64           sqlite3_api->result_int64
#define sqlite3_result_null            sqlite3_api->result_null
#define sqlite3_result_text            sqlite3_api->result_text
#define sqlite3_result_text16          sqlite3_api->result_text16
#define sqlite3_result_text16be        sqlite3_api->result_text16be
#define sqlite3_result_text16le        sqlite3_api->result_text16le
#define sqlite3_result_value           sqlite3_api->result_value
#define sqlite3_rollback_hook          sqlite3_api->rollback_hook
#define sqlite3_set_authorizer         sqlite3_api->set_authorizer
#define sqlite3_set_auxdata            sqlite3_api->set_auxdata
#define sqlite3_snprintf               sqlite3_api->xsnprintf
#define sqlite3_step                   sqlite3_api->step
#define sqlite3_table_column_metadata  sqlite3_api->table_column_metadata
#define sqlite3_thread_cleanup         sqlite3_api->thread_cleanup
#define sqlite3_total_changes          sqlite3_api->total_changes
#define sqlite3_trace                  sqlite3_api->trace
#ifndef SQLITE_OMIT_DEPRECATED
#define sqlite3_transfer_bindings      sqlite3_api->transfer_bindings
#endif
#define sqlite3_update_hook            sqlite3_api->update_hook
#define sqlite3_user_data              sqlite3_api->user_data
#define sqlite3_value_blob             sqlite3_api->value_blob
#define sqlite3_value_bytes            sqlite3_api->value_bytes
#define sqlite3_value_bytes16          sqlite3_api->value_bytes16
#define sqlite3_value_double           sqlite3_api->value_double
#define sqlite3_value_int              sqlite3_api->value_int
#define sqlite3_value_int64            sqlite3_api->value_int64
#define sqlite3_value_numeric_type     sqlite3_api->value_numeric_type
#define sqlite3_value_text             sqlite3_api->value_text
#define sqlite3_value_text16           sqlite3_api->value_text16
#define sqlite3_value_text16be         sqlite3_api->value_text16be
#define sqlite3_value_text16le         sqlite3_api->value_text16le
#define sqlite3_value_type             sqlite3_api->value_type
#define sqlite3_vmprintf               sqlite3_api->vmprintf
#define sqlite3_vsnprintf              sqlite3_api->xvsnprintf
#define sqlite3_overload_function      sqlite3_api->overload_function
#define sqlite3_prepare_v2             sqlite3_api->prepare_v2
#define sqlite3_prepare16_v2           sqlite3_api->prepare16_v2
#define sqlite3_clear_bindings         sqlite3_api->clear_bindings
#define sqlite3_bind_zeroblob          sqlite3_api->bind_zeroblob
#define sqlite3_blob_bytes             sqlite3_api->blob_bytes
#define sqlite3_blob_close             sqlite3_api->blob_close
#define sqlite3_blob_open              sqlite3_api->blob_open
#define sqlite3_blob_read              sqlite3_api->blob_read
#define sqlite3_blob_write             sqlite3_api->blob_write
#define sqlite3_create_collation_v2    sqlite3_api->create_collation_v2
#define sqlite3_file_control           sqlite3_api->file_control
#define sqlite3_memory_highwater       sqlite3_api->memory_highwater
#define sqlite3_memory_used            sqlite3_api->memory_used
#define sqlite3_mutex_alloc            sqlite3_api->mutex_alloc
#define sqlite3_mutex_enter            sqlite3_api->mutex_enter
#define sqlite3_mutex_free             sqlite3_api->mutex_free
#define sqlite3_mutex_leave            sqlite3_api->mutex_leave
#define sqlite3_mutex_try              sqlite3_api->mutex_try
#define sqlite3_open_v2                sqlite3_api->open_v2
#define sqlite3_release_memory         sqlite3_api->release_memory
#define sqlite3_result_error_nomem     sqlite3_api->result_error_nomem
#define sqlite3_result_error_toobig    sqlite3_api->result_error_toobig
#define sqlite3_sleep                  sqlite3_api->sleep
#define sqlite3_soft_heap_limit        sqlite3_api->soft_heap_limit
#define sqlite3_vfs_find               sqlite3_api->vfs_find
#define sqlite3_vfs_register           sqlite3_api->vfs_register
#define sqlite3_vfs_unregister         sqlite3_api->vfs_unregister
#define sqlite3_threadsafe             sqlite3_api->xthreadsafe
#define sqlite3_result_zeroblob        sqlite3_api->result_zeroblob
#define sqlite3_result_error_code      sqlite3_api->result_error_code
#define sqlite3_test_control           sqlite3_api->test_control
#define sqlite3_randomness             sqlite3_api->randomness
#define sqlite3_context_db_handle      sqlite3_api->context_db_handle
#define sqlite3_extended_result_codes  sqlite3_api->extended_result_codes
#define sqlite3_limit                  sqlite3_api->limit
#define sqlite3_next_stmt              sqlite3_api->next_stmt
#define sqlite3_sql                    sqlite3_api->sql
#define sqlite3_status                 sqlite3_api->status
#define sqlite3_backup_finish          sqlite3_api->backup_finish
#define sqlite3_backup_init            sqlite3_api->backup_init
#define sqlite3_backup_pagecount       sqlite3_api->backup_pagecount
#define sqlite3_backup_remaining       sqlite3_api->backup_remaining
#define sqlite3_backup_step            sqlite3_api->backup_step
#define sqlite3_compileoption_get      sqlite3_api->compileoption_get
#define sqlite3_compileoption_used     sqlite3_api->compileoption_used
#define sqlite3_create_function_v2     sqlite3_api->create_function_v2
#define sqlite3_db_config              sqlite3_api->db_config
#define sqlite3_db_mutex               sqlite3_api->db_mutex
#define sqlite3_db_status              sqlite3_api->db_status
#define sqlite3_extended_errcode       sqlite3_api->extended_errcode
#define sqlite3_log                    sqlite3_api->log
#define sqlite3_soft_heap_limit64      sqlite3_api->soft_heap_limit64
#define sqlite3_sourceid               sqlite3_api->sourceid
#define sqlite3_stmt_status            sqlite3_api->stmt_status
#define sqlite3_strnicmp               sqlite3_api->strnicmp
#define sqlite3_unlock_notify          sqlite3_api->unlock_notify
#define sqlite3_wal_autocheckpoint     sqlite3_api->wal_autocheckpoint
#define sqlite3_wal_checkpoint         sqlite3_api->wal_checkpoint
#define sqlite3_wal_hook               sqlite3_api->wal_hook
#define sqlite3_blob_reopen            sqlite3_api->blob_reopen
#define sqlite3_vtab_config            sqlite3_api->vtab_config
#define sqlite3_vtab_on_conflict       sqlite3_api->vtab_on_conflict
/* Version 3.7.16 and later */
#define sqlite3_close_v2               sqlite3_api->close_v2
#define sqlite3_db_filename            sqlite3_api->db_filename
#define sqlite3_db_readonly            sqlite3_api->db_readonly
#define sqlite3_db_release_memory      sqlite3_api->db_release_memory
#define sqlite3_errstr                 sqlite3_api->errstr
#define sqlite3_stmt_busy              sqlite3_api->stmt_busy
#define sqlite3_stmt_readonly          sqlite3_api->stmt_readonly
#define sqlite3_stricmp                sqlite3_api->stricmp
#define sqlite3_uri_boolean            sqlite3_api->uri_boolean
#define sqlite3_uri_int64              sqlite3_api->uri_int64
#define sqlite3_uri_parameter          sqlite3_api->uri_parameter
#define sqlite3_uri_vsnprintf          sqlite3_api->xvsnprintf
#define sqlite3_wal_checkpoint_v2      sqlite3_api->wal_checkpoint_v2
/* Version 3.8.7 and later */
#define sqlite3_auto_extension         sqlite3_api->auto_extension
#define sqlite3_bind_blob64            sqlite3_api->bind_blob64
#define sqlite3_bind_text64            sqlite3_api->bind_text64
#define sqlite3_cancel_auto_extension  sqlite3_api->cancel_auto_extension
#define sqlite3_load_extension         sqlite3_api->load_extension
#define sqlite3_malloc64               sqlite3_api->malloc64
#define sqlite3_msize                  sqlite3_api->msize
#define sqlite3_realloc64              sqlite3_api->realloc64
#define sqlite3_reset_auto_extension   sqlite3_api->reset_auto_extension
#define sqlite3_result_blob64          sqlite3_api->result_blob64
#define sqlite3_result_text64          sqlite3_api->result_text64
#define sqlite3_strglob                sqlite3_api->strglob
/* Version 3.8.11 and later */
#define sqlite3_value_dup              sqlite3_api->value_dup
#define sqlite3_value_free             sqlite3_api->value_free
#define sqlite3_result_zeroblob64      sqlite3_api->result_zeroblob64
#define sqlite3_bind_zeroblob64        sqlite3_api->bind_zeroblob64
/* Version 3.9.0 and later */
#define sqlite3_value_subtype          sqlite3_api->value_subtype
#define sqlite3_result_subtype         sqlite3_api->result_subtype
/* Version 3.10.0 and later */
#define sqlite3_status64               sqlite3_api->status64
#define sqlite3_strlike                sqlite3_api->strlike
#define sqlite3_db_cacheflush          sqlite3_api->db_cacheflush
/* Version 3.12.0 and later */
#define sqlite3_system_errno           sqlite3_api->system_errno
/* Version 3.14.0 and later */
#define sqlite3_trace_v2               sqlite3_api->trace_v2
#define sqlite3_expanded_sql           sqlite3_api->expanded_sql
/* Version 3.18.0 and later */
#define sqlite3_set_last_insert_rowid  sqlite3_api->set_last_insert_rowid
/* Version 3.20.0 and later */
#define sqlite3_prepare_v3             sqlite3_api->prepare_v3
#define sqlite3_prepare16_v3           sqlite3_api->prepare16_v3
#define sqlite3_bind_pointer           sqlite3_api->bind_pointer
#define sqlite3_result_pointer         sqlite3_api->result_pointer
#define sqlite3_value_pointer          sqlite3_api->value_pointer
/* Version 3.22.0 and later */
#define sqlite3_vtab_nochange          sqlite3_api->vtab_nochange
#define sqlite3_value_nochange         sqlite3_api->value_nochange
#define sqlite3_vtab_collation         sqlite3_api->vtab_collation
/* Version 3.24.0 and later */
#define sqlite3_keyword_count          sqlite3_api->keyword_count
#define sqlite3_keyword_name           sqlite3_api->keyword_name
#define sqlite3_keyword_check          sqlite3_api->keyword_check
#define sqlite3_str_new                sqlite3_api->str_new
#define sqlite3_str_finish             sqlite3_api->str_finish
#define sqlite3_str_appendf            sqlite3_api->str_appendf
#define sqlite3_str_vappendf           sqlite3_api->str_vappendf
#define sqlite3_str_append             sqlite3_api->str_append
#define sqlite3_str_appendall          sqlite3_api->str_appendall
#define sqlite3_str_appendchar         sqlite3_api->str_appendchar
#define sqlite3_str_reset              sqlite3_api->str_reset
#define sqlite3_str_errcode            sqlite3_api->str_errcode
#define sqlite3_str_length             sqlite3_api->str_length
#define sqlite3_str_value              sqlite3_api->str_value
/* Version 3.25.0 and later */
#define sqlite3_create_window_function sqlite3_api->create_window_function
/* Version 3.26.0 and later */
#define sqlite3_normalized_sql         sqlite3_api->normalized_sql
/* Version 3.28.0 and later */
#define sqlite3_stmt_isexplain         sqlite3_api->stmt_isexplain
#define sqlite3_value_frombind         sqlite3_api->value_frombind
/* Version 3.30.0 and later */
#define sqlite3_drop_modules           sqlite3_api->drop_modules
/* Version 3.31.0 and later */
#define sqlite3_hard_heap_limit64      sqlite3_api->hard_heap_limit64
#define sqlite3_uri_key                sqlite3_api->uri_key
#define sqlite3_filename_database      sqlite3_api->filename_database
#define sqlite3_filename_journal       sqlite3_api->filename_journal
#define sqlite3_filename_wal           sqlite3_api->filename_wal
/* Version 3.32.0 and later */
#define sqlite3_create_filename        sqlite3_api->create_filename
#define sqlite3_free_filename          sqlite3_api->free_filename
#define sqlite3_database_file_object   sqlite3_api->database_file_object
/* Version 3.34.0 and later */
#define sqlite3_txn_state              sqlite3_api->txn_state
/* Version 3.36.1 and later */
#define sqlite3_changes64              sqlite3_api->changes64
#define sqlite3_total_changes64        sqlite3_api->total_changes64
/* Version 3.37.0 and later */
#define sqlite3_autovacuum_pages       sqlite3_api->autovacuum_pages
/* Version 3.38.0 and later */
<<<<<<< HEAD
#define sqlite3_column_table_alias     sqlite3_api->column_table_alias
#define sqlite3_column_table_alias16   sqlite3_api->column_table_alias16
=======
#define sqlite3_error_offset           sqlite3_api->error_offset
#define sqlite3_vtab_rhs_value         sqlite3_api->vtab_rhs_value
#define sqlite3_vtab_distinct          sqlite3_api->vtab_distinct
#define sqlite3_vtab_in                sqlite3_api->vtab_in
#define sqlite3_vtab_in_first          sqlite3_api->vtab_in_first
#define sqlite3_vtab_in_next           sqlite3_api->vtab_in_next
/* Version 3.39.0 and later */
#ifndef SQLITE_OMIT_DESERIALIZE
#define sqlite3_deserialize            sqlite3_api->deserialize
#define sqlite3_serialize              sqlite3_api->serialize
#endif
#define sqlite3_db_name                sqlite3_api->db_name
/* Version 3.40.0 and later */
#define sqlite3_value_encoding         sqlite3_api->value_encoding
/* Version 3.41.0 and later */
#define sqlite3_is_interrupted         sqlite3_api->is_interrupted
/* Version 3.43.0 and later */
#define sqlite3_stmt_explain           sqlite3_api->stmt_explain
/* Version 3.44.0 and later */
#define sqlite3_get_clientdata         sqlite3_api->get_clientdata
#define sqlite3_set_clientdata         sqlite3_api->set_clientdata
>>>>>>> 95f6df5b
#endif /* !defined(SQLITE_CORE) && !defined(SQLITE_OMIT_LOAD_EXTENSION) */

#if !defined(SQLITE_CORE) && !defined(SQLITE_OMIT_LOAD_EXTENSION)
  /* This case when the file really is being compiled as a loadable 
  ** extension */
# define SQLITE_EXTENSION_INIT1     const sqlite3_api_routines *sqlite3_api=0;
# define SQLITE_EXTENSION_INIT2(v)  sqlite3_api=v;
# define SQLITE_EXTENSION_INIT3     \
    extern const sqlite3_api_routines *sqlite3_api;
#else
  /* This case when the file is being statically linked into the 
  ** application */
# define SQLITE_EXTENSION_INIT1     /*no-op*/
# define SQLITE_EXTENSION_INIT2(v)  (void)v; /* unused parameter */
# define SQLITE_EXTENSION_INIT3     /*no-op*/
#endif

#endif /* SQLITE3EXT_H */<|MERGE_RESOLUTION|>--- conflicted
+++ resolved
@@ -345,10 +345,6 @@
      unsigned int(*)(void*,const char*,unsigned int,unsigned int,unsigned int),
      void*, void(*)(void*));
   /* Version 3.38.0 and later */
-<<<<<<< HEAD
-  const char * (*column_table_alias)(sqlite3_stmt*,int);
-  const void * (*column_table_alias16)(sqlite3_stmt*,int);
-=======
   int (*error_offset)(sqlite3*);
   int (*vtab_rhs_value)(sqlite3_index_info*,int,sqlite3_value**);
   int (*vtab_distinct)(sqlite3_index_info*);
@@ -370,7 +366,9 @@
   /* Version 3.44.0 and later */
   void *(*get_clientdata)(sqlite3*,const char*);
   int (*set_clientdata)(sqlite3*, const char*, void*, void(*)(void*));
->>>>>>> 95f6df5b
+  /* Version 3.45.0 and later */
+  const char * (*column_table_alias)(sqlite3_stmt*,int);
+  const void * (*column_table_alias16)(sqlite3_stmt*,int);
 };
 
 /*
@@ -683,10 +681,6 @@
 /* Version 3.37.0 and later */
 #define sqlite3_autovacuum_pages       sqlite3_api->autovacuum_pages
 /* Version 3.38.0 and later */
-<<<<<<< HEAD
-#define sqlite3_column_table_alias     sqlite3_api->column_table_alias
-#define sqlite3_column_table_alias16   sqlite3_api->column_table_alias16
-=======
 #define sqlite3_error_offset           sqlite3_api->error_offset
 #define sqlite3_vtab_rhs_value         sqlite3_api->vtab_rhs_value
 #define sqlite3_vtab_distinct          sqlite3_api->vtab_distinct
@@ -708,7 +702,9 @@
 /* Version 3.44.0 and later */
 #define sqlite3_get_clientdata         sqlite3_api->get_clientdata
 #define sqlite3_set_clientdata         sqlite3_api->set_clientdata
->>>>>>> 95f6df5b
+/* Version 3.45.0 and later */
+#define sqlite3_column_table_alias     sqlite3_api->column_table_alias
+#define sqlite3_column_table_alias16   sqlite3_api->column_table_alias16
 #endif /* !defined(SQLITE_CORE) && !defined(SQLITE_OMIT_LOAD_EXTENSION) */
 
 #if !defined(SQLITE_CORE) && !defined(SQLITE_OMIT_LOAD_EXTENSION)
