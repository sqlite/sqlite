--- conflicted
+++ resolved
@@ -1126,97 +1126,6 @@
   }
   return nRet;
 }
-<<<<<<< HEAD
-#else
-# define explainOneScan(u,v,w,x,y,z)
-#endif /* SQLITE_OMIT_EXPLAIN */
-
-#ifdef SQLITE_ENABLE_CURSOR_HINTS
-
-/*
-** This function is called on every node of an expression tree used as an
-** argument to the OP_CursorHint instruction. If the node is a TK_COLUMN
-** that accesses any cursor other than (pWalker->u.i), do the following:
-**
-**   1) allocate a register and code an OP_Column instruction to read 
-**      the specified column into the new register, and
-**
-**   2) transform the expression node to a TK_REGISTER node that reads 
-**      from the newly populated register.
-*/
-static int codeCursorHintFixExpr(Walker *pWalker, Expr *pExpr){
-  int rc = WRC_Continue;
-  if( pExpr->op==TK_COLUMN && pExpr->iTable!=pWalker->u.i ){
-    Vdbe *v = pWalker->pParse->pVdbe;
-    int reg = ++pWalker->pParse->nMem;   /* Register for column value */
-    sqlite3ExprCodeGetColumnOfTable(
-        v, pExpr->pTab, pExpr->iTable, pExpr->iColumn, reg
-    );
-    pExpr->op = TK_REGISTER;
-    pExpr->iTable = reg;
-  }else if( pExpr->op==TK_AGG_FUNCTION ){
-    /* An aggregate function in the WHERE clause of a query means this must
-    ** be a correlated sub-query, and expression pExpr is an aggregate from
-    ** the parent context. Do not walk the function arguments in this case.
-    **
-    ** todo: It should be possible to replace this node with a TK_REGISTER
-    ** expression, as the result of the expression must be stored in a 
-    ** register at this point. The same holds for TK_AGG_COLUMN nodes. */
-    rc = WRC_Prune;
-  }
-  return rc;
-}
-
-/*
-** Insert an OP_CursorHint instruction if it is appropriate to do so.
-*/
-static void codeCursorHint(
-  WhereInfo *pWInfo,
-  int iLevel
-){
-  Parse *pParse = pWInfo->pParse;
-  sqlite3 *db = pParse->db;
-  Vdbe *v = pParse->pVdbe;
-  WhereLevel *pLevel;
-  Expr *pExpr = 0;
-  int iCur;
-  WhereClause *pWC;
-  WhereTerm *pTerm;
-  WhereLoop *pWLoop;
-  int i, j;
-
-  if( OptimizationDisabled(db, SQLITE_CursorHints) ) return;
-  pLevel = &pWInfo->a[iLevel];
-  pWLoop = pLevel->pWLoop;
-  iCur = pWInfo->pTabList->a[pLevel->iFrom].iCursor;
-  pWC = &pWInfo->sWC;
-  for(i=0; i<pWC->nTerm; i++){
-    pTerm = &pWC->a[i];
-    if( pTerm->wtFlags & (TERM_VIRTUAL|TERM_CODED) ) continue;
-    if( pTerm->prereqAll & pLevel->notReady ) continue;
-    if( ExprHasProperty(pTerm->pExpr, EP_FromJoin) ) continue;
-    if( sqlite3ExprContainsSubquery(pTerm->pExpr) ) continue;
-    for(j=0; j<pWLoop->nLTerm && pWLoop->aLTerm[j]!=pTerm; j++){}
-    if( j<pWLoop->nLTerm ) continue;
-    pExpr = sqlite3ExprAnd(db, pExpr, sqlite3ExprDup(db, pTerm->pExpr, 0));
-  }
-  if( pExpr!=0 ){
-    const char *a = (const char*)pExpr;
-    Walker sWalker;
-    memset(&sWalker, 0, sizeof(sWalker));
-    sWalker.xExprCallback = codeCursorHintFixExpr;
-    sWalker.pParse = pParse;
-    sWalker.u.i = pLevel->iTabCur;
-    sqlite3WalkExpr(&sWalker, pExpr);
-    sqlite3VdbeAddOp4(v, OP_CursorHint, pLevel->iTabCur, iCur, 0, a, P4_EXPR);
-  }
-}
-#else
-# define codeCursorHint(A,B)  /* No-op */
-#endif /* SQLITE_ENABLE_CURSOR_HINTS */
-
-=======
->>>>>>> 82d7aea6
 
 #ifdef SQLITE_ENABLE_STAT3_OR_STAT4
 /* 
@@ -1314,13 +1223,6 @@
       WHERETRACE(0x10, ("range skip-scan regions: %u..%u  adjust=%d est=%d\n",
                            nLower, nUpper, nAdjust*-1, pLoop->nOut));
     }
-<<<<<<< HEAD
-    codeCursorHint(pWInfo, iLevel);
-    if( pStart ){
-      Expr *pX;             /* The expression that defines the start bound */
-      int r1, rTemp;        /* Registers for holding the start boundary */
-=======
->>>>>>> 82d7aea6
 
   }else{
     assert( *pbDone==0 );
@@ -1389,24 +1291,6 @@
   Index *p = pLoop->u.btree.pIndex;
   int nEq = pLoop->u.btree.nEq;
 
-<<<<<<< HEAD
-    testcase( pRangeStart && (pRangeStart->eOperator & WO_LE)!=0 );
-    testcase( pRangeStart && (pRangeStart->eOperator & WO_GE)!=0 );
-    testcase( pRangeEnd && (pRangeEnd->eOperator & WO_LE)!=0 );
-    testcase( pRangeEnd && (pRangeEnd->eOperator & WO_GE)!=0 );
-    startEq = !pRangeStart || pRangeStart->eOperator & (WO_LE|WO_GE);
-    endEq =   !pRangeEnd || pRangeEnd->eOperator & (WO_LE|WO_GE);
-    start_constraints = pRangeStart || nEq>0;
-
-    /* Seek the index cursor to the start of the range. */
-    codeCursorHint(pWInfo, iLevel);
-    nConstraint = nEq;
-    if( pRangeStart ){
-      Expr *pRight = pRangeStart->pExpr->pRight;
-      sqlite3ExprCode(pParse, pRight, regBase+nEq);
-      if( (pRangeStart->wtFlags & TERM_VNULL)==0 ){
-        sqlite3ExprCodeIsNullJump(v, pRight, regBase+nEq, addrNxt);
-=======
   if( p->nSample>0 && nEq<p->nSampleCol ){
     if( nEq==pBuilder->nRecValid ){
       UnpackedRecord *pRec = pBuilder->pRec;
@@ -1440,7 +1324,6 @@
       if( pRec ){
         testcase( pRec->nField!=pBuilder->nRecValid );
         pRec->nField = pBuilder->nRecValid;
->>>>>>> 82d7aea6
       }
       if( nEq==p->nKeyCol ){
         aff = SQLITE_AFF_INTEGER;
@@ -1530,20 +1413,6 @@
   nNew = whereRangeAdjust(pLower, nOut);
   nNew = whereRangeAdjust(pUpper, nNew);
 
-<<<<<<< HEAD
-  {
-    /* Case 6:  There is no usable index.  We must do a complete
-    **          scan of the entire table.
-    */
-    static const u8 aStep[] = { OP_Next, OP_Prev };
-    static const u8 aStart[] = { OP_Rewind, OP_Last };
-    assert( bRev==0 || bRev==1 );
-    codeCursorHint(pWInfo, iLevel);
-    pLevel->op = aStep[bRev];
-    pLevel->p1 = iCur;
-    pLevel->p2 = 1 + sqlite3VdbeAddOp2(v, aStart[bRev], iCur, addrBrk);
-    pLevel->p5 = SQLITE_STMTSTATUS_FULLSCAN_STEP;
-=======
   /* TUNING: If there is both an upper and lower limit and neither limit
   ** has an application-defined likelihood(), assume the range is
   ** reduced by an additional 75%. This means that, by default, an open-ended
@@ -1552,7 +1421,6 @@
   ** match 1/64 of the index. */ 
   if( pLower && pLower->truthProb>0 && pUpper && pUpper->truthProb>0 ){
     nNew -= 20;
->>>>>>> 82d7aea6
   }
 
   nOut -= (pLower!=0) + (pUpper!=0);
