/*
** 2006 June 7
**
** The author disclaims copyright to this source code.  In place of
** a legal notice, here is a blessing:
**
**    May you do good and not evil.
**    May you find forgiveness for yourself and forgive others.
**    May you share freely, never taking more than you give.
**
*************************************************************************
** This file contains code used to dynamically load extensions into
** the SQLite library.
*/

#ifndef SQLITE_CORE
  #define SQLITE_CORE 1  /* Disable the API redefinition in sqlite3ext.h */
#endif
#include "sqlite3ext.h"
#include "sqliteInt.h"

#ifndef SQLITE_OMIT_LOAD_EXTENSION
/*
** Some API routines are omitted when various features are
** excluded from a build of SQLite.  Substitute a NULL pointer
** for any missing APIs.
*/
#ifndef SQLITE_ENABLE_COLUMN_METADATA
# define sqlite3_column_database_name   0
# define sqlite3_column_database_name16 0
# define sqlite3_column_table_name      0
# define sqlite3_column_table_name16    0
# define sqlite3_column_table_alias     0
# define sqlite3_column_table_alias16   0
# define sqlite3_column_origin_name     0
# define sqlite3_column_origin_name16   0
#endif

#ifdef SQLITE_OMIT_AUTHORIZATION
# define sqlite3_set_authorizer         0
#endif

#ifdef SQLITE_OMIT_UTF16
# define sqlite3_bind_text16            0
# define sqlite3_collation_needed16     0
# define sqlite3_column_decltype16      0
# define sqlite3_column_name16          0
# define sqlite3_column_text16          0
# define sqlite3_complete16             0
# define sqlite3_create_collation16     0
# define sqlite3_create_function16      0
# define sqlite3_errmsg16               0
# define sqlite3_open16                 0
# define sqlite3_prepare16              0
# define sqlite3_prepare16_v2           0
# define sqlite3_prepare16_v3           0
# define sqlite3_result_error16         0
# define sqlite3_result_text16          0
# define sqlite3_result_text16be        0
# define sqlite3_result_text16le        0
# define sqlite3_value_text16           0
# define sqlite3_value_text16be         0
# define sqlite3_value_text16le         0
# define sqlite3_column_database_name16 0
# define sqlite3_column_table_name16    0
# define sqlite3_column_table_alias16   0
# define sqlite3_column_origin_name16   0
#endif

#ifdef SQLITE_OMIT_COMPLETE
# define sqlite3_complete 0
# define sqlite3_complete16 0
#endif

#ifdef SQLITE_OMIT_DECLTYPE
# define sqlite3_column_decltype16      0
# define sqlite3_column_decltype        0
#endif

#ifdef SQLITE_OMIT_PROGRESS_CALLBACK
# define sqlite3_progress_handler 0
#endif

#ifdef SQLITE_OMIT_VIRTUALTABLE
# define sqlite3_create_module 0
# define sqlite3_create_module_v2 0
# define sqlite3_declare_vtab 0
# define sqlite3_vtab_config 0
# define sqlite3_vtab_on_conflict 0
# define sqlite3_vtab_collation 0
#endif

#ifdef SQLITE_OMIT_SHARED_CACHE
# define sqlite3_enable_shared_cache 0
#endif

#if defined(SQLITE_OMIT_TRACE) || defined(SQLITE_OMIT_DEPRECATED)
# define sqlite3_profile       0
# define sqlite3_trace         0
#endif

#ifdef SQLITE_OMIT_GET_TABLE
# define sqlite3_free_table    0
# define sqlite3_get_table     0
#endif

#ifdef SQLITE_OMIT_INCRBLOB
#define sqlite3_bind_zeroblob  0
#define sqlite3_blob_bytes     0
#define sqlite3_blob_close     0
#define sqlite3_blob_open      0
#define sqlite3_blob_read      0
#define sqlite3_blob_write     0
#define sqlite3_blob_reopen    0
#endif

#if defined(SQLITE_OMIT_TRACE)
# define sqlite3_trace_v2      0
#endif

/*
** The following structure contains pointers to all SQLite API routines.
** A pointer to this structure is passed into extensions when they are
** loaded so that the extension can make calls back into the SQLite
** library.
**
** When adding new APIs, add them to the bottom of this structure
** in order to preserve backwards compatibility.
**
** Extensions that use newer APIs should first call the
** sqlite3_libversion_number() to make sure that the API they
** intend to use is supported by the library.  Extensions should
** also check to make sure that the pointer to the function is
** not NULL before calling it.
*/
static const sqlite3_api_routines sqlite3Apis = {
  sqlite3_aggregate_context,
#ifndef SQLITE_OMIT_DEPRECATED
  sqlite3_aggregate_count,
#else
  0,
#endif
  sqlite3_bind_blob,
  sqlite3_bind_double,
  sqlite3_bind_int,
  sqlite3_bind_int64,
  sqlite3_bind_null,
  sqlite3_bind_parameter_count,
  sqlite3_bind_parameter_index,
  sqlite3_bind_parameter_name,
  sqlite3_bind_text,
  sqlite3_bind_text16,
  sqlite3_bind_value,
  sqlite3_busy_handler,
  sqlite3_busy_timeout,
  sqlite3_changes,
  sqlite3_close,
  sqlite3_collation_needed,
  sqlite3_collation_needed16,
  sqlite3_column_blob,
  sqlite3_column_bytes,
  sqlite3_column_bytes16,
  sqlite3_column_count,
  sqlite3_column_database_name,
  sqlite3_column_database_name16,
  sqlite3_column_decltype,
  sqlite3_column_decltype16,
  sqlite3_column_double,
  sqlite3_column_int,
  sqlite3_column_int64,
  sqlite3_column_name,
  sqlite3_column_name16,
  sqlite3_column_origin_name,
  sqlite3_column_origin_name16,
  sqlite3_column_table_name,
  sqlite3_column_table_name16,
  sqlite3_column_text,
  sqlite3_column_text16,
  sqlite3_column_type,
  sqlite3_column_value,
  sqlite3_commit_hook,
  sqlite3_complete,
  sqlite3_complete16,
  sqlite3_create_collation,
  sqlite3_create_collation16,
  sqlite3_create_function,
  sqlite3_create_function16,
  sqlite3_create_module,
  sqlite3_data_count,
  sqlite3_db_handle,
  sqlite3_declare_vtab,
  sqlite3_enable_shared_cache,
  sqlite3_errcode,
  sqlite3_errmsg,
  sqlite3_errmsg16,
  sqlite3_exec,
#ifndef SQLITE_OMIT_DEPRECATED
  sqlite3_expired,
#else
  0,
#endif
  sqlite3_finalize,
  sqlite3_free,
  sqlite3_free_table,
  sqlite3_get_autocommit,
  sqlite3_get_auxdata,
  sqlite3_get_table,
  0,     /* Was sqlite3_global_recover(), but that function is deprecated */
  sqlite3_interrupt,
  sqlite3_last_insert_rowid,
  sqlite3_libversion,
  sqlite3_libversion_number,
  sqlite3_malloc,
  sqlite3_mprintf,
  sqlite3_open,
  sqlite3_open16,
  sqlite3_prepare,
  sqlite3_prepare16,
  sqlite3_profile,
  sqlite3_progress_handler,
  sqlite3_realloc,
  sqlite3_reset,
  sqlite3_result_blob,
  sqlite3_result_double,
  sqlite3_result_error,
  sqlite3_result_error16,
  sqlite3_result_int,
  sqlite3_result_int64,
  sqlite3_result_null,
  sqlite3_result_text,
  sqlite3_result_text16,
  sqlite3_result_text16be,
  sqlite3_result_text16le,
  sqlite3_result_value,
  sqlite3_rollback_hook,
  sqlite3_set_authorizer,
  sqlite3_set_auxdata,
  sqlite3_snprintf,
  sqlite3_step,
  sqlite3_table_column_metadata,
#ifndef SQLITE_OMIT_DEPRECATED
  sqlite3_thread_cleanup,
#else
  0,
#endif
  sqlite3_total_changes,
  sqlite3_trace,
#ifndef SQLITE_OMIT_DEPRECATED
  sqlite3_transfer_bindings,
#else
  0,
#endif
  sqlite3_update_hook,
  sqlite3_user_data,
  sqlite3_value_blob,
  sqlite3_value_bytes,
  sqlite3_value_bytes16,
  sqlite3_value_double,
  sqlite3_value_int,
  sqlite3_value_int64,
  sqlite3_value_numeric_type,
  sqlite3_value_text,
  sqlite3_value_text16,
  sqlite3_value_text16be,
  sqlite3_value_text16le,
  sqlite3_value_type,
  sqlite3_vmprintf,
  /*
  ** The original API set ends here.  All extensions can call any
  ** of the APIs above provided that the pointer is not NULL.  But
  ** before calling APIs that follow, extension should check the
  ** sqlite3_libversion_number() to make sure they are dealing with
  ** a library that is new enough to support that API.
  *************************************************************************
  */
  sqlite3_overload_function,

  /*
  ** Added after 3.3.13
  */
  sqlite3_prepare_v2,
  sqlite3_prepare16_v2,
  sqlite3_clear_bindings,

  /*
  ** Added for 3.4.1
  */
  sqlite3_create_module_v2,

  /*
  ** Added for 3.5.0
  */
  sqlite3_bind_zeroblob,
  sqlite3_blob_bytes,
  sqlite3_blob_close,
  sqlite3_blob_open,
  sqlite3_blob_read,
  sqlite3_blob_write,
  sqlite3_create_collation_v2,
  sqlite3_file_control,
  sqlite3_memory_highwater,
  sqlite3_memory_used,
#ifdef SQLITE_MUTEX_OMIT
  0, 
  0, 
  0,
  0,
  0,
#else
  sqlite3_mutex_alloc,
  sqlite3_mutex_enter,
  sqlite3_mutex_free,
  sqlite3_mutex_leave,
  sqlite3_mutex_try,
#endif
  sqlite3_open_v2,
  sqlite3_release_memory,
  sqlite3_result_error_nomem,
  sqlite3_result_error_toobig,
  sqlite3_sleep,
  sqlite3_soft_heap_limit,
  sqlite3_vfs_find,
  sqlite3_vfs_register,
  sqlite3_vfs_unregister,

  /*
  ** Added for 3.5.8
  */
  sqlite3_threadsafe,
  sqlite3_result_zeroblob,
  sqlite3_result_error_code,
  sqlite3_test_control,
  sqlite3_randomness,
  sqlite3_context_db_handle,

  /*
  ** Added for 3.6.0
  */
  sqlite3_extended_result_codes,
  sqlite3_limit,
  sqlite3_next_stmt,
  sqlite3_sql,
  sqlite3_status,

  /*
  ** Added for 3.7.4
  */
  sqlite3_backup_finish,
  sqlite3_backup_init,
  sqlite3_backup_pagecount,
  sqlite3_backup_remaining,
  sqlite3_backup_step,
#ifndef SQLITE_OMIT_COMPILEOPTION_DIAGS
  sqlite3_compileoption_get,
  sqlite3_compileoption_used,
#else
  0,
  0,
#endif
  sqlite3_create_function_v2,
  sqlite3_db_config,
  sqlite3_db_mutex,
  sqlite3_db_status,
  sqlite3_extended_errcode,
  sqlite3_log,
  sqlite3_soft_heap_limit64,
  sqlite3_sourceid,
  sqlite3_stmt_status,
  sqlite3_strnicmp,
#ifdef SQLITE_ENABLE_UNLOCK_NOTIFY
  sqlite3_unlock_notify,
#else
  0,
#endif
#ifndef SQLITE_OMIT_WAL
  sqlite3_wal_autocheckpoint,
  sqlite3_wal_checkpoint,
  sqlite3_wal_hook,
#else
  0,
  0,
  0,
#endif
  sqlite3_blob_reopen,
  sqlite3_vtab_config,
  sqlite3_vtab_on_conflict,
  sqlite3_close_v2,
  sqlite3_db_filename,
  sqlite3_db_readonly,
  sqlite3_db_release_memory,
  sqlite3_errstr,
  sqlite3_stmt_busy,
  sqlite3_stmt_readonly,
  sqlite3_stricmp,
  sqlite3_uri_boolean,
  sqlite3_uri_int64,
  sqlite3_uri_parameter,
  sqlite3_vsnprintf,
  sqlite3_wal_checkpoint_v2,
  /* Version 3.8.7 and later */
  sqlite3_auto_extension,
  sqlite3_bind_blob64,
  sqlite3_bind_text64,
  sqlite3_cancel_auto_extension,
  sqlite3_load_extension,
  sqlite3_malloc64,
  sqlite3_msize,
  sqlite3_realloc64,
  sqlite3_reset_auto_extension,
  sqlite3_result_blob64,
  sqlite3_result_text64,
  sqlite3_strglob,
  /* Version 3.8.11 and later */
  (sqlite3_value*(*)(const sqlite3_value*))sqlite3_value_dup,
  sqlite3_value_free,
  sqlite3_result_zeroblob64,
  sqlite3_bind_zeroblob64,
  /* Version 3.9.0 and later */
  sqlite3_value_subtype,
  sqlite3_result_subtype,
  /* Version 3.10.0 and later */
  sqlite3_status64,
  sqlite3_strlike,
  sqlite3_db_cacheflush,
  /* Version 3.12.0 and later */
  sqlite3_system_errno,
  /* Version 3.14.0 and later */
  sqlite3_trace_v2,
  sqlite3_expanded_sql,
  /* Version 3.18.0 and later */
  sqlite3_set_last_insert_rowid,
  /* Version 3.20.0 and later */
  sqlite3_prepare_v3,
  sqlite3_prepare16_v3,
  sqlite3_bind_pointer,
  sqlite3_result_pointer,
  sqlite3_value_pointer,
  /* Version 3.22.0 and later */
  sqlite3_vtab_nochange,
  sqlite3_value_nochange,
  sqlite3_vtab_collation,
  /* Version 3.24.0 and later */
  sqlite3_keyword_count,
  sqlite3_keyword_name,
  sqlite3_keyword_check,
  sqlite3_str_new,
  sqlite3_str_finish,
  sqlite3_str_appendf,
  sqlite3_str_vappendf,
  sqlite3_str_append,
  sqlite3_str_appendall,
  sqlite3_str_appendchar,
  sqlite3_str_reset,
  sqlite3_str_errcode,
  sqlite3_str_length,
  sqlite3_str_value,
  /* Version 3.25.0 and later */
  sqlite3_create_window_function,
  /* Version 3.26.0 and later */
#ifdef SQLITE_ENABLE_NORMALIZE
  sqlite3_normalized_sql,
#else
  0,
#endif
  /* Version 3.28.0 and later */
  sqlite3_stmt_isexplain,
  sqlite3_value_frombind,
  /* Version 3.30.0 and later */
#ifndef SQLITE_OMIT_VIRTUALTABLE
  sqlite3_drop_modules,
#else
  0,
#endif
  /* Version 3.31.0 and later */
  sqlite3_hard_heap_limit64,
  sqlite3_uri_key,
  sqlite3_filename_database,
  sqlite3_filename_journal,
  sqlite3_filename_wal,
  /* Version 3.32.0 and later */
  sqlite3_create_filename,
  sqlite3_free_filename,
  sqlite3_database_file_object,
  /* Version 3.34.0 and later */
  sqlite3_txn_state,
<<<<<<< HEAD
  /* Version 3.36.1 and later */
  sqlite3_changes64,
  sqlite3_total_changes64,
  /* Version 3.37.0 and later */
  sqlite3_autovacuum_pages,
=======
  /* Version 3.36.0 and later */
  sqlite3_column_table_alias,
  sqlite3_column_table_alias16,
>>>>>>> c48304af
};

/* True if x is the directory separator character
*/
#if SQLITE_OS_WIN
# define DirSep(X)  ((X)=='/'||(X)=='\\')
#else
# define DirSep(X)  ((X)=='/')
#endif

/*
** Attempt to load an SQLite extension library contained in the file
** zFile.  The entry point is zProc.  zProc may be 0 in which case a
** default entry point name (sqlite3_extension_init) is used.  Use
** of the default name is recommended.
**
** Return SQLITE_OK on success and SQLITE_ERROR if something goes wrong.
**
** If an error occurs and pzErrMsg is not 0, then fill *pzErrMsg with 
** error message text.  The calling function should free this memory
** by calling sqlite3DbFree(db, ).
*/
static int sqlite3LoadExtension(
  sqlite3 *db,          /* Load the extension into this database connection */
  const char *zFile,    /* Name of the shared library containing extension */
  const char *zProc,    /* Entry point.  Use "sqlite3_extension_init" if 0 */
  char **pzErrMsg       /* Put error message here if not 0 */
){
  sqlite3_vfs *pVfs = db->pVfs;
  void *handle;
  sqlite3_loadext_entry xInit;
  char *zErrmsg = 0;
  const char *zEntry;
  char *zAltEntry = 0;
  void **aHandle;
  u64 nMsg = strlen(zFile);
  int ii;
  int rc;

  /* Shared library endings to try if zFile cannot be loaded as written */
  static const char *azEndings[] = {
#if SQLITE_OS_WIN
     "dll"   
#elif defined(__APPLE__)
     "dylib"
#else
     "so"
#endif
  };


  if( pzErrMsg ) *pzErrMsg = 0;

  /* Ticket #1863.  To avoid a creating security problems for older
  ** applications that relink against newer versions of SQLite, the
  ** ability to run load_extension is turned off by default.  One
  ** must call either sqlite3_enable_load_extension(db) or
  ** sqlite3_db_config(db, SQLITE_DBCONFIG_ENABLE_LOAD_EXTENSION, 1, 0)
  ** to turn on extension loading.
  */
  if( (db->flags & SQLITE_LoadExtension)==0 ){
    if( pzErrMsg ){
      *pzErrMsg = sqlite3_mprintf("not authorized");
    }
    return SQLITE_ERROR;
  }

  zEntry = zProc ? zProc : "sqlite3_extension_init";

  /* tag-20210611-1.  Some dlopen() implementations will segfault if given
  ** an oversize filename.  Most filesystems have a pathname limit of 4K,
  ** so limit the extension filename length to about twice that.
  ** https://sqlite.org/forum/forumpost/08a0d6d9bf */
  if( nMsg>SQLITE_MAX_PATHLEN ) goto extension_not_found;
    
  handle = sqlite3OsDlOpen(pVfs, zFile);
#if SQLITE_OS_UNIX || SQLITE_OS_WIN
  for(ii=0; ii<ArraySize(azEndings) && handle==0; ii++){
    char *zAltFile = sqlite3_mprintf("%s.%s", zFile, azEndings[ii]);
    if( zAltFile==0 ) return SQLITE_NOMEM_BKPT;
    handle = sqlite3OsDlOpen(pVfs, zAltFile);
    sqlite3_free(zAltFile);
  }
#endif
  if( handle==0 ) goto extension_not_found;
  xInit = (sqlite3_loadext_entry)sqlite3OsDlSym(pVfs, handle, zEntry);

  /* If no entry point was specified and the default legacy
  ** entry point name "sqlite3_extension_init" was not found, then
  ** construct an entry point name "sqlite3_X_init" where the X is
  ** replaced by the lowercase value of every ASCII alphabetic 
  ** character in the filename after the last "/" upto the first ".",
  ** and eliding the first three characters if they are "lib".  
  ** Examples:
  **
  **    /usr/local/lib/libExample5.4.3.so ==>  sqlite3_example_init
  **    C:/lib/mathfuncs.dll              ==>  sqlite3_mathfuncs_init
  */
  if( xInit==0 && zProc==0 ){
    int iFile, iEntry, c;
    int ncFile = sqlite3Strlen30(zFile);
    zAltEntry = sqlite3_malloc64(ncFile+30);
    if( zAltEntry==0 ){
      sqlite3OsDlClose(pVfs, handle);
      return SQLITE_NOMEM_BKPT;
    }
    memcpy(zAltEntry, "sqlite3_", 8);
    for(iFile=ncFile-1; iFile>=0 && !DirSep(zFile[iFile]); iFile--){}
    iFile++;
    if( sqlite3_strnicmp(zFile+iFile, "lib", 3)==0 ) iFile += 3;
    for(iEntry=8; (c = zFile[iFile])!=0 && c!='.'; iFile++){
      if( sqlite3Isalpha(c) ){
        zAltEntry[iEntry++] = (char)sqlite3UpperToLower[(unsigned)c];
      }
    }
    memcpy(zAltEntry+iEntry, "_init", 6);
    zEntry = zAltEntry;
    xInit = (sqlite3_loadext_entry)sqlite3OsDlSym(pVfs, handle, zEntry);
  }
  if( xInit==0 ){
    if( pzErrMsg ){
      nMsg += strlen(zEntry) + 300;
      *pzErrMsg = zErrmsg = sqlite3_malloc64(nMsg);
      if( zErrmsg ){
        assert( nMsg<0x7fffffff );  /* zErrmsg would be NULL if not so */
        sqlite3_snprintf((int)nMsg, zErrmsg,
            "no entry point [%s] in shared library [%s]", zEntry, zFile);
        sqlite3OsDlError(pVfs, nMsg-1, zErrmsg);
      }
    }
    sqlite3OsDlClose(pVfs, handle);
    sqlite3_free(zAltEntry);
    return SQLITE_ERROR;
  }
  sqlite3_free(zAltEntry);
  rc = xInit(db, &zErrmsg, &sqlite3Apis);
  if( rc ){
    if( rc==SQLITE_OK_LOAD_PERMANENTLY ) return SQLITE_OK;
    if( pzErrMsg ){
      *pzErrMsg = sqlite3_mprintf("error during initialization: %s", zErrmsg);
    }
    sqlite3_free(zErrmsg);
    sqlite3OsDlClose(pVfs, handle);
    return SQLITE_ERROR;
  }

  /* Append the new shared library handle to the db->aExtension array. */
  aHandle = sqlite3DbMallocZero(db, sizeof(handle)*(db->nExtension+1));
  if( aHandle==0 ){
    return SQLITE_NOMEM_BKPT;
  }
  if( db->nExtension>0 ){
    memcpy(aHandle, db->aExtension, sizeof(handle)*db->nExtension);
  }
  sqlite3DbFree(db, db->aExtension);
  db->aExtension = aHandle;

  db->aExtension[db->nExtension++] = handle;
  return SQLITE_OK;

extension_not_found:
  if( pzErrMsg ){
    nMsg += 300;
    *pzErrMsg = zErrmsg = sqlite3_malloc64(nMsg);
    if( zErrmsg ){
      assert( nMsg<0x7fffffff );  /* zErrmsg would be NULL if not so */
      sqlite3_snprintf((int)nMsg, zErrmsg,
          "unable to open shared library [%.*s]", SQLITE_MAX_PATHLEN, zFile);
      sqlite3OsDlError(pVfs, nMsg-1, zErrmsg);
    }
  }
  return SQLITE_ERROR;
}
int sqlite3_load_extension(
  sqlite3 *db,          /* Load the extension into this database connection */
  const char *zFile,    /* Name of the shared library containing extension */
  const char *zProc,    /* Entry point.  Use "sqlite3_extension_init" if 0 */
  char **pzErrMsg       /* Put error message here if not 0 */
){
  int rc;
  sqlite3_mutex_enter(db->mutex);
  rc = sqlite3LoadExtension(db, zFile, zProc, pzErrMsg);
  rc = sqlite3ApiExit(db, rc);
  sqlite3_mutex_leave(db->mutex);
  return rc;
}

/*
** Call this routine when the database connection is closing in order
** to clean up loaded extensions
*/
void sqlite3CloseExtensions(sqlite3 *db){
  int i;
  assert( sqlite3_mutex_held(db->mutex) );
  for(i=0; i<db->nExtension; i++){
    sqlite3OsDlClose(db->pVfs, db->aExtension[i]);
  }
  sqlite3DbFree(db, db->aExtension);
}

/*
** Enable or disable extension loading.  Extension loading is disabled by
** default so as not to open security holes in older applications.
*/
int sqlite3_enable_load_extension(sqlite3 *db, int onoff){
  sqlite3_mutex_enter(db->mutex);
  if( onoff ){
    db->flags |= SQLITE_LoadExtension|SQLITE_LoadExtFunc;
  }else{
    db->flags &= ~(u64)(SQLITE_LoadExtension|SQLITE_LoadExtFunc);
  }
  sqlite3_mutex_leave(db->mutex);
  return SQLITE_OK;
}

#endif /* !defined(SQLITE_OMIT_LOAD_EXTENSION) */

/*
** The following object holds the list of automatically loaded
** extensions.
**
** This list is shared across threads.  The SQLITE_MUTEX_STATIC_MAIN
** mutex must be held while accessing this list.
*/
typedef struct sqlite3AutoExtList sqlite3AutoExtList;
static SQLITE_WSD struct sqlite3AutoExtList {
  u32 nExt;              /* Number of entries in aExt[] */          
  void (**aExt)(void);   /* Pointers to the extension init functions */
} sqlite3Autoext = { 0, 0 };

/* The "wsdAutoext" macro will resolve to the autoextension
** state vector.  If writable static data is unsupported on the target,
** we have to locate the state vector at run-time.  In the more common
** case where writable static data is supported, wsdStat can refer directly
** to the "sqlite3Autoext" state vector declared above.
*/
#ifdef SQLITE_OMIT_WSD
# define wsdAutoextInit \
  sqlite3AutoExtList *x = &GLOBAL(sqlite3AutoExtList,sqlite3Autoext)
# define wsdAutoext x[0]
#else
# define wsdAutoextInit
# define wsdAutoext sqlite3Autoext
#endif


/*
** Register a statically linked extension that is automatically
** loaded by every new database connection.
*/
int sqlite3_auto_extension(
  void (*xInit)(void)
){
  int rc = SQLITE_OK;
#ifndef SQLITE_OMIT_AUTOINIT
  rc = sqlite3_initialize();
  if( rc ){
    return rc;
  }else
#endif
  {
    u32 i;
#if SQLITE_THREADSAFE
    sqlite3_mutex *mutex = sqlite3MutexAlloc(SQLITE_MUTEX_STATIC_MAIN);
#endif
    wsdAutoextInit;
    sqlite3_mutex_enter(mutex);
    for(i=0; i<wsdAutoext.nExt; i++){
      if( wsdAutoext.aExt[i]==xInit ) break;
    }
    if( i==wsdAutoext.nExt ){
      u64 nByte = (wsdAutoext.nExt+1)*sizeof(wsdAutoext.aExt[0]);
      void (**aNew)(void);
      aNew = sqlite3_realloc64(wsdAutoext.aExt, nByte);
      if( aNew==0 ){
        rc = SQLITE_NOMEM_BKPT;
      }else{
        wsdAutoext.aExt = aNew;
        wsdAutoext.aExt[wsdAutoext.nExt] = xInit;
        wsdAutoext.nExt++;
      }
    }
    sqlite3_mutex_leave(mutex);
    assert( (rc&0xff)==rc );
    return rc;
  }
}

/*
** Cancel a prior call to sqlite3_auto_extension.  Remove xInit from the
** set of routines that is invoked for each new database connection, if it
** is currently on the list.  If xInit is not on the list, then this
** routine is a no-op.
**
** Return 1 if xInit was found on the list and removed.  Return 0 if xInit
** was not on the list.
*/
int sqlite3_cancel_auto_extension(
  void (*xInit)(void)
){
#if SQLITE_THREADSAFE
  sqlite3_mutex *mutex = sqlite3MutexAlloc(SQLITE_MUTEX_STATIC_MAIN);
#endif
  int i;
  int n = 0;
  wsdAutoextInit;
  sqlite3_mutex_enter(mutex);
  for(i=(int)wsdAutoext.nExt-1; i>=0; i--){
    if( wsdAutoext.aExt[i]==xInit ){
      wsdAutoext.nExt--;
      wsdAutoext.aExt[i] = wsdAutoext.aExt[wsdAutoext.nExt];
      n++;
      break;
    }
  }
  sqlite3_mutex_leave(mutex);
  return n;
}

/*
** Reset the automatic extension loading mechanism.
*/
void sqlite3_reset_auto_extension(void){
#ifndef SQLITE_OMIT_AUTOINIT
  if( sqlite3_initialize()==SQLITE_OK )
#endif
  {
#if SQLITE_THREADSAFE
    sqlite3_mutex *mutex = sqlite3MutexAlloc(SQLITE_MUTEX_STATIC_MAIN);
#endif
    wsdAutoextInit;
    sqlite3_mutex_enter(mutex);
    sqlite3_free(wsdAutoext.aExt);
    wsdAutoext.aExt = 0;
    wsdAutoext.nExt = 0;
    sqlite3_mutex_leave(mutex);
  }
}

/*
** Load all automatic extensions.
**
** If anything goes wrong, set an error in the database connection.
*/
void sqlite3AutoLoadExtensions(sqlite3 *db){
  u32 i;
  int go = 1;
  int rc;
  sqlite3_loadext_entry xInit;

  wsdAutoextInit;
  if( wsdAutoext.nExt==0 ){
    /* Common case: early out without every having to acquire a mutex */
    return;
  }
  for(i=0; go; i++){
    char *zErrmsg;
#if SQLITE_THREADSAFE
    sqlite3_mutex *mutex = sqlite3MutexAlloc(SQLITE_MUTEX_STATIC_MAIN);
#endif
#ifdef SQLITE_OMIT_LOAD_EXTENSION
    const sqlite3_api_routines *pThunk = 0;
#else
    const sqlite3_api_routines *pThunk = &sqlite3Apis;
#endif
    sqlite3_mutex_enter(mutex);
    if( i>=wsdAutoext.nExt ){
      xInit = 0;
      go = 0;
    }else{
      xInit = (sqlite3_loadext_entry)wsdAutoext.aExt[i];
    }
    sqlite3_mutex_leave(mutex);
    zErrmsg = 0;
    if( xInit && (rc = xInit(db, &zErrmsg, pThunk))!=0 ){
      sqlite3ErrorWithMsg(db, rc,
            "automatic extension loading failed: %s", zErrmsg);
      go = 0;
    }
    sqlite3_free(zErrmsg);
  }
}<|MERGE_RESOLUTION|>--- conflicted
+++ resolved
@@ -483,17 +483,14 @@
   sqlite3_database_file_object,
   /* Version 3.34.0 and later */
   sqlite3_txn_state,
-<<<<<<< HEAD
   /* Version 3.36.1 and later */
   sqlite3_changes64,
   sqlite3_total_changes64,
   /* Version 3.37.0 and later */
   sqlite3_autovacuum_pages,
-=======
-  /* Version 3.36.0 and later */
+  /* Version 3.38.0 and later */
   sqlite3_column_table_alias,
   sqlite3_column_table_alias16,
->>>>>>> c48304af
 };
 
 /* True if x is the directory separator character
