--- conflicted
+++ resolved
@@ -2467,13 +2467,7 @@
   nSegment = 1 + (iLastSeg/iMode);
 
   /* Allocate space for the WalIterator object. */
-<<<<<<< HEAD
-  nByte = sizeof(WalIterator)
-        + (nSegment-1)*sizeof(struct WalSegment)
-=======
-  nSegment = walFramePage(iLast) + 1;
   nByte = SZ_WALITERATOR(nSegment)
->>>>>>> 6e5d59e8
         + iLast*sizeof(ht_slot);
   p = (WalIterator *)sqlite3_malloc64(nByte
       + sizeof(ht_slot) * (iLast>HASHTABLE_NPAGE?HASHTABLE_NPAGE:iLast)
