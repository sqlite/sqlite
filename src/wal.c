/*
** 2010 February 1
**
** The author disclaims copyright to this source code.  In place of
** a legal notice, here is a blessing:
**
**    May you do good and not evil.
**    May you find forgiveness for yourself and forgive others.
**    May you share freely, never taking more than you give.
**
*************************************************************************
**
** This file contains the implementation of a write-ahead log (WAL) used in
** "journal_mode=WAL" mode.
**
** WRITE-AHEAD LOG (WAL) FILE FORMAT
**
** A WAL file consists of a header followed by zero or more "frames".
** Each frame records the revised content of a single page from the
** database file.  All changes to the database are recorded by writing
** frames into the WAL.  Transactions commit when a frame is written that
** contains a commit marker.  A single WAL can and usually does record
** multiple transactions.  Periodically, the content of the WAL is
** transferred back into the database file in an operation called a
** "checkpoint".
**
** A single WAL file can be used multiple times.  In other words, the
** WAL can fill up with frames and then be checkpointed and then new
** frames can overwrite the old ones.  A WAL always grows from beginning
** toward the end.  Checksums and counters attached to each frame are
** used to determine which frames within the WAL are valid and which
** are leftovers from prior checkpoints.
**
** The WAL header is 32 bytes in size and consists of the following eight
** big-endian 32-bit unsigned integer values:
**
**     0: Magic number.  0x377f0682 or 0x377f0683
**     4: File format version.  Currently 3007000
**     8: Database page size.  Example: 1024
**    12: Checkpoint sequence number
**    16: Salt-1, random integer incremented with each checkpoint
**    20: Salt-2, a different random integer changing with each ckpt
**    24: Checksum-1 (first part of checksum for first 24 bytes of header).
**    28: Checksum-2 (second part of checksum for first 24 bytes of header).
**
** Immediately following the wal-header are zero or more frames. Each
** frame consists of a 24-byte frame-header followed by <page-size> bytes
** of page data. The frame-header is six big-endian 32-bit unsigned
** integer values, as follows:
**
**     0: Page number.
**     4: For commit records, the size of the database image in pages
**        after the commit. For all other records, zero.
**     8: Salt-1 (copied from the header)
**    12: Salt-2 (copied from the header)
**    16: Checksum-1.
**    20: Checksum-2.
**
** A frame is considered valid if and only if the following conditions are
** true:
**
**    (1) The salt-1 and salt-2 values in the frame-header match
**        salt values in the wal-header
**
**    (2) The checksum values in the final 8 bytes of the frame-header
**        exactly match the checksum computed consecutively on the
**        WAL header and the first 8 bytes and the content of all frames
**        up to and including the current frame.
**
** The checksum is computed using 32-bit big-endian integers if the
** magic number in the first 4 bytes of the WAL is 0x377f0683 and it
** is computed using little-endian if the magic number is 0x377f0682.
** The checksum values are always stored in the frame header in a
** big-endian format regardless of which byte order is used to compute
** the checksum.  The checksum is computed by interpreting the input as
** an even number of unsigned 32-bit integers: x[0] through x[N].  The
** algorithm used for the checksum is as follows:
**
**   for i from 0 to n-1 step 2:
**     s0 += x[i] + s1;
**     s1 += x[i+1] + s0;
**   endfor
**
** Note that s0 and s1 are both weighted checksums using fibonacci weights
** in reverse order (the largest fibonacci weight occurs on the first element
** of the sequence being summed.)  The s1 value spans all 32-bit
** terms of the sequence whereas s0 omits the final term.
**
** On a checkpoint, the WAL is first VFS.xSync-ed, then valid content of the
** WAL is transferred into the database, then the database is VFS.xSync-ed.
** The VFS.xSync operations serve as write barriers - all writes launched
** before the xSync must complete before any write that launches after the
** xSync begins.
**
** After each checkpoint, the salt-1 value is incremented and the salt-2
** value is randomized.  This prevents old and new frames in the WAL from
** being considered valid at the same time and being checkpointing together
** following a crash.
**
** READER ALGORITHM
**
** To read a page from the database (call it page number P), a reader
** first checks the WAL to see if it contains page P.  If so, then the
** last valid instance of page P that is followed by a commit frame
** or is a commit frame itself becomes the value read.  If the WAL
** contains no copies of page P that are valid and which are a commit
** frame or are followed by a commit frame, then page P is read from
** the database file.
**
** To start a read transaction, the reader records the index of the last
** valid frame in the WAL.  The reader uses this recorded "mxFrame" value
** for all subsequent read operations.  New transactions can be appended
** to the WAL, but as long as the reader uses its original mxFrame value
** and ignores the newly appended content, it will see a consistent snapshot
** of the database from a single point in time.  This technique allows
** multiple concurrent readers to view different versions of the database
** content simultaneously.
**
** The reader algorithm in the previous paragraphs works correctly, but
** because frames for page P can appear anywhere within the WAL, the
** reader has to scan the entire WAL looking for page P frames.  If the
** WAL is large (multiple megabytes is typical) that scan can be slow,
** and read performance suffers.  To overcome this problem, a separate
** data structure called the wal-index is maintained to expedite the
** search for frames of a particular page.
**
** WAL-INDEX FORMAT
**
** Conceptually, the wal-index is shared memory, though VFS implementations
** might choose to implement the wal-index using a mmapped file.  Because
** the wal-index is shared memory, SQLite does not support journal_mode=WAL
** on a network filesystem.  All users of the database must be able to
** share memory.
**
** In the default unix and windows implementation, the wal-index is a mmapped
** file whose name is the database name with a "-shm" suffix added.  For that
** reason, the wal-index is sometimes called the "shm" file.
**
** The wal-index is transient.  After a crash, the wal-index can (and should
** be) reconstructed from the original WAL file.  In fact, the VFS is required
** to either truncate or zero the header of the wal-index when the last
** connection to it closes.  Because the wal-index is transient, it can
** use an architecture-specific format; it does not have to be cross-platform.
** Hence, unlike the database and WAL file formats which store all values
** as big endian, the wal-index can store multi-byte values in the native
** byte order of the host computer.
**
** The purpose of the wal-index is to answer this question quickly:  Given
** a page number P and a maximum frame index M, return the index of the
** last frame in the wal before frame M for page P in the WAL, or return
** NULL if there are no frames for page P in the WAL prior to M.
**
** The wal-index consists of a header region, followed by an one or
** more index blocks.
**
** The wal-index header contains the total number of frames within the WAL
** in the mxFrame field.
**
** Each index block except for the first contains information on
** HASHTABLE_NPAGE frames. The first index block contains information on
** HASHTABLE_NPAGE_ONE frames. The values of HASHTABLE_NPAGE_ONE and
** HASHTABLE_NPAGE are selected so that together the wal-index header and
** first index block are the same size as all other index blocks in the
** wal-index.  The values are:
**
**   HASHTABLE_NPAGE      4096
**   HASHTABLE_NPAGE_ONE  4062
**
** Each index block contains two sections, a page-mapping that contains the
** database page number associated with each wal frame, and a hash-table
** that allows readers to query an index block for a specific page number.
** The page-mapping is an array of HASHTABLE_NPAGE (or HASHTABLE_NPAGE_ONE
** for the first index block) 32-bit page numbers. The first entry in the
** first index-block contains the database page number corresponding to the
** first frame in the WAL file. The first entry in the second index block
** in the WAL file corresponds to the (HASHTABLE_NPAGE_ONE+1)th frame in
** the log, and so on.
**
** The last index block in a wal-index usually contains less than the full
** complement of HASHTABLE_NPAGE (or HASHTABLE_NPAGE_ONE) page-numbers,
** depending on the contents of the WAL file. This does not change the
** allocated size of the page-mapping array - the page-mapping array merely
** contains unused entries.
**
** Even without using the hash table, the last frame for page P
** can be found by scanning the page-mapping sections of each index block
** starting with the last index block and moving toward the first, and
** within each index block, starting at the end and moving toward the
** beginning.  The first entry that equals P corresponds to the frame
** holding the content for that page.
**
** The hash table consists of HASHTABLE_NSLOT 16-bit unsigned integers.
** HASHTABLE_NSLOT = 2*HASHTABLE_NPAGE, and there is one entry in the
** hash table for each page number in the mapping section, so the hash
** table is never more than half full.  The expected number of collisions
** prior to finding a match is 1.  Each entry of the hash table is an
** 1-based index of an entry in the mapping section of the same
** index block.   Let K be the 1-based index of the largest entry in
** the mapping section.  (For index blocks other than the last, K will
** always be exactly HASHTABLE_NPAGE (4096) and for the last index block
** K will be (mxFrame%HASHTABLE_NPAGE).)  Unused slots of the hash table
** contain a value of 0.
**
** To look for page P in the hash table, first compute a hash iKey on
** P as follows:
**
**      iKey = (P * 383) % HASHTABLE_NSLOT
**
** Then start scanning entries of the hash table, starting with iKey
** (wrapping around to the beginning when the end of the hash table is
** reached) until an unused hash slot is found. Let the first unused slot
** be at index iUnused.  (iUnused might be less than iKey if there was
** wrap-around.) Because the hash table is never more than half full,
** the search is guaranteed to eventually hit an unused entry.  Let
** iMax be the value between iKey and iUnused, closest to iUnused,
** where aHash[iMax]==P.  If there is no iMax entry (if there exists
** no hash slot such that aHash[i]==p) then page P is not in the
** current index block.  Otherwise the iMax-th mapping entry of the
** current index block corresponds to the last entry that references
** page P.
**
** A hash search begins with the last index block and moves toward the
** first index block, looking for entries corresponding to page P.  On
** average, only two or three slots in each index block need to be
** examined in order to either find the last entry for page P, or to
** establish that no such entry exists in the block.  Each index block
** holds over 4000 entries.  So two or three index blocks are sufficient
** to cover a typical 10 megabyte WAL file, assuming 1K pages.  8 or 10
** comparisons (on average) suffice to either locate a frame in the
** WAL or to establish that the frame does not exist in the WAL.  This
** is much faster than scanning the entire 10MB WAL.
**
** Note that entries are added in order of increasing K.  Hence, one
** reader might be using some value K0 and a second reader that started
** at a later time (after additional transactions were added to the WAL
** and to the wal-index) might be using a different value K1, where K1>K0.
** Both readers can use the same hash table and mapping section to get
** the correct result.  There may be entries in the hash table with
** K>K0, but to the first reader those entries will appear to be unused
** slots in the hash table and so the first reader will get an answer as
** if no values greater than K0 had ever been inserted into the hash table
** in the first place - which is what reader one wants.  Meanwhile, the
** second reader using K1 will see additional values that were inserted
** later, which is exactly what reader two wants.
**
** When a rollback occurs, the value of K is decreased. Hash table entries
** that correspond to frames greater than the new K value are removed
** from the hash table at this point.
*/

/*
** WAL2 NOTES
**
** This file also contains the implementation of "wal2" mode - activated
** using "PRAGMA journal_mode = wal2". Wal2 mode is very similar to wal
** mode, except that it uses two wal files instead of one. Under some
** circumstances, wal2 mode provides more concurrency than legacy wal 
** mode.
**
** THE PROBLEM WAL2 SOLVES:
**
** In legacy wal mode, if a writer wishes to write to the database while
** a checkpoint is ongoing, it may append frames to the existing wal file.
** This means that after the checkpoint has finished, the wal file consists
** of a large block of checkpointed frames, followed by a block of
** uncheckpointed frames. In a deployment that features a high volume of
** write traffic, this may mean that the wal file is never completely
** checkpointed. And so grows indefinitely.
**
** An alternative is to use "PRAGMA wal_checkpoint=RESTART" or similar to
** force a complete checkpoint of the wal file. But this must:
**
**   1) Wait on all existing readers to finish,
**   2) Wait on any existing writer, and then block all new writers,
**   3) Do the checkpoint,
**   4) Wait on any new readers that started during steps 2 and 3. Writers
**      are still blocked during this step.
**
** This means that in order to avoid the wal file growing indefinitely 
** in a busy system, writers must periodically pause to allow a checkpoint
** to complete. In a system with long running readers, such pauses may be
** for a non-trivial amount of time.
**
** OVERVIEW OF SOLUTION
**
** Wal2 mode uses two wal files. After writers have grown the first wal 
** file to a pre-configured size, they begin appending transactions to 
** the second wal file. Once all existing readers are reading snapshots
** new enough to include the entire first wal file, a checkpointer can
** checkpoint it.
**
** Meanwhile, writers are writing transactions to the second wal file.
** Once that wal file has grown larger than the pre-configured size, each
** new writer checks if:
**
**    * the first wal file has been checkpointed, and if so, if
**    * there are no readers still reading from the first wal file (once
**      it has been checkpointed, new readers read only from the second
**      wal file).
**
** If both these conditions are true, the writer may switch back to the
** first wal file. Eventually, a checkpointer can checkpoint the second
** wal file, and so on.
**
** The wal file that writers are currently appending to (the one they
** don't have to check the above two criteria before writing to) is called
** the "current" wal file.
**
** The first wal file takes the same name as the wal file in legacy wal
** mode systems - "<db>-wal". The second is named "<db>-wal2".

**
** CHECKPOINTS
**
** The "pre-configured size" mentioned above is the value set by 
** "PRAGMA journal_size_limit". Or, if journal_size_limit is not set, 
** 1000 pages.
**
** There is only a single type of checkpoint in wal2 mode (no "truncate",
** "restart" etc.), and it always checkpoints the entire contents of a single
** wal file. A wal file cannot be checkpointed until after a writer has written
** the first transaction into the other wal file and all readers are reading a
** snapshot that includes at least one transaction from the other wal file.
**
** The wal-hook, if one is registered, is invoked after a write-transaction
** is committed, just as it is in legacy wal mode. The integer parameter
** passed to the wal-hook is the total number of uncheckpointed frames in both
** wal files. Except, the parameter is set to zero if there is no frames 
** that may be checkpointed. This happens in two scenarios:
**
**   1. The "other" wal file (the one that the writer did not just append to)
**      is completely empty, or
**
**   2. The "other" wal file (the one that the writer did not just append to)
**      has already been checkpointed.
**
**
** WAL FILE FORMAT
**
** The file format used for each wal file in wal2 mode is the same as for
** legacy wal mode.  Except, the file format field is set to 3021000 
** instead of 3007000.
**
** WAL-INDEX FORMAT
**
** The wal-index format is also very similar. Even though there are two
** wal files, there is still a single wal-index shared-memory area (*-shm
** file with the default unix or win32 VFS). The wal-index header is the
** same size, with the following exceptions it has the same format:
**
**   * The version field is set to 3021000 instead of 3007000.
**
**   * An unused 32-bit field in the legacy wal-index header is
**     now used to store (a) a single bit indicating which of the
**     two wal files writers should append to and (b) the number
**     of frames in the second wal file (31 bits).
**
** The first hash table in the wal-index contains entries corresponding
** to the first HASHTABLE_NPAGE_ONE frames stored in the first wal file.
** The second hash table in the wal-index contains entries indexing the
** first HASHTABLE_NPAGE frames in the second wal file. The third hash
** table contains the next HASHTABLE_NPAGE frames in the first wal file,
** and so on.
**
** LOCKS
**
** Read-locks are simpler than for legacy wal mode. There are no locking
** slots that contain frame numbers. Instead, there are four distinct
** combinations of read locks a reader may hold:
**
**   WAL_LOCK_PART1:       "part" lock on first wal, none of second.
**   WAL_LOCK_PART1_FULL2: "part" lock on first wal, "full" of second.
**   WAL_LOCK_PART2: no lock on first wal, "part" lock on second.
**   WAL_LOCK_PART2_FULL1: "full" lock on first wal, "part" lock on second.
**
** When a reader reads the wal-index header as part of opening a read
** transaction, it takes a "part" lock on the current wal file. "Part" 
** because the wal file may grow while the read transaction is active, in 
** which case the reader would be reading only part of the wal file. 
** A part lock prevents a checkpointer from checkpointing the wal file 
** on which it is held.
**
** If there is data in the non-current wal file that has not been 
** checkpointed, the reader takes a "full" lock on that wal file. A 
** "full" lock indicates that the reader is using the entire wal file.
** A full lock prevents a writer from overwriting the wal file on which
** it is held, but does not prevent a checkpointer from checkpointing 
** it.
**
** There is still a single WRITER and a single CHECKPOINTER lock. The
** recovery procedure still takes the same exclusive lock on the entire
** range of SQLITE_SHM_NLOCK shm-locks. This works because the read-locks
** above use four of the six read-locking slots used by legacy wal mode.
**
** STARTUP/RECOVERY
**
** The read and write version fields of the database header in a wal2
** database are set to 0x03, instead of 0x02 as in legacy wal mode.
**
** The wal file format used in wal2 mode is the same as the format used
** in legacy wal mode. However, in order to support recovery, there are two
** differences in the way wal file header fields are populated, as follows:
**
**   * When the first wal file is first created, the "nCkpt" field in
**     the wal file header is set to 0. Thereafter, each time the writer
**     switches wal file, it sets the nCkpt field in the new wal file
**     header to ((nCkpt0 + 1) & 0x0F), where nCkpt0 is the value in
**     the previous wal file header. This means that the first wal file
**     always has an even value in the nCkpt field, and the second wal
**     file always has an odd value.
**
**   * When a writer switches wal file, it sets the salt values in the
**     new wal file to a copy of the checksum for the final frame in
**     the previous wal file.
**
** Recovery proceeds as follows:
**
** 1. Each wal file is recovered separately. Except, if the first wal 
**    file does not exist or is zero bytes in size, the second wal file
**    is truncated to zero bytes before it is "recovered".
**
** 2. If both wal files contain valid headers, then the nCkpt fields
**    are compared to see which of the two wal files is older. If the
**    salt keys in the second wal file match the final frame checksum 
**    in the older wal file, then both wal files are used. Otherwise,
**    the newer wal file is ignored.
**
** 3. Or, if only one or neither of the wal files has a valid header, 
**    then only a single or no wal files are recovered into the 
**    reconstructed wal-index.
**
** Refer to header comments for walIndexRecover() for further details.
*/

#ifndef SQLITE_OMIT_WAL

#include "wal.h"

/*
** Trace output macros
*/
#if defined(SQLITE_TEST) && defined(SQLITE_DEBUG)
int sqlite3WalTrace = 0;
# define WALTRACE(X)  if(sqlite3WalTrace) sqlite3DebugPrintf X
#else
# define WALTRACE(X)
#endif

/*
** Both the wal-file and the wal-index contain version fields 
** indicating the current version of the system. If a client
** reads the header of a wal file (as part of recovery), or the
** wal-index (as part of opening a read transaction) and (a) the
** header checksum is correct but (b) the version field is not
** recognized, the operation fails with SQLITE_CANTOPEN.
**
** Currently, clients support both version-1 ("journal_mode=wal") and
** version-2 ("journal_mode=wal2"). Legacy clients may support version-1
** only.
*/
#define WAL_VERSION1 3007000      /* For "journal_mode=wal" */
#define WAL_VERSION2 3021000      /* For "journal_mode=wal2" */


/*
** Index numbers for various locking bytes.   WAL_NREADER is the number
** of available reader locks and should be at least 3.  The default
** is SQLITE_SHM_NLOCK==8 and  WAL_NREADER==5.
**
** Technically, the various VFSes are free to implement these locks however
** they see fit.  However, compatibility is encouraged so that VFSes can
** interoperate.  The standard implementation used on both unix and windows
** is for the index number to indicate a byte offset into the
** WalCkptInfo.aLock[] array in the wal-index header.  In other words, all
** locks are on the shm file.  The WALINDEX_LOCK_OFFSET constant (which
** should be 120) is the location in the shm file for the first locking
** byte.
*/
#define WAL_WRITE_LOCK         0
#define WAL_ALL_BUT_WRITE      1
#define WAL_CKPT_LOCK          1
#define WAL_RECOVER_LOCK       2
#define WAL_READ_LOCK(I)       (3+(I))
#define WAL_NREADER            (SQLITE_SHM_NLOCK-3)

/*
** Values that may be stored in Wal.readLock in wal2 mode.
**
** In wal mode, the Wal.readLock member is set to -1 when no read-lock
** is held, or else is the index of the read-mark on which a lock is
** held.
**
** In wal2 mode, a value of -1 still indicates that no read-lock is held.
** And a non-zero value still represents the index of the read-mark on
** which a lock is held. There are two differences:
**
**   1. wal2 mode never uses read-mark 0.
**
**   2. locks on each read-mark have a different interpretation, as 
**      indicated by the symbolic names below.
*/
#define WAL_LOCK_NONE        -1
#define WAL_LOCK_PART1        1
#define WAL_LOCK_PART1_FULL2  2
#define WAL_LOCK_PART2_FULL1  3
#define WAL_LOCK_PART2        4

/* 
** This constant is used in wal2 mode only.
**
** In wal2 mode, when committing a transaction, if the current wal file 
** is sufficiently large and there are no conflicting locks held, the
** writer writes the new transaction into the start of the other wal
** file. Usually, "sufficiently large" is defined by the value configured
** using "PRAGMA journal_size_limit". However, if no such value has been
** configured, sufficiently large defaults to WAL_DEFAULT_WALSIZE frames.
*/
#define WAL_DEFAULT_WALSIZE 1000

/* Object declarations */
typedef struct WalIndexHdr WalIndexHdr;
typedef struct WalIterator WalIterator;
typedef struct WalCkptInfo WalCkptInfo;


/*
** The following object holds a copy of the wal-index header content.
**
** The actual header in the wal-index consists of two copies of this
** object followed by one instance of the WalCkptInfo object.
** For all versions of SQLite through 3.10.0 and probably beyond,
** the locking bytes (WalCkptInfo.aLock) start at offset 120 and
** the total header size is 136 bytes.
**
** The szPage value can be any power of 2 between 512 and 32768, inclusive.
** Or it can be 1 to represent a 65536-byte page.  The latter case was
** added in 3.7.1 when support for 64K pages was added.
**
** WAL2 mode notes: Member variable mxFrame2 is only used in wal2 mode
** (when iVersion is set to WAL_VERSION2). The lower 31 bits store
** the maximum frame number in file *-wal2. The most significant bit
** is a flag - set if clients are currently appending to *-wal2, clear
** otherwise.
*/
struct WalIndexHdr {
  u32 iVersion;                   /* Wal-index version */
  u32 mxFrame2;                   /* See "WAL2 mode notes" above */
  u32 iChange;                    /* Counter incremented each transaction */
  u8 isInit;                      /* 1 when initialized */
  u8 bigEndCksum;                 /* True if checksums in WAL are big-endian */
  u16 szPage;                     /* Database page size in bytes. 1==64K */
  u32 mxFrame;                    /* Index of last valid frame in each WAL */
  u32 nPage;                      /* Size of database in pages */
  u32 aFrameCksum[2];             /* Checksum of last frame in log */
  u32 aSalt[2];                   /* Two salt values copied from WAL header */
  u32 aCksum[2];                  /* Checksum over all prior fields */
};

/*
** The following macros and functions are get/set methods for the maximum
** frame numbers and current wal file values stored in the WalIndexHdr
** structure. These are helpful because of the unorthodox way in which
** the values are stored in wal2 mode (see above). They are equivalent
** to functions with the following signatures.
**
**   u32  walidxGetMxFrame(WalIndexHdr*, int iWal);          // get mxFrame
**   void walidxSetMxFrame(WalIndexHdr*, int iWal, u32 val); // set mxFrame
**   int  walidxGetFile(WalIndexHdr*)                        // get file
**   void walidxSetFile(WalIndexHdr*, int val);              // set file
*/
#define walidxGetMxFrame(pHdr, iWal) \
  ((iWal) ? ((pHdr)->mxFrame2 & 0x7FFFFFFF) : (pHdr)->mxFrame)

static void walidxSetMxFrame(WalIndexHdr *pHdr, int iWal, u32 mxFrame){
  if( iWal ){
    pHdr->mxFrame2 = (pHdr->mxFrame2 & 0x80000000) | mxFrame;
  }else{
    pHdr->mxFrame = mxFrame;
  }
  assert( walidxGetMxFrame(pHdr, iWal)==mxFrame );
}

#define walidxGetFile(pHdr) (int)((pHdr)->mxFrame2 >> 31)
#define walidxSetFile(pHdr, iWal) (                                          \
    (pHdr)->mxFrame2 = ((pHdr)->mxFrame2 & 0x7FFFFFFF) | (((u32)(iWal))<<31) \
)

/*
** Argument is a pointer to a Wal structure. Return true if the current
** cache of the wal-index header indicates "journal_mode=wal2" mode, or
** false otherwise.
*/
#define isWalMode2(pWal) ((pWal)->hdr.iVersion==WAL_VERSION2)

/*
** A copy of the following object occurs in the wal-index immediately
** following the second copy of the WalIndexHdr.  This object stores
** information used by checkpoint.
**
** nBackfill is the number of frames in the WAL that have been written
** back into the database. (We call the act of moving content from WAL to
** database "backfilling".)  The nBackfill number is never greater than
** WalIndexHdr.mxFrame.  nBackfill can only be increased by threads
** holding the WAL_CKPT_LOCK lock (which includes a recovery thread).
** However, a WAL_WRITE_LOCK thread can move the value of nBackfill from
** mxFrame back to zero when the WAL is reset.
**
** nBackfillAttempted is the largest value of nBackfill that a checkpoint
** has attempted to achieve.  Normally nBackfill==nBackfillAtempted, however
** the nBackfillAttempted is set before any backfilling is done and the
** nBackfill is only set after all backfilling completes.  So if a checkpoint
** crashes, nBackfillAttempted might be larger than nBackfill.  The
** WalIndexHdr.mxFrame must never be less than nBackfillAttempted.
**
** The aLock[] field is a set of bytes used for locking.  These bytes should
** never be read or written.
**
** There is one entry in aReadMark[] for each reader lock.  If a reader
** holds read-lock K, then the value in aReadMark[K] is no greater than
** the mxFrame for that reader.  The value READMARK_NOT_USED (0xffffffff)
** for any aReadMark[] means that entry is unused.  aReadMark[0] is
** a special case; its value is never used and it exists as a place-holder
** to avoid having to offset aReadMark[] indexes by one.  Readers holding
** WAL_READ_LOCK(0) always ignore the entire WAL and read all content
** directly from the database.
**
** The value of aReadMark[K] may only be changed by a thread that
** is holding an exclusive lock on WAL_READ_LOCK(K).  Thus, the value of
** aReadMark[K] cannot changed while there is a reader is using that mark
** since the reader will be holding a shared lock on WAL_READ_LOCK(K).
**
** The checkpointer may only transfer frames from WAL to database where
** the frame numbers are less than or equal to every aReadMark[] that is
** in use (that is, every aReadMark[j] for which there is a corresponding
** WAL_READ_LOCK(j)).  New readers (usually) pick the aReadMark[] with the
** largest value and will increase an unused aReadMark[] to mxFrame if there
** is not already an aReadMark[] equal to mxFrame.  The exception to the
** previous sentence is when nBackfill equals mxFrame (meaning that everything
** in the WAL has been backfilled into the database) then new readers
** will choose aReadMark[0] which has value 0 and hence such reader will
** get all their all content directly from the database file and ignore
** the WAL.
**
** Writers normally append new frames to the end of the WAL.  However,
** if nBackfill equals mxFrame (meaning that all WAL content has been
** written back into the database) and if no readers are using the WAL
** (in other words, if there are no WAL_READ_LOCK(i) where i>0) then
** the writer will first "reset" the WAL back to the beginning and start
** writing new content beginning at frame 1.
**
** We assume that 32-bit loads are atomic and so no locks are needed in
** order to read from any aReadMark[] entries.
*/
struct WalCkptInfo {
  u32 nBackfill;                  /* Number of WAL frames backfilled into DB */
  u32 aReadMark[WAL_NREADER];     /* Reader marks */
  u8 aLock[SQLITE_SHM_NLOCK];     /* Reserved space for locks */
  u32 nBackfillAttempted;         /* WAL frames perhaps written, or maybe not */
  u32 notUsed0;                   /* Available for future enhancements */
};
#define READMARK_NOT_USED  0xffffffff

/*
** This is a schematic view of the complete 136-byte header of the
** wal-index file (also known as the -shm file):
**
**      +-----------------------------+
**   0: | iVersion                    | \
**      +-----------------------------+  |
**   4: | (unused padding)            |  |
**      +-----------------------------+  |
**   8: | iChange                     |  |
**      +-------+-------+-------------+  |
**  12: | bInit |  bBig |   szPage    |  |
**      +-------+-------+-------------+  |
**  16: | mxFrame                     |  |  First copy of the
**      +-----------------------------+  |  WalIndexHdr object
**  20: | nPage                       |  |
**      +-----------------------------+  |
**  24: | aFrameCksum                 |  |
**      |                             |  |
**      +-----------------------------+  |
**  32: | aSalt                       |  |
**      |                             |  |
**      +-----------------------------+  |
**  40: | aCksum                      |  |
**      |                             | /
**      +-----------------------------+
**  48: | iVersion                    | \
**      +-----------------------------+  |
**  52: | (unused padding)            |  |
**      +-----------------------------+  |
**  56: | iChange                     |  |
**      +-------+-------+-------------+  |
**  60: | bInit |  bBig |   szPage    |  |
**      +-------+-------+-------------+  |  Second copy of the
**  64: | mxFrame                     |  |  WalIndexHdr
**      +-----------------------------+  |
**  68: | nPage                       |  |
**      +-----------------------------+  |
**  72: | aFrameCksum                 |  |
**      |                             |  |
**      +-----------------------------+  |
**  80: | aSalt                       |  |
**      |                             |  |
**      +-----------------------------+  |
**  88: | aCksum                      |  |
**      |                             | /
**      +-----------------------------+
**  96: | nBackfill                   |
**      +-----------------------------+
** 100: | 5 read marks                |
**      |                             |
**      |                             |
**      |                             |
**      |                             |
**      +-------+-------+------+------+
** 120: | Write | Ckpt  | Rcvr | Rd0  | \
**      +-------+-------+------+------+  ) 8 lock bytes
**      | Read1 | Read2 | Rd3  | Rd4  | /
**      +-------+-------+------+------+
** 128: | nBackfillAttempted          |
**      +-----------------------------+
** 132: | (unused padding)            |
**      +-----------------------------+
*/

/* A block of WALINDEX_LOCK_RESERVED bytes beginning at
** WALINDEX_LOCK_OFFSET is reserved for locks. Since some systems
** only support mandatory file-locks, we do not read or write data
** from the region of the file on which locks are applied.
*/
#define WALINDEX_LOCK_OFFSET (sizeof(WalIndexHdr)*2+offsetof(WalCkptInfo,aLock))
#define WALINDEX_HDR_SIZE    (sizeof(WalIndexHdr)*2+sizeof(WalCkptInfo))

/* Size of header before each frame in wal */
#define WAL_FRAME_HDRSIZE 24

/* Size of write ahead log header, including checksum. */
#define WAL_HDRSIZE 32

/* WAL magic value. Either this value, or the same value with the least
** significant bit also set (WAL_MAGIC | 0x00000001) is stored in 32-bit
** big-endian format in the first 4 bytes of a WAL file.
**
** If the LSB is set, then the checksums for each frame within the WAL
** file are calculated by treating all data as an array of 32-bit
** big-endian words. Otherwise, they are calculated by interpreting
** all data as 32-bit little-endian words.
*/
#define WAL_MAGIC 0x377f0682

/*
** Return the offset of frame iFrame in the write-ahead log file,
** assuming a database page size of szPage bytes. The offset returned
** is to the start of the write-ahead log frame-header.
*/
#define walFrameOffset(iFrame, szPage) (                               \
  WAL_HDRSIZE + ((iFrame)-1)*(i64)((szPage)+WAL_FRAME_HDRSIZE)         \
)

/*
** An open write-ahead log file is represented by an instance of the
** following object.
*/
struct Wal {
  sqlite3_vfs *pVfs;         /* The VFS used to create pDbFd */
  sqlite3_file *pDbFd;       /* File handle for the database file */
  sqlite3_file *apWalFd[2];  /* File handle for "*-wal" and "*-wal2" */
  u32 iCallback;             /* Value to pass to log callback (or 0) */
  i64 mxWalSize;             /* Truncate WAL to this size upon reset */
  int nWiData;               /* Size of array apWiData */
  int szFirstBlock;          /* Size of first block written to WAL file */
  volatile u32 **apWiData;   /* Pointer to wal-index content in memory */
  u32 szPage;                /* Database page size */
  i16 readLock;              /* Which read lock is being held.  -1 for none */
  u8 syncFlags;              /* Flags to use to sync header writes */
  u8 exclusiveMode;          /* Non-zero if connection is in exclusive mode */
  u8 writeLock;              /* True if in a write transaction */
  u8 ckptLock;               /* True if holding a checkpoint lock */
  u8 readOnly;               /* WAL_RDWR, WAL_RDONLY, or WAL_SHM_RDONLY */
  u8 truncateOnCommit;       /* True to truncate WAL file on commit */
  u8 syncHeader;             /* Fsync the WAL header if true */
  u8 padToSectorBoundary;    /* Pad transactions out to the next sector */
  u8 bShmUnreliable;         /* SHM content is read-only and unreliable */
  WalIndexHdr hdr;           /* Wal-index header for current transaction */
  u32 minFrame;              /* Ignore wal frames before this one */
  u32 iReCksum;              /* On commit, recalculate checksums from here */
  u32 nPriorFrame;           /* For sqlite3WalInfo() */
  const char *zWalName;      /* Name of WAL file */
  const char *zWalName2;     /* Name of second WAL file */
  u32 nCkpt;                 /* Checkpoint sequence counter in the wal-header */
  FastPrng sPrng;            /* Random number generator */
#ifdef SQLITE_USE_SEH
  u32 lockMask;              /* Mask of locks held */
  void *pFree;               /* Pointer to sqlite3_free() if exception thrown */
  u32 *pWiValue;             /* Value to write into apWiData[iWiPg] */
  int iWiPg;                 /* Write pWiValue into apWiData[iWiPg] */
  int iSysErrno;             /* System error code following exception */
#endif
#ifdef SQLITE_DEBUG
  int nSehTry;               /* Number of nested SEH_TRY{} blocks */
  u8 lockError;              /* True if a locking error has occurred */
#endif
#ifdef SQLITE_ENABLE_SNAPSHOT
  WalIndexHdr *pSnapshot;    /* Start transaction here if not NULL */
  int bGetSnapshot;          /* Transaction opened for sqlite3_get_snapshot() */
#endif
  int bClosing;              /* Set to true at start of sqlite3WalClose() */
  int bWal2;                 /* bWal2 flag passed to WalOpen() */
#ifdef SQLITE_ENABLE_SETLK_TIMEOUT
  sqlite3 *db;
#endif
};

/*
** Candidate values for Wal.exclusiveMode.
*/
#define WAL_NORMAL_MODE     0
#define WAL_EXCLUSIVE_MODE  1
#define WAL_HEAPMEMORY_MODE 2

/*
** Possible values for WAL.readOnly
*/
#define WAL_RDWR        0    /* Normal read/write connection */
#define WAL_RDONLY      1    /* The WAL file is readonly */
#define WAL_SHM_RDONLY  2    /* The SHM file is readonly */

/*
** Each page of the wal-index mapping contains a hash-table made up of
** an array of HASHTABLE_NSLOT elements of the following type.
*/
typedef u16 ht_slot;

/*
** This structure is used to implement an iterator that loops through
** all frames in the WAL in database page order. Where two or more frames
** correspond to the same database page, the iterator visits only the
** frame most recently written to the WAL (in other words, the frame with
** the largest index).
**
** The internals of this structure are only accessed by:
**
**   walIteratorInit() - Create a new iterator,
**   walIteratorNext() - Step an iterator,
**   walIteratorFree() - Free an iterator.
**
** This functionality is used by the checkpoint code (see walCheckpoint()).
*/
struct WalIterator {
  u32 iPrior;                     /* Last result returned from the iterator */
  int nSegment;                   /* Number of entries in aSegment[] */
  struct WalSegment {
    int iNext;                    /* Next slot in aIndex[] not yet returned */
    ht_slot *aIndex;              /* i0, i1, i2... such that aPgno[iN] ascend */
    u32 *aPgno;                   /* Array of page numbers. */
    int nEntry;                   /* Nr. of entries in aPgno[] and aIndex[] */
    int iZero;                    /* Frame number associated with aPgno[0] */
  } aSegment[1];                  /* One for every 32KB page in the wal-index */
};

/*
** Define the parameters of the hash tables in the wal-index file. There
** is a hash-table following every HASHTABLE_NPAGE page numbers in the
** wal-index.
**
** Changing any of these constants will alter the wal-index format and
** create incompatibilities.
*/
#define HASHTABLE_NPAGE      4096                 /* Must be power of 2 */
#define HASHTABLE_HASH_1     383                  /* Should be prime */
#define HASHTABLE_NSLOT      (HASHTABLE_NPAGE*2)  /* Must be a power of 2 */

/*
** The block of page numbers associated with the first hash-table in a
** wal-index is smaller than usual. This is so that there is a complete
** hash-table on each aligned 32KB page of the wal-index.
*/
#define HASHTABLE_NPAGE_ONE  (HASHTABLE_NPAGE - (WALINDEX_HDR_SIZE/sizeof(u32)))

/* The wal-index is divided into pages of WALINDEX_PGSZ bytes each. */
#define WALINDEX_PGSZ   (                                         \
    sizeof(ht_slot)*HASHTABLE_NSLOT + HASHTABLE_NPAGE*sizeof(u32) \
)


/*
** Structured Exception Handling (SEH) is a Windows-specific technique
** for catching exceptions raised while accessing memory-mapped files.
**
** The -DSQLITE_USE_SEH compile-time option means to use SEH to catch and
** deal with system-level errors that arise during WAL -shm file processing.
** Without this compile-time option, any system-level faults that appear
** while accessing the memory-mapped -shm file will cause a process-wide
** signal to be deliver, which will more than likely cause the entire
** process to exit.
*/
#ifdef SQLITE_USE_SEH
#include <Windows.h>

/* Beginning of a block of code in which an exception might occur */
# define SEH_TRY    __try { \
   assert( walAssertLockmask(pWal) && pWal->nSehTry==0 ); \
   VVA_ONLY(pWal->nSehTry++);

/* The end of a block of code in which an exception might occur */
# define SEH_EXCEPT(X) \
   VVA_ONLY(pWal->nSehTry--); \
   assert( pWal->nSehTry==0 ); \
   } __except( sehExceptionFilter(pWal, GetExceptionCode(), GetExceptionInformation() ) ){ X }

/* Simulate a memory-mapping fault in the -shm file for testing purposes */
# define SEH_INJECT_FAULT sehInjectFault(pWal) 

/*
** The second argument is the return value of GetExceptionCode() for the 
** current exception. Return EXCEPTION_EXECUTE_HANDLER if the exception code
** indicates that the exception may have been caused by accessing the *-shm 
** file mapping. Or EXCEPTION_CONTINUE_SEARCH otherwise.
*/
static int sehExceptionFilter(Wal *pWal, int eCode, EXCEPTION_POINTERS *p){
  VVA_ONLY(pWal->nSehTry--);
  if( eCode==EXCEPTION_IN_PAGE_ERROR ){
    if( p && p->ExceptionRecord && p->ExceptionRecord->NumberParameters>=3 ){
      /* From MSDN: For this type of exception, the first element of the
      ** ExceptionInformation[] array is a read-write flag - 0 if the exception
      ** was thrown while reading, 1 if while writing. The second element is
      ** the virtual address being accessed. The "third array element specifies
      ** the underlying NTSTATUS code that resulted in the exception". */
      pWal->iSysErrno = (int)p->ExceptionRecord->ExceptionInformation[2];
    }
    return EXCEPTION_EXECUTE_HANDLER;
  }
  return EXCEPTION_CONTINUE_SEARCH;
}

/*
** If one is configured, invoke the xTestCallback callback with 650 as
** the argument. If it returns true, throw the same exception that is
** thrown by the system if the *-shm file mapping is accessed after it
** has been invalidated.
*/
static void sehInjectFault(Wal *pWal){
  int res;
  assert( pWal->nSehTry>0 );

  res = sqlite3FaultSim(650);
  if( res!=0 ){
    ULONG_PTR aArg[3];
    aArg[0] = 0;
    aArg[1] = 0;
    aArg[2] = (ULONG_PTR)res;
    RaiseException(EXCEPTION_IN_PAGE_ERROR, 0, 3, (const ULONG_PTR*)aArg);
  }
}

/*
** There are two ways to use this macro. To set a pointer to be freed
** if an exception is thrown:
**
**   SEH_FREE_ON_ERROR(0, pPtr);
**
** and to cancel the same:
**
**   SEH_FREE_ON_ERROR(pPtr, 0);
**
** In the first case, there must not already be a pointer registered to
** be freed. In the second case, pPtr must be the registered pointer.
*/
#define SEH_FREE_ON_ERROR(X,Y) \
  assert( (X==0 || Y==0) && pWal->pFree==X ); pWal->pFree = Y

/*
** There are two ways to use this macro. To arrange for pWal->apWiData[iPg]
** to be set to pValue if an exception is thrown:
**
**   SEH_SET_ON_ERROR(iPg, pValue);
**
** and to cancel the same:
**
**   SEH_SET_ON_ERROR(0, 0);
*/
#define SEH_SET_ON_ERROR(X,Y)  pWal->iWiPg = X; pWal->pWiValue = Y

#else
# define SEH_TRY          VVA_ONLY(pWal->nSehTry++);
# define SEH_EXCEPT(X)    VVA_ONLY(pWal->nSehTry--); assert( pWal->nSehTry==0 );
# define SEH_INJECT_FAULT assert( pWal->nSehTry>0 );
# define SEH_FREE_ON_ERROR(X,Y)
# define SEH_SET_ON_ERROR(X,Y)
#endif /* ifdef SQLITE_USE_SEH */

/*
** Obtain a pointer to the iPage'th page of the wal-index. The wal-index
** is broken into pages of WALINDEX_PGSZ bytes. Wal-index pages are
** numbered from zero.
**
** If the wal-index is currently smaller the iPage pages then the size
** of the wal-index might be increased, but only if it is safe to do
** so.  It is safe to enlarge the wal-index if pWal->writeLock is true
** or pWal->exclusiveMode==WAL_HEAPMEMORY_MODE.
**
** Three possible result scenarios:
**
**   (1)  rc==SQLITE_OK    and *ppPage==Requested-Wal-Index-Page
**   (2)  rc>=SQLITE_ERROR and *ppPage==NULL
**   (3)  rc==SQLITE_OK    and *ppPage==NULL  // only if iPage==0
**
** Scenario (3) can only occur when pWal->writeLock is false and iPage==0
*/
static SQLITE_NOINLINE int walIndexPageRealloc(
  Wal *pWal,               /* The WAL context */
  int iPage,               /* The page we seek */
  volatile u32 **ppPage    /* Write the page pointer here */
){
  int rc = SQLITE_OK;

  /* Enlarge the pWal->apWiData[] array if required */
  if( pWal->nWiData<=iPage ){
    sqlite3_int64 nByte = sizeof(u32*)*(iPage+1);
    volatile u32 **apNew;
    apNew = (volatile u32 **)sqlite3Realloc((void *)pWal->apWiData, nByte);
    if( !apNew ){
      *ppPage = 0;
      return SQLITE_NOMEM_BKPT;
    }
    memset((void*)&apNew[pWal->nWiData], 0,
           sizeof(u32*)*(iPage+1-pWal->nWiData));
    pWal->apWiData = apNew;
    pWal->nWiData = iPage+1;
  }

  /* Request a pointer to the required page from the VFS */
  assert( pWal->apWiData[iPage]==0 );
  if( pWal->exclusiveMode==WAL_HEAPMEMORY_MODE ){
    pWal->apWiData[iPage] = (u32 volatile *)sqlite3MallocZero(WALINDEX_PGSZ);
    if( !pWal->apWiData[iPage] ) rc = SQLITE_NOMEM_BKPT;
  }else{
    rc = sqlite3OsShmMap(pWal->pDbFd, iPage, WALINDEX_PGSZ,
        pWal->writeLock, (void volatile **)&pWal->apWiData[iPage]
    );
    assert( pWal->apWiData[iPage]!=0
         || rc!=SQLITE_OK
         || (pWal->writeLock==0 && iPage==0) );
    testcase( pWal->apWiData[iPage]==0 && rc==SQLITE_OK );
    if( rc==SQLITE_OK ){
      if( iPage>0 && sqlite3FaultSim(600) ) rc = SQLITE_NOMEM;
    }else if( (rc&0xff)==SQLITE_READONLY ){
      pWal->readOnly |= WAL_SHM_RDONLY;
      if( rc==SQLITE_READONLY ){
        rc = SQLITE_OK;
      }
    }
  }

  *ppPage = pWal->apWiData[iPage];
  assert( iPage==0 || *ppPage || rc!=SQLITE_OK );
  return rc;
}
static int walIndexPage(
  Wal *pWal,               /* The WAL context */
  int iPage,               /* The page we seek */
  volatile u32 **ppPage    /* Write the page pointer here */
){
  SEH_INJECT_FAULT;
  if( pWal->nWiData<=iPage || (*ppPage = pWal->apWiData[iPage])==0 ){
    return walIndexPageRealloc(pWal, iPage, ppPage);
  }
  return SQLITE_OK;
}

/*
** Return a pointer to the WalCkptInfo structure in the wal-index.
*/
static volatile WalCkptInfo *walCkptInfo(Wal *pWal){
  assert( pWal->nWiData>0 && pWal->apWiData[0] );
  SEH_INJECT_FAULT;
  return (volatile WalCkptInfo*)&(pWal->apWiData[0][sizeof(WalIndexHdr)/2]);
}

/*
** Return a pointer to the WalIndexHdr structure in the wal-index.
*/
static volatile WalIndexHdr *walIndexHdr(Wal *pWal){
  assert( pWal->nWiData>0 && pWal->apWiData[0] );
  return (volatile WalIndexHdr*)pWal->apWiData[0];
}

/*
** The argument to this macro must be of type u32. On a little-endian
** architecture, it returns the u32 value that results from interpreting
** the 4 bytes as a big-endian value. On a big-endian architecture, it
** returns the value that would be produced by interpreting the 4 bytes
** of the input value as a little-endian integer.
*/
#define BYTESWAP32(x) ( \
    (((x)&0x000000FF)<<24) + (((x)&0x0000FF00)<<8)  \
  + (((x)&0x00FF0000)>>8)  + (((x)&0xFF000000)>>24) \
)

/*
** Generate or extend an 8 byte checksum based on the data in
** array aByte[] and the initial values of aIn[0] and aIn[1] (or
** initial values of 0 and 0 if aIn==NULL).
**
** The checksum is written back into aOut[] before returning.
**
** nByte must be a positive multiple of 8.
*/
static void walChecksumBytes(
  int nativeCksum, /* True for native byte-order, false for non-native */
  u8 *a,           /* Content to be checksummed */
  int nByte,       /* Bytes of content in a[].  Must be a multiple of 8. */
  const u32 *aIn,  /* Initial checksum value input */
  u32 *aOut        /* OUT: Final checksum value output */
){
  u32 s1, s2;
  u32 *aData = (u32 *)a;
  u32 *aEnd = (u32 *)&a[nByte];

  if( aIn ){
    s1 = aIn[0];
    s2 = aIn[1];
  }else{
    s1 = s2 = 0;
  }

  assert( nByte>=8 );
  assert( (nByte&0x00000007)==0 );
  assert( nByte<=65536 );
  assert( nByte%4==0 );

  if( !nativeCksum ){
    do {
      s1 += BYTESWAP32(aData[0]) + s2;
      s2 += BYTESWAP32(aData[1]) + s1;
      aData += 2;
    }while( aData<aEnd );
  }else if( nByte%64==0 ){
    do {
      s1 += *aData++ + s2;
      s2 += *aData++ + s1;
      s1 += *aData++ + s2;
      s2 += *aData++ + s1;
      s1 += *aData++ + s2;
      s2 += *aData++ + s1;
      s1 += *aData++ + s2;
      s2 += *aData++ + s1;
      s1 += *aData++ + s2;
      s2 += *aData++ + s1;
      s1 += *aData++ + s2;
      s2 += *aData++ + s1;
      s1 += *aData++ + s2;
      s2 += *aData++ + s1;
      s1 += *aData++ + s2;
      s2 += *aData++ + s1;
    }while( aData<aEnd );
  }else{
    do {
      s1 += *aData++ + s2;
      s2 += *aData++ + s1;
    }while( aData<aEnd );
  }
  assert( aData==aEnd );

  aOut[0] = s1;
  aOut[1] = s2;
}

/*
** If there is the possibility of concurrent access to the SHM file
** from multiple threads and/or processes, then do a memory barrier.
*/
static void walShmBarrier(Wal *pWal){
  if( pWal->exclusiveMode!=WAL_HEAPMEMORY_MODE ){
    sqlite3OsShmBarrier(pWal->pDbFd);
  }
}

/*
** Add the SQLITE_NO_TSAN as part of the return-type of a function
** definition as a hint that the function contains constructs that
** might give false-positive TSAN warnings.
**
** See tag-20200519-1.
*/
#if defined(__clang__) && !defined(SQLITE_NO_TSAN)
# define SQLITE_NO_TSAN __attribute__((no_sanitize_thread))
#else
# define SQLITE_NO_TSAN
#endif

/*
** Write the header information in pWal->hdr into the wal-index.
**
** The checksum on pWal->hdr is updated before it is written.
*/
static SQLITE_NO_TSAN void walIndexWriteHdr(Wal *pWal){
  volatile WalIndexHdr *aHdr = walIndexHdr(pWal);
  const int nCksum = offsetof(WalIndexHdr, aCksum);

  assert( pWal->writeLock );
  pWal->hdr.isInit = 1;
  assert( pWal->hdr.iVersion==WAL_VERSION1||pWal->hdr.iVersion==WAL_VERSION2 );
  walChecksumBytes(1, (u8*)&pWal->hdr, nCksum, 0, pWal->hdr.aCksum);
  /* Possible TSAN false-positive.  See tag-20200519-1 */
  memcpy((void*)&aHdr[1], (const void*)&pWal->hdr, sizeof(WalIndexHdr));
  walShmBarrier(pWal);
  memcpy((void*)&aHdr[0], (const void*)&pWal->hdr, sizeof(WalIndexHdr));
}

/*
** This function encodes a single frame header and writes it to a buffer
** supplied by the caller. A frame-header is made up of a series of
** 4-byte big-endian integers, as follows:
**
**     0: Page number.
**     4: For commit records, the size of the database image in pages
**        after the commit. For all other records, zero.
**     8: Salt-1 (copied from the wal-header)
**    12: Salt-2 (copied from the wal-header)
**    16: Checksum-1.
**    20: Checksum-2.
*/
static void walEncodeFrame(
  Wal *pWal,                      /* The write-ahead log */
  u32 iPage,                      /* Database page number for frame */
  u32 nTruncate,                  /* New db size (or 0 for non-commit frames) */
  u8 *aData,                      /* Pointer to page data */
  u8 *aFrame                      /* OUT: Write encoded frame here */
){
  int nativeCksum;                /* True for native byte-order checksums */
  u32 *aCksum = pWal->hdr.aFrameCksum;
  assert( WAL_FRAME_HDRSIZE==24 );
  sqlite3Put4byte(&aFrame[0], iPage);
  sqlite3Put4byte(&aFrame[4], nTruncate);
  if( pWal->iReCksum==0 ){
    memcpy(&aFrame[8], pWal->hdr.aSalt, 8);

    nativeCksum = (pWal->hdr.bigEndCksum==SQLITE_BIGENDIAN);
    walChecksumBytes(nativeCksum, aFrame, 8, aCksum, aCksum);
    walChecksumBytes(nativeCksum, aData, pWal->szPage, aCksum, aCksum);

    sqlite3Put4byte(&aFrame[16], aCksum[0]);
    sqlite3Put4byte(&aFrame[20], aCksum[1]);
  }else{
    memset(&aFrame[8], 0, 16);
  }
}

/*
** Check to see if the frame with header in aFrame[] and content
** in aData[] is valid.  If it is a valid frame, fill *piPage and
** *pnTruncate and return true.  Return if the frame is not valid.
*/
static int walDecodeFrame(
  Wal *pWal,                      /* The write-ahead log */
  u32 *piPage,                    /* OUT: Database page number for frame */
  u32 *pnTruncate,                /* OUT: New db size (or 0 if not commit) */
  u8 *aData,                      /* Pointer to page data (for checksum) */
  u8 *aFrame                      /* Frame data */
){
  int nativeCksum;                /* True for native byte-order checksums */
  u32 *aCksum = pWal->hdr.aFrameCksum;
  u32 pgno;                       /* Page number of the frame */
  assert( WAL_FRAME_HDRSIZE==24 );

  /* A frame is only valid if the salt values in the frame-header
  ** match the salt values in the wal-header.
  */
  if( memcmp(&pWal->hdr.aSalt, &aFrame[8], 8)!=0 ){
    return 0;
  }

  /* A frame is only valid if the page number is greater than zero.
  */
  pgno = sqlite3Get4byte(&aFrame[0]);
  if( pgno==0 ){
    return 0;
  }

  /* A frame is only valid if a checksum of the WAL header,
  ** all prior frames, the first 16 bytes of this frame-header,
  ** and the frame-data matches the checksum in the last 8
  ** bytes of this frame-header.
  */
  nativeCksum = (pWal->hdr.bigEndCksum==SQLITE_BIGENDIAN);
  walChecksumBytes(nativeCksum, aFrame, 8, aCksum, aCksum);
  walChecksumBytes(nativeCksum, aData, pWal->szPage, aCksum, aCksum);
  if( aCksum[0]!=sqlite3Get4byte(&aFrame[16])
   || aCksum[1]!=sqlite3Get4byte(&aFrame[20])
  ){
    /* Checksum failed. */
    return 0;
  }

  /* If we reach this point, the frame is valid.  Return the page number
  ** and the new database size.
  */
  *piPage = pgno;
  *pnTruncate = sqlite3Get4byte(&aFrame[4]);
  return 1;
}


#if defined(SQLITE_TEST) && defined(SQLITE_DEBUG)
/*
** Names of locks.  This routine is used to provide debugging output and is not
** a part of an ordinary build.
*/
static const char *walLockName(int lockIdx){
  if( lockIdx==WAL_WRITE_LOCK ){
    return "WRITE-LOCK";
  }else if( lockIdx==WAL_CKPT_LOCK ){
    return "CKPT-LOCK";
  }else if( lockIdx==WAL_RECOVER_LOCK ){
    return "RECOVER-LOCK";
  }else{
    static char zName[15];
    sqlite3_snprintf(sizeof(zName), zName, "READ-LOCK[%d]",
                     lockIdx-WAL_READ_LOCK(0));
    return zName;
  }
}
#endif /*defined(SQLITE_TEST) || defined(SQLITE_DEBUG) */


/*
** Set or release locks on the WAL.  Locks are either shared or exclusive.
** A lock cannot be moved directly between shared and exclusive - it must go
** through the concurrent state first.
**
** In locking_mode=EXCLUSIVE, all of these routines become no-ops.
*/
static int walLockShared(Wal *pWal, int lockIdx){
  int rc;
  if( pWal->exclusiveMode ) return SQLITE_OK;
  rc = sqlite3OsShmLock(pWal->pDbFd, lockIdx, 1,
                        SQLITE_SHM_LOCK | SQLITE_SHM_SHARED);
  WALTRACE(("WAL%p: acquire SHARED-%s %s\n", pWal,
            walLockName(lockIdx), rc ? "failed" : "ok"));
  VVA_ONLY( pWal->lockError = (u8)(rc!=SQLITE_OK && (rc&0xFF)!=SQLITE_BUSY); )
#ifdef SQLITE_USE_SEH
  if( rc==SQLITE_OK ) pWal->lockMask |= (1 << lockIdx);
#endif
  return rc;
}
static void walUnlockShared(Wal *pWal, int lockIdx){
  if( pWal->exclusiveMode ) return;
  (void)sqlite3OsShmLock(pWal->pDbFd, lockIdx, 1,
                         SQLITE_SHM_UNLOCK | SQLITE_SHM_SHARED);
#ifdef SQLITE_USE_SEH
  pWal->lockMask &= ~(1 << lockIdx);
#endif
  WALTRACE(("WAL%p: release SHARED-%s\n", pWal, walLockName(lockIdx)));
}
static int walLockExclusive(Wal *pWal, int lockIdx, int n){
  int rc;
  if( pWal->exclusiveMode ) return SQLITE_OK;
  rc = sqlite3OsShmLock(pWal->pDbFd, lockIdx, n,
                        SQLITE_SHM_LOCK | SQLITE_SHM_EXCLUSIVE);
  WALTRACE(("WAL%p: acquire EXCLUSIVE-%s cnt=%d %s\n", pWal,
            walLockName(lockIdx), n, rc ? "failed" : "ok"));
  VVA_ONLY( pWal->lockError = (u8)(rc!=SQLITE_OK && (rc&0xFF)!=SQLITE_BUSY); )
#ifdef SQLITE_USE_SEH
  if( rc==SQLITE_OK ){
    pWal->lockMask |= (((1<<n)-1) << (SQLITE_SHM_NLOCK+lockIdx));
  }
#endif
  return rc;
}
static void walUnlockExclusive(Wal *pWal, int lockIdx, int n){
  if( pWal->exclusiveMode ) return;
  (void)sqlite3OsShmLock(pWal->pDbFd, lockIdx, n,
                         SQLITE_SHM_UNLOCK | SQLITE_SHM_EXCLUSIVE);
#ifdef SQLITE_USE_SEH
  pWal->lockMask &= ~(((1<<n)-1) << (SQLITE_SHM_NLOCK+lockIdx));
#endif
  WALTRACE(("WAL%p: release EXCLUSIVE-%s cnt=%d\n", pWal,
             walLockName(lockIdx), n));
}

/*
** Compute a hash on a page number.  The resulting hash value must land
** between 0 and (HASHTABLE_NSLOT-1).  The walHashNext() function advances
** the hash to the next value in the event of a collision.
*/
static int walHash(u32 iPage){
  assert( iPage>0 );
  assert( (HASHTABLE_NSLOT & (HASHTABLE_NSLOT-1))==0 );
  return (iPage*HASHTABLE_HASH_1) & (HASHTABLE_NSLOT-1);
}
static int walNextHash(int iPriorHash){
  return (iPriorHash+1)&(HASHTABLE_NSLOT-1);
}

/*
** An instance of the WalHashLoc object is used to describe the location
** of a page hash table in the wal-index.  This becomes the return value
** from walHashGet().
*/
typedef struct WalHashLoc WalHashLoc;
struct WalHashLoc {
  volatile ht_slot *aHash;  /* Start of the wal-index hash table */
  volatile u32 *aPgno;      /* aPgno[1] is the page of first frame indexed */
  u32 iZero;                /* One less than the frame number of first indexed*/
};

/*
** Return pointers to the hash table and page number array stored on
** page iHash of the wal-index. The wal-index is broken into 32KB pages
** numbered starting from 0.
**
** Set output variable pLoc->aHash to point to the start of the hash table
** in the wal-index file. Set pLoc->iZero to one less than the frame
** number of the first frame indexed by this hash table. If a
** slot in the hash table is set to N, it refers to frame number
** (pLoc->iZero+N) in the log.
**
** Finally, set pLoc->aPgno so that pLoc->aPgno[0] is the page number of the
** first frame indexed by the hash table, frame (pLoc->iZero).
*/
static int walHashGet(
  Wal *pWal,                      /* WAL handle */
  int iHash,                      /* Find the iHash'th table */
  WalHashLoc *pLoc                /* OUT: Hash table location */
){
  int rc;                         /* Return code */

  rc = walIndexPage(pWal, iHash, &pLoc->aPgno);
  assert( rc==SQLITE_OK || iHash>0 );

  if( pLoc->aPgno ){
    pLoc->aHash = (volatile ht_slot *)&pLoc->aPgno[HASHTABLE_NPAGE];
    if( iHash==0 ){
      pLoc->aPgno = &pLoc->aPgno[WALINDEX_HDR_SIZE/sizeof(u32)];
      pLoc->iZero = 0;
    }else{
      pLoc->iZero = HASHTABLE_NPAGE_ONE + (iHash-1)*HASHTABLE_NPAGE;
    }
  }else if( NEVER(rc==SQLITE_OK) ){
    rc = SQLITE_ERROR;
  }
  return rc;
}

static u32 walExternalEncode(int iWal, u32 iFrame){
  u32 iRet;
  if( iWal ){
    iRet = HASHTABLE_NPAGE_ONE + iFrame;
    iRet += ((iFrame-1) / HASHTABLE_NPAGE) * HASHTABLE_NPAGE;
  }else{
    iRet = iFrame;
    iFrame += HASHTABLE_NPAGE - HASHTABLE_NPAGE_ONE;
    iRet += ((iFrame-1) / HASHTABLE_NPAGE) * HASHTABLE_NPAGE;
  }
  return iRet;
}

/*
** Parameter iExternal is an external frame identifier. This function
** transforms it to a wal file number (0 or 1) and frame number within
** this wal file (reported via output parameter *piRead).
*/
static int walExternalDecode(u32 iExternal, u32 *piRead){
  int iHash = (iExternal+HASHTABLE_NPAGE-HASHTABLE_NPAGE_ONE-1)/HASHTABLE_NPAGE;

  if( 0==(iHash & 0x01) ){
    /* A frame in wal file 0 */
    *piRead = (iExternal <= HASHTABLE_NPAGE_ONE) ? iExternal :
      iExternal - (iHash/2) * HASHTABLE_NPAGE;
    return 0;
  }

  *piRead = iExternal - HASHTABLE_NPAGE_ONE - ((iHash-1)/2) * HASHTABLE_NPAGE;
  return 1;
}

/*
** Return the number of the wal-index page that contains the hash-table
** and page-number array that contain entries corresponding to WAL frame
** iFrame. The wal-index is broken up into 32KB pages. Wal-index pages
** are numbered starting from 0.
*/
static int walFramePage(u32 iFrame){
  int iHash = (iFrame+HASHTABLE_NPAGE-HASHTABLE_NPAGE_ONE-1) / HASHTABLE_NPAGE;
  assert( (iHash==0 || iFrame>HASHTABLE_NPAGE_ONE)
       && (iHash>=1 || iFrame<=HASHTABLE_NPAGE_ONE)
       && (iHash<=1 || iFrame>(HASHTABLE_NPAGE_ONE+HASHTABLE_NPAGE))
       && (iHash>=2 || iFrame<=HASHTABLE_NPAGE_ONE+HASHTABLE_NPAGE)
       && (iHash<=2 || iFrame>(HASHTABLE_NPAGE_ONE+2*HASHTABLE_NPAGE))
  );
  assert( iHash>=0 );
  return iHash;
}

/*
** Return the index of the hash-table corresponding to frame iFrame of wal
** file iWal.
*/
static int walFramePage2(int iWal, u32 iFrame){
  int iRet;
  assert( iWal==0 || iWal==1 );
  assert( iFrame>0 );
  if( iWal==0 ){
    iRet = 2*((iFrame+HASHTABLE_NPAGE-HASHTABLE_NPAGE_ONE-1)/HASHTABLE_NPAGE);
  }else{
    iRet = 1 + 2 * ((iFrame-1) / HASHTABLE_NPAGE);
  }
  return iRet;
}

/*
** Return the page number associated with frame iFrame in this WAL.
*/
static u32 walFramePgno(Wal *pWal, u32 iFrame){
  int iHash = walFramePage(iFrame);
  SEH_INJECT_FAULT;
  if( iHash==0 ){
    return pWal->apWiData[0][WALINDEX_HDR_SIZE/sizeof(u32) + iFrame - 1];
  }
  return pWal->apWiData[iHash][(iFrame-1-HASHTABLE_NPAGE_ONE)%HASHTABLE_NPAGE];
}

static u32 walFramePgno2(Wal *pWal, int iWal, u32 iFrame){
  return walFramePgno(pWal, walExternalEncode(iWal, iFrame));
}

/*
** Remove entries from the hash table that point to WAL slots greater
** than pWal->hdr.mxFrame.
**
** This function is called whenever pWal->hdr.mxFrame is decreased due
** to a rollback or savepoint.
**
** At most only the hash table containing pWal->hdr.mxFrame needs to be
** updated.  Any later hash tables will be automatically cleared when
** pWal->hdr.mxFrame advances to the point where those hash tables are
** actually needed.
*/
static void walCleanupHash(Wal *pWal){
  WalHashLoc sLoc;                /* Hash table location */
  int iLimit = 0;                 /* Zero values greater than this */
  int nByte;                      /* Number of bytes to zero in aPgno[] */
  int i;                          /* Used to iterate through aHash[] */
  int iWal = walidxGetFile(&pWal->hdr);
  u32 mxFrame = walidxGetMxFrame(&pWal->hdr, iWal);

  u32 iExternal;
  if( isWalMode2(pWal) ){
    iExternal = walExternalEncode(iWal, mxFrame);
  }else{
    assert( iWal==0 );
    iExternal = mxFrame;
  }

  assert( pWal->writeLock );
  testcase( mxFrame==HASHTABLE_NPAGE_ONE-1 );
  testcase( mxFrame==HASHTABLE_NPAGE_ONE );
  testcase( mxFrame==HASHTABLE_NPAGE_ONE+1 );

  if( mxFrame==0 ) return;

  /* Obtain pointers to the hash-table and page-number array containing
  ** the entry that corresponds to frame pWal->hdr.mxFrame. It is guaranteed
  ** that the page said hash-table and array reside on is already mapped.(1)
  */
  assert( pWal->nWiData>walFramePage(iExternal) );
  assert( pWal->apWiData[walFramePage(iExternal)] );
  i = walHashGet(pWal, walFramePage(iExternal), &sLoc);
  if( NEVER(i) ) return; /* Defense-in-depth, in case (1) above is wrong */

  /* Zero all hash-table entries that correspond to frame numbers greater
  ** than pWal->hdr.mxFrame.
  */
  iLimit = iExternal - sLoc.iZero;
  assert( iLimit>0 );
  for(i=0; i<HASHTABLE_NSLOT; i++){
    if( sLoc.aHash[i]>iLimit ){
      sLoc.aHash[i] = 0;
    }
  }

  /* Zero the entries in the aPgno array that correspond to frames with
  ** frame numbers greater than pWal->hdr.mxFrame.
  */
  nByte = (int)((char *)sLoc.aHash - (char *)&sLoc.aPgno[iLimit]);
  assert( nByte>=0 );
  memset((void *)&sLoc.aPgno[iLimit], 0, nByte);

#ifdef SQLITE_ENABLE_EXPENSIVE_ASSERT
  /* Verify that the every entry in the mapping region is still reachable
  ** via the hash table even after the cleanup.
  */
  if( iLimit ){
    int j;           /* Loop counter */
    int iKey;        /* Hash key */
    for(j=0; j<iLimit; j++){
      for(iKey=walHash(sLoc.aPgno[j]);sLoc.aHash[iKey];iKey=walNextHash(iKey)){
        if( sLoc.aHash[iKey]==j+1 ) break;
      }
      assert( sLoc.aHash[iKey]==j+1 );
    }
  }
#endif /* SQLITE_ENABLE_EXPENSIVE_ASSERT */
}

/*
** Set an entry in the wal-index that will map database page number
** pPage into WAL frame iFrame.
*/
static int walIndexAppend(Wal *pWal, int iWal, u32 iFrame, u32 iPage){
  int rc;                         /* Return code */
  WalHashLoc sLoc;                /* Wal-index hash table location */
  u32 iExternal;
  
  if( isWalMode2(pWal) ){
    iExternal = walExternalEncode(iWal, iFrame);
  }else{
    assert( iWal==0 );
    iExternal = iFrame;
  }

  rc = walHashGet(pWal, walFramePage(iExternal), &sLoc);

  /* Assuming the wal-index file was successfully mapped, populate the
  ** page number array and hash table entry.
  */
  if( rc==SQLITE_OK ){
    int iKey;                     /* Hash table key */
    int idx;                      /* Value to write to hash-table slot */
    int nCollide;                 /* Number of hash collisions */

    idx = iExternal - sLoc.iZero;
    assert( idx <= HASHTABLE_NSLOT/2 + 1 );

    /* If this is the first entry to be added to this hash-table, zero the
    ** entire hash table and aPgno[] array before proceeding.
    */
    if( idx==1 ){
      int nByte = (int)((u8*)&sLoc.aHash[HASHTABLE_NSLOT] - (u8*)sLoc.aPgno);
      assert( nByte>=0 );
      memset((void*)sLoc.aPgno, 0, nByte);
    }

    /* If the entry in aPgno[] is already set, then the previous writer
    ** must have exited unexpectedly in the middle of a transaction (after
    ** writing one or more dirty pages to the WAL to free up memory).
    ** Remove the remnants of that writers uncommitted transaction from
    ** the hash-table before writing any new entries.
    */
    if( sLoc.aPgno[idx-1] ){
      walCleanupHash(pWal);
      assert( !sLoc.aPgno[idx-1] );
    }

    /* Write the aPgno[] array entry and the hash-table slot. */
    nCollide = idx;
    for(iKey=walHash(iPage); sLoc.aHash[iKey]; iKey=walNextHash(iKey)){
      if( (nCollide--)==0 ) return SQLITE_CORRUPT_BKPT;
    }
    sLoc.aPgno[idx-1] = iPage;
    AtomicStore(&sLoc.aHash[iKey], (ht_slot)idx);

#ifdef SQLITE_ENABLE_EXPENSIVE_ASSERT
    /* Verify that the number of entries in the hash table exactly equals
    ** the number of entries in the mapping region.
    */
    {
      int i;           /* Loop counter */
      int nEntry = 0;  /* Number of entries in the hash table */
      for(i=0; i<HASHTABLE_NSLOT; i++){ if( sLoc.aHash[i] ) nEntry++; }
      assert( nEntry==idx );
    }

    /* Verify that the every entry in the mapping region is reachable
    ** via the hash table.  This turns out to be a really, really expensive
    ** thing to check, so only do this occasionally - not on every
    ** iteration.
    */
    if( (idx&0x3ff)==0 ){
      int i;           /* Loop counter */
      for(i=0; i<idx; i++){
        for(iKey=walHash(sLoc.aPgno[i]);
            sLoc.aHash[iKey];
            iKey=walNextHash(iKey)){
          if( sLoc.aHash[iKey]==i+1 ) break;
        }
        assert( sLoc.aHash[iKey]==i+1 );
      }
    }
#endif /* SQLITE_ENABLE_EXPENSIVE_ASSERT */
  }

  return rc;
}

/*
** Recover a single wal file - *-wal if iWal==0, or *-wal2 if iWal==1.
*/
static int walIndexRecoverOne(Wal *pWal, int iWal, u32 *pnCkpt, int *pbZero){
  i64 nSize;                      /* Size of log file */
  u32 aFrameCksum[2] = {0, 0};
  int rc;
  sqlite3_file *pWalFd = pWal->apWalFd[iWal];

  assert( iWal==0 || iWal==1 );

  memset(&pWal->hdr, 0, sizeof(WalIndexHdr));
  sqlite3FastRandomness(&pWal->sPrng, 8, pWal->hdr.aSalt);

  rc = sqlite3OsFileSize(pWalFd, &nSize);
  if( rc==SQLITE_OK ){
    if( nSize>WAL_HDRSIZE ){
      u8 aBuf[WAL_HDRSIZE];         /* Buffer to load WAL header into */
      u32 *aPrivate = 0;            /* Heap copy of *-shm pg being populated */
      u8 *aFrame = 0;               /* Malloc'd buffer to load entire frame */
      int szFrame;                  /* Number of bytes in buffer aFrame[] */
      u8 *aData;                    /* Pointer to data part of aFrame buffer */
      int szPage;                   /* Page size according to the log */
      u32 magic;                    /* Magic value read from WAL header */
      u32 version;                  /* Magic value read from WAL header */
      int isValid;                  /* True if this frame is valid */
      int iPg;                      /* Current 32KB wal-index page */
      int iLastFrame;               /* Last frame in wal, based on size alone */
      int iLastPg;                  /* Last shm page used by this wal */
  
      /* Read in the WAL header. */
      rc = sqlite3OsRead(pWalFd, aBuf, WAL_HDRSIZE, 0);
      if( rc!=SQLITE_OK ){
        return rc;
      }
  
      /* If the database page size is not a power of two, or is greater than
      ** SQLITE_MAX_PAGE_SIZE, conclude that the WAL file contains no valid 
      ** data. Similarly, if the 'magic' value is invalid, ignore the whole
      ** WAL file.
      */
      magic = sqlite3Get4byte(&aBuf[0]);
      szPage = sqlite3Get4byte(&aBuf[8]);
      if( (magic&0xFFFFFFFE)!=WAL_MAGIC 
       || szPage&(szPage-1) 
       || szPage>SQLITE_MAX_PAGE_SIZE 
       || szPage<512 
      ){
        return SQLITE_OK;
      }
      pWal->hdr.bigEndCksum = (u8)(magic&0x00000001);
      pWal->szPage = szPage;
  
      /* Verify that the WAL header checksum is correct */
      walChecksumBytes(pWal->hdr.bigEndCksum==SQLITE_BIGENDIAN, 
          aBuf, WAL_HDRSIZE-2*4, 0, pWal->hdr.aFrameCksum
      );
      if( pWal->hdr.aFrameCksum[0]!=sqlite3Get4byte(&aBuf[24])
       || pWal->hdr.aFrameCksum[1]!=sqlite3Get4byte(&aBuf[28])
      ){
        return SQLITE_OK;
      }
  
      memcpy(&pWal->hdr.aSalt, &aBuf[16], 8);
      *pnCkpt = sqlite3Get4byte(&aBuf[12]);
  
      /* Verify that the version number on the WAL format is one that
      ** are able to understand */
      version = sqlite3Get4byte(&aBuf[4]);
      if( version!=WAL_VERSION1 && version!=WAL_VERSION2 ){
        return SQLITE_CANTOPEN_BKPT;
      }
      pWal->hdr.iVersion = version;
  
      /* Malloc a buffer to read frames into. */
      szFrame = szPage + WAL_FRAME_HDRSIZE;
      aFrame = (u8 *)sqlite3_malloc64(szFrame + WALINDEX_PGSZ);
      SEH_FREE_ON_ERROR(0, aFrame);
      if( !aFrame ){
        return SQLITE_NOMEM_BKPT;
      }
      aData = &aFrame[WAL_FRAME_HDRSIZE];
      aPrivate = (u32*)&aData[szPage];
  
      /* Read all frames from the log file. */
      iLastFrame = (nSize - WAL_HDRSIZE) / szFrame;
      if( version==WAL_VERSION2 ){
        iLastPg = walFramePage2(iWal, iLastFrame);
      }else{
        iLastPg = walFramePage(iLastFrame);
      }
      for(iPg=iWal; iPg<=iLastPg; iPg+=(version==WAL_VERSION2 ? 2 : 1)){
        u32 *aShare;
        int iFrame;                 /* Index of last frame read */
        int iLast;
        int iFirst;
        int nHdr, nHdr32;

        rc = walIndexPage(pWal, iPg, (volatile u32**)&aShare);
        assert( aShare!=0 || rc!=SQLITE_OK );
        if( aShare==0 ) break;
        SEH_SET_ON_ERROR(iPg, aShare);
        pWal->apWiData[iPg] = aPrivate;

        if( iWal ){
          assert( version==WAL_VERSION2 );
          iFirst = 1 + (iPg/2)*HASHTABLE_NPAGE;
          iLast = iFirst + HASHTABLE_NPAGE - 1;
        }else{
          int i2 = (version==WAL_VERSION2) ? (iPg/2) : iPg;
          iLast = HASHTABLE_NPAGE_ONE+i2*HASHTABLE_NPAGE;
          iFirst = 1 + (i2==0?0:HASHTABLE_NPAGE_ONE+(i2-1)*HASHTABLE_NPAGE);
        }
        iLast = MIN(iLast, iLastFrame);

        for(iFrame=iFirst; iFrame<=iLast; iFrame++){
          i64 iOffset = walFrameOffset(iFrame, szPage);
          u32 pgno;                 /* Database page number for frame */
          u32 nTruncate;            /* dbsize field from frame header */

          /* Read and decode the next log frame. */
          rc = sqlite3OsRead(pWalFd, aFrame, szFrame, iOffset);
          if( rc!=SQLITE_OK ) break;
          isValid = walDecodeFrame(pWal, &pgno, &nTruncate, aData, aFrame);
          if( !isValid ) break;
          rc = walIndexAppend(pWal, iWal, iFrame, pgno);
          if( NEVER(rc!=SQLITE_OK) ) break;
  
          /* If nTruncate is non-zero, this is a commit record. */
          if( nTruncate ){
            pWal->hdr.mxFrame = iFrame;
            pWal->hdr.nPage = nTruncate;
            pWal->hdr.szPage = (u16)((szPage&0xff00) | (szPage>>16));
            testcase( szPage<=32768 );
            testcase( szPage>=65536 );
            aFrameCksum[0] = pWal->hdr.aFrameCksum[0];
            aFrameCksum[1] = pWal->hdr.aFrameCksum[1];
          }
        }
        pWal->apWiData[iPg] = aShare;
        SEH_SET_ON_ERROR(0, 0);
        nHdr = (iPg==0 ? WALINDEX_HDR_SIZE : 0);
        nHdr32 = nHdr / sizeof(u32);
#ifndef SQLITE_SAFER_WALINDEX_RECOVERY
        /* Memcpy() should work fine here, on all reasonable implementations.
        ** Technically, memcpy() might change the destination to some
        ** intermediate value before setting to the final value, and that might
        ** cause a concurrent reader to malfunction.  Memcpy() is allowed to
        ** do that, according to the spec, but no memcpy() implementation that
        ** we know of actually does that, which is why we say that memcpy()
        ** is safe for this.  Memcpy() is certainly a lot faster.
        */
        memcpy(&aShare[nHdr32], &aPrivate[nHdr32], WALINDEX_PGSZ-nHdr);
#else
        /* In the event that some platform is found for which memcpy()
        ** changes the destination to some intermediate value before
        ** setting the final value, this alternative copy routine is
        ** provided.
        */
        {
          int i;
          for(i=nHdr32; i<WALINDEX_PGSZ/sizeof(u32); i++){
            if( aShare[i]!=aPrivate[i] ){
              /* Atomic memory operations are not required here because if
              ** the value needs to be changed, that means it is not being
              ** accessed concurrently. */
              aShare[i] = aPrivate[i];
            }
          }
        }
#endif
        SEH_INJECT_FAULT;
        if( iFrame<=iLast ) break;
      }
  
      SEH_FREE_ON_ERROR(aFrame, 0);
      sqlite3_free(aFrame);
    }else if( pbZero ){
      *pbZero = 1;
    }
  }

  pWal->hdr.aFrameCksum[0] = aFrameCksum[0];
  pWal->hdr.aFrameCksum[1] = aFrameCksum[1];

  return rc;
}

static int walOpenWal2(Wal *pWal){
  int rc = SQLITE_OK;
  if( !isOpen(pWal->apWalFd[1]) ){
    int f = (SQLITE_OPEN_READWRITE|SQLITE_OPEN_CREATE|SQLITE_OPEN_WAL);
    rc = sqlite3OsOpen(pWal->pVfs, pWal->zWalName2, pWal->apWalFd[1], f, &f);
  }
  return rc;
}

static int walTruncateWal2(Wal *pWal){
  int bIs;
  int rc;
  assert( !isOpen(pWal->apWalFd[1]) );
  rc = sqlite3OsAccess(pWal->pVfs, pWal->zWalName2, SQLITE_ACCESS_EXISTS, &bIs);
  if( rc==SQLITE_OK && bIs ){
    rc = walOpenWal2(pWal);
    if( rc==SQLITE_OK ){
      rc = sqlite3OsTruncate(pWal->apWalFd[1], 0);
      sqlite3OsClose(pWal->apWalFd[1]);
    }
  }
  return rc;
}

/*
** Recover the wal-index by reading the write-ahead log file.
**
** This routine first tries to establish an exclusive lock on the
** wal-index to prevent other threads/processes from doing anything
** with the WAL or wal-index while recovery is running.  The
** WAL_RECOVER_LOCK is also held so that other threads will know
** that this thread is running recovery.  If unable to establish
** the necessary locks, this routine returns SQLITE_BUSY.
*/
static int walIndexRecover(Wal *pWal){
  int rc;                         /* Return Code */
  int iLock;                      /* Lock offset to lock for checkpoint */
  u32 nCkpt1 = 0xFFFFFFFF;
  u32 nCkpt2 = 0xFFFFFFFF;
  int bZero = 0;
  WalIndexHdr hdr;

  /* Obtain an exclusive lock on all byte in the locking range not already
  ** locked by the caller. The caller is guaranteed to have locked the
  ** WAL_WRITE_LOCK byte, and may have also locked the WAL_CKPT_LOCK byte.
  ** If successful, the same bytes that are locked here are concurrent before
  ** this function returns.
  */
  assert( pWal->ckptLock==1 || pWal->ckptLock==0 );
  assert( WAL_ALL_BUT_WRITE==WAL_WRITE_LOCK+1 );
  assert( WAL_CKPT_LOCK==WAL_ALL_BUT_WRITE );
  assert( pWal->writeLock );
  iLock = WAL_ALL_BUT_WRITE + pWal->ckptLock;
  rc = walLockExclusive(pWal, iLock, WAL_READ_LOCK(0)-iLock);
  if( rc ){
    return rc;
  }

  WALTRACE(("WAL%p: recovery begin...\n", pWal));

  /* Recover the *-wal file. If a valid version-1 header is recovered
  ** from it, do not open the *-wal2 file. Even if it exists.
  **
  ** Otherwise, if the *-wal2 file exists or if the "wal2" flag was 
  ** specified when sqlite3WalOpen() was called, open and recover
  ** the *-wal2 file. Except, if the *-wal file was zero bytes in size,
  ** truncate the *-wal2 to zero bytes in size.
  **
  ** After this block has run, if the *-wal2 file is open the system
  ** starts up in VERSION2 mode. In this case pWal->hdr contains the 
  ** wal-index header considering only *-wal2. Stack variable hdr
  ** contains the wal-index header considering only *-wal. The hash 
  ** tables are populated for both.  
  **
  ** Or, if the *-wal2 file is not open, start up in VERSION1 mode.
  ** pWal->hdr is already populated.
  */
  rc = walIndexRecoverOne(pWal, 0, &nCkpt1, &bZero);
  assert( pWal->hdr.iVersion==0 
      || pWal->hdr.iVersion==WAL_VERSION1 
      || pWal->hdr.iVersion==WAL_VERSION2 
  );
  if( rc==SQLITE_OK && bZero ){
    rc = walTruncateWal2(pWal);
  }
  if( rc==SQLITE_OK && pWal->hdr.iVersion!=WAL_VERSION1 ){
    int bOpen = 1;
    sqlite3_vfs *pVfs = pWal->pVfs;
    if( pWal->hdr.iVersion==0 && pWal->bWal2==0 ){
      rc = sqlite3OsAccess(pVfs, pWal->zWalName2, SQLITE_ACCESS_EXISTS, &bOpen);
    }
    if( rc==SQLITE_OK && bOpen ){
      rc = walOpenWal2(pWal);
      if( rc==SQLITE_OK ){
        hdr = pWal->hdr;
        rc = walIndexRecoverOne(pWal, 1, &nCkpt2, 0);
      }
    }
  }

  if( rc==SQLITE_OK ){
    volatile WalCkptInfo *pInfo;

    if( isOpen(pWal->apWalFd[1]) ){
      /* The case where *-wal2 may follow *-wal */
      if( nCkpt2<=0x0F && nCkpt2==nCkpt1+1 ){
        if( pWal->hdr.mxFrame
         && sqlite3Get4byte((u8*)(&pWal->hdr.aSalt[0]))==hdr.aFrameCksum[0]
         && sqlite3Get4byte((u8*)(&pWal->hdr.aSalt[1]))==hdr.aFrameCksum[1]
        ){
          walidxSetFile(&pWal->hdr, 1);
          walidxSetMxFrame(&pWal->hdr, 1, pWal->hdr.mxFrame);
          walidxSetMxFrame(&pWal->hdr, 0, hdr.mxFrame);
        }else{
          pWal->hdr = hdr;
        }
      }else

      /* When *-wal may follow *-wal2 */
      if( (nCkpt2==0x0F && nCkpt1==0) || (nCkpt2<0x0F && nCkpt2==nCkpt1-1) ){
        if( hdr.mxFrame
         && sqlite3Get4byte((u8*)(&hdr.aSalt[0]))==pWal->hdr.aFrameCksum[0]
         && sqlite3Get4byte((u8*)(&hdr.aSalt[1]))==pWal->hdr.aFrameCksum[1]
        ){
          SWAP(WalIndexHdr, pWal->hdr, hdr);
          walidxSetMxFrame(&pWal->hdr, 1, hdr.mxFrame);
        }else{
          walidxSetFile(&pWal->hdr, 1);
          walidxSetMxFrame(&pWal->hdr, 1, pWal->hdr.mxFrame);
          walidxSetMxFrame(&pWal->hdr, 0, 0);
        }
      }else

      /* Fallback */
      if( nCkpt1<=nCkpt2 ){
        pWal->hdr = hdr;
      }else{
        walidxSetFile(&pWal->hdr, 1);
        walidxSetMxFrame(&pWal->hdr, 1, pWal->hdr.mxFrame);
        walidxSetMxFrame(&pWal->hdr, 0, 0);
      }
      pWal->hdr.iVersion = WAL_VERSION2;
    }else{
      pWal->hdr.iVersion = WAL_VERSION1;
    }

    walIndexWriteHdr(pWal);

    /* Reset the checkpoint-header. This is safe because this thread is
    ** currently holding locks that exclude all other writers and
    ** checkpointers. Then set the values of read-mark slots 1 through N.
    */
    pInfo = walCkptInfo(pWal);
    memset((void*)pInfo, 0, sizeof(WalCkptInfo));
    if( 0==isWalMode2(pWal) ){
      int i;
      pInfo->nBackfillAttempted = pWal->hdr.mxFrame;
      pInfo->aReadMark[0] = 0;
      for(i=1; i<WAL_NREADER; i++){
        rc = walLockExclusive(pWal, WAL_READ_LOCK(i), 1);
        if( rc==SQLITE_OK ){
          if( i==1 && pWal->hdr.mxFrame ){
            pInfo->aReadMark[i] = pWal->hdr.mxFrame;
          }else{
            pInfo->aReadMark[i] = READMARK_NOT_USED;
          }
          walUnlockExclusive(pWal, WAL_READ_LOCK(i), 1);
        }else if( rc!=SQLITE_BUSY ){
          break;
        }
      }
    }

    /* If more than one frame was recovered from the log file, report an
    ** event via sqlite3_log(). This is to help with identifying performance
    ** problems caused by applications routinely shutting down without
    ** checkpointing the log file.  */
    if( pWal->hdr.nPage ){
      if( isWalMode2(pWal) ){
        sqlite3_log(SQLITE_NOTICE_RECOVER_WAL,
            "recovered (%d,%d) frames from WAL files %s[2] (wal2 mode)",
            walidxGetMxFrame(&pWal->hdr, 0), walidxGetMxFrame(&pWal->hdr, 1), 
            pWal->zWalName
        );
      }else{
        sqlite3_log(SQLITE_NOTICE_RECOVER_WAL,
            "recovered %d frames from WAL file %s",
            pWal->hdr.mxFrame, pWal->zWalName
        );
      }
    }
  }

  WALTRACE(("WAL%p: recovery %s\n", pWal, rc ? "failed" : "ok"));
  walUnlockExclusive(pWal, iLock, WAL_READ_LOCK(0)-iLock);
  return rc;
}

/*
** Close an open wal-index and wal files.
*/
static void walIndexClose(Wal *pWal, int isDelete){
  if( pWal->exclusiveMode==WAL_HEAPMEMORY_MODE || pWal->bShmUnreliable ){
    int i;
    for(i=0; i<pWal->nWiData; i++){
      sqlite3_free((void *)pWal->apWiData[i]);
      pWal->apWiData[i] = 0;
    }
  }
  if( pWal->exclusiveMode!=WAL_HEAPMEMORY_MODE ){
    sqlite3OsShmUnmap(pWal->pDbFd, isDelete);
  }
  sqlite3OsClose(pWal->apWalFd[0]);
  sqlite3OsClose(pWal->apWalFd[1]);
}

/*
** Open a connection to the WAL file zWalName. The database file must
** already be opened on connection pDbFd. The buffer that zWalName points
** to must remain valid for the lifetime of the returned Wal* handle.
**
** A SHARED lock should be held on the database file when this function
** is called. The purpose of this SHARED lock is to prevent any other
** client from unlinking the WAL or wal-index file. If another process
** were to do this just after this client opened one of these files, the
** system would be badly broken.
**
** If the log file is successfully opened, SQLITE_OK is returned and
** *ppWal is set to point to a new WAL handle. If an error occurs,
** an SQLite error code is returned and *ppWal is left unmodified.
*/
int sqlite3WalOpen(
  sqlite3_vfs *pVfs,              /* vfs module to open wal and wal-index */
  sqlite3_file *pDbFd,            /* The open database file */
  const char *zWalName,           /* Name of the WAL file */
  int bNoShm,                     /* True to run in heap-memory mode */
  i64 mxWalSize,                  /* Truncate WAL to this size on reset */
  int bWal2,                      /* True to open in wal2 mode */
  Wal **ppWal                     /* OUT: Allocated Wal handle */
){
  int rc;                         /* Return Code */
  Wal *pRet;                      /* Object to allocate and return */
  int flags;                      /* Flags passed to OsOpen() */
  int nByte;                      /* Bytes of space to allocate */

  assert( zWalName && zWalName[0] );
  assert( pDbFd );

  /* Verify the values of various constants.  Any changes to the values
  ** of these constants would result in an incompatible on-disk format
  ** for the -shm file.  Any change that causes one of these asserts to
  ** fail is a backward compatibility problem, even if the change otherwise
  ** works.
  **
  ** This table also serves as a helpful cross-reference when trying to
  ** interpret hex dumps of the -shm file.
  */
  assert(    48 ==  sizeof(WalIndexHdr)  );
  assert(    40 ==  sizeof(WalCkptInfo)  );
  assert(   120 ==  WALINDEX_LOCK_OFFSET );
  assert(   136 ==  WALINDEX_HDR_SIZE    );
  assert(  4096 ==  HASHTABLE_NPAGE      );
  assert(  4062 ==  HASHTABLE_NPAGE_ONE  );
  assert(  8192 ==  HASHTABLE_NSLOT      );
  assert(   383 ==  HASHTABLE_HASH_1     );
  assert( 32768 ==  WALINDEX_PGSZ        );
  assert(     8 ==  SQLITE_SHM_NLOCK     );
  assert(     5 ==  WAL_NREADER          );
  assert(    24 ==  WAL_FRAME_HDRSIZE    );
  assert(    32 ==  WAL_HDRSIZE          );
  assert(   120 ==  WALINDEX_LOCK_OFFSET + WAL_WRITE_LOCK   );
  assert(   121 ==  WALINDEX_LOCK_OFFSET + WAL_CKPT_LOCK    );
  assert(   122 ==  WALINDEX_LOCK_OFFSET + WAL_RECOVER_LOCK );
  assert(   123 ==  WALINDEX_LOCK_OFFSET + WAL_READ_LOCK(0) );
  assert(   124 ==  WALINDEX_LOCK_OFFSET + WAL_READ_LOCK(1) );
  assert(   125 ==  WALINDEX_LOCK_OFFSET + WAL_READ_LOCK(2) );
  assert(   126 ==  WALINDEX_LOCK_OFFSET + WAL_READ_LOCK(3) );
  assert(   127 ==  WALINDEX_LOCK_OFFSET + WAL_READ_LOCK(4) );

  /* In the amalgamation, the os_unix.c and os_win.c source files come before
  ** this source file.  Verify that the #defines of the locking byte offsets
  ** in os_unix.c and os_win.c agree with the WALINDEX_LOCK_OFFSET value.
  ** For that matter, if the lock offset ever changes from its initial design
  ** value of 120, we need to know that so there is an assert() to check it.
  */
#ifdef WIN_SHM_BASE
  assert( WIN_SHM_BASE==WALINDEX_LOCK_OFFSET );
#endif
#ifdef UNIX_SHM_BASE
  assert( UNIX_SHM_BASE==WALINDEX_LOCK_OFFSET );
#endif

  nByte = sizeof(Wal) + pVfs->szOsFile*2;

  /* Allocate an instance of struct Wal to return. */
  *ppWal = 0;
  pRet = (Wal*)sqlite3MallocZero(nByte);
  if( !pRet ){
    return SQLITE_NOMEM_BKPT;
  }

  pRet->pVfs = pVfs;
  pRet->apWalFd[0] = (sqlite3_file*)((char*)pRet+sizeof(Wal));
  pRet->apWalFd[1] = (sqlite3_file*)((char*)pRet+sizeof(Wal)+pVfs->szOsFile);
  pRet->pDbFd = pDbFd;
  pRet->readLock = WAL_LOCK_NONE;
  pRet->mxWalSize = mxWalSize;
  pRet->zWalName = zWalName;
  pRet->syncHeader = 1;
  pRet->padToSectorBoundary = 1;
  pRet->exclusiveMode = (bNoShm ? WAL_HEAPMEMORY_MODE: WAL_NORMAL_MODE);
  sqlite3FastPrngInit(&pRet->sPrng);
  pRet->bWal2 = bWal2;
  pRet->zWalName2 = &zWalName[sqlite3Strlen30(zWalName)+1];

  /* Open a file handle on the first write-ahead log file. */
  flags = (SQLITE_OPEN_READWRITE|SQLITE_OPEN_CREATE|SQLITE_OPEN_WAL);
  rc = sqlite3OsOpen(pVfs, zWalName, pRet->apWalFd[0], flags, &flags);
  if( rc==SQLITE_OK && flags&SQLITE_OPEN_READONLY ){
    pRet->readOnly = WAL_RDONLY;
  }

  if( rc!=SQLITE_OK ){
    walIndexClose(pRet, 0);
    sqlite3_free(pRet);
  }else{
    int iDC = sqlite3OsDeviceCharacteristics(pDbFd);
    if( iDC & SQLITE_IOCAP_SEQUENTIAL ){ pRet->syncHeader = 0; }
    if( iDC & SQLITE_IOCAP_POWERSAFE_OVERWRITE ){
      pRet->padToSectorBoundary = 0;
    }
    *ppWal = pRet;
    WALTRACE(("WAL%d: opened\n", pRet));
  }
  return rc;
}

/*
** Change the size to which the WAL file is truncated on each reset.
*/
void sqlite3WalLimit(Wal *pWal, i64 iLimit){
  if( pWal ) pWal->mxWalSize = iLimit;
}

/*
** Find the smallest page number out of all pages held in the WAL that
** has not been returned by any prior invocation of this method on the
** same WalIterator object.   Write into *piFrame the frame index where
** that page was last written into the WAL.  Write into *piPage the page
** number.
**
** Return 0 on success.  If there are no pages in the WAL with a page
** number larger than *piPage, then return 1.
*/
static int walIteratorNext(
  WalIterator *p,               /* Iterator */
  u32 *piPage,                  /* OUT: The page number of the next page */
  u32 *piFrame                  /* OUT: Wal frame index of next page */
){
  u32 iMin;                     /* Result pgno must be greater than iMin */
  u32 iRet = 0xFFFFFFFF;        /* 0xffffffff is never a valid page number */
  int i;                        /* For looping through segments */

  iMin = p->iPrior;
  assert( iMin<0xffffffff );
  for(i=p->nSegment-1; i>=0; i--){
    struct WalSegment *pSegment = &p->aSegment[i];
    while( pSegment->iNext<pSegment->nEntry ){
      u32 iPg = pSegment->aPgno[pSegment->aIndex[pSegment->iNext]];
      if( iPg>iMin ){
        if( iPg<iRet ){
          iRet = iPg;
          *piFrame = pSegment->iZero + pSegment->aIndex[pSegment->iNext];
        }
        break;
      }
      pSegment->iNext++;
    }
  }

  *piPage = p->iPrior = iRet;
  return (iRet==0xFFFFFFFF);
}

/*
** This function merges two sorted lists into a single sorted list.
**
** aLeft[] and aRight[] are arrays of indices.  The sort key is
** aContent[aLeft[]] and aContent[aRight[]].  Upon entry, the following
** is guaranteed for all J<K:
**
**        aContent[aLeft[J]] < aContent[aLeft[K]]
**        aContent[aRight[J]] < aContent[aRight[K]]
**
** This routine overwrites aRight[] with a new (probably longer) sequence
** of indices such that the aRight[] contains every index that appears in
** either aLeft[] or the old aRight[] and such that the second condition
** above is still met.
**
** The aContent[aLeft[X]] values will be unique for all X.  And the
** aContent[aRight[X]] values will be unique too.  But there might be
** one or more combinations of X and Y such that
**
**      aLeft[X]!=aRight[Y]  &&  aContent[aLeft[X]] == aContent[aRight[Y]]
**
** When that happens, omit the aLeft[X] and use the aRight[Y] index.
*/
static void walMerge(
  const u32 *aContent,            /* Pages in wal - keys for the sort */
  ht_slot *aLeft,                 /* IN: Left hand input list */
  int nLeft,                      /* IN: Elements in array *paLeft */
  ht_slot **paRight,              /* IN/OUT: Right hand input list */
  int *pnRight,                   /* IN/OUT: Elements in *paRight */
  ht_slot *aTmp                   /* Temporary buffer */
){
  int iLeft = 0;                  /* Current index in aLeft */
  int iRight = 0;                 /* Current index in aRight */
  int iOut = 0;                   /* Current index in output buffer */
  int nRight = *pnRight;
  ht_slot *aRight = *paRight;

  assert( nLeft>0 && nRight>0 );
  while( iRight<nRight || iLeft<nLeft ){
    ht_slot logpage;
    Pgno dbpage;

    if( (iLeft<nLeft)
     && (iRight>=nRight || aContent[aLeft[iLeft]]<aContent[aRight[iRight]])
    ){
      logpage = aLeft[iLeft++];
    }else{
      logpage = aRight[iRight++];
    }
    dbpage = aContent[logpage];

    aTmp[iOut++] = logpage;
    if( iLeft<nLeft && aContent[aLeft[iLeft]]==dbpage ) iLeft++;

    assert( iLeft>=nLeft || aContent[aLeft[iLeft]]>dbpage );
    assert( iRight>=nRight || aContent[aRight[iRight]]>dbpage );
  }

  *paRight = aLeft;
  *pnRight = iOut;
  memcpy(aLeft, aTmp, sizeof(aTmp[0])*iOut);
}

/*
** Sort the elements in list aList using aContent[] as the sort key.
** Remove elements with duplicate keys, preferring to keep the
** larger aList[] values.
**
** The aList[] entries are indices into aContent[].  The values in
** aList[] are to be sorted so that for all J<K:
**
**      aContent[aList[J]] < aContent[aList[K]]
**
** For any X and Y such that
**
**      aContent[aList[X]] == aContent[aList[Y]]
**
** Keep the larger of the two values aList[X] and aList[Y] and discard
** the smaller.
*/
static void walMergesort(
  const u32 *aContent,            /* Pages in wal */
  ht_slot *aBuffer,               /* Buffer of at least *pnList items to use */
  ht_slot *aList,                 /* IN/OUT: List to sort */
  int *pnList                     /* IN/OUT: Number of elements in aList[] */
){
  struct Sublist {
    int nList;                    /* Number of elements in aList */
    ht_slot *aList;               /* Pointer to sub-list content */
  };

  const int nList = *pnList;      /* Size of input list */
  int nMerge = 0;                 /* Number of elements in list aMerge */
  ht_slot *aMerge = 0;            /* List to be merged */
  int iList;                      /* Index into input list */
  u32 iSub = 0;                   /* Index into aSub array */
  struct Sublist aSub[13];        /* Array of sub-lists */

  memset(aSub, 0, sizeof(aSub));
  assert( nList<=HASHTABLE_NPAGE && nList>0 );
  assert( HASHTABLE_NPAGE==(1<<(ArraySize(aSub)-1)) );

  for(iList=0; iList<nList; iList++){
    nMerge = 1;
    aMerge = &aList[iList];
    for(iSub=0; iList & (1<<iSub); iSub++){
      struct Sublist *p;
      assert( iSub<ArraySize(aSub) );
      p = &aSub[iSub];
      assert( p->aList && p->nList<=(1<<iSub) );
      assert( p->aList==&aList[iList&~((2<<iSub)-1)] );
      walMerge(aContent, p->aList, p->nList, &aMerge, &nMerge, aBuffer);
    }
    aSub[iSub].aList = aMerge;
    aSub[iSub].nList = nMerge;
  }

  for(iSub++; iSub<ArraySize(aSub); iSub++){
    if( nList & (1<<iSub) ){
      struct Sublist *p;
      assert( iSub<ArraySize(aSub) );
      p = &aSub[iSub];
      assert( p->nList<=(1<<iSub) );
      assert( p->aList==&aList[nList&~((2<<iSub)-1)] );
      walMerge(aContent, p->aList, p->nList, &aMerge, &nMerge, aBuffer);
    }
  }
  assert( aMerge==aList );
  *pnList = nMerge;

#ifdef SQLITE_DEBUG
  {
    int i;
    for(i=1; i<*pnList; i++){
      assert( aContent[aList[i]] > aContent[aList[i-1]] );
    }
  }
#endif
}

/*
** Free an iterator allocated by walIteratorInit().
*/
static void walIteratorFree(WalIterator *p){
  sqlite3_free(p);
}

/*
** Construct a WalInterator object that can be used to loop over all
** pages in wal file iWal following frame nBackfill in ascending order. Frames
** nBackfill or earlier may be included - excluding them is an optimization
** only. The caller must hold the checkpoint lock.
**
** On success, make *pp point to the newly allocated WalIterator object
** and return SQLITE_OK. Otherwise, return an error code. If this routine
** returns an error, the final value of *pp is undefined.
**
** The calling routine should invoke walIteratorFree() to destroy the
** WalIterator object when it has finished with it.
*/
static int walIteratorInit(
  Wal *pWal, 
  int iWal, 
  u32 nBackfill, 
  WalIterator **pp
){
  WalIterator *p;                 /* Return value */
  int nSegment;                   /* Number of segments to merge */
  u32 iLast;                      /* Last frame in log */
  sqlite3_int64 nByte;            /* Number of bytes to allocate */
  int i;                          /* Iterator variable */
  int iLastSeg;                   /* Last hash table to iterate though */
  ht_slot *aTmp;                  /* Temp space used by merge-sort */
  int rc = SQLITE_OK;             /* Return Code */
  int iMode = isWalMode2(pWal) ? 2 : 1;

  assert( isWalMode2(pWal) || iWal==0 );
  assert( 0==isWalMode2(pWal) || nBackfill==0 );

  /* This routine only runs while holding the checkpoint lock. And
  ** it only runs if there is actually content in the log (mxFrame>0).
  */
  iLast = walidxGetMxFrame(&pWal->hdr, iWal);
  assert( pWal->ckptLock && iLast>0 );

  if( iMode==2 ){
    iLastSeg = walFramePage2(iWal, iLast);
  }else{
    iLastSeg = walFramePage(iLast);
  }
  nSegment = 1 + (iLastSeg/iMode);

  /* Allocate space for the WalIterator object. */
  nByte = sizeof(WalIterator)
        + (nSegment-1)*sizeof(struct WalSegment)
        + iLast*sizeof(ht_slot);
  p = (WalIterator *)sqlite3_malloc64(nByte
      + sizeof(ht_slot) * (iLast>HASHTABLE_NPAGE?HASHTABLE_NPAGE:iLast)
  );
  if( !p ){
    return SQLITE_NOMEM_BKPT;
  }
  memset(p, 0, nByte);
  p->nSegment = nSegment;
  aTmp = (ht_slot*)&(((u8*)p)[nByte]);
  SEH_FREE_ON_ERROR(0, p);
  i = iMode==2 ? iWal : walFramePage(nBackfill+1);
  for(; rc==SQLITE_OK && i<=iLastSeg; i+=iMode){
    WalHashLoc sLoc;

    rc = walHashGet(pWal, i, &sLoc);
    if( rc==SQLITE_OK ){
      int j;                      /* Counter variable */
      int nEntry;                 /* Number of entries in this segment */
      ht_slot *aIndex;            /* Sorted index for this segment */
      u32 iZero;

      if( iMode==2 ){
        walExternalDecode(sLoc.iZero+1, &iZero);
        iZero--;
        assert( iZero==0 || i>=2 );
      }else{
        iZero = sLoc.iZero;
      }

      if( i==iLastSeg ){
        nEntry = (int)(iLast - iZero);
      }else{
        nEntry = (int)((u32*)sLoc.aHash - (u32*)sLoc.aPgno);
      }
      aIndex = &((ht_slot *)&p->aSegment[p->nSegment])[iZero];
      iZero++;

      for(j=0; j<nEntry; j++){
        aIndex[j] = (ht_slot)j;
      }
      walMergesort((u32*)sLoc.aPgno, aTmp, aIndex, &nEntry);
      p->aSegment[i/iMode].iZero = iZero;
      p->aSegment[i/iMode].nEntry = nEntry;
      p->aSegment[i/iMode].aIndex = aIndex;
      p->aSegment[i/iMode].aPgno = (u32*)sLoc.aPgno;
    }
  }
  if( rc!=SQLITE_OK ){
    SEH_FREE_ON_ERROR(p, 0);
    walIteratorFree(p);
    p = 0;
  }
  *pp = p;
  return rc;
}

#ifdef SQLITE_ENABLE_SETLK_TIMEOUT


/*
** Attempt to enable blocking locks that block for nMs ms. Return 1 if 
** blocking locks are successfully enabled, or 0 otherwise.
*/
static int walEnableBlockingMs(Wal *pWal, int nMs){
  int rc = sqlite3OsFileControl(
      pWal->pDbFd, SQLITE_FCNTL_LOCK_TIMEOUT, (void*)&nMs
  );
  return (rc==SQLITE_OK);
}

/*
** Attempt to enable blocking locks. Blocking locks are enabled only if (a)
** they are supported by the VFS, and (b) the database handle is configured
** with a busy-timeout. Return 1 if blocking locks are successfully enabled,
** or 0 otherwise.
*/
static int walEnableBlocking(Wal *pWal){
  int res = 0;
  if( pWal->db ){
    int tmout = pWal->db->busyTimeout;
    if( tmout ){
      res = walEnableBlockingMs(pWal, tmout);
    }
  }
  return res;
}

/*
** Disable blocking locks.
*/
static void walDisableBlocking(Wal *pWal){
  int tmout = 0;
  sqlite3OsFileControl(pWal->pDbFd, SQLITE_FCNTL_LOCK_TIMEOUT, (void*)&tmout);
}

/*
** If parameter bLock is true, attempt to enable blocking locks, take
** the WRITER lock, and then disable blocking locks. If blocking locks
** cannot be enabled, no attempt to obtain the WRITER lock is made. Return
** an SQLite error code if an error occurs, or SQLITE_OK otherwise. It is not
** an error if blocking locks can not be enabled.
**
** If the bLock parameter is false and the WRITER lock is held, release it.
*/
int sqlite3WalWriteLock(Wal *pWal, int bLock){
  int rc = SQLITE_OK;
  assert( pWal->readLock<0 || bLock==0 );
  if( bLock ){
    assert( pWal->db );
    if( walEnableBlocking(pWal) ){
      rc = walLockExclusive(pWal, WAL_WRITE_LOCK, 1);
      if( rc==SQLITE_OK ){
        pWal->writeLock = 1;
      }
      walDisableBlocking(pWal);
    }
  }else if( pWal->writeLock ){
    walUnlockExclusive(pWal, WAL_WRITE_LOCK, 1);
    pWal->writeLock = 0;
  }
  return rc;
}

/*
** Set the database handle used to determine if blocking locks are required.
*/
void sqlite3WalDb(Wal *pWal, sqlite3 *db){
  pWal->db = db;
}

#else
# define walEnableBlocking(x) 0
# define walDisableBlocking(x)
# define walEnableBlockingMs(pWal, ms) 0
# define sqlite3WalDb(pWal, db)
#endif   /* ifdef SQLITE_ENABLE_SETLK_TIMEOUT */


/*
** Attempt to obtain the exclusive WAL lock defined by parameters lockIdx and
** n. If the attempt fails and parameter xBusy is not NULL, then it is a
** busy-handler function. Invoke it and retry the lock until either the
** lock is successfully obtained or the busy-handler returns 0.
*/
static int walBusyLock(
  Wal *pWal,                      /* WAL connection */
  int (*xBusy)(void*),            /* Function to call when busy */
  void *pBusyArg,                 /* Context argument for xBusyHandler */
  int lockIdx,                    /* Offset of first byte to lock */
  int n                           /* Number of bytes to lock */
){
  int rc;
  do {
    rc = walLockExclusive(pWal, lockIdx, n);
  }while( xBusy && rc==SQLITE_BUSY && xBusy(pBusyArg) );
#ifdef SQLITE_ENABLE_SETLK_TIMEOUT
  if( rc==SQLITE_BUSY_TIMEOUT ){
    walDisableBlocking(pWal);
    rc = SQLITE_BUSY;
  }
#endif
  return rc;
}

/*
** The cache of the wal-index header must be valid to call this function.
** Return the page-size in bytes used by the database.
*/
static int walPagesize(Wal *pWal){
  return (pWal->hdr.szPage&0xfe00) + ((pWal->hdr.szPage&0x0001)<<16);
}

/*
** The following is guaranteed when this function is called:
**
**   a) the WRITER lock is held,
**   b) the entire log file has been checkpointed, and
**   c) any existing readers are reading exclusively from the database
**      file - there are no readers that may attempt to read a frame from
**      the log file.
**
** This function updates the shared-memory structures so that the next
** client to write to the database (which may be this one) does so by
** writing frames into the start of the log file.
**
** The value of parameter salt1 is used as the aSalt[1] value in the
** new wal-index header. It should be passed a pseudo-random value (i.e.
** one obtained from sqlite3_randomness()).
*/
static void walRestartHdr(Wal *pWal, u32 salt1){
  volatile WalCkptInfo *pInfo = walCkptInfo(pWal);
  int i;                          /* Loop counter */
  u32 *aSalt = pWal->hdr.aSalt;   /* Big-endian salt values */
  assert( isWalMode2(pWal)==0 );
  pWal->nCkpt++;
  pWal->hdr.mxFrame = 0;
  sqlite3Put4byte((u8*)&aSalt[0], 1 + sqlite3Get4byte((u8*)&aSalt[0]));
  memcpy(&pWal->hdr.aSalt[1], &salt1, 4);
  walIndexWriteHdr(pWal);
  AtomicStore(&pInfo->nBackfill, 0);
  pInfo->nBackfillAttempted = 0;
  pInfo->aReadMark[1] = 0;
  for(i=2; i<WAL_NREADER; i++) pInfo->aReadMark[i] = READMARK_NOT_USED;
  assert( pInfo->aReadMark[0]==0 );
}

/*
** This function is used in wal2 mode.
**
** This function is called when writer pWal is just about to start 
** writing out frames. Parameter iApp is the current wal file. The "other" wal
** file (wal file !iApp) has been fully checkpointed. This function returns
** SQLITE_OK if there are no readers preventing the writer from switching to
** the other wal file. Or SQLITE_BUSY if there are.
*/
static int wal2RestartOk(Wal *pWal, int iApp){
  /* The other wal file (wal file !iApp) can be overwritten if there
  ** are no readers reading from it - no "full" or "partial" locks.
  ** Technically speaking it is not possible for any reader to hold
  ** a "part" lock, as this would have prevented the file from being
  ** checkpointed. But checking anyway doesn't hurt. The following
  ** is equivalent to:
  **
  **   if( iApp==0 ) eLock = WAL_LOCK_PART1_FULL2;
  **   if( iApp==1 ) eLock = WAL_LOCK_PART1;
  */
  int eLock = 1 + (iApp==0);

  assert( WAL_LOCK_PART1==1 );
  assert( WAL_LOCK_PART1_FULL2==2 );
  assert( WAL_LOCK_PART2_FULL1==3 );
  assert( WAL_LOCK_PART2==4 );

  assert( iApp!=0 || eLock==WAL_LOCK_PART1_FULL2 );
  assert( iApp!=1 || eLock==WAL_LOCK_PART1 );

  return walLockExclusive(pWal, WAL_READ_LOCK(eLock), 3);
}
static void wal2RestartFinished(Wal *pWal, int iApp){
  walUnlockExclusive(pWal, WAL_READ_LOCK(1 + (iApp==0)), 3);
}

/*
** This function is used in wal2 mode.
**
** This function is called when a checkpointer wishes to checkpoint wal
** file iCkpt. It takes the required lock and, if successful, returns
** SQLITE_OK. Otherwise, an SQLite error code (e.g. SQLITE_BUSY). If this
** function returns SQLITE_OK, it is the responsibility of the caller
** to invoke wal2CheckpointFinished() to release the lock.
*/
static int wal2CheckpointOk(Wal *pWal, int iCkpt){
  int eLock = 1 + (iCkpt*2);

  assert( WAL_LOCK_PART1==1 );
  assert( WAL_LOCK_PART1_FULL2==2 );
  assert( WAL_LOCK_PART2_FULL1==3 );
  assert( WAL_LOCK_PART2==4 );

  assert( iCkpt!=0 || eLock==WAL_LOCK_PART1 );
  assert( iCkpt!=1 || eLock==WAL_LOCK_PART2_FULL1 );

  return walLockExclusive(pWal, WAL_READ_LOCK(eLock), 2);
}
static void wal2CheckpointFinished(Wal *pWal, int iCkpt){
  walUnlockExclusive(pWal, WAL_READ_LOCK(1 + (iCkpt*2)), 2);
}

/*
** Copy as much content as we can from the WAL back into the database file
** in response to an sqlite3_wal_checkpoint() request or the equivalent.
**
** The amount of information copies from WAL to database might be limited
** by active readers.  This routine will never overwrite a database page
** that a concurrent reader might be using.
**
** All I/O barrier operations (a.k.a fsyncs) occur in this routine when
** SQLite is in WAL-mode in synchronous=NORMAL.  That means that if
** checkpoints are always run by a background thread or background
** process, foreground threads will never block on a lengthy fsync call.
**
** Fsync is called on the WAL before writing content out of the WAL and
** into the database.  This ensures that if the new content is persistent
** in the WAL and can be recovered following a power-loss or hard reset.
**
** Fsync is also called on the database file if (and only if) the entire
** WAL content is copied into the database file.  This second fsync makes
** it safe to delete the WAL since the new content will persist in the
** database file.
**
** This routine uses and updates the nBackfill field of the wal-index header.
** This is the only routine that will increase the value of nBackfill.
** (A WAL reset or recovery will revert nBackfill to zero, but not increase
** its value.)
**
** The caller must be holding sufficient locks to ensure that no other
** checkpoint is running (in any other thread or process) at the same
** time.
*/
static int walCheckpoint(
  Wal *pWal,                      /* Wal connection */
  sqlite3 *db,                    /* Check for interrupts on this handle */
  int eMode,                      /* One of PASSIVE, FULL or RESTART */
  int (*xBusy)(void*),            /* Function to call when busy */
  void *pBusyArg,                 /* Context argument for xBusyHandler */
  int sync_flags,                 /* Flags for OsSync() (or 0) */
  u8 *zBuf                        /* Temporary buffer to use */
){
  int rc = SQLITE_OK;             /* Return code */
  int szPage;                     /* Database page-size */
  WalIterator *pIter = 0;         /* Wal iterator context */
  u32 iDbpage = 0;                /* Next database page to write */
  u32 iFrame = 0;                 /* Wal frame containing data for iDbpage */
  u32 mxSafeFrame;                /* Max frame that can be backfilled */
  u32 mxPage;                     /* Max database page to write */
  int i;                          /* Loop counter */
  volatile WalCkptInfo *pInfo;    /* The checkpoint status information */
  int bWal2 = isWalMode2(pWal);   /* True for wal2 connections */
  int iCkpt = bWal2 ? !walidxGetFile(&pWal->hdr) : 0;

  mxSafeFrame = walidxGetMxFrame(&pWal->hdr, iCkpt);
  szPage = walPagesize(pWal);
  testcase( szPage<=32768 );
  testcase( szPage>=65536 );
  pInfo = walCkptInfo(pWal);
  if( (bWal2==1 && pInfo->nBackfill==0 && mxSafeFrame) 
   || (bWal2==0 && pInfo->nBackfill<mxSafeFrame)
  ){
    sqlite3_file *pWalFd = pWal->apWalFd[iCkpt];
    mxPage = pWal->hdr.nPage;

    /* If this is a wal2 system, check for a reader holding a lock 
    ** preventing this checkpoint operation. If one is found, return
    ** early.  */
    if( bWal2 ){
      rc = wal2CheckpointOk(pWal, iCkpt);
      if( rc!=SQLITE_OK ) return rc;
    }

    /* EVIDENCE-OF: R-62920-47450 The busy-handler callback is never invoked
    ** in the SQLITE_CHECKPOINT_PASSIVE mode. */
    assert( eMode!=SQLITE_CHECKPOINT_PASSIVE || xBusy==0 );

    /* If this is a wal system (not wal2), compute in mxSafeFrame the index 
    ** of the last frame of the WAL that is safe to write into the database.
    ** Frames beyond mxSafeFrame might overwrite database pages that are in 
    ** use by active readers and thus cannot be backfilled from the WAL.
    */
    if( bWal2==0 ){
      mxSafeFrame = pWal->hdr.mxFrame;
      mxPage = pWal->hdr.nPage;
      for(i=1; i<WAL_NREADER; i++){
        u32 y = AtomicLoad(pInfo->aReadMark+i); SEH_INJECT_FAULT;
        if( mxSafeFrame>y ){
          assert( y<=pWal->hdr.mxFrame );
          rc = walBusyLock(pWal, xBusy, pBusyArg, WAL_READ_LOCK(i), 1);
          if( rc==SQLITE_OK ){
            u32 iMark = (i==1 ? mxSafeFrame : READMARK_NOT_USED);
            AtomicStore(pInfo->aReadMark+i, iMark); SEH_INJECT_FAULT;
            walUnlockExclusive(pWal, WAL_READ_LOCK(i), 1);
          }else if( rc==SQLITE_BUSY ){
            mxSafeFrame = y;
            xBusy = 0;
          }else{
            goto walcheckpoint_out;
          }
        }
      }
    }

    /* Allocate the iterator */
    if( bWal2 || pInfo->nBackfill<mxSafeFrame ){
      assert( bWal2==0 || pInfo->nBackfill==0 );
      rc = walIteratorInit(pWal, iCkpt, pInfo->nBackfill, &pIter);
      assert( rc==SQLITE_OK || pIter==0 );
    }

    if( pIter && (bWal2 
     || (rc = walBusyLock(pWal, xBusy, pBusyArg,WAL_READ_LOCK(0),1))==SQLITE_OK
    )){
      u32 nBackfill = pInfo->nBackfill;

      assert( bWal2==0 || nBackfill==0 );
      pInfo->nBackfillAttempted = mxSafeFrame; SEH_INJECT_FAULT;

      /* Sync the wal file being checkpointed to disk */
      rc = sqlite3OsSync(pWalFd, CKPT_SYNC_FLAGS(sync_flags));

      /* If the database may grow as a result of this checkpoint, hint
      ** about the eventual size of the db file to the VFS layer.  */
      if( rc==SQLITE_OK ){
        i64 nReq = ((i64)mxPage * szPage);
        i64 nSize;                    /* Current size of database file */
        sqlite3OsFileControl(pWal->pDbFd, SQLITE_FCNTL_CKPT_START, 0);
        rc = sqlite3OsFileSize(pWal->pDbFd, &nSize);
        if( rc==SQLITE_OK && nSize<nReq ){
          i64 mx = pWal->hdr.mxFrame + (bWal2?walidxGetMxFrame(&pWal->hdr,1):0);
          if( (nSize+65536+mx*szPage)<nReq ){
            /* If the size of the final database is larger than the current
            ** database plus the amount of data in the wal file, plus the
            ** maximum size of the pending-byte page (65536 bytes), then
            ** must be corruption somewhere.  Or in the case of wal2 mode,
            ** plus the amount of data in both wal files. */
            rc = SQLITE_CORRUPT_BKPT;
          }else{
            sqlite3OsFileControlHint(pWal->pDbFd, SQLITE_FCNTL_SIZE_HINT,&nReq);
          }
        }
      }

      /* Iterate through the contents of the WAL, copying data to the db file */
      while( rc==SQLITE_OK && 0==walIteratorNext(pIter, &iDbpage, &iFrame) ){
        i64 iOffset;

        assert( bWal2==1 || walFramePgno(pWal, iFrame)==iDbpage );
        assert( bWal2==0 || walFramePgno2(pWal, iCkpt, iFrame)==iDbpage );

        SEH_INJECT_FAULT;
        if( AtomicLoad(&db->u1.isInterrupted) ){
          rc = db->mallocFailed ? SQLITE_NOMEM_BKPT : SQLITE_INTERRUPT;
          break;
        }
        if( iFrame<=nBackfill || iFrame>mxSafeFrame || iDbpage>mxPage ){
          assert( bWal2==0 || iDbpage>mxPage );
          continue;
        }
        iOffset = walFrameOffset(iFrame, szPage) + WAL_FRAME_HDRSIZE;
        WALTRACE(("WAL%p: checkpoint frame %d of wal %d to db page %d\n",
              pWal, (int)iFrame, iCkpt, (int)iDbpage
        ));
        /* testcase( IS_BIG_INT(iOffset) ); // requires a 4GiB WAL file */
        rc = sqlite3OsRead(pWalFd, zBuf, szPage, iOffset);
        if( rc!=SQLITE_OK ) break;
        iOffset = (iDbpage-1)*(i64)szPage;
        testcase( IS_BIG_INT(iOffset) );
        rc = sqlite3OsWrite(pWal->pDbFd, zBuf, szPage, iOffset);
        if( rc!=SQLITE_OK ) break;
      }
      sqlite3OsFileControl(pWal->pDbFd, SQLITE_FCNTL_CKPT_DONE, 0);

      /* If work was actually accomplished, truncate the db file, sync the wal
      ** file and set WalCkptInfo.nBackfill to indicate so. */
      if( rc==SQLITE_OK && (bWal2 || mxSafeFrame==walIndexHdr(pWal)->mxFrame) ){
        if( !bWal2 ){
          i64 szDb = pWal->hdr.nPage*(i64)szPage;
          testcase( IS_BIG_INT(szDb) );
          rc = sqlite3OsTruncate(pWal->pDbFd, szDb);
        }
        if( rc==SQLITE_OK ){
          rc = sqlite3OsSync(pWal->pDbFd, CKPT_SYNC_FLAGS(sync_flags));
        }
      }
      if( rc==SQLITE_OK ){
        AtomicStore(&pInfo->nBackfill, (bWal2 ? 1 : mxSafeFrame));
        SEH_INJECT_FAULT;
      }

      /* Release the reader lock held while backfilling */
      if( bWal2==0 ){
        walUnlockExclusive(pWal, WAL_READ_LOCK(0), 1);
      }
    }

    if( rc==SQLITE_BUSY ){
      /* Reset the return code so as not to report a checkpoint failure
      ** just because there are active readers.  */
      rc = SQLITE_OK;
    }
    if( bWal2 ) wal2CheckpointFinished(pWal, iCkpt);
  }

  /* If this is an SQLITE_CHECKPOINT_RESTART or TRUNCATE operation, and the
  ** entire wal file has been copied into the database file, then block
  ** until all readers have finished using the wal file. This ensures that
  ** the next process to write to the database restarts the wal file.
  */
  if( bWal2==0 && rc==SQLITE_OK && eMode!=SQLITE_CHECKPOINT_PASSIVE ){
    assert( pWal->writeLock );
    SEH_INJECT_FAULT;
    if( pInfo->nBackfill<pWal->hdr.mxFrame ){
      rc = SQLITE_BUSY;
    }else if( eMode>=SQLITE_CHECKPOINT_RESTART ){
      u32 salt1;
      sqlite3FastRandomness(&pWal->sPrng, 4, &salt1);
      assert( pInfo->nBackfill==pWal->hdr.mxFrame );
      rc = walBusyLock(pWal, xBusy, pBusyArg, WAL_READ_LOCK(1), WAL_NREADER-1);
      if( rc==SQLITE_OK ){
        if( eMode==SQLITE_CHECKPOINT_TRUNCATE ){
          /* IMPLEMENTATION-OF: R-44699-57140 This mode works the same way as
          ** SQLITE_CHECKPOINT_RESTART with the addition that it also
          ** truncates the log file to zero bytes just prior to a
          ** successful return.
          **
          ** In theory, it might be safe to do this without updating the
          ** wal-index header in shared memory, as all subsequent reader or
          ** writer clients should see that the entire log file has been
          ** checkpointed and behave accordingly. This seems unsafe though,
          ** as it would leave the system in a state where the contents of
          ** the wal-index header do not match the contents of the
          ** file-system. To avoid this, update the wal-index header to
          ** indicate that the log file contains zero valid frames.  */
          walRestartHdr(pWal, salt1);
          rc = sqlite3OsTruncate(pWal->apWalFd[0], 0);
        }
        walUnlockExclusive(pWal, WAL_READ_LOCK(1), WAL_NREADER-1);
      }
    }
  }

 walcheckpoint_out:
  SEH_FREE_ON_ERROR(pIter, 0);
  walIteratorFree(pIter);
  return rc;
}

/*
** If the WAL file is currently larger than nMax bytes in size, truncate
** it to exactly nMax bytes. If an error occurs while doing so, ignore it.
*/
static void walLimitSize(Wal *pWal, i64 nMax){
  if( isWalMode2(pWal)==0 ){
    i64 sz;
    int rx;
    sqlite3BeginBenignMalloc();
    rx = sqlite3OsFileSize(pWal->apWalFd[0], &sz);
    if( rx==SQLITE_OK && (sz > nMax ) ){
      rx = sqlite3OsTruncate(pWal->apWalFd[0], nMax);
    }
    sqlite3EndBenignMalloc();
    if( rx ){
      sqlite3_log(rx, "cannot limit WAL size: %s", pWal->zWalName);
    }
  }
}

#ifdef SQLITE_USE_SEH
/*
** This is the "standard" exception handler used in a few places to handle 
** an exception thrown by reading from the *-shm mapping after it has become
** invalid in SQLITE_USE_SEH builds. It is used as follows:
**
**   SEH_TRY { ... }
**   SEH_EXCEPT( rc = walHandleException(pWal); )
**
** This function does three things:
**
**   1) Determines the locks that should be held, based on the contents of
**      the Wal.readLock, Wal.writeLock and Wal.ckptLock variables. All other
**      held locks are assumed to be transient locks that would have been
**      released had the exception not been thrown and are dropped.
**
**   2) Frees the pointer at Wal.pFree, if any, using sqlite3_free().
**
**   3) Set pWal->apWiData[pWal->iWiPg] to pWal->pWiValue if not NULL
**
**   4) Returns SQLITE_IOERR.
*/
static int walHandleException(Wal *pWal){
  if( pWal->exclusiveMode==0 ){
    static const int S = 1;
    static const int E = (1<<SQLITE_SHM_NLOCK);
    int ii;
    u32 mUnlock = pWal->lockMask & ~(
        (pWal->readLock<0 ? 0 : (S << WAL_READ_LOCK(pWal->readLock)))
        | (pWal->writeLock ? (E << WAL_WRITE_LOCK) : 0)
        | (pWal->ckptLock ? (E << WAL_CKPT_LOCK) : 0)
        );
    for(ii=0; ii<SQLITE_SHM_NLOCK; ii++){
      if( (S<<ii) & mUnlock ) walUnlockShared(pWal, ii);
      if( (E<<ii) & mUnlock ) walUnlockExclusive(pWal, ii, 1);
    }
  }
  sqlite3_free(pWal->pFree);
  pWal->pFree = 0;
  if( pWal->pWiValue ){
    pWal->apWiData[pWal->iWiPg] = pWal->pWiValue;
    pWal->pWiValue = 0;
  }
  return SQLITE_IOERR_IN_PAGE;
}

/*
** Assert that the Wal.lockMask mask, which indicates the locks held
** by the connection, is consistent with the Wal.readLock, Wal.writeLock
** and Wal.ckptLock variables. To be used as:
**
**   assert( walAssertLockmask(pWal) );
*/
static int walAssertLockmask(Wal *pWal){
  if( pWal->exclusiveMode==0 ){
    static const int S = 1;
    static const int E = (1<<SQLITE_SHM_NLOCK);
    u32 mExpect = (
        (pWal->readLock<0 ? 0 : (S << WAL_READ_LOCK(pWal->readLock)))
      | (pWal->writeLock ? (E << WAL_WRITE_LOCK) : 0)
      | (pWal->ckptLock ? (E << WAL_CKPT_LOCK) : 0)
#ifdef SQLITE_ENABLE_SNAPSHOT
      | (pWal->pSnapshot ? (pWal->lockMask & (1 << WAL_CKPT_LOCK)) : 0)
#endif
    );
    assert( mExpect==pWal->lockMask );
  }
  return 1;
}

/*
** Return and zero the "system error" field set when an 
** EXCEPTION_IN_PAGE_ERROR exception is caught.
*/
int sqlite3WalSystemErrno(Wal *pWal){
  int iRet = 0;
  if( pWal ){
    iRet = pWal->iSysErrno;
    pWal->iSysErrno = 0;
  }
  return iRet;
}

#else
# define walAssertLockmask(x) 1
#endif /* ifdef SQLITE_USE_SEH */

/*
** Close a connection to a log file.
*/
int sqlite3WalClose(
  Wal *pWal,                      /* Wal to close */
  sqlite3 *db,                    /* For interrupt flag */
  int sync_flags,                 /* Flags to pass to OsSync() (or 0) */
  int nBuf,
  u8 *zBuf                        /* Buffer of at least nBuf bytes */
){
  int rc = SQLITE_OK;
  if( pWal ){
    int isDelete = 0;             /* True to unlink wal and wal-index files */

    assert( walAssertLockmask(pWal) );
    pWal->bClosing = 1;

    /* If an EXCLUSIVE lock can be obtained on the database file (using the
    ** ordinary, rollback-mode locking methods, this guarantees that the
    ** connection associated with this log file is the only connection to
    ** the database. In this case checkpoint the database and unlink both
    ** the wal and wal-index files.
    **
    ** The EXCLUSIVE lock is not released before returning.
    */
    if( zBuf!=0
     && SQLITE_OK==(rc = sqlite3OsLock(pWal->pDbFd, SQLITE_LOCK_EXCLUSIVE))
    ){
      int i;
      if( pWal->exclusiveMode==WAL_NORMAL_MODE ){
        pWal->exclusiveMode = WAL_EXCLUSIVE_MODE;
      }
      for(i=0; rc==SQLITE_OK && i<2; i++){
        rc = sqlite3WalCheckpoint(pWal, db, 
            SQLITE_CHECKPOINT_PASSIVE, 0, 0, sync_flags, nBuf, zBuf, 0, 0
        );
        if( rc==SQLITE_OK ){
          int bPersist = -1;
          sqlite3OsFileControlHint(
              pWal->pDbFd, SQLITE_FCNTL_PERSIST_WAL, &bPersist
          );
          if( bPersist!=1 ){
            /* Try to delete the WAL file if the checkpoint completed and
            ** fsyned (rc==SQLITE_OK) and if we are not in persistent-wal
            ** mode (!bPersist) */
            isDelete = 1;
          }else if( pWal->mxWalSize>=0 ){
            /* Try to truncate the WAL file to zero bytes if the checkpoint
            ** completed and fsynced (rc==SQLITE_OK) and we are in persistent
            ** WAL mode (bPersist) and if the PRAGMA journal_size_limit is a
            ** non-negative value (pWal->mxWalSize>=0).  Note that we truncate
            ** to zero bytes as truncating to the journal_size_limit might
            ** leave a corrupt WAL file on disk. */
            walLimitSize(pWal, 0);
          }
        }

        if( isWalMode2(pWal)==0 ) break;

        SEH_TRY {
          walCkptInfo(pWal)->nBackfill = 0;
          walidxSetFile(&pWal->hdr, !walidxGetFile(&pWal->hdr));
          pWal->writeLock = 1;
          walIndexWriteHdr(pWal);
          pWal->writeLock = 0;
        } 
        SEH_EXCEPT( rc = SQLITE_IOERR_IN_PAGE; )
      }
    }

    walIndexClose(pWal, isDelete);
    if( isDelete ){
      sqlite3BeginBenignMalloc();
      sqlite3OsDelete(pWal->pVfs, pWal->zWalName, 0);
      sqlite3OsDelete(pWal->pVfs, pWal->zWalName2, 0);
      sqlite3EndBenignMalloc();
    }
    WALTRACE(("WAL%p: closed\n", pWal));
    sqlite3_free((void *)pWal->apWiData);
    sqlite3_free(pWal);
  }
  return rc;
}

/*
** Try to copy the wal-index header from shared-memory into (*pHdr). Return
** zero if successful or non-zero otherwise. If the header is corrupted
** (either because the two copies are inconsistent or because the checksum 
** values are incorrect), the read fails and non-zero is returned.
*/
static int walIndexLoadHdr(Wal *pWal, WalIndexHdr *pHdr){
  u32 aCksum[2];                  /* Checksum on the header content */
  WalIndexHdr h2;                 /* Second copy of the header content */
  WalIndexHdr volatile *aHdr;     /* Header in shared memory */

  /* The first page of the wal-index must be mapped at this point. */
  assert( pWal->nWiData>0 && pWal->apWiData[0] );

  /* Read the header. This might happen concurrently with a write to the
  ** same area of shared memory on a different CPU in a SMP,
  ** meaning it is possible that an inconsistent snapshot is read
  ** from the file. If this happens, return non-zero.
  **
  ** There are two copies of the header at the beginning of the wal-index.
  ** When reading, read [0] first then [1].  Writes are in the reverse order.
  ** Memory barriers are used to prevent the compiler or the hardware from
  ** reordering the reads and writes.
  */
  aHdr = walIndexHdr(pWal);
  memcpy(pHdr, (void *)&aHdr[0], sizeof(h2));
  walShmBarrier(pWal);
  memcpy(&h2, (void *)&aHdr[1], sizeof(h2));

  if( memcmp(&h2, pHdr, sizeof(h2))!=0 ){
    return 1;   /* Dirty read */
  }  
  if( h2.isInit==0 ){
    return 1;   /* Malformed header - probably all zeros */
  }
  walChecksumBytes(1, (u8*)&h2, sizeof(h2)-sizeof(h2.aCksum), 0, aCksum);
  if( aCksum[0]!=h2.aCksum[0] || aCksum[1]!=h2.aCksum[1] ){
    return 1;   /* Checksum does not match */
  }

  return 0;
}

/*
** Try to read the wal-index header.  Return 0 on success and 1 if
** there is a problem.
**
** The wal-index is in shared memory.  Another thread or process might
** be writing the header at the same time this procedure is trying to
** read it, which might result in inconsistency.  A dirty read is detected
** by verifying that both copies of the header are the same and also by
** a checksum on the header.
**
** If and only if the read is consistent and the header is different from
** pWal->hdr, then pWal->hdr is updated to the content of the new header
** and *pChanged is set to 1.
**
** If the checksum cannot be verified return non-zero. If the header
** is read successfully and the checksum verified, return zero.
*/
static SQLITE_NO_TSAN int walIndexTryHdr(Wal *pWal, int *pChanged){
  WalIndexHdr h1;                 /* Copy of the header content */

  if( walIndexLoadHdr(pWal, &h1) ){
    return 1;
  }

  if( memcmp(&pWal->hdr, &h1, sizeof(WalIndexHdr)) ){
    *pChanged = 1;
    memcpy(&pWal->hdr, &h1, sizeof(WalIndexHdr));
    pWal->szPage = (pWal->hdr.szPage&0xfe00) + ((pWal->hdr.szPage&0x0001)<<16);
    testcase( pWal->szPage<=32768 );
    testcase( pWal->szPage>=65536 );
  }

  /* The header was successfully read. Return zero. */
  return 0;
}

/*
** This is the value that walTryBeginRead returns when it needs to
** be retried.
*/
#define WAL_RETRY  (-1)

/*
** Read the wal-index header from the wal-index and into pWal->hdr.
** If the wal-header appears to be corrupt, try to reconstruct the
** wal-index from the WAL before returning.
**
** Set *pChanged to 1 if the wal-index header value in pWal->hdr is
** changed by this operation.  If pWal->hdr is unchanged, set *pChanged
** to 0.
**
** If the wal-index header is successfully read, return SQLITE_OK.
** Otherwise an SQLite error code.
*/
static int walIndexReadHdr(Wal *pWal, int *pChanged){
  int rc;                         /* Return code */
  int badHdr;                     /* True if a header read failed */
  volatile u32 *page0;            /* Chunk of wal-index containing header */

  /* Ensure that page 0 of the wal-index (the page that contains the
  ** wal-index header) is mapped. Return early if an error occurs here.
  */
  assert( pChanged );
  rc = walIndexPage(pWal, 0, &page0);
  if( rc!=SQLITE_OK ){
    assert( rc!=SQLITE_READONLY ); /* READONLY changed to OK in walIndexPage */
    if( rc==SQLITE_READONLY_CANTINIT ){
      /* The SQLITE_READONLY_CANTINIT return means that the shared-memory
      ** was openable but is not writable, and this thread is unable to
      ** confirm that another write-capable connection has the shared-memory
      ** open, and hence the content of the shared-memory is unreliable,
      ** since the shared-memory might be inconsistent with the WAL file
      ** and there is no writer on hand to fix it. */
      assert( page0==0 );
      assert( pWal->writeLock==0 );
      assert( pWal->readOnly & WAL_SHM_RDONLY );
      pWal->bShmUnreliable = 1;
      pWal->exclusiveMode = WAL_HEAPMEMORY_MODE;
      *pChanged = 1;
    }else{
      return rc; /* Any other non-OK return is just an error */
    }
  }else{
    /* page0 can be NULL if the SHM is zero bytes in size and pWal->writeLock
    ** is zero, which prevents the SHM from growing */
    testcase( page0!=0 );
  }
  assert( page0!=0 || pWal->writeLock==0 );

  /* If the first page of the wal-index has been mapped, try to read the
  ** wal-index header immediately, without holding any lock. This usually
  ** works, but may fail if the wal-index header is corrupt or currently
  ** being modified by another thread or process.
  */
  badHdr = (page0 ? walIndexTryHdr(pWal, pChanged) : 1);

  /* If the first attempt failed, it might have been due to a race
  ** with a writer.  So get a WRITE lock and try again.
  */
  if( badHdr ){
    if( pWal->bShmUnreliable==0 && (pWal->readOnly & WAL_SHM_RDONLY) ){
      if( SQLITE_OK==(rc = walLockShared(pWal, WAL_WRITE_LOCK)) ){
        walUnlockShared(pWal, WAL_WRITE_LOCK);
        rc = SQLITE_READONLY_RECOVERY;
      }
    }else{
      int bWriteLock = pWal->writeLock;
      if( bWriteLock 
       || SQLITE_OK==(rc = walLockExclusive(pWal, WAL_WRITE_LOCK, 1)) 
      ){
        pWal->writeLock = 1;
        if( SQLITE_OK==(rc = walIndexPage(pWal, 0, &page0)) ){
          badHdr = walIndexTryHdr(pWal, pChanged);
          if( badHdr ){
            /* If the wal-index header is still malformed even while holding
            ** a WRITE lock, it can only mean that the header is corrupted and
            ** needs to be reconstructed.  So run recovery to do exactly that.
            ** Disable blocking locks first.  */
            walDisableBlocking(pWal);
            rc = walIndexRecover(pWal);
            *pChanged = 1;
          }
        }
        if( bWriteLock==0 ){
          pWal->writeLock = 0;
          walUnlockExclusive(pWal, WAL_WRITE_LOCK, 1);
        }
      }
    }
  }

  /* If the header is read successfully, check the version number to make
  ** sure the wal-index was not constructed with some future format that
  ** this version of SQLite cannot understand.
  */
  if( badHdr==0 
   && pWal->hdr.iVersion!=WAL_VERSION1 && pWal->hdr.iVersion!=WAL_VERSION2
  ){
    rc = SQLITE_CANTOPEN_BKPT;
  }
  if( pWal->bShmUnreliable ){
    if( rc!=SQLITE_OK ){
      walIndexClose(pWal, 0);
      pWal->bShmUnreliable = 0;
      assert( pWal->nWiData>0 && pWal->apWiData[0]==0 );
      /* walIndexRecover() might have returned SHORT_READ if a concurrent
      ** writer truncated the WAL out from under it.  If that happens, it
      ** indicates that a writer has fixed the SHM file for us, so retry */
      if( rc==SQLITE_IOERR_SHORT_READ ) rc = WAL_RETRY;
    }
    pWal->exclusiveMode = WAL_NORMAL_MODE;
  }

  return rc;
}

/*
** Open a transaction in a connection where the shared-memory is read-only
** and where we cannot verify that there is a separate write-capable connection
** on hand to keep the shared-memory up-to-date with the WAL file.
**
** This can happen, for example, when the shared-memory is implemented by
** memory-mapping a *-shm file, where a prior writer has shut down and
** left the *-shm file on disk, and now the present connection is trying
** to use that database but lacks write permission on the *-shm file.
** Other scenarios are also possible, depending on the VFS implementation.
**
** Precondition:
**
**    The *-wal file has been read and an appropriate wal-index has been
**    constructed in pWal->apWiData[] using heap memory instead of shared
**    memory.
**
** If this function returns SQLITE_OK, then the read transaction has
** been successfully opened. In this case output variable (*pChanged)
** is set to true before returning if the caller should discard the
** contents of the page cache before proceeding. Or, if it returns
** WAL_RETRY, then the heap memory wal-index has been discarded and
** the caller should retry opening the read transaction from the
** beginning (including attempting to map the *-shm file).
**
** If an error occurs, an SQLite error code is returned.
*/
static int walBeginShmUnreliable(Wal *pWal, int *pChanged){
  i64 szWal;                      /* Size of wal file on disk in bytes */
  i64 iOffset;                    /* Current offset when reading wal file */
  u8 aBuf[WAL_HDRSIZE];           /* Buffer to load WAL header into */
  u8 *aFrame = 0;                 /* Malloc'd buffer to load entire frame */
  int szFrame;                    /* Number of bytes in buffer aFrame[] */
  u8 *aData;                      /* Pointer to data part of aFrame buffer */
  volatile void *pDummy;          /* Dummy argument for xShmMap */
  int rc;                         /* Return code */
  u32 aSaveCksum[2];              /* Saved copy of pWal->hdr.aFrameCksum */

  assert( pWal->bShmUnreliable );
  assert( pWal->readOnly & WAL_SHM_RDONLY );
  assert( pWal->nWiData>0 && pWal->apWiData[0] );

  /* Take WAL_READ_LOCK(0). This has the effect of preventing any
  ** writers from running a checkpoint, but does not stop them
  ** from running recovery.  */
  rc = walLockShared(pWal, WAL_READ_LOCK(0));
  if( rc!=SQLITE_OK ){
    if( rc==SQLITE_BUSY ) rc = WAL_RETRY;
    goto begin_unreliable_shm_out;
  }
  pWal->readLock = 0;

  /* Check to see if a separate writer has attached to the shared-memory area,
  ** thus making the shared-memory "reliable" again.  Do this by invoking
  ** the xShmMap() routine of the VFS and looking to see if the return
  ** is SQLITE_READONLY instead of SQLITE_READONLY_CANTINIT.
  **
  ** If the shared-memory is now "reliable" return WAL_RETRY, which will
  ** cause the heap-memory WAL-index to be discarded and the actual
  ** shared memory to be used in its place.
  **
  ** This step is important because, even though this connection is holding
  ** the WAL_READ_LOCK(0) which prevents a checkpoint, a writer might
  ** have already checkpointed the WAL file and, while the current
  ** is active, wrap the WAL and start overwriting frames that this
  ** process wants to use.
  **
  ** Once sqlite3OsShmMap() has been called for an sqlite3_file and has
  ** returned any SQLITE_READONLY value, it must return only SQLITE_READONLY
  ** or SQLITE_READONLY_CANTINIT or some error for all subsequent invocations,
  ** even if some external agent does a "chmod" to make the shared-memory
  ** writable by us, until sqlite3OsShmUnmap() has been called.
  ** This is a requirement on the VFS implementation.
  */
  rc = sqlite3OsShmMap(pWal->pDbFd, 0, WALINDEX_PGSZ, 0, &pDummy);
  assert( rc!=SQLITE_OK ); /* SQLITE_OK not possible for read-only connection */
  if( rc!=SQLITE_READONLY_CANTINIT ){
    rc = (rc==SQLITE_READONLY ? WAL_RETRY : rc);
    goto begin_unreliable_shm_out;
  }

  /* We reach this point only if the real shared-memory is still unreliable.
  ** Assume the in-memory WAL-index substitute is correct and load it
  ** into pWal->hdr.
  */
  memcpy(&pWal->hdr, (void*)walIndexHdr(pWal), sizeof(WalIndexHdr));

  /* Make sure some writer hasn't come in and changed the WAL file out
  ** from under us, then disconnected, while we were not looking.
  */
  rc = sqlite3OsFileSize(pWal->apWalFd[0], &szWal);
  if( rc!=SQLITE_OK ){
    goto begin_unreliable_shm_out;
  }
  if( szWal<WAL_HDRSIZE ){
    /* If the wal file is too small to contain a wal-header and the
    ** wal-index header has mxFrame==0, then it must be safe to proceed
    ** reading the database file only. However, the page cache cannot
    ** be trusted, as a read/write connection may have connected, written
    ** the db, run a checkpoint, truncated the wal file and disconnected
    ** since this client's last read transaction.  */
    *pChanged = 1;
    rc = (pWal->hdr.mxFrame==0 ? SQLITE_OK : WAL_RETRY);
    goto begin_unreliable_shm_out;
  }

  /* Check the salt keys at the start of the wal file still match. */
  rc = sqlite3OsRead(pWal->apWalFd[0], aBuf, WAL_HDRSIZE, 0);
  if( rc!=SQLITE_OK ){
    goto begin_unreliable_shm_out;
  }
  if( memcmp(&pWal->hdr.aSalt, &aBuf[16], 8) ){
    /* Some writer has wrapped the WAL file while we were not looking.
    ** Return WAL_RETRY which will cause the in-memory WAL-index to be
    ** rebuilt. */
    rc = WAL_RETRY;
    goto begin_unreliable_shm_out;
  }

  /* Allocate a buffer to read frames into */
  assert( (pWal->szPage & (pWal->szPage-1))==0 );
  assert( pWal->szPage>=512 && pWal->szPage<=65536 );
  szFrame = pWal->szPage + WAL_FRAME_HDRSIZE;
  aFrame = (u8 *)sqlite3_malloc64(szFrame);
  if( aFrame==0 ){
    rc = SQLITE_NOMEM_BKPT;
    goto begin_unreliable_shm_out;
  }
  aData = &aFrame[WAL_FRAME_HDRSIZE];

  /* Check to see if a complete transaction has been appended to the
  ** wal file since the heap-memory wal-index was created. If so, the
  ** heap-memory wal-index is discarded and WAL_RETRY returned to
  ** the caller.  */
  aSaveCksum[0] = pWal->hdr.aFrameCksum[0];
  aSaveCksum[1] = pWal->hdr.aFrameCksum[1];
  for(iOffset=walFrameOffset(pWal->hdr.mxFrame+1, pWal->szPage);
      iOffset+szFrame<=szWal;
      iOffset+=szFrame
  ){
    u32 pgno;                   /* Database page number for frame */
    u32 nTruncate;              /* dbsize field from frame header */

    /* Read and decode the next log frame. */
    rc = sqlite3OsRead(pWal->apWalFd[0], aFrame, szFrame, iOffset);
    if( rc!=SQLITE_OK ) break;
    if( !walDecodeFrame(pWal, &pgno, &nTruncate, aData, aFrame) ) break;

    /* If nTruncate is non-zero, then a complete transaction has been
    ** appended to this wal file. Set rc to WAL_RETRY and break out of
    ** the loop.  */
    if( nTruncate ){
      rc = WAL_RETRY;
      break;
    }
  }
  pWal->hdr.aFrameCksum[0] = aSaveCksum[0];
  pWal->hdr.aFrameCksum[1] = aSaveCksum[1];

 begin_unreliable_shm_out:
  sqlite3_free(aFrame);
  if( rc!=SQLITE_OK ){
    int i;
    for(i=0; i<pWal->nWiData; i++){
      sqlite3_free((void*)pWal->apWiData[i]);
      pWal->apWiData[i] = 0;
    }
    pWal->bShmUnreliable = 0;
    sqlite3WalEndReadTransaction(pWal);
    *pChanged = 1;
  }
  return rc;
}

/*
** The final argument passed to walTryBeginRead() is of type (int*). The
** caller should invoke walTryBeginRead as follows:
**
**   int cnt = 0;
**   do {
**     rc = walTryBeginRead(..., &cnt);
**   }while( rc==WAL_RETRY );
**
** The final value of "cnt" is of no use to the caller. It is used by
** the implementation of walTryBeginRead() as follows:
**
**   + Each time walTryBeginRead() is called, it is incremented. Once
**     it reaches WAL_RETRY_PROTOCOL_LIMIT - indicating that walTryBeginRead()
**     has many times been invoked and failed with WAL_RETRY - walTryBeginRead()
**     returns SQLITE_PROTOCOL.
**
**   + If SQLITE_ENABLE_SETLK_TIMEOUT is defined and walTryBeginRead() failed
**     because a blocking lock timed out (SQLITE_BUSY_TIMEOUT from the OS
**     layer), the WAL_RETRY_BLOCKED_MASK bit is set in "cnt". In this case
**     the next invocation of walTryBeginRead() may omit an expected call to 
**     sqlite3OsSleep(). There has already been a delay when the previous call
**     waited on a lock.
*/
#define WAL_RETRY_PROTOCOL_LIMIT 100
#ifdef SQLITE_ENABLE_SETLK_TIMEOUT
# define WAL_RETRY_BLOCKED_MASK    0x10000000
#else
# define WAL_RETRY_BLOCKED_MASK    0
#endif

/*
** Attempt to start a read transaction.  This might fail due to a race or
** other transient condition.  When that happens, it returns WAL_RETRY to
** indicate to the caller that it is safe to retry immediately.
**
** On success return SQLITE_OK.  On a permanent failure (such an
** I/O error or an SQLITE_BUSY because another process is running
** recovery) return a positive error code.
**
** The useWal parameter is true to force the use of the WAL and disable
** the case where the WAL is bypassed because it has been completely
** checkpointed.  If useWal==0 then this routine calls walIndexReadHdr()
** to make a copy of the wal-index header into pWal->hdr.  If the
** wal-index header has changed, *pChanged is set to 1 (as an indication
** to the caller that the local page cache is obsolete and needs to be
** flushed.)  When useWal==1, the wal-index header is assumed to already
** be loaded and the pChanged parameter is unused.
**
** The caller must set the cnt parameter to the number of prior calls to
** this routine during the current read attempt that returned WAL_RETRY.
** This routine will start taking more aggressive measures to clear the
** race conditions after multiple WAL_RETRY returns, and after an excessive
** number of errors will ultimately return SQLITE_PROTOCOL.  The
** SQLITE_PROTOCOL return indicates that some other process has gone rogue
** and is not honoring the locking protocol.  There is a vanishingly small
** chance that SQLITE_PROTOCOL could be returned because of a run of really
** bad luck when there is lots of contention for the wal-index, but that
** possibility is so small that it can be safely neglected, we believe.
**
** On success, this routine obtains a read lock on
** WAL_READ_LOCK(pWal->readLock).  The pWal->readLock integer is
** in the range 0 <= pWal->readLock < WAL_NREADER.  If pWal->readLock==(-1)
** that means the Wal does not hold any read lock.  The reader must not
** access any database page that is modified by a WAL frame up to and
** including frame number aReadMark[pWal->readLock].  The reader will
** use WAL frames up to and including pWal->hdr.mxFrame if pWal->readLock>0
** Or if pWal->readLock==0, then the reader will ignore the WAL
** completely and get all content directly from the database file.
** If the useWal parameter is 1 then the WAL will never be ignored and
** this routine will always set pWal->readLock>0 on success.
** When the read transaction is completed, the caller must release the
** lock on WAL_READ_LOCK(pWal->readLock) and set pWal->readLock to -1.
**
** This routine uses the nBackfill and aReadMark[] fields of the header
** to select a particular WAL_READ_LOCK() that strives to let the
** checkpoint process do as much work as possible.  This routine might
** update values of the aReadMark[] array in the header, but if it does
** so it takes care to hold an exclusive lock on the corresponding
** WAL_READ_LOCK() while changing values.
*/
static int walTryBeginRead(Wal *pWal, int *pChanged, int useWal, int *pCnt){
  volatile WalCkptInfo *pInfo;    /* Checkpoint information in wal-index */
  int rc = SQLITE_OK;             /* Return code  */
#ifdef SQLITE_ENABLE_SETLK_TIMEOUT
  int nBlockTmout = 0;
#endif

  assert( pWal->readLock==WAL_LOCK_NONE );     /* Not currently locked */

  /* useWal may only be set for read/write connections */
  assert( (pWal->readOnly & WAL_SHM_RDONLY)==0 || useWal==0 );

  /* Take steps to avoid spinning forever if there is a protocol error.
  **
  ** Circumstances that cause a RETRY should only last for the briefest
  ** instances of time.  No I/O or other system calls are done while the
  ** locks are held, so the locks should not be held for very long. But
  ** if we are unlucky, another process that is holding a lock might get
  ** paged out or take a page-fault that is time-consuming to resolve,
  ** during the few nanoseconds that it is holding the lock.  In that case,
  ** it might take longer than normal for the lock to free.
  **
  ** After 5 RETRYs, we begin calling sqlite3OsSleep().  The first few
  ** calls to sqlite3OsSleep() have a delay of 1 microsecond.  Really this
  ** is more of a scheduler yield than an actual delay.  But on the 10th
  ** an subsequent retries, the delays start becoming longer and longer,
  ** so that on the 100th (and last) RETRY we delay for 323 milliseconds.
  ** The total delay time before giving up is less than 10 seconds.
  */
  (*pCnt)++;
  if( *pCnt>5 ){
    int nDelay = 1;                      /* Pause time in microseconds */
    int cnt = (*pCnt & ~WAL_RETRY_BLOCKED_MASK);
    if( cnt>WAL_RETRY_PROTOCOL_LIMIT ){
      VVA_ONLY( pWal->lockError = 1; )
      return SQLITE_PROTOCOL;
    }
    if( *pCnt>=10 ) nDelay = (cnt-9)*(cnt-9)*39;
#ifdef SQLITE_ENABLE_SETLK_TIMEOUT
    /* In SQLITE_ENABLE_SETLK_TIMEOUT builds, configure the file-descriptor
    ** to block for locks for approximately nDelay us. This affects three
    ** locks: (a) the shared lock taken on the DMS slot in os_unix.c (if
    ** using os_unix.c), (b) the WRITER lock taken in walIndexReadHdr() if the
    ** first attempted read fails, and (c) the shared lock taken on the 
    ** read-mark.  
    **
    ** If the previous call failed due to an SQLITE_BUSY_TIMEOUT error,
    ** then sleep for the minimum of 1us. The previous call already provided 
    ** an extra delay while it was blocking on the lock.
    */
    nBlockTmout = (nDelay+998) / 1000;
    if( !useWal && walEnableBlockingMs(pWal, nBlockTmout) ){
      if( *pCnt & WAL_RETRY_BLOCKED_MASK ) nDelay = 1;
    }
#endif
    sqlite3OsSleep(pWal->pVfs, nDelay);
    *pCnt &= ~WAL_RETRY_BLOCKED_MASK;
  }

  if( !useWal ){
    assert( rc==SQLITE_OK );
    if( pWal->bShmUnreliable==0 ){
      rc = walIndexReadHdr(pWal, pChanged);
    }
#ifdef SQLITE_ENABLE_SETLK_TIMEOUT
    walDisableBlocking(pWal);
    if( rc==SQLITE_BUSY_TIMEOUT ){
      rc = SQLITE_BUSY;
      *pCnt |= WAL_RETRY_BLOCKED_MASK;
    }
#endif
    if( rc==SQLITE_BUSY ){
      /* If there is not a recovery running in another thread or process
      ** then convert BUSY errors to WAL_RETRY.  If recovery is known to
      ** be running, convert BUSY to BUSY_RECOVERY.  There is a race here
      ** which might cause WAL_RETRY to be returned even if BUSY_RECOVERY
      ** would be technically correct.  But the race is benign since with
      ** WAL_RETRY this routine will be called again and will probably be
      ** right on the second iteration.
      */
      if( pWal->apWiData[0]==0 ){
        /* This branch is taken when the xShmMap() method returns SQLITE_BUSY.
        ** We assume this is a transient condition, so return WAL_RETRY. The
        ** xShmMap() implementation used by the default unix and win32 VFS
        ** modules may return SQLITE_BUSY due to a race condition in the
        ** code that determines whether or not the shared-memory region
        ** must be zeroed before the requested page is returned.
        */
        rc = WAL_RETRY;
      }else if( SQLITE_OK==(rc = walLockShared(pWal, WAL_RECOVER_LOCK)) ){
        walUnlockShared(pWal, WAL_RECOVER_LOCK);
        rc = WAL_RETRY;
      }else if( rc==SQLITE_BUSY ){
        rc = SQLITE_BUSY_RECOVERY;
      }
    }
    if( rc!=SQLITE_OK ){
      return rc;
    }
    else if( pWal->bShmUnreliable ){
      return walBeginShmUnreliable(pWal, pChanged);
    }
  }

  assert( pWal->nWiData>0 );
  assert( pWal->apWiData[0]!=0 );
  pInfo = walCkptInfo(pWal);
  SEH_INJECT_FAULT;
  if( isWalMode2(pWal) ){
    /* This connection needs a "part" lock on the current wal file and, 
    ** unless pInfo->nBackfill is set to indicate that it has already been
    ** checkpointed, a "full" lock on the other wal file.  */
    int iWal = walidxGetFile(&pWal->hdr);
    int nBackfill = pInfo->nBackfill || walidxGetMxFrame(&pWal->hdr, !iWal)==0;
    int eLock = 1 + (iWal*2) + (nBackfill==iWal);

    assert( nBackfill==0 || nBackfill==1 );
    assert( iWal==0 || iWal==1 );
    assert( iWal!=0 || nBackfill!=1 || eLock==WAL_LOCK_PART1 );
    assert( iWal!=0 || nBackfill!=0 || eLock==WAL_LOCK_PART1_FULL2 );
    assert( iWal!=1 || nBackfill!=1 || eLock==WAL_LOCK_PART2 );
    assert( iWal!=1 || nBackfill!=0 || eLock==WAL_LOCK_PART2_FULL1 );

    rc = walLockShared(pWal, WAL_READ_LOCK(eLock));
    if( rc!=SQLITE_OK ){
      return (rc==SQLITE_BUSY ? WAL_RETRY : rc);
    }
    walShmBarrier(pWal);
    if( memcmp((void *)walIndexHdr(pWal), &pWal->hdr, sizeof(WalIndexHdr)) ){
      walUnlockShared(pWal, WAL_READ_LOCK(eLock));
      return WAL_RETRY;
    }else{
      pWal->readLock = eLock;
    }
    assert( pWal->minFrame==0 && walFramePage(pWal->minFrame)==0 );
  }else{
    u32 mxReadMark;               /* Largest aReadMark[] value */
    int mxI;                      /* Index of largest aReadMark[] value */
    int i;                        /* Loop counter */
    u32 mxFrame;                  /* Wal frame to lock to */
    if( !useWal && pInfo->nBackfill==pWal->hdr.mxFrame
  #ifdef SQLITE_ENABLE_SNAPSHOT
     && ((pWal->bGetSnapshot==0 && pWal->pSnapshot==0) || pWal->hdr.mxFrame==0)
  #endif
    ){
      /* The WAL has been completely backfilled (or it is empty).
      ** and can be safely ignored.
      */
      rc = walLockShared(pWal, WAL_READ_LOCK(0));
      walShmBarrier(pWal);
      if( rc==SQLITE_OK ){
        if( memcmp((void *)walIndexHdr(pWal), &pWal->hdr,sizeof(WalIndexHdr)) ){
          /* It is not safe to allow the reader to continue here if frames
          ** may have been appended to the log before READ_LOCK(0) was obtained.
          ** When holding READ_LOCK(0), the reader ignores the entire log file,
          ** which implies that the database file contains a trustworthy
          ** snapshot. Since holding READ_LOCK(0) prevents a checkpoint from
          ** happening, this is usually correct.
          **
          ** However, if frames have been appended to the log (or if the log 
          ** is wrapped and written for that matter) before the READ_LOCK(0)
          ** is obtained, that is not necessarily true. A checkpointer may
          ** have started to backfill the appended frames but crashed before
          ** it finished. Leaving a corrupt image in the database file.
          */
          walUnlockShared(pWal, WAL_READ_LOCK(0));
          return WAL_RETRY;
        }
        pWal->readLock = 0;
        return SQLITE_OK;
      }else if( rc!=SQLITE_BUSY ){
        return rc;
      }
    }
  
    /* If we get this far, it means that the reader will want to use
    ** the WAL to get at content from recent commits.  The job now is
    ** to select one of the aReadMark[] entries that is closest to
    ** but not exceeding pWal->hdr.mxFrame and lock that entry.
    */
    mxReadMark = 0;
    mxI = 0;
    mxFrame = pWal->hdr.mxFrame;
  #ifdef SQLITE_ENABLE_SNAPSHOT
    if( pWal->pSnapshot && pWal->pSnapshot->mxFrame<mxFrame ){
      mxFrame = pWal->pSnapshot->mxFrame;
    }
  #endif
    for(i=1; i<WAL_NREADER; i++){
      u32 thisMark = AtomicLoad(pInfo->aReadMark+i); SEH_INJECT_FAULT;
      if( mxReadMark<=thisMark && thisMark<=mxFrame ){
        assert( thisMark!=READMARK_NOT_USED );
        mxReadMark = thisMark;
        mxI = i;
      }
    }
    if( (pWal->readOnly & WAL_SHM_RDONLY)==0
     && (mxReadMark<mxFrame || mxI==0)
    ){
      for(i=1; i<WAL_NREADER; i++){
        rc = walLockExclusive(pWal, WAL_READ_LOCK(i), 1);
        if( rc==SQLITE_OK ){
          AtomicStore(pInfo->aReadMark+i,mxFrame);
          mxReadMark = mxFrame;
          mxI = i;
          walUnlockExclusive(pWal, WAL_READ_LOCK(i), 1);
          break;
        }else if( rc!=SQLITE_BUSY ){
          return rc;
        }
      }
    }
    if( mxI==0 ){
      assert( rc==SQLITE_BUSY || (pWal->readOnly & WAL_SHM_RDONLY)!=0 );
      return rc==SQLITE_BUSY ? WAL_RETRY : SQLITE_READONLY_CANTINIT;
    }
  
    (void)walEnableBlockingMs(pWal, nBlockTmout);
    rc = walLockShared(pWal, WAL_READ_LOCK(mxI));
    walDisableBlocking(pWal);
    if( rc ){
#ifdef SQLITE_ENABLE_SETLK_TIMEOUT
      if( rc==SQLITE_BUSY_TIMEOUT ){
        *pCnt |= WAL_RETRY_BLOCKED_MASK;
      }
#else
      assert( rc!=SQLITE_BUSY_TIMEOUT );
#endif
      assert((rc&0xFF)!=SQLITE_BUSY||rc==SQLITE_BUSY||rc==SQLITE_BUSY_TIMEOUT);
      return (rc&0xFF)==SQLITE_BUSY ? WAL_RETRY : rc;

    }
    /* Now that the read-lock has been obtained, check that neither the
    ** value in the aReadMark[] array or the contents of the wal-index
    ** header have changed.
    **
    ** It is necessary to check that the wal-index header did not change
    ** between the time it was read and when the shared-lock was obtained
    ** on WAL_READ_LOCK(mxI) was obtained to account for the possibility
    ** that the log file may have been wrapped by a writer, or that frames
    ** that occur later in the log than pWal->hdr.mxFrame may have been
    ** copied into the database by a checkpointer. If either of these things
    ** happened, then reading the database with the current value of
    ** pWal->hdr.mxFrame risks reading a corrupted snapshot. So, retry
    ** instead.
    **
    ** Before checking that the live wal-index header has not changed
    ** since it was read, set Wal.minFrame to the first frame in the wal
    ** file that has not yet been checkpointed. This client will not need
    ** to read any frames earlier than minFrame from the wal file - they
    ** can be safely read directly from the database file.
    **
    ** Because a ShmBarrier() call is made between taking the copy of 
    ** nBackfill and checking that the wal-header in shared-memory still
    ** matches the one cached in pWal->hdr, it is guaranteed that the 
    ** checkpointer that set nBackfill was not working with a wal-index
    ** header newer than that cached in pWal->hdr. If it were, that could
    ** cause a problem. The checkpointer could omit to checkpoint
    ** a version of page X that lies before pWal->minFrame (call that version
    ** A) on the basis that there is a newer version (version B) of the same
    ** page later in the wal file. But if version B happens to like past
    ** frame pWal->hdr.mxFrame - then the client would incorrectly assume
    ** that it can read version A from the database file. However, since
    ** we can guarantee that the checkpointer that set nBackfill could not
    ** see any pages past pWal->hdr.mxFrame, this problem does not come up.
    */
    pWal->minFrame = AtomicLoad(&pInfo->nBackfill)+1; SEH_INJECT_FAULT;
    walShmBarrier(pWal);
    if( AtomicLoad(pInfo->aReadMark+mxI)!=mxReadMark
     || memcmp((void *)walIndexHdr(pWal), &pWal->hdr, sizeof(WalIndexHdr))
    ){
      walUnlockShared(pWal, WAL_READ_LOCK(mxI));
      return WAL_RETRY;
    }else{
      assert( mxReadMark<=pWal->hdr.mxFrame );
      pWal->readLock = (i16)mxI;
    }
  }
  return rc;
}

#ifdef SQLITE_ENABLE_SNAPSHOT
/*
** This function does the work of sqlite3WalSnapshotRecover().
*/
static int walSnapshotRecover(
  Wal *pWal,                      /* WAL handle */
  void *pBuf1,                    /* Temp buffer pWal->szPage bytes in size */
  void *pBuf2                     /* Temp buffer pWal->szPage bytes in size */
){
  int szPage = (int)pWal->szPage;
  int rc;
  i64 szDb;                       /* Size of db file in bytes */

  rc = sqlite3OsFileSize(pWal->pDbFd, &szDb);
  if( rc==SQLITE_OK ){
    volatile WalCkptInfo *pInfo = walCkptInfo(pWal);
    u32 i = pInfo->nBackfillAttempted;
    for(i=pInfo->nBackfillAttempted; i>AtomicLoad(&pInfo->nBackfill); i--){
      WalHashLoc sLoc;          /* Hash table location */
      u32 pgno;                 /* Page number in db file */
      i64 iDbOff;               /* Offset of db file entry */
      i64 iWalOff;              /* Offset of wal file entry */

      rc = walHashGet(pWal, walFramePage(i), &sLoc);
      if( rc!=SQLITE_OK ) break;
      assert( i - sLoc.iZero - 1 >=0 );
      pgno = sLoc.aPgno[i-sLoc.iZero-1];
      iDbOff = (i64)(pgno-1) * szPage;

      if( iDbOff+szPage<=szDb ){
        iWalOff = walFrameOffset(i, szPage) + WAL_FRAME_HDRSIZE;
        rc = sqlite3OsRead(pWal->apWalFd[0], pBuf1, szPage, iWalOff);

        if( rc==SQLITE_OK ){
          rc = sqlite3OsRead(pWal->pDbFd, pBuf2, szPage, iDbOff);
        }

        if( rc!=SQLITE_OK || 0==memcmp(pBuf1, pBuf2, szPage) ){
          break;
        }
      }

      pInfo->nBackfillAttempted = i-1;
    }
  }

  return rc;
}

/*
** Attempt to reduce the value of the WalCkptInfo.nBackfillAttempted
** variable so that older snapshots can be accessed. To do this, loop
** through all wal frames from nBackfillAttempted to (nBackfill+1),
** comparing their content to the corresponding page with the database
** file, if any. Set nBackfillAttempted to the frame number of the
** first frame for which the wal file content matches the db file.
**
** This is only really safe if the file-system is such that any page
** writes made by earlier checkpointers were atomic operations, which
** is not always true. It is also possible that nBackfillAttempted
** may be left set to a value larger than expected, if a wal frame
** contains content that duplicate of an earlier version of the same
** page.
**
** SQLITE_OK is returned if successful, or an SQLite error code if an
** error occurs. It is not an error if nBackfillAttempted cannot be
** decreased at all.
*/
int sqlite3WalSnapshotRecover(Wal *pWal){
  int rc;

  /* Snapshots may not be used with wal2 mode databases. */
  if( isWalMode2(pWal) ) return SQLITE_ERROR;

  assert( pWal->readLock>=0 );
  rc = walLockExclusive(pWal, WAL_CKPT_LOCK, 1);
  if( rc==SQLITE_OK ){
    void *pBuf1 = sqlite3_malloc(pWal->szPage);
    void *pBuf2 = sqlite3_malloc(pWal->szPage);
    if( pBuf1==0 || pBuf2==0 ){
      rc = SQLITE_NOMEM;
    }else{
      pWal->ckptLock = 1;
      SEH_TRY {
        rc = walSnapshotRecover(pWal, pBuf1, pBuf2);
      }
      SEH_EXCEPT( rc = SQLITE_IOERR_IN_PAGE; )
      pWal->ckptLock = 0;
    }

    sqlite3_free(pBuf1);
    sqlite3_free(pBuf2);
    walUnlockExclusive(pWal, WAL_CKPT_LOCK, 1);
  }

  return rc;
}
#endif /* SQLITE_ENABLE_SNAPSHOT */

/*
** Return the current last frame in the wal-index - mxFrame for *-wal, 
** or mxFrame2 for *-wal2. If the last frame is current in wal2, return
** mxFrame2 without clearing the 0x80000000 bit.
*/
static u32 walGetPriorFrame(WalIndexHdr *pHdr){
  return (walidxGetFile(pHdr) ? pHdr->mxFrame2 : pHdr->mxFrame);
}

/*
** This function does the work of sqlite3WalBeginReadTransaction() (see 
** below). That function simply calls this one inside an SEH_TRY{...} block.
*/
static int walBeginReadTransaction(Wal *pWal, int *pChanged){
  int rc;                         /* Return code */
  int cnt = 0;                    /* Number of TryBeginRead attempts */
#ifdef SQLITE_ENABLE_SNAPSHOT
  int ckptLock = 0;
  int bChanged = 0;
  WalIndexHdr *pSnapshot = pWal->pSnapshot;
#endif

  assert( pWal->ckptLock==0 );
  assert( pWal->nSehTry>0 );

#ifdef SQLITE_ENABLE_SNAPSHOT
  if( pSnapshot ){
    if( isWalMode2(pWal) ) return SQLITE_ERROR;
    if( memcmp(pSnapshot, &pWal->hdr, sizeof(WalIndexHdr))!=0 ){
      bChanged = 1;
    }

    /* It is possible that there is a checkpointer thread running
    ** concurrent with this code. If this is the case, it may be that the
    ** checkpointer has already determined that it will checkpoint
    ** snapshot X, where X is later in the wal file than pSnapshot, but
    ** has not yet set the pInfo->nBackfillAttempted variable to indicate
    ** its intent. To avoid the race condition this leads to, ensure that
    ** there is no checkpointer process by taking a shared CKPT lock
    ** before checking pInfo->nBackfillAttempted.  */
    (void)walEnableBlocking(pWal);
    rc = walLockShared(pWal, WAL_CKPT_LOCK);
    walDisableBlocking(pWal);

    if( rc!=SQLITE_OK ){
      return rc;
    }
    ckptLock = 1;
  }
#endif

  do{
    rc = walTryBeginRead(pWal, pChanged, 0, &cnt);
  }while( rc==WAL_RETRY );
  testcase( (rc&0xff)==SQLITE_BUSY );
  testcase( (rc&0xff)==SQLITE_IOERR );
  testcase( rc==SQLITE_PROTOCOL );
  testcase( rc==SQLITE_OK );
  
  if( rc==SQLITE_OK && pWal->hdr.iVersion==WAL_VERSION2 ){
    rc = walOpenWal2(pWal);
  }

  pWal->nPriorFrame = walGetPriorFrame(&pWal->hdr);
#ifdef SQLITE_ENABLE_SNAPSHOT
  if( rc==SQLITE_OK ){
    if( pSnapshot && memcmp(pSnapshot, &pWal->hdr, sizeof(WalIndexHdr))!=0 ){
      /* At this point the client has a lock on an aReadMark[] slot holding
      ** a value equal to or smaller than pSnapshot->mxFrame, but pWal->hdr
      ** is populated with the wal-index header corresponding to the head
      ** of the wal file. Verify that pSnapshot is still valid before
      ** continuing.  Reasons why pSnapshot might no longer be valid:
      **
      **    (1)  The WAL file has been reset since the snapshot was taken.
      **         In this case, the salt will have changed.
      **
      **    (2)  A checkpoint as been attempted that wrote frames past
      **         pSnapshot->mxFrame into the database file.  Note that the
      **         checkpoint need not have completed for this to cause problems.
      */
      volatile WalCkptInfo *pInfo = walCkptInfo(pWal);

      assert( pWal->readLock>0 || pWal->hdr.mxFrame==0 );
      assert( pInfo->aReadMark[pWal->readLock]<=pSnapshot->mxFrame );

      /* Check that the wal file has not been wrapped. Assuming that it has
      ** not, also check that no checkpointer has attempted to checkpoint any
      ** frames beyond pSnapshot->mxFrame. If either of these conditions are
      ** true, return SQLITE_ERROR_SNAPSHOT. Otherwise, overwrite pWal->hdr
      ** with *pSnapshot and set *pChanged as appropriate for opening the
      ** snapshot.  */
      if( !memcmp(pSnapshot->aSalt, pWal->hdr.aSalt, sizeof(pWal->hdr.aSalt))
       && pSnapshot->mxFrame>=pInfo->nBackfillAttempted
      ){
        assert( pWal->readLock>0 );
        memcpy(&pWal->hdr, pSnapshot, sizeof(WalIndexHdr));
        *pChanged = bChanged;
      }else{
        rc = SQLITE_ERROR_SNAPSHOT;
      }

      /* A client using a non-current snapshot may not ignore any frames
      ** from the start of the wal file. This is because, for a system
      ** where (minFrame < iSnapshot < maxFrame), a checkpointer may
      ** have omitted to checkpoint a frame earlier than minFrame in
      ** the file because there exists a frame after iSnapshot that
      ** is the same database page.  */
      pWal->minFrame = 1;

      if( rc!=SQLITE_OK ){
        sqlite3WalEndReadTransaction(pWal);
      }
    }
  }

  /* Release the shared CKPT lock obtained above. */
  if( ckptLock ){
    assert( pSnapshot );
    walUnlockShared(pWal, WAL_CKPT_LOCK);
  }
#endif
  return rc;
}

/*
** Begin a read transaction on the database.
**
** This routine used to be called sqlite3OpenSnapshot() and with good reason:
** it takes a snapshot of the state of the WAL and wal-index for the current
** instant in time.  The current thread will continue to use this snapshot.
** Other threads might append new content to the WAL and wal-index but
** that extra content is ignored by the current thread.
**
** If the database contents have changes since the previous read
** transaction, then *pChanged is set to 1 before returning.  The
** Pager layer will use this to know that its cache is stale and
** needs to be flushed.
*/
int sqlite3WalBeginReadTransaction(Wal *pWal, int *pChanged){
  int rc;
  SEH_TRY {
    rc = walBeginReadTransaction(pWal, pChanged);
  }
  SEH_EXCEPT( rc = walHandleException(pWal); )
  return rc;
}


/*
** Finish with a read transaction.  All this does is release the
** read-lock.
*/
void sqlite3WalEndReadTransaction(Wal *pWal){
  sqlite3WalEndWriteTransaction(pWal);
  if( pWal->readLock!=WAL_LOCK_NONE ){
    walUnlockShared(pWal, WAL_READ_LOCK(pWal->readLock));
    pWal->readLock = WAL_LOCK_NONE;
  }
}

/* Search hash table iHash for an entry matching page number
** pgno. Each call to this function searches a single hash table
** (each hash table indexes up to HASHTABLE_NPAGE frames).
**
** This code might run concurrently to the code in walIndexAppend()
** that adds entries to the wal-index (and possibly to this hash 
** table). This means the value just read from the hash 
** slot (aHash[iKey]) may have been added before or after the 
** current read transaction was opened. Values added after the
** read transaction was opened may have been written incorrectly -
** i.e. these slots may contain garbage data. However, we assume
** that any slots written before the current read transaction was
** opened remain unmodified.
**
** For the reasons above, the if(...) condition featured in the inner
** loop of the following block is more stringent that would be required 
** if we had exclusive access to the hash-table:
**
**   (aPgno[iFrame]==pgno): 
**     This condition filters out normal hash-table collisions.
**
**   (iFrame<=iLast): 
**     This condition filters out entries that were added to the hash
**     table after the current read-transaction had started.
*/
static int walSearchHash(
  Wal *pWal, 
  u32 iLast,
  int iHash, 
  Pgno pgno, 
  u32 *piRead
){
  WalHashLoc sLoc;                /* Hash table location */
  int iKey;                       /* Hash slot index */
  int nCollide;                   /* Number of hash collisions remaining */
  int rc;                         /* Error code */
  u32 iH;

  rc = walHashGet(pWal, iHash, &sLoc);
  if( rc!=SQLITE_OK ){
    return rc;
  }
  nCollide = HASHTABLE_NSLOT;
  iKey = walHash(pgno);
  SEH_INJECT_FAULT;
  while( (iH = AtomicLoad(&sLoc.aHash[iKey]))!=0 ){
    u32 iFrame = iH + sLoc.iZero;
    if( iFrame<=iLast && iFrame>=pWal->minFrame && sLoc.aPgno[iH-1]==pgno ){
      assert( iFrame>*piRead || CORRUPT_DB );
      *piRead = iFrame;
    }
    if( (nCollide--)==0 ){
      *piRead = 0;
      return SQLITE_CORRUPT_BKPT;
    }
    iKey = walNextHash(iKey);
  }

  return SQLITE_OK;
}

static int walSearchWal(
  Wal *pWal, 
  int iWal, 
  Pgno pgno, 
  u32 *piRead
){
  int rc = SQLITE_OK;
  int bWal2 = isWalMode2(pWal);
  u32 iLast = walidxGetMxFrame(&pWal->hdr, iWal);
  if( iLast ){
    int iHash;
    int iMinHash = walFramePage(pWal->minFrame);
    u32 iExternal = bWal2 ? walExternalEncode(iWal, iLast) : iLast;
    assert( bWal2==0 || pWal->minFrame==0 );
    for(iHash=walFramePage(iExternal); 
        iHash>=iMinHash && *piRead==0; 
        iHash-=(1+bWal2)
    ){
      rc = walSearchHash(pWal, iExternal, iHash, pgno, piRead);
      if( rc!=SQLITE_OK ) break;
    }
  }
  return rc;
}

/*
** Search the wal file for page pgno. If found, set *piRead to the frame that
** contains the page. Otherwise, if pgno is not in the wal file, set *piRead
** to zero.
**
** Return SQLITE_OK if successful, or an error code if an error occurs. If an
** error does occur, the final value of *piRead is undefined.
*/
static int walFindFrame(
  Wal *pWal,                      /* WAL handle */
  Pgno pgno,                      /* Database page number to read data for */
  u32 *piRead                     /* OUT: Frame number (or zero) */
){
  int bWal2 = isWalMode2(pWal);
  int iApp = walidxGetFile(&pWal->hdr);
  int rc = SQLITE_OK;
  u32 iRead = 0;                  /* If !=0, WAL frame to return data from */

  /* This routine is only be called from within a read transaction. Or,
  ** sometimes, as part of a rollback that occurs after an error reaquiring
  ** a read-lock in walRestartLog().  */
  assert( pWal->readLock!=WAL_LOCK_NONE || pWal->lockError );

  /* If this is a regular wal system, then iApp must be set to 0 (there is
  ** only one wal file, after all). Or, if this is a wal2 system and the
  ** write-lock is not held, the client must have a partial-wal lock on wal 
  ** file iApp. This is not always true if the write-lock is held and this
  ** function is being called after WalLockForCommit() as part of committing
  ** a CONCURRENT transaction.  */
#ifdef SQLITE_DEBUG
  if( bWal2 ){
    if( pWal->writeLock==0 ){
      int l = pWal->readLock;
      assert( iApp==1 || l==WAL_LOCK_PART1 || l==WAL_LOCK_PART1_FULL2 );
      assert( iApp==0 || l==WAL_LOCK_PART2 || l==WAL_LOCK_PART2_FULL1 );
    }
  }else{
    assert( iApp==0 );
  }
#endif

  /* Return early if read-lock 0 is held. */
  if( (pWal->readLock==0 && pWal->bShmUnreliable==0) ){
    assert( !bWal2 );
    *piRead = 0;
    return SQLITE_OK;
  }

  /* Search the wal file that the client holds a partial lock on first. */
  rc = walSearchWal(pWal, iApp, pgno, &iRead);

  /* If the requested page was not found, no error has occured, and 
  ** the client holds a full-wal lock on the other wal file, search it
  ** too.  */
  if( rc==SQLITE_OK && bWal2 && iRead==0 && (
        pWal->readLock==WAL_LOCK_PART1_FULL2 
     || pWal->readLock==WAL_LOCK_PART2_FULL1
#ifndef SQLITE_OMIT_CONCURRENT
     || (pWal->readLock==WAL_LOCK_PART1 && iApp==1)
     || (pWal->readLock==WAL_LOCK_PART2 && iApp==0)
#endif
  )){
    rc = walSearchWal(pWal, !iApp, pgno, &iRead);
  }
  if( rc!=SQLITE_OK ) return rc;

#if defined(SQLITE_TEST) && defined(SQLITE_DEBUG)
  if( iRead ){ 
    u32 iFrame;
    int iWal = walExternalDecode(iRead, &iFrame);
    WALTRACE(("WAL%p: page %d @ frame %d wal %d\n",pWal,(int)pgno,iFrame,iWal));
  }else{
    WALTRACE(("WAL%p: page %d not found\n", pWal, (int)pgno));
  }
#endif

#if  defined(SQLITE_ENABLE_EXPENSIVE_ASSERT) && /*TODO*/ 0
  /* If expensive assert() statements are available, do a linear search
  ** of the wal-index file content. Make sure the results agree with the
  ** result obtained using the hash indexes above.  
  **
  ** TODO: This is broken for wal2.
  */
  if( rc==SQLITE_OK ){
    u32 iRead2 = 0;
    u32 iTest;
    assert( pWal->bShmUnreliable || pWal->minFrame>0 );
    for(iTest=iLast; iTest>=pWal->minFrame && iTest>0; iTest--){
      if( walFramePgno(pWal, iTest)==pgno ){
        iRead2 = iTest;
        break;
      }
    }
    assert( iRead==iRead2 );
  }
#endif

  *piRead = iRead;
  return SQLITE_OK;
}

/*
** Search the wal file for page pgno. If found, set *piRead to the frame that
** contains the page. Otherwise, if pgno is not in the wal file, set *piRead
** to zero.
**
** Return SQLITE_OK if successful, or an error code if an error occurs. If an
** error does occur, the final value of *piRead is undefined.
**
** The difference between this function and walFindFrame() is that this
** function wraps walFindFrame() in an SEH_TRY{...} block.
*/
int sqlite3WalFindFrame(
  Wal *pWal,                      /* WAL handle */
  Pgno pgno,                      /* Database page number to read data for */
  u32 *piRead                     /* OUT: Frame number (or zero) */
){
  int rc;
  SEH_TRY {
    rc = walFindFrame(pWal, pgno, piRead);
  }
  SEH_EXCEPT( rc = SQLITE_IOERR_IN_PAGE; )
  return rc;
}

/*
** Read the contents of frame iRead from the wal file into buffer pOut
** (which is nOut bytes in size). Return SQLITE_OK if successful, or an
** error code otherwise.
*/
int sqlite3WalReadFrame(
  Wal *pWal,                      /* WAL handle */
  u32 iExternal,                  /* Frame to read */
  int nOut,                       /* Size of buffer pOut in bytes */
  u8 *pOut                        /* Buffer to write page data to */
){
  int sz;
  int iWal = 0;
  u32 iRead;
  i64 iOffset;

  /* Figure out the page size */
  sz = pWal->hdr.szPage;
  sz = (sz&0xfe00) + ((sz&0x0001)<<16);
  testcase( sz<=32768 );
  testcase( sz>=65536 );

  if( isWalMode2(pWal) ){
    /* Figure out which of the two wal files, and the frame within, that 
    ** iExternal refers to.  */
    iWal = walExternalDecode(iExternal, &iRead);
  }else{
    iRead = iExternal;
  }

  WALTRACE(("WAL%p: reading frame %d wal %d\n", pWal, iRead, iWal));
  iOffset = walFrameOffset(iRead, sz) + WAL_FRAME_HDRSIZE;
  /* testcase( IS_BIG_INT(iOffset) ); // requires a 4GiB WAL */
  return sqlite3OsRead(pWal->apWalFd[iWal], pOut, (nOut>sz?sz:nOut), iOffset);
}

/*
** Return the size of the database in pages (or zero, if unknown).
*/
Pgno sqlite3WalDbsize(Wal *pWal){
  if( pWal && ALWAYS(pWal->readLock!=WAL_LOCK_NONE) ){
    return pWal->hdr.nPage;
  }
  return 0;
}

/*
** Take the WRITER lock on the WAL file. Return SQLITE_OK if successful,
** or an SQLite error code otherwise. This routine does not invoke any
** busy-handler callbacks, that is done at a higher level.
*/
static int walWriteLock(Wal *pWal){
  int rc;

  /* Cannot start a write transaction without first holding a read lock */
  assert( pWal->readLock>=0 );
  assert( pWal->writeLock==0 );
  assert( pWal->iReCksum==0 );

  /* If this is a read-only connection, obtaining a write-lock is not
  ** possible. In this case return SQLITE_READONLY. Otherwise, attempt
  ** to grab the WRITER lock. Set Wal.writeLock to true and return
  ** SQLITE_OK if successful, or leave Wal.writeLock clear and return 
  ** an SQLite error code (possibly SQLITE_BUSY) otherwise. */
  if( pWal->readOnly ){
    rc = SQLITE_READONLY;
  }else{
    rc = walLockExclusive(pWal, WAL_WRITE_LOCK, 1);
    if( rc==SQLITE_OK ){
      pWal->writeLock = 1;
    }
  }

  return rc;
}

/*
** This function starts a write transaction on the WAL.
**
** A read transaction must have already been started by a prior call
** to sqlite3WalBeginReadTransaction().
**
** If another thread or process has written into the database since
** the read transaction was started, then it is not possible for this
** thread to write as doing so would cause a fork.  So this routine
** returns SQLITE_BUSY in that case and no write transaction is started.
**
** There can only be a single writer active at a time.
*/
int sqlite3WalBeginWriteTransaction(Wal *pWal){
  int rc;

#ifdef SQLITE_ENABLE_SETLK_TIMEOUT
  /* If the write-lock is already held, then it was obtained before the
  ** read-transaction was even opened, making this call a no-op.
  ** Return early. */
  if( pWal->writeLock ){
    assert( !memcmp(&pWal->hdr,(void *)walIndexHdr(pWal),sizeof(WalIndexHdr)) );
    return SQLITE_OK;
  }
#endif
  
  rc = walWriteLock(pWal);
  if( rc==SQLITE_OK ){
    /* If another connection has written to the database file since the
    ** time the read transaction on this connection was started, then
    ** the write is disallowed. Release the WRITER lock and return
    ** SQLITE_BUSY_SNAPSHOT in this case.  */
    SEH_TRY {
      if( memcmp(&pWal->hdr, (void*)walIndexHdr(pWal),sizeof(WalIndexHdr))!=0 ){
        rc = SQLITE_BUSY_SNAPSHOT;
      }
    }
    SEH_EXCEPT( rc = SQLITE_IOERR_IN_PAGE; )
    if( rc!=SQLITE_OK ){
      walUnlockExclusive(pWal, WAL_WRITE_LOCK, 1);
      pWal->writeLock = 0;
    }
  }
  return rc;
}

/*
** This function is called by a writer that has a read-lock on aReadmark[0]
** (pWal->readLock==0). This function relinquishes that lock and takes a
** lock on a different aReadmark[] slot. 
**
** SQLITE_OK is returned if successful, or an SQLite error code otherwise.
*/
static int walUpgradeReadlock(Wal *pWal){
  int cnt;
  int rc;
  assert( pWal->writeLock && pWal->readLock==0 );
  assert( isWalMode2(pWal)==0 );
  walUnlockShared(pWal, WAL_READ_LOCK(0));
  pWal->readLock = -1;
  cnt = 0;
  do{
    int notUsed;
    rc = walTryBeginRead(pWal, &notUsed, 1, &cnt);
  }while( rc==WAL_RETRY );
  assert( (rc&0xff)!=SQLITE_BUSY ); /* BUSY not possible when useWal==1 */
  testcase( (rc&0xff)==SQLITE_IOERR );
  testcase( rc==SQLITE_PROTOCOL );
  testcase( rc==SQLITE_OK );
  return rc;
}


#ifndef SQLITE_OMIT_CONCURRENT
/*
** A concurrent transaction has conflicted with external frame iExternal.
** Transform this value to the one required by SQLITE_COMMIT_CONFLICT_FRAME -
** the frame offset within its wal file, with the 0x80000000 bit set for
** wal2, clear for the default wal file.
*/
static u32 walConflictFrame(Wal *pWal, u32 iExternal){
  u32 iRet = iExternal;
  if( isWalMode2(pWal) ){
    int bFile = walExternalDecode(iExternal, &iRet);
    iRet = (iRet | (bFile ? 0x80000000 : 0));
  }
  return iRet;
}

/*
** This function does the work of sqlite3WalLockForCommit(). The difference
** between this function and sqlite3WalLockForCommit() is that the latter
** encloses everything in a SEH_TRY {} block.
*/
static int walLockForCommit(
  Wal *pWal, 
  PgHdr *pPg1, 
  Bitvec *pAllRead, 
  u32 *aConflict
){
  int rc = walWriteLock(pWal);

  /* If the database has been modified since this transaction was started,
  ** check if it is still possible to commit. The transaction can be 
  ** committed if:
  **
  **   a) None of the pages in pList have been modified since the 
  **      transaction opened, and
  **
  **   b) The database schema cookie has not been modified since the
  **      transaction was started.
  */
  if( rc==SQLITE_OK ){
    WalIndexHdr head;

    if( walIndexLoadHdr(pWal, &head) ){
      /* This branch is taken if the wal-index header is corrupted. This 
      ** occurs if some other writer has crashed while committing a 
      ** transaction to this database since the current concurrent transaction
      ** was opened.  */
      rc = SQLITE_BUSY_SNAPSHOT;
    }else if( memcmp(&pWal->hdr, (void*)&head, sizeof(WalIndexHdr))!=0 ){
      int bWal2 = isWalMode2(pWal);
      int iHash;
      int nLoop = 1+(bWal2 && walidxGetFile(&head)!=walidxGetFile(&pWal->hdr));
      int iLoop;

      if( pPg1==0 ){
        /* If pPg1==0, then the current transaction modified the database
        ** schema. This means it conflicts with all other transactions. */
        u32 bFile = walidxGetFile(&pWal->hdr);
        u32 iFrame = walidxGetMxFrame(&head, bFile) | (bFile << 31);
        aConflict[SQLITE_COMMIT_CONFLICT_PGNO] = 1;
        aConflict[SQLITE_COMMIT_CONFLICT_FRAME] = iFrame;
        rc = SQLITE_BUSY_SNAPSHOT;
      }

      assert( nLoop==1 || nLoop==2 );
      for(iLoop=0; rc==SQLITE_OK && iLoop<nLoop; iLoop++){
        u32 iFirst;               /* First (external) wal frame to check */
        int iLastHash;            /* Last hash to check this loop */
        u32 mxFrame;              /* Last (external) wal frame to check */

        if( bWal2==0 ){
          assert( iLoop==0 );
          /* Special case for wal mode. If this concurrent transaction was
          ** opened after the entire wal file had been checkpointed, and
          ** another connection has since wrapped the wal file, then we wish to
          ** iterate through every frame in the new wal file - not just those
          ** that follow the current value of pWal->hdr.mxFrame (which will be
          ** set to the size of the old, now overwritten, wal file). This
          ** doesn't come up in wal2 mode, as in wal2 mode the client always
          ** has a PART lock on one of the wal files, preventing it from being
          ** checkpointed or overwritten. */
          iFirst = pWal->hdr.mxFrame+1;
          if( memcmp(pWal->hdr.aSalt, (u32*)head.aSalt, sizeof(u32)*2) ){
            assert( pWal->readLock==0 );
            iFirst = 1;
          }
          mxFrame = head.mxFrame;
        }else{
          int iA = walidxGetFile(&pWal->hdr);
          if( iLoop==0 ){
            iFirst = walExternalEncode(iA, 1+walidxGetMxFrame(&pWal->hdr, iA));
            mxFrame = walExternalEncode(iA, walidxGetMxFrame(&head, iA));
          }else{
            iFirst = walExternalEncode(!iA, 1);
            mxFrame = walExternalEncode(!iA, walidxGetMxFrame(&head, !iA));
          }
        }
        iLastHash = walFramePage(mxFrame);

        for(iHash=walFramePage(iFirst); iHash<=iLastHash; iHash += (1+bWal2)){
          WalHashLoc sLoc;

          rc = walHashGet(pWal, iHash, &sLoc);
          if( rc==SQLITE_OK ){
            u32 i, iMin, iMax;
            assert( mxFrame>=sLoc.iZero );
            iMin = (sLoc.iZero >= iFirst) ? 1 : (iFirst - sLoc.iZero);
            iMax = (iHash==0) ? HASHTABLE_NPAGE_ONE : HASHTABLE_NPAGE;
            if( iMax>(mxFrame-sLoc.iZero) ) iMax = (mxFrame-sLoc.iZero);
            for(i=iMin; rc==SQLITE_OK && i<=iMax; i++){
              PgHdr *pPg;
              if( sLoc.aPgno[i-1]==1 ){
                /* Check that the schema cookie has not been modified. If
                ** it has not, the commit can proceed. */
                u8 aNew[4];
                u8 *aOld = &((u8*)pPg1->pData)[40];
                int sz;
                i64 iOff;
                u32 iFrame = sLoc.iZero + i;
                int iWal = 0;
                if( bWal2 ){
                  iWal = walExternalDecode(iFrame, &iFrame);
                }
                sz = head.szPage;
                sz = (sz&0xfe00) + ((sz&0x0001)<<16);
                iOff = walFrameOffset(iFrame, sz) + WAL_FRAME_HDRSIZE + 40;
                rc = sqlite3OsRead(pWal->apWalFd[iWal],aNew,sizeof(aNew),iOff);
                if( rc==SQLITE_OK && memcmp(aOld, aNew, sizeof(aNew)) ){
                  u32 iFrame = walConflictFrame(pWal, sLoc.iZero+i);
                  aConflict[SQLITE_COMMIT_CONFLICT_PGNO] = 1;
                  aConflict[SQLITE_COMMIT_CONFLICT_FRAME] = iFrame;
                  rc = SQLITE_BUSY_SNAPSHOT;
                }
              }else if( sqlite3BitvecTestNotNull(pAllRead, sLoc.aPgno[i-1]) ){
                u32 iFrame = walConflictFrame(pWal, sLoc.iZero+i);
                aConflict[SQLITE_COMMIT_CONFLICT_PGNO] = sLoc.aPgno[i-1];
                aConflict[SQLITE_COMMIT_CONFLICT_FRAME] = iFrame;
                rc = SQLITE_BUSY_SNAPSHOT;
              }else
              if( (pPg = sqlite3PagerLookup(pPg1->pPager, sLoc.aPgno[i-1])) ){
                /* Page aPgno[i], which is present in the pager cache, has been
                ** modified since the current CONCURRENT transaction was
                ** started.  However it was not read by the current
                ** transaction, so is not a conflict. There are two
                ** possibilities: (a) the page was allocated at the of the file
                ** by the current transaction or (b) was present in the cache
                ** at the start of the transaction.
                **
                ** For case (a), do nothing. This page will be moved within the
                ** database file by the commit code to avoid the conflict. The
                ** call to PagerUnref() is to release the reference grabbed by
                ** the sqlite3PagerLookup() above.  
                **
                ** In case (b), drop the page from the cache - otherwise
                ** following the snapshot upgrade the cache would be
                ** inconsistent with the database as stored on disk. */
                if( sqlite3PagerIswriteable(pPg) ){
                  sqlite3PagerUnref(pPg);
                }else{
                  sqlite3PcacheDrop(pPg);
                }
              }
            }
          }
          if( rc!=SQLITE_OK ) break;
        }
      }
    }
  }

  pWal->nPriorFrame = walGetPriorFrame(&pWal->hdr);
  return rc;
}

/* 
** This function is only ever called when committing a "BEGIN CONCURRENT"
** transaction. It may be assumed that no frames have been written to
** the wal file. The second parameter is a pointer to the in-memory 
** representation of page 1 of the database (which may or may not be
** dirty). The third is a bitvec with a bit set for each page in the
** database file that was read by the current concurrent transaction.
**
** This function performs three tasks:
**
**   1) It obtains the WRITER lock on the wal file,
**
**   2) It checks that there are no conflicts between the current
**      transaction and any transactions committed to the wal file since
**      it was opened, and
**
**   3) It ejects any non-dirty pages from the page-cache that have been
**      written by another client since the CONCURRENT transaction was started
**      (so as to avoid ending up with an inconsistent cache after the
**      current transaction is committed).
**
** If no error occurs and the caller may proceed with committing the 
** transaction, SQLITE_OK is returned. SQLITE_BUSY is returned if the WRITER
** lock cannot be obtained. Or, if the WRITER lock can be obtained but there
** are conflicts with a committed transaction, SQLITE_BUSY_SNAPSHOT. Finally,
** if an error (i.e. an OOM condition or IO error), an SQLite error code
** is returned.
*/
int sqlite3WalLockForCommit(
  Wal *pWal, 
  PgHdr *pPg1, 
  Bitvec *pAllRead, 
  Pgno *piConflict
){
  int rc = SQLITE_OK;
  SEH_TRY {
    rc = walLockForCommit(pWal, pPg1, pAllRead, piConflict);
  } SEH_EXCEPT( rc = SQLITE_IOERR_IN_PAGE; )
  return rc;
}

/* !defined(SQLITE_OMIT_CONCURRENT)
**
** This function is called as part of committing an CONCURRENT transaction.
** It is assumed that sqlite3WalLockForCommit() has already been successfully
** called and so (a) the WRITER lock is held and (b) it is known that the
** wal-index-header stored in shared memory is not corrupt.
**
** Before returning, this function upgrades the client so that it is 
** operating on the database snapshot currently at the head of the wal file
** (even if the CONCURRENT transaction ran against an older snapshot).
**
** SQLITE_OK is returned if successful, or an SQLite error code otherwise.
*/
int sqlite3WalUpgradeSnapshot(Wal *pWal){
  int rc = SQLITE_OK;
  assert( pWal->writeLock );

  SEH_TRY {
    assert( pWal->szPage==pWal->hdr.szPage );
    memcpy(&pWal->hdr, (void*)walIndexHdr(pWal), sizeof(WalIndexHdr));
    assert( pWal->szPage==pWal->hdr.szPage || pWal->szPage==0 );
    pWal->szPage = pWal->hdr.szPage;

    /* If this client has its read-lock on slot aReadmark[0] and the entire
    ** wal has not been checkpointed, switch it to a different slot. Otherwise
    ** any reads performed between now and committing the transaction will
    ** read from the old snapshot - not the one just upgraded to.  */
    if( pWal->readLock==0 && pWal->hdr.mxFrame!=walCkptInfo(pWal)->nBackfill ){
      assert( isWalMode2(pWal)==0 );
      rc = walUpgradeReadlock(pWal);
    }
  } SEH_EXCEPT( rc = SQLITE_IOERR_IN_PAGE; )
  return rc;
}
#endif   /* SQLITE_OMIT_CONCURRENT */

/*
** End a write transaction.  The commit has already been done.  This
** routine merely releases the lock.
*/
int sqlite3WalEndWriteTransaction(Wal *pWal){
  if( pWal->writeLock ){
    walUnlockExclusive(pWal, WAL_WRITE_LOCK, 1);
    pWal->writeLock = 0;
    pWal->iReCksum = 0;
    pWal->truncateOnCommit = 0;
  }
  return SQLITE_OK;
}

/*
** If any data has been written (but not committed) to the log file, this
** function moves the write-pointer back to the start of the transaction.
**
** Additionally, the callback function is invoked for each frame written
** to the WAL since the start of the transaction. If the callback returns
** other than SQLITE_OK, it is not invoked again and the error code is
** returned to the caller.
**
** Otherwise, if the callback function does not return an error, this
** function returns SQLITE_OK.
*/
int sqlite3WalUndo(
  Wal *pWal, 
  int (*xUndo)(void *, Pgno), 
  void *pUndoCtx,
  int bConcurrent                 /* True if this is a CONCURRENT transaction */
){
  int rc = SQLITE_OK;
  if( pWal->writeLock ){
    int iWal = walidxGetFile(&pWal->hdr);
    Pgno iMax = walidxGetMxFrame(&pWal->hdr, iWal);
    Pgno iNew;
    Pgno iFrame;

    assert( isWalMode2(pWal) || iWal==0 );

    SEH_TRY {
      /* Restore the clients cache of the wal-index header to the state it
      ** was in before the client began writing to the database.
      */
      memcpy(&pWal->hdr, (void *)walIndexHdr(pWal), sizeof(WalIndexHdr));
      iNew = walidxGetMxFrame(&pWal->hdr, walidxGetFile(&pWal->hdr));
  
      /* BEGIN CONCURRENT transactions are different, as the header just
      ** memcpy()d into pWal->hdr may not be the same as the current header 
      ** when the transaction was started. Instead, pWal->hdr now contains
      ** the header written by the most recent successful COMMIT. Because
      ** Wal.writeLock is set, if this is a BEGIN CONCURRENT transaction,
      ** the rollback must be taking place because an error occurred during
      ** a COMMIT.
      **
      ** The code below is still valid. All frames between (iNew+1) and iMax 
      ** must have been written by this transaction before the error occurred.
      ** The exception is in wal2 mode - if the current wal file at the time
      ** of the last COMMIT is not wal file iWal, then the error must have
      ** occurred in WalLockForCommit(), before any pages were written
      ** to the database file. In this case return early.  */
#ifndef SQLITE_OMIT_CONCURRENT
      if( bConcurrent ){
        pWal->hdr.aCksum[0]++;
      }
      if( walidxGetFile(&pWal->hdr)!=iWal ){
        assert( bConcurrent && isWalMode2(pWal) );
        return SQLITE_OK;
      }
#endif
      assert( walidxGetFile(&pWal->hdr)==iWal );
  
      for(iFrame=iNew+1; ALWAYS(rc==SQLITE_OK) && iFrame<=iMax; iFrame++){
        /* This call cannot fail. Unless the page for which the page number
        ** is passed as the second argument is (a) in the cache and
        ** (b) has an outstanding reference, then xUndo is either a no-op
        ** (if (a) is false) or simply expels the page from the cache (if (b)
        ** is false).
        **
        ** If the upper layer is doing a rollback, it is guaranteed that there
        ** are no outstanding references to any page other than page 1. And
        ** page 1 is never written to the log until the transaction is
        ** committed. As a result, the call to xUndo may not fail.
        */
        Pgno pgno;
        if( isWalMode2(pWal) ){
          pgno = walFramePgno2(pWal, iWal, iFrame);
        }else{
          pgno = walFramePgno(pWal, iFrame);
        }
        assert( pgno!=1 );
        rc = xUndo(pUndoCtx, pgno);
      }
      if( iMax!=iNew ) walCleanupHash(pWal);
    }
    SEH_EXCEPT( rc = SQLITE_IOERR_IN_PAGE; )
  }
  return rc;
}

/*
** Argument aWalData must point to an array of WAL_SAVEPOINT_NDATA u32
** values. This function populates the array with values required to
** "rollback" the write position of the WAL handle back to the current
** point in the event of a savepoint rollback (via WalSavepointUndo()).
*/
void sqlite3WalSavepoint(Wal *pWal, u32 *aWalData){
  int iWal = walidxGetFile(&pWal->hdr);
  assert( isWalMode2(pWal) || iWal==0 );
  aWalData[0] = walidxGetMxFrame(&pWal->hdr, iWal);
  aWalData[1] = pWal->hdr.aFrameCksum[0];
  aWalData[2] = pWal->hdr.aFrameCksum[1];
  aWalData[3] = isWalMode2(pWal) ? (u32)iWal : pWal->nCkpt;
}

/*
** Move the write position of the WAL back to the point identified by
** the values in the aWalData[] array. aWalData must point to an array
** of WAL_SAVEPOINT_NDATA u32 values that has been previously populated
** by a call to WalSavepoint().
*/
int sqlite3WalSavepointUndo(Wal *pWal, u32 *aWalData){
  int rc = SQLITE_OK;
  int iWal = walidxGetFile(&pWal->hdr);
  u32 iCmp = isWalMode2(pWal) ? (u32)iWal : pWal->nCkpt;

  assert( pWal->writeLock || aWalData[0]==pWal->hdr.mxFrame );
  assert( isWalMode2(pWal) || iWal==0 );
  assert( aWalData[3]!=iCmp || aWalData[0]<=walidxGetMxFrame(&pWal->hdr,iWal) );

  if( aWalData[3]!=iCmp ){
    /* This savepoint was opened immediately after the write-transaction
    ** was started. Right after that, the writer decided to wrap around
    ** to the start of the log. Update the savepoint values to match.
    */
    aWalData[0] = 0;
    aWalData[3] = iCmp;
  }

  if( aWalData[0]<walidxGetMxFrame(&pWal->hdr, iWal) ){
    walidxSetMxFrame(&pWal->hdr, iWal, aWalData[0]);
    pWal->hdr.aFrameCksum[0] = aWalData[1];
    pWal->hdr.aFrameCksum[1] = aWalData[2];
    SEH_TRY {
      walCleanupHash(pWal);
    }
    SEH_EXCEPT( rc = SQLITE_IOERR_IN_PAGE; )
  }

  return rc;
}

/*
** This function is called just before writing a set of frames to the log
** file (see sqlite3WalFrames()). It checks to see if, instead of appending
** to the current log file, it is possible and desirable to switch to the
** other log file and write the new transaction to the start of it.
** If so, the wal-index header is updated accordingly - both in heap memory
** and in the *-shm file.
**
** SQLITE_OK is returned if no error is encountered (regardless of whether
** or not the wal-index header is modified). An SQLite error code is returned
** if an error occurs.
*/
static int walRestartLog(Wal *pWal){
  int rc = SQLITE_OK;

  if( isWalMode2(pWal) ){
    int iApp = walidxGetFile(&pWal->hdr);
    u32 nWalSize = WAL_DEFAULT_WALSIZE;
    if( pWal->mxWalSize>0 ){
      /* mxWalSize is in bytes. Convert this to a number of frames. */
      nWalSize = (pWal->mxWalSize-WAL_HDRSIZE+pWal->szPage+WAL_FRAME_HDRSIZE-1) 
        / (pWal->szPage+WAL_FRAME_HDRSIZE);
      nWalSize = MAX(nWalSize, 1);
    }

<<<<<<< HEAD
    assert( 1==WAL_LOCK_PART1 );
    assert( 4==WAL_LOCK_PART2 );
    assert( 1+(iApp*3)==WAL_LOCK_PART1 || 1+(iApp*3)==WAL_LOCK_PART2 );
    if( pWal->readLock==1+(iApp*3)
     && walidxGetMxFrame(&pWal->hdr, iApp)>=nWalSize 
    ){
      volatile WalCkptInfo *pInfo = walCkptInfo(pWal);
      u32 mxFrame = walidxGetMxFrame(&pWal->hdr, !iApp);
      if( mxFrame==0 || pInfo->nBackfill ){
        rc = wal2RestartOk(pWal, iApp);
        if( rc==SQLITE_OK ){
          int iNew = !iApp;
          pWal->nCkpt++;
          walidxSetFile(&pWal->hdr, iNew);
          walidxSetMxFrame(&pWal->hdr, iNew, 0);
          sqlite3Put4byte((u8*)&pWal->hdr.aSalt[0], pWal->hdr.aFrameCksum[0]);
          sqlite3Put4byte((u8*)&pWal->hdr.aSalt[1], pWal->hdr.aFrameCksum[1]);
          walIndexWriteHdr(pWal);
          pInfo->nBackfill = 0;
          wal2RestartFinished(pWal, iApp);
          walUnlockShared(pWal, WAL_READ_LOCK(pWal->readLock));
          pWal->readLock = iNew ? WAL_LOCK_PART2_FULL1 : WAL_LOCK_PART1_FULL2;
          rc = walLockShared(pWal, WAL_READ_LOCK(pWal->readLock));
        }else if( rc==SQLITE_BUSY ){
          rc = SQLITE_OK;
        }
=======
    assert( iApp==0 || pWal->readLock==WAL_LOCK_PART2 
                    || pWal->readLock==WAL_LOCK_PART2_FULL1 );
    assert( iApp==1 || pWal->readLock==WAL_LOCK_PART1 
                    || pWal->readLock==WAL_LOCK_PART1_FULL2 );

    /* Switch to wal file !iApp if 
    **
    **   (a) Wal file iApp (the current wal file) contains >= nWalSize frames.
    **   (b) This client is not reading from wal file !iApp.
    **   (c) No other client is reading from wal file !iApp.
    **
    ** Condition (b) guarantees that wal file !iApp is either empty or
    ** completely checkpointed. 
    */
    assert( (0*3)+1==WAL_LOCK_PART1 ); /* iApp==0 -> require WAL_LOCK_PART1 */
    assert( (1*3)+1==WAL_LOCK_PART2 ); /* iApp==1 -> require WAL_LOCK_PART2 */
    if( pWal->readLock==(iApp*3)+1
     && walidxGetMxFrame(&pWal->hdr, iApp)>=nWalSize 
    ){
      rc = wal2RestartOk(pWal, iApp);
      if( rc==SQLITE_OK ){
        volatile WalCkptInfo *pInfo = walCkptInfo(pWal);
        int iNew = !iApp;
        pWal->nCkpt++;
        walidxSetFile(&pWal->hdr, iNew);
        walidxSetMxFrame(&pWal->hdr, iNew, 0);
        sqlite3Put4byte((u8*)&pWal->hdr.aSalt[0], pWal->hdr.aFrameCksum[0]);
        sqlite3Put4byte((u8*)&pWal->hdr.aSalt[1], pWal->hdr.aFrameCksum[1]);
        walIndexWriteHdr(pWal);
        pInfo->nBackfill = 0;
        wal2RestartFinished(pWal, iApp);
        walUnlockShared(pWal, WAL_READ_LOCK(pWal->readLock));
        pWal->readLock = iNew ? WAL_LOCK_PART2_FULL1 : WAL_LOCK_PART1_FULL2;
        rc = walLockShared(pWal, WAL_READ_LOCK(pWal->readLock));
      }else if( rc==SQLITE_BUSY ){
        rc = SQLITE_OK;
>>>>>>> 686166eb
      }
    }
  }else if( pWal->readLock==0 ){
    volatile WalCkptInfo *pInfo = walCkptInfo(pWal);
    assert( pInfo->nBackfill==pWal->hdr.mxFrame );
    if( pInfo->nBackfill>0 ){
      u32 salt1;
      sqlite3FastRandomness(&pWal->sPrng, 4, &salt1);
      rc = walLockExclusive(pWal, WAL_READ_LOCK(1), WAL_NREADER-1);
      if( rc==SQLITE_OK ){
        /* If all readers are using WAL_READ_LOCK(0) (in other words if no
        ** readers are currently using the WAL), then the transactions
        ** frames will overwrite the start of the existing log. Update the
        ** wal-index header to reflect this.
        **
        ** In theory it would be Ok to update the cache of the header only
        ** at this point. But updating the actual wal-index header is also
        ** safe and means there is no special case for sqlite3WalUndo()
        ** to handle if this transaction is rolled back.  */
        walRestartHdr(pWal, salt1);
        walUnlockExclusive(pWal, WAL_READ_LOCK(1), WAL_NREADER-1);
        pWal->nPriorFrame = 0;
      }else if( rc!=SQLITE_BUSY ){
        return rc;
      }
    }

    /* Regardless of whether or not the wal file was restarted, change the
    ** read-lock held by this client to a slot other than aReadmark[0]. 
    ** Clients with a lock on aReadmark[0] read from the database file 
    ** only - never from the wal file. This means that if a writer holding
    ** a lock on aReadmark[0] were to commit a transaction but not close the
    ** read-transaction, subsequent read operations would read directly from
    ** the database file - ignoring the new pages just appended
    ** to the wal file. */
    rc = walUpgradeReadlock(pWal);
  }

  pWal->nPriorFrame = walGetPriorFrame(&pWal->hdr);
  return rc;
}

/*
** Information about the current state of the WAL file and where
** the next fsync should occur - passed from sqlite3WalFrames() into
** walWriteToLog().
*/
typedef struct WalWriter {
  Wal *pWal;                   /* The complete WAL information */
  sqlite3_file *pFd;           /* The WAL file to which we write */
  sqlite3_int64 iSyncPoint;    /* Fsync at this offset */
  int syncFlags;               /* Flags for the fsync */
  int szPage;                  /* Size of one page */
} WalWriter;

/*
** Write iAmt bytes of content into the WAL file beginning at iOffset.
** Do a sync when crossing the p->iSyncPoint boundary.
**
** In other words, if iSyncPoint is in between iOffset and iOffset+iAmt,
** first write the part before iSyncPoint, then sync, then write the
** rest.
*/
static int walWriteToLog(
  WalWriter *p,              /* WAL to write to */
  void *pContent,            /* Content to be written */
  int iAmt,                  /* Number of bytes to write */
  sqlite3_int64 iOffset      /* Start writing at this offset */
){
  int rc;
  if( iOffset<p->iSyncPoint && iOffset+iAmt>=p->iSyncPoint ){
    int iFirstAmt = (int)(p->iSyncPoint - iOffset);
    rc = sqlite3OsWrite(p->pFd, pContent, iFirstAmt, iOffset);
    if( rc ) return rc;
    iOffset += iFirstAmt;
    iAmt -= iFirstAmt;
    pContent = (void*)(iFirstAmt + (char*)pContent);
    assert( WAL_SYNC_FLAGS(p->syncFlags)!=0 );
    rc = sqlite3OsSync(p->pFd, WAL_SYNC_FLAGS(p->syncFlags));
    if( iAmt==0 || rc ) return rc;
  }
  rc = sqlite3OsWrite(p->pFd, pContent, iAmt, iOffset);
  return rc;
}

/*
** Write out a single frame of the WAL
*/
static int walWriteOneFrame(
  WalWriter *p,               /* Where to write the frame */
  PgHdr *pPage,               /* The page of the frame to be written */
  int nTruncate,              /* The commit flag.  Usually 0.  >0 for commit */
  sqlite3_int64 iOffset       /* Byte offset at which to write */
){
  int rc;                         /* Result code from subfunctions */
  void *pData;                    /* Data actually written */
  u8 aFrame[WAL_FRAME_HDRSIZE];   /* Buffer to assemble frame-header in */

#if defined(SQLITE_TEST) && defined(SQLITE_DEBUG)
  { 
    int iWal = walidxGetFile(&p->pWal->hdr);
    int iFrame = 1 + (iOffset / (WAL_FRAME_HDRSIZE + p->pWal->szPage));
    assert( p->pWal->apWalFd[iWal]==p->pFd );
    WALTRACE(("WAL%p: page %d written to frame %d of wal %d\n",
          p->pWal, (int)pPage->pgno, iFrame, iWal
    ));
  }
#endif

  pData = pPage->pData;
  walEncodeFrame(p->pWal, pPage->pgno, nTruncate, pData, aFrame);
  rc = walWriteToLog(p, aFrame, sizeof(aFrame), iOffset);
  if( rc ) return rc;
  /* Write the page data */
  rc = walWriteToLog(p, pData, p->szPage, iOffset+sizeof(aFrame));
  return rc;
}

/*
** This function is called as part of committing a transaction within which
** one or more frames have been overwritten. It updates the checksums for
** all frames written to the wal file by the current transaction starting
** with the earliest to have been overwritten.
**
** SQLITE_OK is returned if successful, or an SQLite error code otherwise.
*/
static int walRewriteChecksums(Wal *pWal, u32 iLast){
  int rc = SQLITE_OK;             /* Return code */
  const int szPage = pWal->szPage;/* Database page size */
  u8 *aBuf;                       /* Buffer to load data from wal file into */
  u8 aFrame[WAL_FRAME_HDRSIZE];   /* Buffer to assemble frame-headers in */
  u32 iRead;                      /* Next frame to read from wal file */
  i64 iCksumOff;
  sqlite3_file *pWalFd = pWal->apWalFd[walidxGetFile(&pWal->hdr)];

  aBuf = sqlite3_malloc(szPage + WAL_FRAME_HDRSIZE);
  if( aBuf==0 ) return SQLITE_NOMEM_BKPT;

  /* Find the checksum values to use as input for the recalculating the
  ** first checksum. If the first frame is frame 1 (implying that the current
  ** transaction restarted the wal file), these values must be read from the
  ** wal-file header. Otherwise, read them from the frame header of the
  ** previous frame.  */
  assert( pWal->iReCksum>0 );
  if( pWal->iReCksum==1 ){
    iCksumOff = 24;
  }else{
    iCksumOff = walFrameOffset(pWal->iReCksum-1, szPage) + 16;
  }
  rc = sqlite3OsRead(pWalFd, aBuf, sizeof(u32)*2, iCksumOff);
  pWal->hdr.aFrameCksum[0] = sqlite3Get4byte(aBuf);
  pWal->hdr.aFrameCksum[1] = sqlite3Get4byte(&aBuf[sizeof(u32)]);

  iRead = pWal->iReCksum;
  pWal->iReCksum = 0;
  for(; rc==SQLITE_OK && iRead<=iLast; iRead++){
    i64 iOff = walFrameOffset(iRead, szPage);
    rc = sqlite3OsRead(pWalFd, aBuf, szPage+WAL_FRAME_HDRSIZE, iOff);
    if( rc==SQLITE_OK ){
      u32 iPgno, nDbSize;
      iPgno = sqlite3Get4byte(aBuf);
      nDbSize = sqlite3Get4byte(&aBuf[4]);

      walEncodeFrame(pWal, iPgno, nDbSize, &aBuf[WAL_FRAME_HDRSIZE], aFrame);
      rc = sqlite3OsWrite(pWalFd, aFrame, sizeof(aFrame), iOff);
    }
  }

  sqlite3_free(aBuf);
  return rc;
}

/*
** Write a set of frames to the log. The caller must hold the write-lock
** on the log file (obtained using sqlite3WalBeginWriteTransaction()).
*/
static int walFrames(
  Wal *pWal,                      /* Wal handle to write to */
  int szPage,                     /* Database page-size in bytes */
  PgHdr *pList,                   /* List of dirty pages to write */
  Pgno nTruncate,                 /* Database size after this commit */
  int isCommit,                   /* True if this is a commit */
  int sync_flags                  /* Flags to pass to OsSync() (or 0) */
){
  int rc;                         /* Used to catch return codes */
  u32 iFrame;                     /* Next frame address */
  PgHdr *p;                       /* Iterator to run through pList with. */
  PgHdr *pLast = 0;               /* Last frame in list */
  int nExtra = 0;                 /* Number of extra copies of last page */
  int szFrame;                    /* The size of a single frame */
  i64 iOffset;                    /* Next byte to write in WAL file */
  WalWriter w;                    /* The writer */
  u32 iFirst = 0;                 /* First frame that may be overwritten */
  WalIndexHdr *pLive;             /* Pointer to shared header */
  int iApp;
  int bWal2 = isWalMode2(pWal);

  assert( pList );
  assert( pWal->writeLock );

  /* If this frame set completes a transaction, then nTruncate>0.  If
  ** nTruncate==0 then this frame set does not complete the transaction. */
  assert( (isCommit!=0)==(nTruncate!=0) );

  pLive = (WalIndexHdr*)walIndexHdr(pWal);
  if( memcmp(&pWal->hdr, (void *)pLive, sizeof(WalIndexHdr))!=0 ){
    /* if( isWalMode2(pWal)==0 ) */
    iFirst = walidxGetMxFrame(pLive, walidxGetFile(pLive))+1;
  }

  /* See if it is possible to write these frames into the start of the
  ** log file, instead of appending to it at pWal->hdr.mxFrame.
  */
  else if( SQLITE_OK!=(rc = walRestartLog(pWal)) ){
    return rc;
  }

  /* If this is the first frame written into the log, write the WAL
  ** header to the start of the WAL file. See comments at the top of
  ** this source file for a description of the WAL header format.
  */
  iApp = walidxGetFile(&pWal->hdr);
  iFrame = walidxGetMxFrame(&pWal->hdr, iApp);
  assert( iApp==0 || bWal2 );

#if defined(SQLITE_TEST) && defined(SQLITE_DEBUG)
  { int cnt; for(cnt=0, p=pList; p; p=p->pDirty, cnt++){}
    WALTRACE(("WAL%p: frame write begin. %d frames. iWal=%d. mxFrame=%d. %s\n",
              pWal, cnt, iApp, iFrame, isCommit ? "Commit" : "Spill"));
  }
#endif

  if( iFrame==0 ){
    u32 iCkpt = 0;
    u8 aWalHdr[WAL_HDRSIZE];      /* Buffer to assemble wal-header in */
    u32 aCksum[2];                /* Checksum for wal-header */

    sqlite3Put4byte(&aWalHdr[0], (WAL_MAGIC | SQLITE_BIGENDIAN));
    sqlite3Put4byte(&aWalHdr[4], pWal->hdr.iVersion);
    sqlite3Put4byte(&aWalHdr[8], szPage);
    if( bWal2 ){
      if( walidxGetMxFrame(&pWal->hdr, !iApp)>0 ){
        u8 aPrev[4];
        rc = sqlite3OsRead(pWal->apWalFd[!iApp], aPrev, 4, 12);
        if( rc!=SQLITE_OK ){
          return rc;
        }
        iCkpt = (sqlite3Get4byte(aPrev) + 1) & 0x0F;
      }
    }else{
      iCkpt = pWal->nCkpt;
    }
    sqlite3Put4byte(&aWalHdr[12], iCkpt);
    memcpy(&aWalHdr[16], pWal->hdr.aSalt, 8);
    walChecksumBytes(1, aWalHdr, WAL_HDRSIZE-2*4, 0, aCksum);
    sqlite3Put4byte(&aWalHdr[24], aCksum[0]);
    sqlite3Put4byte(&aWalHdr[28], aCksum[1]);

    pWal->szPage = szPage;
    pWal->hdr.bigEndCksum = SQLITE_BIGENDIAN;
    pWal->hdr.aFrameCksum[0] = aCksum[0];
    pWal->hdr.aFrameCksum[1] = aCksum[1];
    pWal->truncateOnCommit = 1;

    rc = sqlite3OsWrite(pWal->apWalFd[iApp], aWalHdr, sizeof(aWalHdr), 0);
    WALTRACE(("WAL%p: wal-header write %s\n", pWal, rc ? "failed" : "ok"));
    if( rc!=SQLITE_OK ){
      return rc;
    }

    /* Sync the header (unless SQLITE_IOCAP_SEQUENTIAL is true or unless
    ** all syncing is turned off by PRAGMA synchronous=OFF).  Otherwise
    ** an out-of-order write following a WAL restart could result in
    ** database corruption.  See the ticket:
    **
    **     https://sqlite.org/src/info/ff5be73dee
    */
    if( pWal->syncHeader ){
      rc = sqlite3OsSync(pWal->apWalFd[iApp], CKPT_SYNC_FLAGS(sync_flags));
      if( rc ) return rc;
    }
  }
  if( (int)pWal->szPage!=szPage ){
    return SQLITE_CORRUPT_BKPT;  /* TH3 test case: cov1/corrupt155.test */
  }

  /* Setup information needed to write frames into the WAL */
  w.pWal = pWal;
  w.pFd = pWal->apWalFd[iApp];
  w.iSyncPoint = 0;
  w.syncFlags = sync_flags;
  w.szPage = szPage;
  iOffset = walFrameOffset(iFrame+1, szPage);
  szFrame = szPage + WAL_FRAME_HDRSIZE;

  /* Write all frames into the log file exactly once */
  for(p=pList; p; p=p->pDirty){
    int nDbSize;   /* 0 normally.  Positive == commit flag */

    /* Check if this page has already been written into the wal file by
    ** the current transaction. If so, overwrite the existing frame and
    ** set Wal.writeLock to WAL_WRITELOCK_RECKSUM - indicating that
    ** checksums must be recomputed when the transaction is committed.  */
    if( iFirst && (p->pDirty || isCommit==0) ){
      u32 iWrite = 0;
      VVA_ONLY(rc =) walSearchWal(pWal, iApp, p->pgno, &iWrite);
      assert( rc==SQLITE_OK || iWrite==0 );
      if( iWrite && bWal2 ){
        walExternalDecode(iWrite, &iWrite);
      }
      if( iWrite>=iFirst ){
        i64 iOff = walFrameOffset(iWrite, szPage) + WAL_FRAME_HDRSIZE;
        void *pData;
        if( pWal->iReCksum==0 || iWrite<pWal->iReCksum ){
          pWal->iReCksum = iWrite;
        }
        pData = p->pData;
        rc = sqlite3OsWrite(pWal->apWalFd[iApp], pData, szPage, iOff);
        if( rc ) return rc;
        p->flags &= ~PGHDR_WAL_APPEND;
        continue;
      }
    }

    iFrame++;
    assert( iOffset==walFrameOffset(iFrame, szPage) );
    nDbSize = (isCommit && p->pDirty==0) ? nTruncate : 0;
    rc = walWriteOneFrame(&w, p, nDbSize, iOffset);
    if( rc ) return rc;
    pLast = p;
    iOffset += szFrame;
    p->flags |= PGHDR_WAL_APPEND;
  }


  /* Recalculate checksums within the wal file if required. */
  if( isCommit && pWal->iReCksum ){
    rc = walRewriteChecksums(pWal, iFrame);
    if( rc ) return rc;
  }

  /* If this is the end of a transaction, then we might need to pad
  ** the transaction and/or sync the WAL file.
  **
  ** Padding and syncing only occur if this set of frames complete a
  ** transaction and if PRAGMA synchronous=FULL.  If synchronous==NORMAL
  ** or synchronous==OFF, then no padding or syncing are needed.
  **
  ** If SQLITE_IOCAP_POWERSAFE_OVERWRITE is defined, then padding is not
  ** needed and only the sync is done.  If padding is needed, then the
  ** final frame is repeated (with its commit mark) until the next sector
  ** boundary is crossed.  Only the part of the WAL prior to the last
  ** sector boundary is synced; the part of the last frame that extends
  ** past the sector boundary is written after the sync.
  */
  if( isCommit && WAL_SYNC_FLAGS(sync_flags)!=0 ){
    int bSync = 1;
    if( pWal->padToSectorBoundary ){
      int sectorSize = sqlite3SectorSize(w.pFd);
      w.iSyncPoint = ((iOffset+sectorSize-1)/sectorSize)*sectorSize;
      bSync = (w.iSyncPoint==iOffset);
      testcase( bSync );
      while( iOffset<w.iSyncPoint ){
        rc = walWriteOneFrame(&w, pLast, nTruncate, iOffset);
        if( rc ) return rc;
        iOffset += szFrame;
        nExtra++;
        assert( pLast!=0 );
      }
    }
    if( bSync ){
      assert( rc==SQLITE_OK );
      rc = sqlite3OsSync(w.pFd, WAL_SYNC_FLAGS(sync_flags));
    }
  }

  /* If this frame set completes the first transaction in the WAL and
  ** if PRAGMA journal_size_limit is set, then truncate the WAL to the
  ** journal size limit, if possible.
  */
  if( isCommit && pWal->truncateOnCommit && pWal->mxWalSize>=0 ){
    i64 sz = pWal->mxWalSize;
    if( walFrameOffset(iFrame+nExtra+1, szPage)>pWal->mxWalSize ){
      sz = walFrameOffset(iFrame+nExtra+1, szPage);
    }
    walLimitSize(pWal, sz);
    pWal->truncateOnCommit = 0;
  }

  /* Append data to the wal-index. It is not necessary to lock the
  ** wal-index to do this as the SQLITE_SHM_WRITE lock held on the wal-index
  ** guarantees that there are no other writers, and no data that may
  ** be in use by existing readers is being overwritten.
  */
  iFrame = walidxGetMxFrame(&pWal->hdr, iApp);
  for(p=pList; p && rc==SQLITE_OK; p=p->pDirty){
    if( (p->flags & PGHDR_WAL_APPEND)==0 ) continue;
    iFrame++;
    rc = walIndexAppend(pWal, iApp, iFrame, p->pgno);
  }
  assert( pLast!=0 || nExtra==0 );
  while( rc==SQLITE_OK && nExtra>0 ){
    iFrame++;
    nExtra--;
    rc = walIndexAppend(pWal, iApp, iFrame, pLast->pgno);
  }

  if( rc==SQLITE_OK ){
    /* Update the private copy of the header. */
    pWal->hdr.szPage = (u16)((szPage&0xff00) | (szPage>>16));
    testcase( szPage<=32768 );
    testcase( szPage>=65536 );
    walidxSetMxFrame(&pWal->hdr, iApp, iFrame);
    if( isCommit ){
      pWal->hdr.iChange++;
      pWal->hdr.nPage = nTruncate;
    }
    /* If this is a commit, update the wal-index header too. */
    if( isCommit ){
      walIndexWriteHdr(pWal);
      if( bWal2 ){
        int iOther = !walidxGetFile(&pWal->hdr);
        if( walidxGetMxFrame(&pWal->hdr, iOther) 
            && !walCkptInfo(pWal)->nBackfill 
        ){
          pWal->iCallback = walidxGetMxFrame(&pWal->hdr, 0);
          pWal->iCallback += walidxGetMxFrame(&pWal->hdr, 1);
        }
      }else{
        pWal->iCallback = iFrame;
      }
    }
  }

  WALTRACE(("WAL%p: frame write %s\n", pWal, rc ? "failed" : "ok"));
  return rc;
}


/* 
** Write a set of frames to the log. The caller must hold the write-lock
** on the log file (obtained using sqlite3WalBeginWriteTransaction()).
**
** The difference between this function and walFrames() is that this
** function wraps walFrames() in an SEH_TRY{...} block.
*/
int sqlite3WalFrames(
  Wal *pWal,                      /* Wal handle to write to */
  int szPage,                     /* Database page-size in bytes */
  PgHdr *pList,                   /* List of dirty pages to write */
  Pgno nTruncate,                 /* Database size after this commit */
  int isCommit,                   /* True if this is a commit */
  int sync_flags                  /* Flags to pass to OsSync() (or 0) */
){
  int rc;
  SEH_TRY {
    rc = walFrames(pWal, szPage, pList, nTruncate, isCommit, sync_flags);
  }
  SEH_EXCEPT( rc = walHandleException(pWal); )
  return rc;
}

/*
** This routine is called to implement sqlite3_wal_checkpoint() and
** related interfaces.
**
** Obtain a CHECKPOINT lock and then backfill as much information as
** we can from WAL into the database.
**
** If parameter xBusy is not NULL, it is a pointer to a busy-handler
** callback. In this case this function runs a blocking checkpoint.
*/
int sqlite3WalCheckpoint(
  Wal *pWal,                      /* Wal connection */
  sqlite3 *db,                    /* Check this handle's interrupt flag */
  int eMode,                      /* PASSIVE, FULL, RESTART, or TRUNCATE */
  int (*xBusy)(void*),            /* Function to call when busy */
  void *pBusyArg,                 /* Context argument for xBusyHandler */
  int sync_flags,                 /* Flags to sync db file with (or 0) */
  int nBuf,                       /* Size of temporary buffer */
  u8 *zBuf,                       /* Temporary buffer to use */
  int *pnLog,                     /* OUT: Number of frames in WAL */
  int *pnCkpt                     /* OUT: Number of backfilled frames in WAL */
){
  int rc;                         /* Return code */
  int isChanged = 0;              /* True if a new wal-index header is loaded */
  int eMode2 = eMode;             /* Mode to pass to walCheckpoint() */
  int (*xBusy2)(void*) = xBusy;   /* Busy handler for eMode2 */

  assert( pWal->ckptLock==0 );
  assert( pWal->writeLock==0 );

  /* EVIDENCE-OF: R-62920-47450 The busy-handler callback is never invoked
  ** in the SQLITE_CHECKPOINT_PASSIVE mode. */
  assert( eMode!=SQLITE_CHECKPOINT_PASSIVE || xBusy==0 );

  if( pWal->readOnly ) return SQLITE_READONLY;
  WALTRACE(("WAL%p: checkpoint begins\n", pWal));

  /* Enable blocking locks, if possible. */
  sqlite3WalDb(pWal, db);
  if( xBusy2 ) (void)walEnableBlocking(pWal);

  /* IMPLEMENTATION-OF: R-62028-47212 All calls obtain an exclusive
  ** "checkpoint" lock on the database file.
  ** EVIDENCE-OF: R-10421-19736 If any other process is running a
  ** checkpoint operation at the same time, the lock cannot be obtained and
  ** SQLITE_BUSY is returned.
  ** EVIDENCE-OF: R-53820-33897 Even if there is a busy-handler configured,
  ** it will not be invoked in this case.
  */
  rc = walLockExclusive(pWal, WAL_CKPT_LOCK, 1);
  testcase( rc==SQLITE_BUSY );
  testcase( rc!=SQLITE_OK && xBusy2!=0 );
  if( rc==SQLITE_OK ){
    pWal->ckptLock = 1;

    /* IMPLEMENTATION-OF: R-59782-36818 The SQLITE_CHECKPOINT_FULL, RESTART and
    ** TRUNCATE modes also obtain the exclusive "writer" lock on the database
    ** file.
    **
    ** EVIDENCE-OF: R-60642-04082 If the writer lock cannot be obtained
    ** immediately, and a busy-handler is configured, it is invoked and the
    ** writer lock retried until either the busy-handler returns 0 or the
    ** lock is successfully obtained.
    */
    if( eMode!=SQLITE_CHECKPOINT_PASSIVE && isWalMode2(pWal)==0 ){
      rc = walBusyLock(pWal, xBusy2, pBusyArg, WAL_WRITE_LOCK, 1);
      if( rc==SQLITE_OK ){
        pWal->writeLock = 1;
      }else if( rc==SQLITE_BUSY ){
        eMode2 = SQLITE_CHECKPOINT_PASSIVE;
        xBusy2 = 0;
        rc = SQLITE_OK;
      }
    }
  }


  /* Read the wal-index header. */
  SEH_TRY {
    if( rc==SQLITE_OK ){
      /* For a passive checkpoint, do not re-enable blocking locks after
      ** reading the wal-index header. A passive checkpoint should not block 
      ** or invoke the busy handler. The only lock such a checkpoint may 
      ** attempt to obtain is a lock on a read-slot, and it should give up
      ** immediately and do a partial checkpoint if it cannot obtain it. */
      walDisableBlocking(pWal);
      rc = walIndexReadHdr(pWal, &isChanged);
      if( eMode2!=SQLITE_CHECKPOINT_PASSIVE ) (void)walEnableBlocking(pWal);
      if( isChanged && pWal->pDbFd->pMethods->iVersion>=3 ){
        sqlite3OsUnfetch(pWal->pDbFd, 0, 0);
      }
    }
  
    /* Copy data from the log to the database file. */
    if( rc==SQLITE_OK ){
      if( (walPagesize(pWal)!=nBuf) 
       && ((pWal->hdr.mxFrame2 & 0x7FFFFFFF) || pWal->hdr.mxFrame)
      ){
        rc = SQLITE_CORRUPT_BKPT;
      }else{
        rc = walCheckpoint(pWal, db, eMode2, xBusy2, pBusyArg, sync_flags,zBuf);
      }
  
      /* If no error occurred, set the output variables. */
      if( rc==SQLITE_OK || rc==SQLITE_BUSY ){
        if( pnLog ){
          WalIndexHdr *pHdr = &pWal->hdr;
          *pnLog = walidxGetMxFrame(pHdr, 0) + walidxGetMxFrame(pHdr, 1);
        }
        SEH_INJECT_FAULT;
        if( pnCkpt ){
          if( isWalMode2(pWal) ){
            if( (int)(walCkptInfo(pWal)->nBackfill) ){
              *pnCkpt = walidxGetMxFrame(&pWal->hdr,!walidxGetFile(&pWal->hdr));
            }else{
              *pnCkpt = 0;
            }
          }else{
            *pnCkpt = walCkptInfo(pWal)->nBackfill;
          }
        }
      }
    }
  }
  SEH_EXCEPT( rc = walHandleException(pWal); )

  if( isChanged && pWal->bClosing==0 ){
    /* If a new wal-index header was loaded before the checkpoint was
    ** performed, then the pager-cache associated with pWal is now
    ** out of date. So zero the cached wal-index header to ensure that
    ** next time the pager opens a snapshot on this database it knows that
    ** the cache needs to be reset.
    **
    ** Except, do not do this if the wal is being closed. In this case
    ** the caller needs the wal-index header to check if the database is
    ** in wal2 mode and the "other" wal file also needs to be checkpointed.
    ** Besides, the pager cache will not be used again in this case. */
    memset(&pWal->hdr, 0, sizeof(WalIndexHdr));
  }

  walDisableBlocking(pWal);
  sqlite3WalDb(pWal, 0);

  /* Release the locks. */
  sqlite3WalEndWriteTransaction(pWal);
  if( pWal->ckptLock ){
    walUnlockExclusive(pWal, WAL_CKPT_LOCK, 1);
    pWal->ckptLock = 0;
  }
  WALTRACE(("WAL%p: checkpoint %s\n", pWal, rc ? "failed" : "ok"));
#ifdef SQLITE_ENABLE_SETLK_TIMEOUT
  if( rc==SQLITE_BUSY_TIMEOUT ) rc = SQLITE_BUSY;
#endif
  return (rc==SQLITE_OK && eMode!=eMode2 ? SQLITE_BUSY : rc);
}

/* Return the value to pass to a sqlite3_wal_hook callback, the
** number of frames in the WAL at the point of the last commit since
** sqlite3WalCallback() was called.  If no commits have occurred since
** the last call, then return 0.
*/
int sqlite3WalCallback(Wal *pWal){
  u32 ret = 0;
  if( pWal ){
    ret = pWal->iCallback;
    pWal->iCallback = 0;
  }
  return (int)ret;
}

/*
** This function is called to change the WAL subsystem into or out
** of locking_mode=EXCLUSIVE.
**
** If op is zero, then attempt to change from locking_mode=EXCLUSIVE
** into locking_mode=NORMAL.  This means that we must acquire a lock
** on the pWal->readLock byte.  If the WAL is already in locking_mode=NORMAL
** or if the acquisition of the lock fails, then return 0.  If the
** transition out of exclusive-mode is successful, return 1.  This
** operation must occur while the pager is still holding the exclusive
** lock on the main database file.
**
** If op is one, then change from locking_mode=NORMAL into
** locking_mode=EXCLUSIVE.  This means that the pWal->readLock must
** be released.  Return 1 if the transition is made and 0 if the
** WAL is already in exclusive-locking mode - meaning that this
** routine is a no-op.  The pager must already hold the exclusive lock
** on the main database file before invoking this operation.
**
** If op is negative, then do a dry-run of the op==1 case but do
** not actually change anything. The pager uses this to see if it
** should acquire the database exclusive lock prior to invoking
** the op==1 case.
*/
int sqlite3WalExclusiveMode(Wal *pWal, int op){
  int rc;

  assert( pWal->writeLock==0 );
  assert( pWal->exclusiveMode!=WAL_HEAPMEMORY_MODE || op==-1 );

  /* pWal->readLock is usually set, but might be -1 if there was a
  ** prior error while attempting to acquire are read-lock. This cannot
  ** happen if the connection is actually in exclusive mode (as no xShmLock
  ** locks are taken in this case). Nor should the pager attempt to
  ** upgrade to exclusive-mode following such an error.
  */
#ifndef SQLITE_USE_SEH
  assert( pWal->readLock!=WAL_LOCK_NONE || pWal->lockError );
#endif
  assert( pWal->readLock!=WAL_LOCK_NONE || (op<=0 && pWal->exclusiveMode==0) );

  if( op==0 ){
    if( pWal->exclusiveMode ){
      pWal->exclusiveMode = WAL_NORMAL_MODE;
      rc = walLockShared(pWal, WAL_READ_LOCK(pWal->readLock));
      if( rc!=SQLITE_OK ){
        pWal->exclusiveMode = WAL_EXCLUSIVE_MODE;
      }
      rc = pWal->exclusiveMode==WAL_NORMAL_MODE;
    }else{
      /* Already in locking_mode=NORMAL */
      rc = 0;
    }
  }else if( op>0 ){
    assert( pWal->exclusiveMode==WAL_NORMAL_MODE );
    assert( pWal->readLock>=0 );
    walUnlockShared(pWal, WAL_READ_LOCK(pWal->readLock));
    pWal->exclusiveMode = WAL_EXCLUSIVE_MODE;
    rc = 1;
  }else{
    rc = pWal->exclusiveMode==WAL_NORMAL_MODE;
  }
  return rc;
}

/*
** Return true if the argument is non-NULL and the WAL module is using
** heap-memory for the wal-index. Otherwise, if the argument is NULL or the
** WAL module is using shared-memory, return false.
*/
int sqlite3WalHeapMemory(Wal *pWal){
  return (pWal && pWal->exclusiveMode==WAL_HEAPMEMORY_MODE );
}

#ifdef SQLITE_ENABLE_SNAPSHOT
/* Create a snapshot object.  The content of a snapshot is opaque to
** every other subsystem, so the WAL module can put whatever it needs
** in the object.
*/
int sqlite3WalSnapshotGet(Wal *pWal, sqlite3_snapshot **ppSnapshot){
  int rc = SQLITE_OK;
  WalIndexHdr *pRet;
  static const u32 aZero[4] = { 0, 0, 0, 0 };

  /* Snapshots may not be used with wal2 mode databases. */
  if( isWalMode2(pWal) ) return SQLITE_ERROR;

  assert( pWal->readLock>=0 && pWal->writeLock==0 );

  if( memcmp(&pWal->hdr.aFrameCksum[0],aZero,8)==0 ){
    *ppSnapshot = 0;
    return SQLITE_ERROR;
  }
  pRet = (WalIndexHdr*)sqlite3_malloc(sizeof(WalIndexHdr));
  if( pRet==0 ){
    rc = SQLITE_NOMEM_BKPT;
  }else{
    memcpy(pRet, &pWal->hdr, sizeof(WalIndexHdr));
    *ppSnapshot = (sqlite3_snapshot*)pRet;
  }

  return rc;
}

/* Try to open on pSnapshot when the next read-transaction starts
*/
void sqlite3WalSnapshotOpen(
  Wal *pWal,
  sqlite3_snapshot *pSnapshot
){
  if( pSnapshot && ((WalIndexHdr*)pSnapshot)->iVersion==0 ){
    /* iVersion==0 means that this is a call to sqlite3_snapshot_get().  In
    ** this case set the bGetSnapshot flag so that if the call to
    ** sqlite3_snapshot_get() is about to read transaction on this wal 
    ** file, it does not take read-lock 0 if the wal file has been completely
    ** checkpointed. Taking read-lock 0 would work, but then it would be
    ** possible for a subsequent writer to destroy the snapshot even while 
    ** this connection is holding its read-transaction open. This is contrary
    ** to user expectations, so we avoid it by not taking read-lock 0. */
    pWal->bGetSnapshot = 1;
  }else{
    pWal->pSnapshot = (WalIndexHdr*)pSnapshot;
    pWal->bGetSnapshot = 0;
  }
}

/*
** Return a +ve value if snapshot p1 is newer than p2. A -ve value if
** p1 is older than p2 and zero if p1 and p2 are the same snapshot.
*/
int sqlite3_snapshot_cmp(sqlite3_snapshot *p1, sqlite3_snapshot *p2){
  WalIndexHdr *pHdr1 = (WalIndexHdr*)p1;
  WalIndexHdr *pHdr2 = (WalIndexHdr*)p2;

  /* aSalt[0] is a copy of the value stored in the wal file header. It
  ** is incremented each time the wal file is restarted.  */
  if( pHdr1->aSalt[0]<pHdr2->aSalt[0] ) return -1;
  if( pHdr1->aSalt[0]>pHdr2->aSalt[0] ) return +1;
  if( pHdr1->mxFrame<pHdr2->mxFrame ) return -1;
  if( pHdr1->mxFrame>pHdr2->mxFrame ) return +1;
  return 0;
}

/*
** The caller currently has a read transaction open on the database.
** This function takes a SHARED lock on the CHECKPOINTER slot and then
** checks if the snapshot passed as the second argument is still
** available. If so, SQLITE_OK is returned.
**
** If the snapshot is not available, SQLITE_ERROR is returned. Or, if
** the CHECKPOINTER lock cannot be obtained, SQLITE_BUSY. If any error
** occurs (any value other than SQLITE_OK is returned), the CHECKPOINTER
** lock is released before returning.
*/
int sqlite3WalSnapshotCheck(Wal *pWal, sqlite3_snapshot *pSnapshot){
  int rc;

  /* Snapshots may not be used with wal2 mode databases. */
  if( isWalMode2(pWal) ) return SQLITE_ERROR;

  SEH_TRY {
    rc = walLockShared(pWal, WAL_CKPT_LOCK);
    if( rc==SQLITE_OK ){
      WalIndexHdr *pNew = (WalIndexHdr*)pSnapshot;
      if( memcmp(pNew->aSalt, pWal->hdr.aSalt, sizeof(pWal->hdr.aSalt))
       || pNew->mxFrame<walCkptInfo(pWal)->nBackfillAttempted
      ){
        rc = SQLITE_ERROR_SNAPSHOT;
        walUnlockShared(pWal, WAL_CKPT_LOCK);
      }
    }
  }
  SEH_EXCEPT( rc = walHandleException(pWal) );
  return rc;
}

/*
** Release a lock obtained by an earlier successful call to
** sqlite3WalSnapshotCheck().
*/
void sqlite3WalSnapshotUnlock(Wal *pWal){
  assert( pWal );
  walUnlockShared(pWal, WAL_CKPT_LOCK);
}


#endif /* SQLITE_ENABLE_SNAPSHOT */

#ifdef SQLITE_ENABLE_ZIPVFS
/*
** If the argument is not NULL, it points to a Wal object that holds a
** read-lock. This function returns the database page-size if it is known,
** or zero if it is not (or if pWal is NULL).
*/
int sqlite3WalFramesize(Wal *pWal){
  assert( pWal==0 || pWal->readLock>=0 );
  return (pWal ? pWal->szPage : 0);
}
#endif

/* Return the sqlite3_file object for the WAL file
*/
sqlite3_file *sqlite3WalFile(Wal *pWal){
  return pWal->apWalFd[0];
}

/* 
** Return the values required by sqlite3_wal_info().
*/
int sqlite3WalInfo(Wal *pWal, u32 *pnPrior, u32 *pnFrame){
  int rc = SQLITE_OK;
  if( pWal ){
    *pnPrior = pWal->nPriorFrame;
    *pnFrame = walGetPriorFrame(&pWal->hdr);
  }
  return rc;
}

/* 
** Return the journal mode used by this Wal object.
*/
int sqlite3WalJournalMode(Wal *pWal){
  assert( pWal );
  return (isWalMode2(pWal) ? PAGER_JOURNALMODE_WAL2 : PAGER_JOURNALMODE_WAL);
}

#endif /* #ifndef SQLITE_OMIT_WAL */<|MERGE_RESOLUTION|>--- conflicted
+++ resolved
@@ -4953,38 +4953,23 @@
       nWalSize = MAX(nWalSize, 1);
     }
 
-<<<<<<< HEAD
-    assert( 1==WAL_LOCK_PART1 );
-    assert( 4==WAL_LOCK_PART2 );
-    assert( 1+(iApp*3)==WAL_LOCK_PART1 || 1+(iApp*3)==WAL_LOCK_PART2 );
-    if( pWal->readLock==1+(iApp*3)
-     && walidxGetMxFrame(&pWal->hdr, iApp)>=nWalSize 
-    ){
-      volatile WalCkptInfo *pInfo = walCkptInfo(pWal);
-      u32 mxFrame = walidxGetMxFrame(&pWal->hdr, !iApp);
-      if( mxFrame==0 || pInfo->nBackfill ){
-        rc = wal2RestartOk(pWal, iApp);
-        if( rc==SQLITE_OK ){
-          int iNew = !iApp;
-          pWal->nCkpt++;
-          walidxSetFile(&pWal->hdr, iNew);
-          walidxSetMxFrame(&pWal->hdr, iNew, 0);
-          sqlite3Put4byte((u8*)&pWal->hdr.aSalt[0], pWal->hdr.aFrameCksum[0]);
-          sqlite3Put4byte((u8*)&pWal->hdr.aSalt[1], pWal->hdr.aFrameCksum[1]);
-          walIndexWriteHdr(pWal);
-          pInfo->nBackfill = 0;
-          wal2RestartFinished(pWal, iApp);
-          walUnlockShared(pWal, WAL_READ_LOCK(pWal->readLock));
-          pWal->readLock = iNew ? WAL_LOCK_PART2_FULL1 : WAL_LOCK_PART1_FULL2;
-          rc = walLockShared(pWal, WAL_READ_LOCK(pWal->readLock));
-        }else if( rc==SQLITE_BUSY ){
-          rc = SQLITE_OK;
-        }
-=======
+    /* With a BEGIN CONCURRENT transaction, it is possible for a connection
+    ** to hold the WAL_LOCK_PART1 lock even if iApp==1 (or WAL_LOCK_PART2
+    ** when iApp==0). This is because a connection running concurrent to this
+    ** one may have switched the wal file after this connection took the
+    ** read lock.
+    **
+    ** This is not a problem, as if this happens it means the current lock 
+    ** is more restrictive, not less, than required. And a BEGIN CONCURRENT
+    ** transaction cannot be committed and downgraded to a read-transaction,
+    ** so there is no chance of continuing while holding the wrong lock.
+    */
     assert( iApp==0 || pWal->readLock==WAL_LOCK_PART2 
-                    || pWal->readLock==WAL_LOCK_PART2_FULL1 );
+                    || pWal->readLock==WAL_LOCK_PART2_FULL1 
+                    || pWal->readLock==WAL_LOCK_PART1 );
     assert( iApp==1 || pWal->readLock==WAL_LOCK_PART1 
-                    || pWal->readLock==WAL_LOCK_PART1_FULL2 );
+                    || pWal->readLock==WAL_LOCK_PART1_FULL2 
+                    || pWal->readLock==WAL_LOCK_PART2 );
 
     /* Switch to wal file !iApp if 
     **
@@ -5017,7 +5002,6 @@
         rc = walLockShared(pWal, WAL_READ_LOCK(pWal->readLock));
       }else if( rc==SQLITE_BUSY ){
         rc = SQLITE_OK;
->>>>>>> 686166eb
       }
     }
   }else if( pWal->readLock==0 ){
