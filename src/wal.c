/*
** 2010 February 1
**
** The author disclaims copyright to this source code.  In place of
** a legal notice, here is a blessing:
**
**    May you do good and not evil.
**    May you find forgiveness for yourself and forgive others.
**    May you share freely, never taking more than you give.
**
*************************************************************************
**
** This file contains the implementation of a write-ahead log (WAL) used in
** "journal_mode=WAL" mode.
**
** WRITE-AHEAD LOG (WAL) FILE FORMAT
**
** A WAL file consists of a header followed by zero or more "frames".
** Each frame records the revised content of a single page from the
** database file.  All changes to the database are recorded by writing
** frames into the WAL.  Transactions commit when a frame is written that
** contains a commit marker.  A single WAL can and usually does record
** multiple transactions.  Periodically, the content of the WAL is
** transferred back into the database file in an operation called a
** "checkpoint".
**
** A single WAL file can be used multiple times.  In other words, the
** WAL can fill up with frames and then be checkpointed and then new
** frames can overwrite the old ones.  A WAL always grows from beginning
** toward the end.  Checksums and counters attached to each frame are
** used to determine which frames within the WAL are valid and which
** are leftovers from prior checkpoints.
**
** The WAL header is 32 bytes in size and consists of the following eight
** big-endian 32-bit unsigned integer values:
**
**     0: Magic number.  0x377f0682 or 0x377f0683
**     4: File format version.  Currently 3007000
**     8: Database page size.  Example: 1024
**    12: Checkpoint sequence number
**    16: Salt-1, random integer incremented with each checkpoint
**    20: Salt-2, a different random integer changing with each ckpt
**    24: Checksum-1 (first part of checksum for first 24 bytes of header).
**    28: Checksum-2 (second part of checksum for first 24 bytes of header).
**
** Immediately following the wal-header are zero or more frames. Each
** frame consists of a 24-byte frame-header followed by a <page-size> bytes
** of page data. The frame-header is six big-endian 32-bit unsigned
** integer values, as follows:
**
**     0: Page number.
**     4: For commit records, the size of the database image in pages
**        after the commit. For all other records, zero.
**     8: Salt-1 (copied from the header)
**    12: Salt-2 (copied from the header)
**    16: Checksum-1.
**    20: Checksum-2.
**
** A frame is considered valid if and only if the following conditions are
** true:
**
**    (1) The salt-1 and salt-2 values in the frame-header match
**        salt values in the wal-header
**
**    (2) The checksum values in the final 8 bytes of the frame-header
**        exactly match the checksum computed consecutively on the
**        WAL header and the first 8 bytes and the content of all frames
**        up to and including the current frame.
**
** The checksum is computed using 32-bit big-endian integers if the
** magic number in the first 4 bytes of the WAL is 0x377f0683 and it
** is computed using little-endian if the magic number is 0x377f0682.
** The checksum values are always stored in the frame header in a
** big-endian format regardless of which byte order is used to compute
** the checksum.  The checksum is computed by interpreting the input as
** an even number of unsigned 32-bit integers: x[0] through x[N].  The
** algorithm used for the checksum is as follows:
**
**   for i from 0 to n-1 step 2:
**     s0 += x[i] + s1;
**     s1 += x[i+1] + s0;
**   endfor
**
** Note that s0 and s1 are both weighted checksums using fibonacci weights
** in reverse order (the largest fibonacci weight occurs on the first element
** of the sequence being summed.)  The s1 value spans all 32-bit
** terms of the sequence whereas s0 omits the final term.
**
** On a checkpoint, the WAL is first VFS.xSync-ed, then valid content of the
** WAL is transferred into the database, then the database is VFS.xSync-ed.
** The VFS.xSync operations serve as write barriers - all writes launched
** before the xSync must complete before any write that launches after the
** xSync begins.
**
** After each checkpoint, the salt-1 value is incremented and the salt-2
** value is randomized.  This prevents old and new frames in the WAL from
** being considered valid at the same time and being checkpointing together
** following a crash.
**
** READER ALGORITHM
**
** To read a page from the database (call it page number P), a reader
** first checks the WAL to see if it contains page P.  If so, then the
** last valid instance of page P that is followed by a commit frame
** or is a commit frame itself becomes the value read.  If the WAL
** contains no copies of page P that are valid and which are a commit
** frame or are followed by a commit frame, then page P is read from
** the database file.
**
** To start a read transaction, the reader records the index of the last
** valid frame in the WAL.  The reader uses this recorded "mxFrame" value
** for all subsequent read operations.  New transactions can be appended
** to the WAL, but as long as the reader uses its original mxFrame value
** and ignores the newly appended content, it will see a consistent snapshot
** of the database from a single point in time.  This technique allows
** multiple concurrent readers to view different versions of the database
** content simultaneously.
**
** The reader algorithm in the previous paragraphs works correctly, but
** because frames for page P can appear anywhere within the WAL, the
** reader has to scan the entire WAL looking for page P frames.  If the
** WAL is large (multiple megabytes is typical) that scan can be slow,
** and read performance suffers.  To overcome this problem, a separate
** data structure called the wal-index is maintained to expedite the
** search for frames of a particular page.
**
** WAL-INDEX FORMAT
**
** Conceptually, the wal-index is shared memory, though VFS implementations
** might choose to implement the wal-index using a mmapped file.  Because
** the wal-index is shared memory, SQLite does not support journal_mode=WAL
** on a network filesystem.  All users of the database must be able to
** share memory.
**
** In the default unix and windows implementation, the wal-index is a mmapped
** file whose name is the database name with a "-shm" suffix added.  For that
** reason, the wal-index is sometimes called the "shm" file.
**
** The wal-index is transient.  After a crash, the wal-index can (and should
** be) reconstructed from the original WAL file.  In fact, the VFS is required
** to either truncate or zero the header of the wal-index when the last
** connection to it closes.  Because the wal-index is transient, it can
** use an architecture-specific format; it does not have to be cross-platform.
** Hence, unlike the database and WAL file formats which store all values
** as big endian, the wal-index can store multi-byte values in the native
** byte order of the host computer.
**
** The purpose of the wal-index is to answer this question quickly:  Given
** a page number P and a maximum frame index M, return the index of the
** last frame in the wal before frame M for page P in the WAL, or return
** NULL if there are no frames for page P in the WAL prior to M.
**
** The wal-index consists of a header region, followed by an one or
** more index blocks.
**
** The wal-index header contains the total number of frames within the WAL
** in the mxFrame field.
**
** Each index block except for the first contains information on
** HASHTABLE_NPAGE frames. The first index block contains information on
** HASHTABLE_NPAGE_ONE frames. The values of HASHTABLE_NPAGE_ONE and
** HASHTABLE_NPAGE are selected so that together the wal-index header and
** first index block are the same size as all other index blocks in the
** wal-index.  The values are:
**
**   HASHTABLE_NPAGE      4096
**   HASHTABLE_NPAGE_ONE  4062
**
** Each index block contains two sections, a page-mapping that contains the
** database page number associated with each wal frame, and a hash-table
** that allows readers to query an index block for a specific page number.
** The page-mapping is an array of HASHTABLE_NPAGE (or HASHTABLE_NPAGE_ONE
** for the first index block) 32-bit page numbers. The first entry in the
** first index-block contains the database page number corresponding to the
** first frame in the WAL file. The first entry in the second index block
** in the WAL file corresponds to the (HASHTABLE_NPAGE_ONE+1)th frame in
** the log, and so on.
**
** The last index block in a wal-index usually contains less than the full
** complement of HASHTABLE_NPAGE (or HASHTABLE_NPAGE_ONE) page-numbers,
** depending on the contents of the WAL file. This does not change the
** allocated size of the page-mapping array - the page-mapping array merely
** contains unused entries.
**
** Even without using the hash table, the last frame for page P
** can be found by scanning the page-mapping sections of each index block
** starting with the last index block and moving toward the first, and
** within each index block, starting at the end and moving toward the
** beginning.  The first entry that equals P corresponds to the frame
** holding the content for that page.
**
** The hash table consists of HASHTABLE_NSLOT 16-bit unsigned integers.
** HASHTABLE_NSLOT = 2*HASHTABLE_NPAGE, and there is one entry in the
** hash table for each page number in the mapping section, so the hash
** table is never more than half full.  The expected number of collisions
** prior to finding a match is 1.  Each entry of the hash table is an
** 1-based index of an entry in the mapping section of the same
** index block.   Let K be the 1-based index of the largest entry in
** the mapping section.  (For index blocks other than the last, K will
** always be exactly HASHTABLE_NPAGE (4096) and for the last index block
** K will be (mxFrame%HASHTABLE_NPAGE).)  Unused slots of the hash table
** contain a value of 0.
**
** To look for page P in the hash table, first compute a hash iKey on
** P as follows:
**
**      iKey = (P * 383) % HASHTABLE_NSLOT
**
** Then start scanning entries of the hash table, starting with iKey
** (wrapping around to the beginning when the end of the hash table is
** reached) until an unused hash slot is found. Let the first unused slot
** be at index iUnused.  (iUnused might be less than iKey if there was
** wrap-around.) Because the hash table is never more than half full,
** the search is guaranteed to eventually hit an unused entry.  Let
** iMax be the value between iKey and iUnused, closest to iUnused,
** where aHash[iMax]==P.  If there is no iMax entry (if there exists
** no hash slot such that aHash[i]==p) then page P is not in the
** current index block.  Otherwise the iMax-th mapping entry of the
** current index block corresponds to the last entry that references
** page P.
**
** A hash search begins with the last index block and moves toward the
** first index block, looking for entries corresponding to page P.  On
** average, only two or three slots in each index block need to be
** examined in order to either find the last entry for page P, or to
** establish that no such entry exists in the block.  Each index block
** holds over 4000 entries.  So two or three index blocks are sufficient
** to cover a typical 10 megabyte WAL file, assuming 1K pages.  8 or 10
** comparisons (on average) suffice to either locate a frame in the
** WAL or to establish that the frame does not exist in the WAL.  This
** is much faster than scanning the entire 10MB WAL.
**
** Note that entries are added in order of increasing K.  Hence, one
** reader might be using some value K0 and a second reader that started
** at a later time (after additional transactions were added to the WAL
** and to the wal-index) might be using a different value K1, where K1>K0.
** Both readers can use the same hash table and mapping section to get
** the correct result.  There may be entries in the hash table with
** K>K0, but to the first reader those entries will appear to be unused
** slots in the hash table and so the first reader will get an answer as
** if no values greater than K0 had ever been inserted into the hash table
** in the first place - which is what reader one wants.  Meanwhile, the
** second reader using K1 will see additional values that were inserted
** later, which is exactly what reader two wants.
**
** When a rollback occurs, the value of K is decreased. Hash table entries
** that correspond to frames greater than the new K value are removed
** from the hash table at this point.
*/

/*
** WAL2 NOTES
**
** This file also contains the implementation of "wal2" mode - activated
** using "PRAGMA journal_mode = wal2". Wal2 mode is very similar to wal
** mode, except that it uses two wal files instead of one. Under some
** circumstances, wal2 mode provides more concurrency than legacy wal 
** mode.
**
** THE PROBLEM WAL2 SOLVES:
**
** In legacy wal mode, if a writer wishes to write to the database while
** a checkpoint is ongoing, it may append frames to the existing wal file.
** This means that after the checkpoint has finished, the wal file consists
** of a large block of checkpointed frames, followed by a block of
** uncheckpointed frames. In a deployment that features a high volume of
** write traffic, this may mean that the wal file is never completely
** checkpointed. And so grows indefinitely.
**
** An alternative is to use "PRAGMA wal_checkpoint=RESTART" or similar to
** force a complete checkpoint of the wal file. But this must:
**
**   1) Wait on all existing readers to finish,
**   2) Wait on any existing writer, and then block all new writers,
**   3) Do the checkpoint,
**   4) Wait on any new readers that started during steps 2 and 3. Writers
**      are still blocked during this step.
**
** This means that in order to avoid the wal file growing indefinitely 
** in a busy system, writers must periodically pause to allow a checkpoint
** to complete. In a system with long running readers, such pauses may be
** for a non-trivial amount of time.
**
** OVERVIEW OF SOLUTION
**
** Wal2 mode uses two wal files. After writers have grown the first wal 
** file to a pre-configured size, they begin appending transactions to 
** the second wal file. Once all existing readers are reading snapshots
** new enough to include the entire first wal file, a checkpointer can
** checkpoint it.
**
** Meanwhile, writers are writing transactions to the second wal file.
** Once that wal file has grown larger than the pre-configured size, each
** new writer checks if:
**
**    * the first wal file has been checkpointed, and if so, if
**    * there are no readers still reading from the first wal file (once
**      it has been checkpointed, new readers read only from the second
**      wal file).
**
** If both these conditions are true, the writer may switch back to the
** first wal file. Eventually, a checkpointer can checkpoint the second
** wal file, and so on.
**
** The wal file that writers are currently appending to (the one they
** don't have to check the above two criteria before writing to) is called
** the "current" wal file.
**
** The first wal file takes the same name as the wal file in legacy wal
** mode systems - "<db>-wal". The second is named "<db>-wal2".
**
** CHECKPOINTS
**
** The "pre-configured size" mentioned above is the value set by 
** "PRAGMA journal_size_limit". Or, if journal_size_limit is not set, 
** 1000 pages.
**
** There is only a single type of checkpoint in wal2 mode (no "truncate",
** "restart" etc.), and it always checkpoints the entire contents of a single
** wal file. A wal file cannot be checkpointed until after a writer has written
** the first transaction into the other wal file and all readers are reading a
** snapshot that includes at least one transaction from the other wal file.
**
** The wal-hook, if one is registered, is invoked after a write-transaction
** is committed, just as it is in legacy wal mode. The integer parameter
** passed to the wal-hook is the total number of uncheckpointed frames in both
** wal files. Except, the parameter is set to zero if there is no frames 
** that may be checkpointed. This happens in two scenarios:
**
**   1. The "other" wal file (the one that the writer did not just append to)
**      is completely empty, or
**
**   2. The "other" wal file (the one that the writer did not just append to)
**      has already been checkpointed.
**
**
** WAL FILE FORMAT
**
** The file format used for each wal file in wal2 mode is the same as for
** legacy wal mode.  Except, the file format field is set to 3021000 
** instead of 3007000.
**
** WAL-INDEX FORMAT
**
** The wal-index format is also very similar. Even though there are two
** wal files, there is still a single wal-index shared-memory area (*-shm
** file with the default unix or win32 VFS). The wal-index header is the
** same size, with the following exceptions it has the same format:
**
**   * The version field is set to 3021000 instead of 3007000.
**
**   * An unused 32-bit field in the legacy wal-index header is
**     now used to store (a) a single bit indicating which of the
**     two wal files writers should append to and (b) the number
**     of frames in the second wal file (31 bits).
**
** The first hash table in the wal-index contains entries corresponding
** to the first HASHTABLE_NPAGE_ONE frames stored in the first wal file.
** The second hash table in the wal-index contains entries indexing the
** first HASHTABLE_NPAGE frames in the second wal file. The third hash
** table contains the next HASHTABLE_NPAGE frames in the first wal file,
** and so on.
**
** LOCKS
**
** Read-locks are simpler than for legacy wal mode. There are no locking
** slots that contain frame numbers. Instead, there are four distinct
** combinations of read locks a reader may hold:
**
**   WAL_LOCK_PART1:       "part" lock on first wal, none of second.
**   WAL_LOCK_PART1_FULL2: "part" lock on first wal, "full" of second.
**   WAL_LOCK_PART2: no lock on first wal, "part" lock on second.
**   WAL_LOCK_PART2_FULL1: "full" lock on first wal, "part" lock on second.
**
** When a reader reads the wal-index header as part of opening a read
** transaction, it takes a "part" lock on the current wal file. "Part" 
** because the wal file may grow while the read transaction is active, in 
** which case the reader would be reading only part of the wal file. 
** A part lock prevents a checkpointer from checkpointing the wal file 
** on which it is held.
**
** If there is data in the non-current wal file that has not been 
** checkpointed, the reader takes a "full" lock on that wal file. A 
** "full" lock indicates that the reader is using the entire wal file.
** A full lock prevents a writer from overwriting the wal file on which
** it is held, but does not prevent a checkpointer from checkpointing 
** it.
**
** There is still a single WRITER and a single CHECKPOINTER lock. The
** recovery procedure still takes the same exclusive lock on the entire
** range of SQLITE_SHM_NLOCK shm-locks. This works because the read-locks
** above use four of the six read-locking slots used by legacy wal mode.
**
** STARTUP/RECOVERY
**
** The read and write version fields of the database header in a wal2
** database are set to 0x03, instead of 0x02 as in legacy wal mode.
**
** The wal file format used in wal2 mode is the same as the format used
** in legacy wal mode. However, in order to support recovery, there are two
** differences in the way wal file header fields are populated, as follows:
**
**   * When the first wal file is first created, the "nCkpt" field in
**     the wal file header is set to 0. Thereafter, each time the writer
**     switches wal file, it sets the nCkpt field in the new wal file
**     header to ((nCkpt0 + 1) & 0x0F), where nCkpt0 is the value in
**     the previous wal file header. This means that the first wal file
**     always has an even value in the nCkpt field, and the second wal
**     file always has an odd value.
**
**   * When a writer switches wal file, it sets the salt values in the
**     new wal file to a copy of the checksum for the final frame in
**     the previous wal file.
**
** Recovery proceeds as follows:
**
** 1. Each wal file is recovered separately. Except, if the first wal 
**    file does not exist or is zero bytes in size, the second wal file
**    is truncated to zero bytes before it is "recovered".
**
** 2. If both wal files contain valid headers, then the nCkpt fields
**    are compared to see which of the two wal files is older. If the
**    salt keys in the second wal file match the final frame checksum 
**    in the older wal file, then both wal files are used. Otherwise,
**    the newer wal file is ignored.
**
** 3. Or, if only one or neither of the wal files has a valid header, 
**    then only a single or no wal files are recovered into the 
**    reconstructed wal-index.
**
** Refer to header comments for walIndexRecover() for further details.
*/

#ifndef SQLITE_OMIT_WAL

#include "wal.h"

/*
** Trace output macros
*/
#if defined(SQLITE_TEST) && defined(SQLITE_DEBUG)
int sqlite3WalTrace = 0;
# define WALTRACE(X)  if(sqlite3WalTrace) sqlite3DebugPrintf X
#else
# define WALTRACE(X)
#endif

/*
** Both the wal-file and the wal-index contain version fields 
** indicating the current version of the system. If a client
** reads the header of a wal file (as part of recovery), or the
** wal-index (as part of opening a read transaction) and (a) the
** header checksum is correct but (b) the version field is not
** recognized, the operation fails with SQLITE_CANTOPEN.
**
** Currently, clients support both version-1 ("journal_mode=wal") and
** version-2 ("journal_mode=wal2"). Legacy clients may support version-1
** only.
*/
#define WAL_VERSION1 3007000      /* For "journal_mode=wal" */
#define WAL_VERSION2 3021000      /* For "journal_mode=wal2" */


/*
** Index numbers for various locking bytes.   WAL_NREADER is the number
** of available reader locks and should be at least 3.  The default
** is SQLITE_SHM_NLOCK==8 and  WAL_NREADER==5.
**
** Technically, the various VFSes are free to implement these locks however
** they see fit.  However, compatibility is encouraged so that VFSes can
** interoperate.  The standard implementation used on both unix and windows
** is for the index number to indicate a byte offset into the
** WalCkptInfo.aLock[] array in the wal-index header.  In other words, all
** locks are on the shm file.  The WALINDEX_LOCK_OFFSET constant (which
** should be 120) is the location in the shm file for the first locking
** byte.
*/
#define WAL_WRITE_LOCK         0
#define WAL_ALL_BUT_WRITE      1
#define WAL_CKPT_LOCK          1
#define WAL_RECOVER_LOCK       2
#define WAL_READ_LOCK(I)       (3+(I))
#define WAL_NREADER            (SQLITE_SHM_NLOCK-3)

/*
** Values that may be stored in Wal.readLock in wal2 mode.
**
** In wal mode, the Wal.readLock member is set to -1 when no read-lock
** is held, or else is the index of the read-mark on which a lock is
** held.
**
** In wal2 mode, a value of -1 still indicates that no read-lock is held.
** And a non-zero value still represents the index of the read-mark on
** which a lock is held. There are two differences:
**
**   1. wal2 mode never uses read-mark 0.
**
**   2. locks on each read-mark have a different interpretation, as 
**      indicated by the symbolic names below.
*/
#define WAL_LOCK_NONE        -1
#define WAL_LOCK_PART1        1
#define WAL_LOCK_PART1_FULL2  2
#define WAL_LOCK_PART2_FULL1  3
#define WAL_LOCK_PART2        4

/* 
** This constant is used in wal2 mode only.
**
** In wal2 mode, when committing a transaction, if the current wal file 
** is sufficiently large and there are no conflicting locks held, the
** writer writes the new transaction into the start of the other wal
** file. Usually, "sufficiently large" is defined by the value configured
** using "PRAGMA journal_size_limit". However, if no such value has been
** configured, sufficiently large defaults to WAL_DEFAULT_WALSIZE frames.
*/
#define WAL_DEFAULT_WALSIZE 1000

/* Object declarations */
typedef struct WalIndexHdr WalIndexHdr;
typedef struct WalIterator WalIterator;
typedef struct WalCkptInfo WalCkptInfo;


/*
** The following object holds a copy of the wal-index header content.
**
** The actual header in the wal-index consists of two copies of this
** object followed by one instance of the WalCkptInfo object.
** For all versions of SQLite through 3.10.0 and probably beyond,
** the locking bytes (WalCkptInfo.aLock) start at offset 120 and
** the total header size is 136 bytes.
**
** The szPage value can be any power of 2 between 512 and 32768, inclusive.
** Or it can be 1 to represent a 65536-byte page.  The latter case was
** added in 3.7.1 when support for 64K pages was added.
**
** WAL2 mode notes: Member variable mxFrame2 is only used in wal2 mode
** (when iVersion is set to WAL_VERSION2). The lower 31 bits store
** the maximum frame number in file *-wal2. The most significant bit
** is a flag - set if clients are currently appending to *-wal2, clear
** otherwise.
*/
struct WalIndexHdr {
  u32 iVersion;                   /* Wal-index version */
  u32 mxFrame2;                   /* See "WAL2 mode notes" above */
  u32 iChange;                    /* Counter incremented each transaction */
  u8 isInit;                      /* 1 when initialized */
  u8 bigEndCksum;                 /* True if checksums in WAL are big-endian */
  u16 szPage;                     /* Database page size in bytes. 1==64K */
  u32 mxFrame;                    /* Index of last valid frame in each WAL */
  u32 nPage;                      /* Size of database in pages */
  u32 aFrameCksum[2];             /* Checksum of last frame in log */
  u32 aSalt[2];                   /* Two salt values copied from WAL header */
  u32 aCksum[2];                  /* Checksum over all prior fields */
};

/*
** The following macros and functions are get/set methods for the maximum
** frame numbers and current wal file values stored in the WalIndexHdr
** structure. These are helpful because of the unorthodox way in which
** the values are stored in wal2 mode (see above). They are equivalent
** to functions with the following signatures.
**
**   u32  walidxGetMxFrame(WalIndexHdr*, int iWal);          // get mxFrame
**   void walidxSetMxFrame(WalIndexHdr*, int iWal, u32 val); // set mxFrame
**   int  walidxGetFile(WalIndexHdr*)                        // get file
**   void walidxSetFile(WalIndexHdr*, int val);              // set file
*/
#define walidxGetMxFrame(pHdr, iWal) \
  ((iWal) ? ((pHdr)->mxFrame2 & 0x7FFFFFFF) : (pHdr)->mxFrame)

static void walidxSetMxFrame(WalIndexHdr *pHdr, int iWal, u32 mxFrame){
  if( iWal ){
    pHdr->mxFrame2 = (pHdr->mxFrame2 & 0x80000000) | mxFrame;
  }else{
    pHdr->mxFrame = mxFrame;
  }
  assert( walidxGetMxFrame(pHdr, iWal)==mxFrame );
}

#define walidxGetFile(pHdr) ((pHdr)->mxFrame2 >> 31)

#define walidxSetFile(pHdr, iWal) (                                          \
    (pHdr)->mxFrame2 = ((pHdr)->mxFrame2 & 0x7FFFFFFF) | (((u32)(iWal))<<31) \
)

/*
** Argument is a pointer to a Wal structure. Return true if the current
** cache of the wal-index header indicates "journal_mode=wal2" mode, or
** false otherwise.
*/
#define isWalMode2(pWal) ((pWal)->hdr.iVersion==WAL_VERSION2)

/*
** A copy of the following object occurs in the wal-index immediately
** following the second copy of the WalIndexHdr.  This object stores
** information used by checkpoint.
**
** nBackfill is the number of frames in the WAL that have been written
** back into the database. (We call the act of moving content from WAL to
** database "backfilling".)  The nBackfill number is never greater than
** WalIndexHdr.mxFrame.  nBackfill can only be increased by threads
** holding the WAL_CKPT_LOCK lock (which includes a recovery thread).
** However, a WAL_WRITE_LOCK thread can move the value of nBackfill from
** mxFrame back to zero when the WAL is reset.
**
** nBackfillAttempted is the largest value of nBackfill that a checkpoint
** has attempted to achieve.  Normally nBackfill==nBackfillAtempted, however
** the nBackfillAttempted is set before any backfilling is done and the
** nBackfill is only set after all backfilling completes.  So if a checkpoint
** crashes, nBackfillAttempted might be larger than nBackfill.  The
** WalIndexHdr.mxFrame must never be less than nBackfillAttempted.
**
** The aLock[] field is a set of bytes used for locking.  These bytes should
** never be read or written.
**
** There is one entry in aReadMark[] for each reader lock.  If a reader
** holds read-lock K, then the value in aReadMark[K] is no greater than
** the mxFrame for that reader.  The value READMARK_NOT_USED (0xffffffff)
** for any aReadMark[] means that entry is unused.  aReadMark[0] is
** a special case; its value is never used and it exists as a place-holder
** to avoid having to offset aReadMark[] indexes by one.  Readers holding
** WAL_READ_LOCK(0) always ignore the entire WAL and read all content
** directly from the database.
**
** The value of aReadMark[K] may only be changed by a thread that
** is holding an exclusive lock on WAL_READ_LOCK(K).  Thus, the value of
** aReadMark[K] cannot changed while there is a reader is using that mark
** since the reader will be holding a shared lock on WAL_READ_LOCK(K).
**
** The checkpointer may only transfer frames from WAL to database where
** the frame numbers are less than or equal to every aReadMark[] that is
** in use (that is, every aReadMark[j] for which there is a corresponding
** WAL_READ_LOCK(j)).  New readers (usually) pick the aReadMark[] with the
** largest value and will increase an unused aReadMark[] to mxFrame if there
** is not already an aReadMark[] equal to mxFrame.  The exception to the
** previous sentence is when nBackfill equals mxFrame (meaning that everything
** in the WAL has been backfilled into the database) then new readers
** will choose aReadMark[0] which has value 0 and hence such reader will
** get all their all content directly from the database file and ignore
** the WAL.
**
** Writers normally append new frames to the end of the WAL.  However,
** if nBackfill equals mxFrame (meaning that all WAL content has been
** written back into the database) and if no readers are using the WAL
** (in other words, if there are no WAL_READ_LOCK(i) where i>0) then
** the writer will first "reset" the WAL back to the beginning and start
** writing new content beginning at frame 1.
**
** We assume that 32-bit loads are atomic and so no locks are needed in
** order to read from any aReadMark[] entries.
*/
struct WalCkptInfo {
  u32 nBackfill;                  /* Number of WAL frames backfilled into DB */
  u32 aReadMark[WAL_NREADER];     /* Reader marks */
  u8 aLock[SQLITE_SHM_NLOCK];     /* Reserved space for locks */
  u32 nBackfillAttempted;         /* WAL frames perhaps written, or maybe not */
  u32 notUsed0;                   /* Available for future enhancements */
};
#define READMARK_NOT_USED  0xffffffff

/*
** This is a schematic view of the complete 136-byte header of the
** wal-index file (also known as the -shm file):
**
**      +-----------------------------+
**   0: | iVersion                    | \
**      +-----------------------------+  |
**   4: | (unused padding)            |  |
**      +-----------------------------+  |
**   8: | iChange                     |  |
**      +-------+-------+-------------+  |
**  12: | bInit |  bBig |   szPage    |  |
**      +-------+-------+-------------+  |
**  16: | mxFrame                     |  |  First copy of the
**      +-----------------------------+  |  WalIndexHdr object
**  20: | nPage                       |  |
**      +-----------------------------+  |
**  24: | aFrameCksum                 |  |
**      |                             |  |
**      +-----------------------------+  |
**  32: | aSalt                       |  |
**      |                             |  |
**      +-----------------------------+  |
**  40: | aCksum                      |  |
**      |                             | /
**      +-----------------------------+
**  48: | iVersion                    | \
**      +-----------------------------+  |
**  52: | (unused padding)            |  |
**      +-----------------------------+  |
**  56: | iChange                     |  |
**      +-------+-------+-------------+  |
**  60: | bInit |  bBig |   szPage    |  |
**      +-------+-------+-------------+  |  Second copy of the
**  64: | mxFrame                     |  |  WalIndexHdr
**      +-----------------------------+  |
**  68: | nPage                       |  |
**      +-----------------------------+  |
**  72: | aFrameCksum                 |  |
**      |                             |  |
**      +-----------------------------+  |
**  80: | aSalt                       |  |
**      |                             |  |
**      +-----------------------------+  |
**  88: | aCksum                      |  |
**      |                             | /
**      +-----------------------------+
**  96: | nBackfill                   |
**      +-----------------------------+
** 100: | 5 read marks                |
**      |                             |
**      |                             |
**      |                             |
**      |                             |
**      +-------+-------+------+------+
** 120: | Write | Ckpt  | Rcvr | Rd0  | \
**      +-------+-------+------+------+  ) 8 lock bytes
**      | Read1 | Read2 | Rd3  | Rd4  | /
**      +-------+-------+------+------+
** 128: | nBackfillAttempted          |
**      +-----------------------------+
** 132: | (unused padding)            |
**      +-----------------------------+
*/

/* A block of WALINDEX_LOCK_RESERVED bytes beginning at
** WALINDEX_LOCK_OFFSET is reserved for locks. Since some systems
** only support mandatory file-locks, we do not read or write data
** from the region of the file on which locks are applied.
*/
#define WALINDEX_LOCK_OFFSET (sizeof(WalIndexHdr)*2+offsetof(WalCkptInfo,aLock))
#define WALINDEX_HDR_SIZE    (sizeof(WalIndexHdr)*2+sizeof(WalCkptInfo))

/* Size of header before each frame in wal */
#define WAL_FRAME_HDRSIZE 24

/* Size of write ahead log header, including checksum. */
#define WAL_HDRSIZE 32

/* WAL magic value. Either this value, or the same value with the least
** significant bit also set (WAL_MAGIC | 0x00000001) is stored in 32-bit
** big-endian format in the first 4 bytes of a WAL file.
**
** If the LSB is set, then the checksums for each frame within the WAL
** file are calculated by treating all data as an array of 32-bit
** big-endian words. Otherwise, they are calculated by interpreting
** all data as 32-bit little-endian words.
*/
#define WAL_MAGIC 0x377f0682

/*
** Return the offset of frame iFrame in the write-ahead log file,
** assuming a database page size of szPage bytes. The offset returned
** is to the start of the write-ahead log frame-header.
*/
#define walFrameOffset(iFrame, szPage) (                               \
  WAL_HDRSIZE + ((iFrame)-1)*(i64)((szPage)+WAL_FRAME_HDRSIZE)         \
)

/*
** An open write-ahead log file is represented by an instance of the
** following object.
*/
struct Wal {
  sqlite3_vfs *pVfs;         /* The VFS used to create pDbFd */
  sqlite3_file *pDbFd;       /* File handle for the database file */
  sqlite3_file *apWalFd[2];  /* File handle for "*-wal" and "*-wal2" */
  u32 iCallback;             /* Value to pass to log callback (or 0) */
  i64 mxWalSize;             /* Truncate WAL to this size upon reset */
  int nWiData;               /* Size of array apWiData */
  int szFirstBlock;          /* Size of first block written to WAL file */
  volatile u32 **apWiData;   /* Pointer to wal-index content in memory */
  u32 szPage;                /* Database page size */
  i16 readLock;              /* Which read lock is being held.  -1 for none */
  u8 syncFlags;              /* Flags to use to sync header writes */
  u8 exclusiveMode;          /* Non-zero if connection is in exclusive mode */
  u8 writeLock;              /* True if in a write transaction */
  u8 ckptLock;               /* True if holding a checkpoint lock */
  u8 readOnly;               /* WAL_RDWR, WAL_RDONLY, or WAL_SHM_RDONLY */
  u8 truncateOnCommit;       /* True to truncate WAL file on commit */
  u8 syncHeader;             /* Fsync the WAL header if true */
  u8 padToSectorBoundary;    /* Pad transactions out to the next sector */
  u8 bShmUnreliable;         /* SHM content is read-only and unreliable */
  WalIndexHdr hdr;           /* Wal-index header for current transaction */
  u32 minFrame;              /* Ignore wal frames before this one */
  u32 iReCksum;              /* On commit, recalculate checksums from here */
  const char *zWalName;      /* Name of WAL file */
  const char *zWalName2;     /* Name of second WAL file */
  u32 nCkpt;                 /* Checkpoint sequence counter in the wal-header */
#ifdef SQLITE_USE_SEH
  u32 lockMask;              /* Mask of locks held */
  void *pFree;               /* Pointer to sqlite3_free() if exception thrown */
  u32 *pWiValue;             /* Value to write into apWiData[iWiPg] */
  int iWiPg;                 /* Write pWiValue into apWiData[iWiPg] */
  int iSysErrno;             /* System error code following exception */
#endif
#ifdef SQLITE_DEBUG
  int nSehTry;               /* Number of nested SEH_TRY{} blocks */
  u8 lockError;              /* True if a locking error has occurred */
#endif
#ifdef SQLITE_ENABLE_SNAPSHOT
  WalIndexHdr *pSnapshot;    /* Start transaction here if not NULL */
#endif
  int bClosing;              /* Set to true at start of sqlite3WalClose() */
  int bWal2;                 /* bWal2 flag passed to WalOpen() */
#ifdef SQLITE_ENABLE_SETLK_TIMEOUT
  sqlite3 *db;
#endif
};

/*
** Candidate values for Wal.exclusiveMode.
*/
#define WAL_NORMAL_MODE     0
#define WAL_EXCLUSIVE_MODE  1
#define WAL_HEAPMEMORY_MODE 2

/*
** Possible values for WAL.readOnly
*/
#define WAL_RDWR        0    /* Normal read/write connection */
#define WAL_RDONLY      1    /* The WAL file is readonly */
#define WAL_SHM_RDONLY  2    /* The SHM file is readonly */

/*
** Each page of the wal-index mapping contains a hash-table made up of
** an array of HASHTABLE_NSLOT elements of the following type.
*/
typedef u16 ht_slot;

/*
** This structure is used to implement an iterator that loops through
** all frames in the WAL in database page order. Where two or more frames
** correspond to the same database page, the iterator visits only the
** frame most recently written to the WAL (in other words, the frame with
** the largest index).
**
** The internals of this structure are only accessed by:
**
**   walIteratorInit() - Create a new iterator,
**   walIteratorNext() - Step an iterator,
**   walIteratorFree() - Free an iterator.
**
** This functionality is used by the checkpoint code (see walCheckpoint()).
*/
struct WalIterator {
  u32 iPrior;                     /* Last result returned from the iterator */
  int nSegment;                   /* Number of entries in aSegment[] */
  struct WalSegment {
    int iNext;                    /* Next slot in aIndex[] not yet returned */
    ht_slot *aIndex;              /* i0, i1, i2... such that aPgno[iN] ascend */
    u32 *aPgno;                   /* Array of page numbers. */
    int nEntry;                   /* Nr. of entries in aPgno[] and aIndex[] */
    int iZero;                    /* Frame number associated with aPgno[0] */
  } aSegment[1];                  /* One for every 32KB page in the wal-index */
};

/*
** Define the parameters of the hash tables in the wal-index file. There
** is a hash-table following every HASHTABLE_NPAGE page numbers in the
** wal-index.
**
** Changing any of these constants will alter the wal-index format and
** create incompatibilities.
*/
#define HASHTABLE_NPAGE      4096                 /* Must be power of 2 */
#define HASHTABLE_HASH_1     383                  /* Should be prime */
#define HASHTABLE_NSLOT      (HASHTABLE_NPAGE*2)  /* Must be a power of 2 */

/*
** The block of page numbers associated with the first hash-table in a
** wal-index is smaller than usual. This is so that there is a complete
** hash-table on each aligned 32KB page of the wal-index.
*/
#define HASHTABLE_NPAGE_ONE  (HASHTABLE_NPAGE - (WALINDEX_HDR_SIZE/sizeof(u32)))

/* The wal-index is divided into pages of WALINDEX_PGSZ bytes each. */
#define WALINDEX_PGSZ   (                                         \
    sizeof(ht_slot)*HASHTABLE_NSLOT + HASHTABLE_NPAGE*sizeof(u32) \
)


/*
** Structured Exception Handling (SEH) is a Windows-specific technique
** for catching exceptions raised while accessing memory-mapped files.
**
** The -DSQLITE_USE_SEH compile-time option means to use SEH to catch and
** deal with system-level errors that arise during WAL -shm file processing.
** Without this compile-time option, any system-level faults that appear
** while accessing the memory-mapped -shm file will cause a process-wide
** signal to be deliver, which will more than likely cause the entire
** process to exit.
*/
#ifdef SQLITE_USE_SEH
#include <Windows.h>

/* Beginning of a block of code in which an exception might occur */
# define SEH_TRY    __try { \
   assert( walAssertLockmask(pWal) && pWal->nSehTry==0 ); \
   VVA_ONLY(pWal->nSehTry++);

/* The end of a block of code in which an exception might occur */
# define SEH_EXCEPT(X) \
   VVA_ONLY(pWal->nSehTry--); \
   assert( pWal->nSehTry==0 ); \
   } __except( sehExceptionFilter(pWal, GetExceptionCode(), GetExceptionInformation() ) ){ X }

/* Simulate a memory-mapping fault in the -shm file for testing purposes */
# define SEH_INJECT_FAULT sehInjectFault(pWal) 

/*
** The second argument is the return value of GetExceptionCode() for the 
** current exception. Return EXCEPTION_EXECUTE_HANDLER if the exception code
** indicates that the exception may have been caused by accessing the *-shm 
** file mapping. Or EXCEPTION_CONTINUE_SEARCH otherwise.
*/
static int sehExceptionFilter(Wal *pWal, int eCode, EXCEPTION_POINTERS *p){
  VVA_ONLY(pWal->nSehTry--);
  if( eCode==EXCEPTION_IN_PAGE_ERROR ){
    if( p && p->ExceptionRecord && p->ExceptionRecord->NumberParameters>=3 ){
      /* From MSDN: For this type of exception, the first element of the
      ** ExceptionInformation[] array is a read-write flag - 0 if the exception
      ** was thrown while reading, 1 if while writing. The second element is
      ** the virtual address being accessed. The "third array element specifies
      ** the underlying NTSTATUS code that resulted in the exception". */
      pWal->iSysErrno = (int)p->ExceptionRecord->ExceptionInformation[2];
    }
    return EXCEPTION_EXECUTE_HANDLER;
  }
  return EXCEPTION_CONTINUE_SEARCH;
}

/*
** If one is configured, invoke the xTestCallback callback with 650 as
** the argument. If it returns true, throw the same exception that is
** thrown by the system if the *-shm file mapping is accessed after it
** has been invalidated.
*/
static void sehInjectFault(Wal *pWal){
  int res;
  assert( pWal->nSehTry>0 );

  res = sqlite3FaultSim(650);
  if( res!=0 ){
    ULONG_PTR aArg[3];
    aArg[0] = 0;
    aArg[1] = 0;
    aArg[2] = (ULONG_PTR)res;
    RaiseException(EXCEPTION_IN_PAGE_ERROR, 0, 3, (const ULONG_PTR*)aArg);
  }
}

/*
** There are two ways to use this macro. To set a pointer to be freed
** if an exception is thrown:
**
**   SEH_FREE_ON_ERROR(0, pPtr);
**
** and to cancel the same:
**
**   SEH_FREE_ON_ERROR(pPtr, 0);
**
** In the first case, there must not already be a pointer registered to
** be freed. In the second case, pPtr must be the registered pointer.
*/
#define SEH_FREE_ON_ERROR(X,Y) \
  assert( (X==0 || Y==0) && pWal->pFree==X ); pWal->pFree = Y

/*
** There are two ways to use this macro. To arrange for pWal->apWiData[iPg]
** to be set to pValue if an exception is thrown:
**
**   SEH_SET_ON_ERROR(iPg, pValue);
**
** and to cancel the same:
**
**   SEH_SET_ON_ERROR(0, 0);
*/
#define SEH_SET_ON_ERROR(X,Y)  pWal->iWiPg = X; pWal->pWiValue = Y

#else
# define SEH_TRY          VVA_ONLY(pWal->nSehTry++);
# define SEH_EXCEPT(X)    VVA_ONLY(pWal->nSehTry--); assert( pWal->nSehTry==0 );
# define SEH_INJECT_FAULT assert( pWal->nSehTry>0 );
# define SEH_FREE_ON_ERROR(X,Y)
# define SEH_SET_ON_ERROR(X,Y)
#endif /* ifdef SQLITE_USE_SEH */

/*
** Obtain a pointer to the iPage'th page of the wal-index. The wal-index
** is broken into pages of WALINDEX_PGSZ bytes. Wal-index pages are
** numbered from zero.
**
** If the wal-index is currently smaller the iPage pages then the size
** of the wal-index might be increased, but only if it is safe to do
** so.  It is safe to enlarge the wal-index if pWal->writeLock is true
** or pWal->exclusiveMode==WAL_HEAPMEMORY_MODE.
**
** Three possible result scenarios:
**
**   (1)  rc==SQLITE_OK    and *ppPage==Requested-Wal-Index-Page
**   (2)  rc>=SQLITE_ERROR and *ppPage==NULL
**   (3)  rc==SQLITE_OK    and *ppPage==NULL  // only if iPage==0
**
** Scenario (3) can only occur when pWal->writeLock is false and iPage==0
*/
static SQLITE_NOINLINE int walIndexPageRealloc(
  Wal *pWal,               /* The WAL context */
  int iPage,               /* The page we seek */
  volatile u32 **ppPage    /* Write the page pointer here */
){
  int rc = SQLITE_OK;

  /* Enlarge the pWal->apWiData[] array if required */
  if( pWal->nWiData<=iPage ){
    sqlite3_int64 nByte = sizeof(u32*)*(iPage+1);
    volatile u32 **apNew;
    apNew = (volatile u32 **)sqlite3Realloc((void *)pWal->apWiData, nByte);
    if( !apNew ){
      *ppPage = 0;
      return SQLITE_NOMEM_BKPT;
    }
    memset((void*)&apNew[pWal->nWiData], 0,
           sizeof(u32*)*(iPage+1-pWal->nWiData));
    pWal->apWiData = apNew;
    pWal->nWiData = iPage+1;
  }

  /* Request a pointer to the required page from the VFS */
  assert( pWal->apWiData[iPage]==0 );
  if( pWal->exclusiveMode==WAL_HEAPMEMORY_MODE ){
    pWal->apWiData[iPage] = (u32 volatile *)sqlite3MallocZero(WALINDEX_PGSZ);
    if( !pWal->apWiData[iPage] ) rc = SQLITE_NOMEM_BKPT;
  }else{
    rc = sqlite3OsShmMap(pWal->pDbFd, iPage, WALINDEX_PGSZ,
        pWal->writeLock, (void volatile **)&pWal->apWiData[iPage]
    );
    assert( pWal->apWiData[iPage]!=0
         || rc!=SQLITE_OK
         || (pWal->writeLock==0 && iPage==0) );
    testcase( pWal->apWiData[iPage]==0 && rc==SQLITE_OK );
    if( rc==SQLITE_OK ){
      if( iPage>0 && sqlite3FaultSim(600) ) rc = SQLITE_NOMEM;
    }else if( (rc&0xff)==SQLITE_READONLY ){
      pWal->readOnly |= WAL_SHM_RDONLY;
      if( rc==SQLITE_READONLY ){
        rc = SQLITE_OK;
      }
    }
  }

  *ppPage = pWal->apWiData[iPage];
  assert( iPage==0 || *ppPage || rc!=SQLITE_OK );
  return rc;
}
static int walIndexPage(
  Wal *pWal,               /* The WAL context */
  int iPage,               /* The page we seek */
  volatile u32 **ppPage    /* Write the page pointer here */
){
  SEH_INJECT_FAULT;
  if( pWal->nWiData<=iPage || (*ppPage = pWal->apWiData[iPage])==0 ){
    return walIndexPageRealloc(pWal, iPage, ppPage);
  }
  return SQLITE_OK;
}

/*
** Return a pointer to the WalCkptInfo structure in the wal-index.
*/
static volatile WalCkptInfo *walCkptInfo(Wal *pWal){
  assert( pWal->nWiData>0 && pWal->apWiData[0] );
  SEH_INJECT_FAULT;
  return (volatile WalCkptInfo*)&(pWal->apWiData[0][sizeof(WalIndexHdr)/2]);
}

/*
** Return a pointer to the WalIndexHdr structure in the wal-index.
*/
static volatile WalIndexHdr *walIndexHdr(Wal *pWal){
  assert( pWal->nWiData>0 && pWal->apWiData[0] );
  return (volatile WalIndexHdr*)pWal->apWiData[0];
}

/*
** The argument to this macro must be of type u32. On a little-endian
** architecture, it returns the u32 value that results from interpreting
** the 4 bytes as a big-endian value. On a big-endian architecture, it
** returns the value that would be produced by interpreting the 4 bytes
** of the input value as a little-endian integer.
*/
#define BYTESWAP32(x) ( \
    (((x)&0x000000FF)<<24) + (((x)&0x0000FF00)<<8)  \
  + (((x)&0x00FF0000)>>8)  + (((x)&0xFF000000)>>24) \
)

/*
** Generate or extend an 8 byte checksum based on the data in
** array aByte[] and the initial values of aIn[0] and aIn[1] (or
** initial values of 0 and 0 if aIn==NULL).
**
** The checksum is written back into aOut[] before returning.
**
** nByte must be a positive multiple of 8.
*/
static void walChecksumBytes(
  int nativeCksum, /* True for native byte-order, false for non-native */
  u8 *a,           /* Content to be checksummed */
  int nByte,       /* Bytes of content in a[].  Must be a multiple of 8. */
  const u32 *aIn,  /* Initial checksum value input */
  u32 *aOut        /* OUT: Final checksum value output */
){
  u32 s1, s2;
  u32 *aData = (u32 *)a;
  u32 *aEnd = (u32 *)&a[nByte];

  if( aIn ){
    s1 = aIn[0];
    s2 = aIn[1];
  }else{
    s1 = s2 = 0;
  }

  assert( nByte>=8 );
  assert( (nByte&0x00000007)==0 );
  assert( nByte<=65536 );
  assert( nByte%4==0 );

  if( !nativeCksum ){
    do {
      s1 += BYTESWAP32(aData[0]) + s2;
      s2 += BYTESWAP32(aData[1]) + s1;
      aData += 2;
    }while( aData<aEnd );
  }else if( nByte%64==0 ){
    do {
      s1 += *aData++ + s2;
      s2 += *aData++ + s1;
      s1 += *aData++ + s2;
      s2 += *aData++ + s1;
      s1 += *aData++ + s2;
      s2 += *aData++ + s1;
      s1 += *aData++ + s2;
      s2 += *aData++ + s1;
      s1 += *aData++ + s2;
      s2 += *aData++ + s1;
      s1 += *aData++ + s2;
      s2 += *aData++ + s1;
      s1 += *aData++ + s2;
      s2 += *aData++ + s1;
      s1 += *aData++ + s2;
      s2 += *aData++ + s1;
    }while( aData<aEnd );
  }else{
    do {
      s1 += *aData++ + s2;
      s2 += *aData++ + s1;
    }while( aData<aEnd );
  }
  assert( aData==aEnd );

  aOut[0] = s1;
  aOut[1] = s2;
}

/*
** If there is the possibility of concurrent access to the SHM file
** from multiple threads and/or processes, then do a memory barrier.
*/
static void walShmBarrier(Wal *pWal){
  if( pWal->exclusiveMode!=WAL_HEAPMEMORY_MODE ){
    sqlite3OsShmBarrier(pWal->pDbFd);
  }
}

/*
** Add the SQLITE_NO_TSAN as part of the return-type of a function
** definition as a hint that the function contains constructs that
** might give false-positive TSAN warnings.
**
** See tag-20200519-1.
*/
#if defined(__clang__) && !defined(SQLITE_NO_TSAN)
# define SQLITE_NO_TSAN __attribute__((no_sanitize_thread))
#else
# define SQLITE_NO_TSAN
#endif

/*
** Write the header information in pWal->hdr into the wal-index.
**
** The checksum on pWal->hdr is updated before it is written.
*/
static SQLITE_NO_TSAN void walIndexWriteHdr(Wal *pWal){
  volatile WalIndexHdr *aHdr = walIndexHdr(pWal);
  const int nCksum = offsetof(WalIndexHdr, aCksum);

  assert( pWal->writeLock );
  pWal->hdr.isInit = 1;
  assert( pWal->hdr.iVersion==WAL_VERSION1||pWal->hdr.iVersion==WAL_VERSION2 );
  walChecksumBytes(1, (u8*)&pWal->hdr, nCksum, 0, pWal->hdr.aCksum);
  /* Possible TSAN false-positive.  See tag-20200519-1 */
  memcpy((void*)&aHdr[1], (const void*)&pWal->hdr, sizeof(WalIndexHdr));
  walShmBarrier(pWal);
  memcpy((void*)&aHdr[0], (const void*)&pWal->hdr, sizeof(WalIndexHdr));
}

/*
** This function encodes a single frame header and writes it to a buffer
** supplied by the caller. A frame-header is made up of a series of
** 4-byte big-endian integers, as follows:
**
**     0: Page number.
**     4: For commit records, the size of the database image in pages
**        after the commit. For all other records, zero.
**     8: Salt-1 (copied from the wal-header)
**    12: Salt-2 (copied from the wal-header)
**    16: Checksum-1.
**    20: Checksum-2.
*/
static void walEncodeFrame(
  Wal *pWal,                      /* The write-ahead log */
  u32 iPage,                      /* Database page number for frame */
  u32 nTruncate,                  /* New db size (or 0 for non-commit frames) */
  u8 *aData,                      /* Pointer to page data */
  u8 *aFrame                      /* OUT: Write encoded frame here */
){
  int nativeCksum;                /* True for native byte-order checksums */
  u32 *aCksum = pWal->hdr.aFrameCksum;
  assert( WAL_FRAME_HDRSIZE==24 );
  sqlite3Put4byte(&aFrame[0], iPage);
  sqlite3Put4byte(&aFrame[4], nTruncate);
  if( pWal->iReCksum==0 ){
    memcpy(&aFrame[8], pWal->hdr.aSalt, 8);

    nativeCksum = (pWal->hdr.bigEndCksum==SQLITE_BIGENDIAN);
    walChecksumBytes(nativeCksum, aFrame, 8, aCksum, aCksum);
    walChecksumBytes(nativeCksum, aData, pWal->szPage, aCksum, aCksum);

    sqlite3Put4byte(&aFrame[16], aCksum[0]);
    sqlite3Put4byte(&aFrame[20], aCksum[1]);
  }else{
    memset(&aFrame[8], 0, 16);
  }
}

/*
** Check to see if the frame with header in aFrame[] and content
** in aData[] is valid.  If it is a valid frame, fill *piPage and
** *pnTruncate and return true.  Return if the frame is not valid.
*/
static int walDecodeFrame(
  Wal *pWal,                      /* The write-ahead log */
  u32 *piPage,                    /* OUT: Database page number for frame */
  u32 *pnTruncate,                /* OUT: New db size (or 0 if not commit) */
  u8 *aData,                      /* Pointer to page data (for checksum) */
  u8 *aFrame                      /* Frame data */
){
  int nativeCksum;                /* True for native byte-order checksums */
  u32 *aCksum = pWal->hdr.aFrameCksum;
  u32 pgno;                       /* Page number of the frame */
  assert( WAL_FRAME_HDRSIZE==24 );

  /* A frame is only valid if the salt values in the frame-header
  ** match the salt values in the wal-header.
  */
  if( memcmp(&pWal->hdr.aSalt, &aFrame[8], 8)!=0 ){
    return 0;
  }

  /* A frame is only valid if the page number is greater than zero.
  */
  pgno = sqlite3Get4byte(&aFrame[0]);
  if( pgno==0 ){
    return 0;
  }

  /* A frame is only valid if a checksum of the WAL header,
  ** all prior frames, the first 16 bytes of this frame-header,
  ** and the frame-data matches the checksum in the last 8
  ** bytes of this frame-header.
  */
  nativeCksum = (pWal->hdr.bigEndCksum==SQLITE_BIGENDIAN);
  walChecksumBytes(nativeCksum, aFrame, 8, aCksum, aCksum);
  walChecksumBytes(nativeCksum, aData, pWal->szPage, aCksum, aCksum);
  if( aCksum[0]!=sqlite3Get4byte(&aFrame[16])
   || aCksum[1]!=sqlite3Get4byte(&aFrame[20])
  ){
    /* Checksum failed. */
    return 0;
  }

  /* If we reach this point, the frame is valid.  Return the page number
  ** and the new database size.
  */
  *piPage = pgno;
  *pnTruncate = sqlite3Get4byte(&aFrame[4]);
  return 1;
}


#if defined(SQLITE_TEST) && defined(SQLITE_DEBUG)
/*
** Names of locks.  This routine is used to provide debugging output and is not
** a part of an ordinary build.
*/
static const char *walLockName(int lockIdx){
  if( lockIdx==WAL_WRITE_LOCK ){
    return "WRITE-LOCK";
  }else if( lockIdx==WAL_CKPT_LOCK ){
    return "CKPT-LOCK";
  }else if( lockIdx==WAL_RECOVER_LOCK ){
    return "RECOVER-LOCK";
  }else{
    static char zName[15];
    sqlite3_snprintf(sizeof(zName), zName, "READ-LOCK[%d]",
                     lockIdx-WAL_READ_LOCK(0));
    return zName;
  }
}
#endif /*defined(SQLITE_TEST) || defined(SQLITE_DEBUG) */


/*
** Set or release locks on the WAL.  Locks are either shared or exclusive.
** A lock cannot be moved directly between shared and exclusive - it must go
** through the unlocked state first.
**
** In locking_mode=EXCLUSIVE, all of these routines become no-ops.
*/
static int walLockShared(Wal *pWal, int lockIdx){
  int rc;
  if( pWal->exclusiveMode ) return SQLITE_OK;
  rc = sqlite3OsShmLock(pWal->pDbFd, lockIdx, 1,
                        SQLITE_SHM_LOCK | SQLITE_SHM_SHARED);
  WALTRACE(("WAL%p: acquire SHARED-%s %s\n", pWal,
            walLockName(lockIdx), rc ? "failed" : "ok"));
  VVA_ONLY( pWal->lockError = (u8)(rc!=SQLITE_OK && (rc&0xFF)!=SQLITE_BUSY); )
#ifdef SQLITE_USE_SEH
  if( rc==SQLITE_OK ) pWal->lockMask |= (1 << lockIdx);
#endif
  return rc;
}
static void walUnlockShared(Wal *pWal, int lockIdx){
  if( pWal->exclusiveMode ) return;
  (void)sqlite3OsShmLock(pWal->pDbFd, lockIdx, 1,
                         SQLITE_SHM_UNLOCK | SQLITE_SHM_SHARED);
#ifdef SQLITE_USE_SEH
  pWal->lockMask &= ~(1 << lockIdx);
#endif
  WALTRACE(("WAL%p: release SHARED-%s\n", pWal, walLockName(lockIdx)));
}
static int walLockExclusive(Wal *pWal, int lockIdx, int n){
  int rc;
  if( pWal->exclusiveMode ) return SQLITE_OK;
  rc = sqlite3OsShmLock(pWal->pDbFd, lockIdx, n,
                        SQLITE_SHM_LOCK | SQLITE_SHM_EXCLUSIVE);
  WALTRACE(("WAL%p: acquire EXCLUSIVE-%s cnt=%d %s\n", pWal,
            walLockName(lockIdx), n, rc ? "failed" : "ok"));
  VVA_ONLY( pWal->lockError = (u8)(rc!=SQLITE_OK && (rc&0xFF)!=SQLITE_BUSY); )
#ifdef SQLITE_USE_SEH
  if( rc==SQLITE_OK ){
    pWal->lockMask |= (((1<<n)-1) << (SQLITE_SHM_NLOCK+lockIdx));
  }
#endif
  return rc;
}
static void walUnlockExclusive(Wal *pWal, int lockIdx, int n){
  if( pWal->exclusiveMode ) return;
  (void)sqlite3OsShmLock(pWal->pDbFd, lockIdx, n,
                         SQLITE_SHM_UNLOCK | SQLITE_SHM_EXCLUSIVE);
#ifdef SQLITE_USE_SEH
  pWal->lockMask &= ~(((1<<n)-1) << (SQLITE_SHM_NLOCK+lockIdx));
#endif
  WALTRACE(("WAL%p: release EXCLUSIVE-%s cnt=%d\n", pWal,
             walLockName(lockIdx), n));
}

/*
** Compute a hash on a page number.  The resulting hash value must land
** between 0 and (HASHTABLE_NSLOT-1).  The walHashNext() function advances
** the hash to the next value in the event of a collision.
*/
static int walHash(u32 iPage){
  assert( iPage>0 );
  assert( (HASHTABLE_NSLOT & (HASHTABLE_NSLOT-1))==0 );
  return (iPage*HASHTABLE_HASH_1) & (HASHTABLE_NSLOT-1);
}
static int walNextHash(int iPriorHash){
  return (iPriorHash+1)&(HASHTABLE_NSLOT-1);
}

/*
** An instance of the WalHashLoc object is used to describe the location
** of a page hash table in the wal-index.  This becomes the return value
** from walHashGet().
*/
typedef struct WalHashLoc WalHashLoc;
struct WalHashLoc {
  volatile ht_slot *aHash;  /* Start of the wal-index hash table */
  volatile u32 *aPgno;      /* aPgno[1] is the page of first frame indexed */
  u32 iZero;                /* One less than the frame number of first indexed*/
};

/*
** Return pointers to the hash table and page number array stored on
** page iHash of the wal-index. The wal-index is broken into 32KB pages
** numbered starting from 0.
**
** Set output variable pLoc->aHash to point to the start of the hash table
** in the wal-index file. Set pLoc->iZero to one less than the frame
** number of the first frame indexed by this hash table. If a
** slot in the hash table is set to N, it refers to frame number
** (pLoc->iZero+N) in the log.
**
** Finally, set pLoc->aPgno so that pLoc->aPgno[0] is the page number of the
** first frame indexed by the hash table, frame (pLoc->iZero).
*/
static int walHashGet(
  Wal *pWal,                      /* WAL handle */
  int iHash,                      /* Find the iHash'th table */
  WalHashLoc *pLoc                /* OUT: Hash table location */
){
  int rc;                         /* Return code */

  rc = walIndexPage(pWal, iHash, &pLoc->aPgno);
  assert( rc==SQLITE_OK || iHash>0 );

  if( pLoc->aPgno ){
    pLoc->aHash = (volatile ht_slot *)&pLoc->aPgno[HASHTABLE_NPAGE];
    if( iHash==0 ){
      pLoc->aPgno = &pLoc->aPgno[WALINDEX_HDR_SIZE/sizeof(u32)];
      pLoc->iZero = 0;
    }else{
      pLoc->iZero = HASHTABLE_NPAGE_ONE + (iHash-1)*HASHTABLE_NPAGE;
    }
  }else if( NEVER(rc==SQLITE_OK) ){
    rc = SQLITE_ERROR;
  }
  return rc;
}

static u32 walExternalEncode(int iWal, u32 iFrame){
  u32 iRet;
  if( iWal ){
    iRet = HASHTABLE_NPAGE_ONE + iFrame;
    iRet += ((iFrame-1) / HASHTABLE_NPAGE) * HASHTABLE_NPAGE;
  }else{
    iRet = iFrame;
    iFrame += HASHTABLE_NPAGE - HASHTABLE_NPAGE_ONE;
    iRet += ((iFrame-1) / HASHTABLE_NPAGE) * HASHTABLE_NPAGE;
  }
  return iRet;
}

/*
** Parameter iExternal is an external frame identifier. This function
** transforms it to a wal file number (0 or 1) and frame number within
** this wal file (reported via output parameter *piRead).
*/
static int walExternalDecode(u32 iExternal, u32 *piRead){
  int iHash = (iExternal+HASHTABLE_NPAGE-HASHTABLE_NPAGE_ONE-1)/HASHTABLE_NPAGE;

  if( 0==(iHash & 0x01) ){
    /* A frame in wal file 0 */
    *piRead = (iExternal <= HASHTABLE_NPAGE_ONE) ? iExternal :
      iExternal - (iHash/2) * HASHTABLE_NPAGE;
    return 0;
  }

  *piRead = iExternal - HASHTABLE_NPAGE_ONE - ((iHash-1)/2) * HASHTABLE_NPAGE;
  return 1;
}

/*
** Return the number of the wal-index page that contains the hash-table
** and page-number array that contain entries corresponding to WAL frame
** iFrame. The wal-index is broken up into 32KB pages. Wal-index pages
** are numbered starting from 0.
*/
static int walFramePage(u32 iFrame){
  int iHash = (iFrame+HASHTABLE_NPAGE-HASHTABLE_NPAGE_ONE-1) / HASHTABLE_NPAGE;
  assert( (iHash==0 || iFrame>HASHTABLE_NPAGE_ONE)
       && (iHash>=1 || iFrame<=HASHTABLE_NPAGE_ONE)
       && (iHash<=1 || iFrame>(HASHTABLE_NPAGE_ONE+HASHTABLE_NPAGE))
       && (iHash>=2 || iFrame<=HASHTABLE_NPAGE_ONE+HASHTABLE_NPAGE)
       && (iHash<=2 || iFrame>(HASHTABLE_NPAGE_ONE+2*HASHTABLE_NPAGE))
  );
  assert( iHash>=0 );
  return iHash;
}

/*
** Return the index of the hash-table corresponding to frame iFrame of wal
** file iWal.
*/
static int walFramePage2(int iWal, u32 iFrame){
  int iRet;
  assert( iWal==0 || iWal==1 );
  assert( iFrame>0 );
  if( iWal==0 ){
    iRet = 2*((iFrame+HASHTABLE_NPAGE-HASHTABLE_NPAGE_ONE-1)/HASHTABLE_NPAGE);
  }else{
    iRet = 1 + 2 * ((iFrame-1) / HASHTABLE_NPAGE);
  }
  return iRet;
}

/*
** Return the page number associated with frame iFrame in this WAL.
*/
static u32 walFramePgno(Wal *pWal, u32 iFrame){
  int iHash = walFramePage(iFrame);
  SEH_INJECT_FAULT;
  if( iHash==0 ){
    return pWal->apWiData[0][WALINDEX_HDR_SIZE/sizeof(u32) + iFrame - 1];
  }
  return pWal->apWiData[iHash][(iFrame-1-HASHTABLE_NPAGE_ONE)%HASHTABLE_NPAGE];
}

static u32 walFramePgno2(Wal *pWal, int iWal, u32 iFrame){
  return walFramePgno(pWal, walExternalEncode(iWal, iFrame));
}

/*
** Remove entries from the hash table that point to WAL slots greater
** than pWal->hdr.mxFrame.
**
** This function is called whenever pWal->hdr.mxFrame is decreased due
** to a rollback or savepoint.
**
** At most only the hash table containing pWal->hdr.mxFrame needs to be
** updated.  Any later hash tables will be automatically cleared when
** pWal->hdr.mxFrame advances to the point where those hash tables are
** actually needed.
*/
static void walCleanupHash(Wal *pWal){
  WalHashLoc sLoc;                /* Hash table location */
  int iLimit = 0;                 /* Zero values greater than this */
  int nByte;                      /* Number of bytes to zero in aPgno[] */
  int i;                          /* Used to iterate through aHash[] */
  int iWal = walidxGetFile(&pWal->hdr);
  u32 mxFrame = walidxGetMxFrame(&pWal->hdr, iWal);

  u32 iExternal;
  if( isWalMode2(pWal) ){
    iExternal = walExternalEncode(iWal, mxFrame);
  }else{
    assert( iWal==0 );
    iExternal = mxFrame;
  }

  assert( pWal->writeLock );
  testcase( mxFrame==HASHTABLE_NPAGE_ONE-1 );
  testcase( mxFrame==HASHTABLE_NPAGE_ONE );
  testcase( mxFrame==HASHTABLE_NPAGE_ONE+1 );

  if( mxFrame==0 ) return;

  /* Obtain pointers to the hash-table and page-number array containing
  ** the entry that corresponds to frame pWal->hdr.mxFrame. It is guaranteed
  ** that the page said hash-table and array reside on is already mapped.(1)
  */
  assert( pWal->nWiData>walFramePage(iExternal) );
  assert( pWal->apWiData[walFramePage(iExternal)] );
  i = walHashGet(pWal, walFramePage(iExternal), &sLoc);
  if( NEVER(i) ) return; /* Defense-in-depth, in case (1) above is wrong */

  /* Zero all hash-table entries that correspond to frame numbers greater
  ** than pWal->hdr.mxFrame.
  */
  iLimit = iExternal - sLoc.iZero;
  assert( iLimit>0 );
  for(i=0; i<HASHTABLE_NSLOT; i++){
    if( sLoc.aHash[i]>iLimit ){
      sLoc.aHash[i] = 0;
    }
  }

  /* Zero the entries in the aPgno array that correspond to frames with
  ** frame numbers greater than pWal->hdr.mxFrame.
  */
  nByte = (int)((char *)sLoc.aHash - (char *)&sLoc.aPgno[iLimit]);
  assert( nByte>=0 );
  memset((void *)&sLoc.aPgno[iLimit], 0, nByte);

#ifdef SQLITE_ENABLE_EXPENSIVE_ASSERT
  /* Verify that the every entry in the mapping region is still reachable
  ** via the hash table even after the cleanup.
  */
  if( iLimit ){
    int j;           /* Loop counter */
    int iKey;        /* Hash key */
    for(j=0; j<iLimit; j++){
      for(iKey=walHash(sLoc.aPgno[j]);sLoc.aHash[iKey];iKey=walNextHash(iKey)){
        if( sLoc.aHash[iKey]==j+1 ) break;
      }
      assert( sLoc.aHash[iKey]==j+1 );
    }
  }
#endif /* SQLITE_ENABLE_EXPENSIVE_ASSERT */
}

/*
** Set an entry in the wal-index that will map database page number
** pPage into WAL frame iFrame.
*/
static int walIndexAppend(Wal *pWal, int iWal, u32 iFrame, u32 iPage){
  int rc;                         /* Return code */
  WalHashLoc sLoc;                /* Wal-index hash table location */
  u32 iExternal;
  
  if( isWalMode2(pWal) ){
    iExternal = walExternalEncode(iWal, iFrame);
  }else{
    assert( iWal==0 );
    iExternal = iFrame;
  }

  rc = walHashGet(pWal, walFramePage(iExternal), &sLoc);

  /* Assuming the wal-index file was successfully mapped, populate the
  ** page number array and hash table entry.
  */
  if( rc==SQLITE_OK ){
    int iKey;                     /* Hash table key */
    int idx;                      /* Value to write to hash-table slot */
    int nCollide;                 /* Number of hash collisions */

    idx = iExternal - sLoc.iZero;
    assert( idx <= HASHTABLE_NSLOT/2 + 1 );

    /* If this is the first entry to be added to this hash-table, zero the
    ** entire hash table and aPgno[] array before proceeding.
    */
    if( idx==1 ){
      int nByte = (int)((u8*)&sLoc.aHash[HASHTABLE_NSLOT] - (u8*)sLoc.aPgno);
      assert( nByte>=0 );
      memset((void*)sLoc.aPgno, 0, nByte);
    }

    /* If the entry in aPgno[] is already set, then the previous writer
    ** must have exited unexpectedly in the middle of a transaction (after
    ** writing one or more dirty pages to the WAL to free up memory).
    ** Remove the remnants of that writers uncommitted transaction from
    ** the hash-table before writing any new entries.
    */
    if( sLoc.aPgno[idx-1] ){
      walCleanupHash(pWal);
      assert( !sLoc.aPgno[idx-1] );
    }

    /* Write the aPgno[] array entry and the hash-table slot. */
    nCollide = idx;
    for(iKey=walHash(iPage); sLoc.aHash[iKey]; iKey=walNextHash(iKey)){
      if( (nCollide--)==0 ) return SQLITE_CORRUPT_BKPT;
    }
    sLoc.aPgno[idx-1] = iPage;
    AtomicStore(&sLoc.aHash[iKey], (ht_slot)idx);

#ifdef SQLITE_ENABLE_EXPENSIVE_ASSERT
    /* Verify that the number of entries in the hash table exactly equals
    ** the number of entries in the mapping region.
    */
    {
      int i;           /* Loop counter */
      int nEntry = 0;  /* Number of entries in the hash table */
      for(i=0; i<HASHTABLE_NSLOT; i++){ if( sLoc.aHash[i] ) nEntry++; }
      assert( nEntry==idx );
    }

    /* Verify that the every entry in the mapping region is reachable
    ** via the hash table.  This turns out to be a really, really expensive
    ** thing to check, so only do this occasionally - not on every
    ** iteration.
    */
    if( (idx&0x3ff)==0 ){
      int i;           /* Loop counter */
      for(i=0; i<idx; i++){
        for(iKey=walHash(sLoc.aPgno[i]);
            sLoc.aHash[iKey];
            iKey=walNextHash(iKey)){
          if( sLoc.aHash[iKey]==i+1 ) break;
        }
        assert( sLoc.aHash[iKey]==i+1 );
      }
    }
#endif /* SQLITE_ENABLE_EXPENSIVE_ASSERT */
  }

  return rc;
}

/*
** Recover a single wal file - *-wal if iWal==0, or *-wal2 if iWal==1.
*/
static int walIndexRecoverOne(Wal *pWal, int iWal, u32 *pnCkpt, int *pbZero){
  i64 nSize;                      /* Size of log file */
  u32 aFrameCksum[2] = {0, 0};
  int rc;
  sqlite3_file *pWalFd = pWal->apWalFd[iWal];

  assert( iWal==0 || iWal==1 );

  memset(&pWal->hdr, 0, sizeof(WalIndexHdr));
  sqlite3_randomness(8, pWal->hdr.aSalt);

  rc = sqlite3OsFileSize(pWalFd, &nSize);
  if( rc==SQLITE_OK ){
    if( nSize>WAL_HDRSIZE ){
      u8 aBuf[WAL_HDRSIZE];         /* Buffer to load WAL header into */
      u32 *aPrivate = 0;            /* Heap copy of *-shm pg being populated */
      u8 *aFrame = 0;               /* Malloc'd buffer to load entire frame */
      int szFrame;                  /* Number of bytes in buffer aFrame[] */
      u8 *aData;                    /* Pointer to data part of aFrame buffer */
      int szPage;                   /* Page size according to the log */
      u32 magic;                    /* Magic value read from WAL header */
      u32 version;                  /* Magic value read from WAL header */
      int isValid;                  /* True if this frame is valid */
      int iPg;                      /* Current 32KB wal-index page */
      int iLastFrame;               /* Last frame in wal, based on size alone */
      int iLastPg;                  /* Last shm page used by this wal */
  
      /* Read in the WAL header. */
      rc = sqlite3OsRead(pWalFd, aBuf, WAL_HDRSIZE, 0);
      if( rc!=SQLITE_OK ){
        return rc;
      }
  
      /* If the database page size is not a power of two, or is greater than
      ** SQLITE_MAX_PAGE_SIZE, conclude that the WAL file contains no valid 
      ** data. Similarly, if the 'magic' value is invalid, ignore the whole
      ** WAL file.
      */
      magic = sqlite3Get4byte(&aBuf[0]);
      szPage = sqlite3Get4byte(&aBuf[8]);
      if( (magic&0xFFFFFFFE)!=WAL_MAGIC 
       || szPage&(szPage-1) 
       || szPage>SQLITE_MAX_PAGE_SIZE 
       || szPage<512 
      ){
        return SQLITE_OK;
      }
      pWal->hdr.bigEndCksum = (u8)(magic&0x00000001);
      pWal->szPage = szPage;
  
      /* Verify that the WAL header checksum is correct */
      walChecksumBytes(pWal->hdr.bigEndCksum==SQLITE_BIGENDIAN, 
          aBuf, WAL_HDRSIZE-2*4, 0, pWal->hdr.aFrameCksum
      );
      if( pWal->hdr.aFrameCksum[0]!=sqlite3Get4byte(&aBuf[24])
       || pWal->hdr.aFrameCksum[1]!=sqlite3Get4byte(&aBuf[28])
      ){
        return SQLITE_OK;
      }
  
      memcpy(&pWal->hdr.aSalt, &aBuf[16], 8);
      *pnCkpt = sqlite3Get4byte(&aBuf[12]);
  
      /* Verify that the version number on the WAL format is one that
      ** are able to understand */
      version = sqlite3Get4byte(&aBuf[4]);
      if( version!=WAL_VERSION1 && version!=WAL_VERSION2 ){
        return SQLITE_CANTOPEN_BKPT;
      }
      pWal->hdr.iVersion = version;
  
      /* Malloc a buffer to read frames into. */
      szFrame = szPage + WAL_FRAME_HDRSIZE;
      aFrame = (u8 *)sqlite3_malloc64(szFrame + WALINDEX_PGSZ);
      SEH_FREE_ON_ERROR(0, aFrame);
      if( !aFrame ){
        return SQLITE_NOMEM_BKPT;
      }
      aData = &aFrame[WAL_FRAME_HDRSIZE];
      aPrivate = (u32*)&aData[szPage];
  
      /* Read all frames from the log file. */
      iLastFrame = (nSize - WAL_HDRSIZE) / szFrame;
      if( version==WAL_VERSION2 ){
        iLastPg = walFramePage2(iWal, iLastFrame);
      }else{
        iLastPg = walFramePage(iLastFrame);
      }
      for(iPg=iWal; iPg<=iLastPg; iPg+=(version==WAL_VERSION2 ? 2 : 1)){
        u32 *aShare;
        int iFrame;                 /* Index of last frame read */
        int iLast;
        int iFirst;
        int nHdr, nHdr32;

        rc = walIndexPage(pWal, iPg, (volatile u32**)&aShare);
        assert( aShare!=0 || rc!=SQLITE_OK );
        if( aShare==0 ) break;
        SEH_SET_ON_ERROR(iPg, aShare);
        pWal->apWiData[iPg] = aPrivate;

        if( iWal ){
          assert( version==WAL_VERSION2 );
          iFirst = 1 + (iPg/2)*HASHTABLE_NPAGE;
          iLast = iFirst + HASHTABLE_NPAGE - 1;
        }else{
          int i2 = (version==WAL_VERSION2) ? (iPg/2) : iPg;
          iLast = HASHTABLE_NPAGE_ONE+i2*HASHTABLE_NPAGE;
          iFirst = 1 + (i2==0?0:HASHTABLE_NPAGE_ONE+(i2-1)*HASHTABLE_NPAGE);
        }
        iLast = MIN(iLast, iLastFrame);

        for(iFrame=iFirst; iFrame<=iLast; iFrame++){
          i64 iOffset = walFrameOffset(iFrame, szPage);
          u32 pgno;                 /* Database page number for frame */
          u32 nTruncate;            /* dbsize field from frame header */

          /* Read and decode the next log frame. */
          rc = sqlite3OsRead(pWalFd, aFrame, szFrame, iOffset);
          if( rc!=SQLITE_OK ) break;
          isValid = walDecodeFrame(pWal, &pgno, &nTruncate, aData, aFrame);
          if( !isValid ) break;
          rc = walIndexAppend(pWal, iWal, iFrame, pgno);
          if( NEVER(rc!=SQLITE_OK) ) break;
  
          /* If nTruncate is non-zero, this is a commit record. */
          if( nTruncate ){
            pWal->hdr.mxFrame = iFrame;
            pWal->hdr.nPage = nTruncate;
            pWal->hdr.szPage = (u16)((szPage&0xff00) | (szPage>>16));
            testcase( szPage<=32768 );
            testcase( szPage>=65536 );
            aFrameCksum[0] = pWal->hdr.aFrameCksum[0];
            aFrameCksum[1] = pWal->hdr.aFrameCksum[1];
          }
        }
        pWal->apWiData[iPg] = aShare;
        SEH_SET_ON_ERROR(0, 0);
        nHdr = (iPg==0 ? WALINDEX_HDR_SIZE : 0);
        nHdr32 = nHdr / sizeof(u32);
#ifndef SQLITE_SAFER_WALINDEX_RECOVERY
        /* Memcpy() should work fine here, on all reasonable implementations.
        ** Technically, memcpy() might change the destination to some
        ** intermediate value before setting to the final value, and that might
        ** cause a concurrent reader to malfunction.  Memcpy() is allowed to
        ** do that, according to the spec, but no memcpy() implementation that
        ** we know of actually does that, which is why we say that memcpy()
        ** is safe for this.  Memcpy() is certainly a lot faster.
        */
        memcpy(&aShare[nHdr32], &aPrivate[nHdr32], WALINDEX_PGSZ-nHdr);
#else
        /* In the event that some platform is found for which memcpy()
        ** changes the destination to some intermediate value before
        ** setting the final value, this alternative copy routine is
        ** provided.
        */
        {
          int i;
          for(i=nHdr32; i<WALINDEX_PGSZ/sizeof(u32); i++){
            if( aShare[i]!=aPrivate[i] ){
              /* Atomic memory operations are not required here because if
              ** the value needs to be changed, that means it is not being
              ** accessed concurrently. */
              aShare[i] = aPrivate[i];
            }
          }
        }
#endif
        SEH_INJECT_FAULT;
        if( iFrame<=iLast ) break;
      }
  
      SEH_FREE_ON_ERROR(aFrame, 0);
      sqlite3_free(aFrame);
    }else if( pbZero ){
      *pbZero = 1;
    }
  }

  pWal->hdr.aFrameCksum[0] = aFrameCksum[0];
  pWal->hdr.aFrameCksum[1] = aFrameCksum[1];

  return rc;
}

static int walOpenWal2(Wal *pWal){
  int rc = SQLITE_OK;
  if( !isOpen(pWal->apWalFd[1]) ){
    int f = (SQLITE_OPEN_READWRITE|SQLITE_OPEN_CREATE|SQLITE_OPEN_WAL);
    rc = sqlite3OsOpen(pWal->pVfs, pWal->zWalName2, pWal->apWalFd[1], f, &f);
  }
  return rc;
}

static int walTruncateWal2(Wal *pWal){
  int bIs;
  int rc;
  assert( !isOpen(pWal->apWalFd[1]) );
  rc = sqlite3OsAccess(pWal->pVfs, pWal->zWalName2, SQLITE_ACCESS_EXISTS, &bIs);
  if( rc==SQLITE_OK && bIs ){
    rc = walOpenWal2(pWal);
    if( rc==SQLITE_OK ){
      rc = sqlite3OsTruncate(pWal->apWalFd[1], 0);
      sqlite3OsClose(pWal->apWalFd[1]);
    }
  }
  return rc;
}

/*
** Recover the wal-index by reading the write-ahead log file.
**
** This routine first tries to establish an exclusive lock on the
** wal-index to prevent other threads/processes from doing anything
** with the WAL or wal-index while recovery is running.  The
** WAL_RECOVER_LOCK is also held so that other threads will know
** that this thread is running recovery.  If unable to establish
** the necessary locks, this routine returns SQLITE_BUSY.
*/
static int walIndexRecover(Wal *pWal){
  int rc;                         /* Return Code */
  int iLock;                      /* Lock offset to lock for checkpoint */
  u32 nCkpt1 = 0xFFFFFFFF;
  u32 nCkpt2 = 0xFFFFFFFF;
  int bZero = 0;
  WalIndexHdr hdr;

  /* Obtain an exclusive lock on all byte in the locking range not already
  ** locked by the caller. The caller is guaranteed to have locked the
  ** WAL_WRITE_LOCK byte, and may have also locked the WAL_CKPT_LOCK byte.
  ** If successful, the same bytes that are locked here are unlocked before
  ** this function returns.
  */
  assert( pWal->ckptLock==1 || pWal->ckptLock==0 );
  assert( WAL_ALL_BUT_WRITE==WAL_WRITE_LOCK+1 );
  assert( WAL_CKPT_LOCK==WAL_ALL_BUT_WRITE );
  assert( pWal->writeLock );
  iLock = WAL_ALL_BUT_WRITE + pWal->ckptLock;
  rc = walLockExclusive(pWal, iLock, WAL_READ_LOCK(0)-iLock);
  if( rc ){
    return rc;
  }

  WALTRACE(("WAL%p: recovery begin...\n", pWal));

  /* Recover the *-wal file. If a valid version-1 header is recovered
  ** from it, do not open the *-wal2 file. Even if it exists.
  **
  ** Otherwise, if the *-wal2 file exists or if the "wal2" flag was 
  ** specified when sqlite3WalOpen() was called, open and recover
  ** the *-wal2 file. Except, if the *-wal file was zero bytes in size,
  ** truncate the *-wal2 to zero bytes in size.
  **
  ** After this block has run, if the *-wal2 file is open the system
  ** starts up in VERSION2 mode. In this case pWal->hdr contains the 
  ** wal-index header considering only *-wal2. Stack variable hdr
  ** contains the wal-index header considering only *-wal. The hash 
  ** tables are populated for both.  
  **
  ** Or, if the *-wal2 file is not open, start up in VERSION1 mode.
  ** pWal->hdr is already populated.
  */
  rc = walIndexRecoverOne(pWal, 0, &nCkpt1, &bZero);
  assert( pWal->hdr.iVersion==0 
      || pWal->hdr.iVersion==WAL_VERSION1 
      || pWal->hdr.iVersion==WAL_VERSION2 
  );
  if( rc==SQLITE_OK && bZero ){
    rc = walTruncateWal2(pWal);
  }
  if( rc==SQLITE_OK && pWal->hdr.iVersion!=WAL_VERSION1 ){
    int bOpen = 1;
    sqlite3_vfs *pVfs = pWal->pVfs;
    if( pWal->hdr.iVersion==0 && pWal->bWal2==0 ){
      rc = sqlite3OsAccess(pVfs, pWal->zWalName2, SQLITE_ACCESS_EXISTS, &bOpen);
    }
    if( rc==SQLITE_OK && bOpen ){
      rc = walOpenWal2(pWal);
      if( rc==SQLITE_OK ){
        hdr = pWal->hdr;
        rc = walIndexRecoverOne(pWal, 1, &nCkpt2, 0);
      }
    }
  }

  if( rc==SQLITE_OK ){
    volatile WalCkptInfo *pInfo;

    if( isOpen(pWal->apWalFd[1]) ){
      /* The case where *-wal2 may follow *-wal */
      if( nCkpt2<=0x0F && nCkpt2==nCkpt1+1 ){
        if( pWal->hdr.mxFrame
         && sqlite3Get4byte((u8*)(&pWal->hdr.aSalt[0]))==hdr.aFrameCksum[0]
         && sqlite3Get4byte((u8*)(&pWal->hdr.aSalt[1]))==hdr.aFrameCksum[1]
        ){
          walidxSetFile(&pWal->hdr, 1);
          walidxSetMxFrame(&pWal->hdr, 1, pWal->hdr.mxFrame);
          walidxSetMxFrame(&pWal->hdr, 0, hdr.mxFrame);
        }else{
          pWal->hdr = hdr;
        }
      }else

      /* When *-wal may follow *-wal2 */
      if( (nCkpt2==0x0F && nCkpt1==0) || (nCkpt2<0x0F && nCkpt2==nCkpt1-1) ){
        if( hdr.mxFrame
         && sqlite3Get4byte((u8*)(&hdr.aSalt[0]))==pWal->hdr.aFrameCksum[0]
         && sqlite3Get4byte((u8*)(&hdr.aSalt[1]))==pWal->hdr.aFrameCksum[1]
        ){
          SWAP(WalIndexHdr, pWal->hdr, hdr);
          walidxSetMxFrame(&pWal->hdr, 1, hdr.mxFrame);
        }else{
          walidxSetFile(&pWal->hdr, 1);
          walidxSetMxFrame(&pWal->hdr, 1, pWal->hdr.mxFrame);
          walidxSetMxFrame(&pWal->hdr, 0, 0);
        }
      }else

      /* Fallback */
      if( nCkpt1<=nCkpt2 ){
        pWal->hdr = hdr;
      }else{
        walidxSetFile(&pWal->hdr, 1);
        walidxSetMxFrame(&pWal->hdr, 1, pWal->hdr.mxFrame);
        walidxSetMxFrame(&pWal->hdr, 0, 0);
      }
      pWal->hdr.iVersion = WAL_VERSION2;
    }else{
      pWal->hdr.iVersion = WAL_VERSION1;
    }

    walIndexWriteHdr(pWal);

    /* Reset the checkpoint-header. This is safe because this thread is
    ** currently holding locks that exclude all other writers and
    ** checkpointers. Then set the values of read-mark slots 1 through N.
    */
    pInfo = walCkptInfo(pWal);
    memset((void*)pInfo, 0, sizeof(WalCkptInfo));
    if( 0==isWalMode2(pWal) ){
      int i;
      pInfo->nBackfillAttempted = pWal->hdr.mxFrame;
      pInfo->aReadMark[0] = 0;
      for(i=1; i<WAL_NREADER; i++){
        rc = walLockExclusive(pWal, WAL_READ_LOCK(i), 1);
        if( rc==SQLITE_OK ){
          if( i==1 && pWal->hdr.mxFrame ){
            pInfo->aReadMark[i] = pWal->hdr.mxFrame;
          }else{
            pInfo->aReadMark[i] = READMARK_NOT_USED;
          }
          walUnlockExclusive(pWal, WAL_READ_LOCK(i), 1);
        }else if( rc!=SQLITE_BUSY ){
          break;
        }
      }
    }

    /* If more than one frame was recovered from the log file, report an
    ** event via sqlite3_log(). This is to help with identifying performance
    ** problems caused by applications routinely shutting down without
    ** checkpointing the log file.  */
    if( pWal->hdr.nPage ){
      if( isWalMode2(pWal) ){
        sqlite3_log(SQLITE_NOTICE_RECOVER_WAL,
            "recovered (%d,%d) frames from WAL files %s[2] (wal2 mode)",
            walidxGetMxFrame(&pWal->hdr, 0), walidxGetMxFrame(&pWal->hdr, 1), 
            pWal->zWalName
        );
      }else{
        sqlite3_log(SQLITE_NOTICE_RECOVER_WAL,
            "recovered %d frames from WAL file %s",
            pWal->hdr.mxFrame, pWal->zWalName
        );
      }
    }
  }

  WALTRACE(("WAL%p: recovery %s\n", pWal, rc ? "failed" : "ok"));
  walUnlockExclusive(pWal, iLock, WAL_READ_LOCK(0)-iLock);
  return rc;
}

/*
** Close an open wal-index and wal files.
*/
static void walIndexClose(Wal *pWal, int isDelete){
  if( pWal->exclusiveMode==WAL_HEAPMEMORY_MODE || pWal->bShmUnreliable ){
    int i;
    for(i=0; i<pWal->nWiData; i++){
      sqlite3_free((void *)pWal->apWiData[i]);
      pWal->apWiData[i] = 0;
    }
  }
  if( pWal->exclusiveMode!=WAL_HEAPMEMORY_MODE ){
    sqlite3OsShmUnmap(pWal->pDbFd, isDelete);
  }
  sqlite3OsClose(pWal->apWalFd[0]);
  sqlite3OsClose(pWal->apWalFd[1]);
}

/*
** Open a connection to the WAL file zWalName. The database file must
** already be opened on connection pDbFd. The buffer that zWalName points
** to must remain valid for the lifetime of the returned Wal* handle.
**
** A SHARED lock should be held on the database file when this function
** is called. The purpose of this SHARED lock is to prevent any other
** client from unlinking the WAL or wal-index file. If another process
** were to do this just after this client opened one of these files, the
** system would be badly broken.
**
** If the log file is successfully opened, SQLITE_OK is returned and
** *ppWal is set to point to a new WAL handle. If an error occurs,
** an SQLite error code is returned and *ppWal is left unmodified.
*/
int sqlite3WalOpen(
  sqlite3_vfs *pVfs,              /* vfs module to open wal and wal-index */
  sqlite3_file *pDbFd,            /* The open database file */
  const char *zWalName,           /* Name of the WAL file */
  int bNoShm,                     /* True to run in heap-memory mode */
  i64 mxWalSize,                  /* Truncate WAL to this size on reset */
  int bWal2,                      /* True to open in wal2 mode */
  Wal **ppWal                     /* OUT: Allocated Wal handle */
){
  int rc;                         /* Return Code */
  Wal *pRet;                      /* Object to allocate and return */
  int flags;                      /* Flags passed to OsOpen() */
  int nByte;                      /* Bytes of space to allocate */

  assert( zWalName && zWalName[0] );
  assert( pDbFd );

  /* Verify the values of various constants.  Any changes to the values
  ** of these constants would result in an incompatible on-disk format
  ** for the -shm file.  Any change that causes one of these asserts to
  ** fail is a backward compatibility problem, even if the change otherwise
  ** works.
  **
  ** This table also serves as a helpful cross-reference when trying to
  ** interpret hex dumps of the -shm file.
  */
  assert(    48 ==  sizeof(WalIndexHdr)  );
  assert(    40 ==  sizeof(WalCkptInfo)  );
  assert(   120 ==  WALINDEX_LOCK_OFFSET );
  assert(   136 ==  WALINDEX_HDR_SIZE    );
  assert(  4096 ==  HASHTABLE_NPAGE      );
  assert(  4062 ==  HASHTABLE_NPAGE_ONE  );
  assert(  8192 ==  HASHTABLE_NSLOT      );
  assert(   383 ==  HASHTABLE_HASH_1     );
  assert( 32768 ==  WALINDEX_PGSZ        );
  assert(     8 ==  SQLITE_SHM_NLOCK     );
  assert(     5 ==  WAL_NREADER          );
  assert(    24 ==  WAL_FRAME_HDRSIZE    );
  assert(    32 ==  WAL_HDRSIZE          );
  assert(   120 ==  WALINDEX_LOCK_OFFSET + WAL_WRITE_LOCK   );
  assert(   121 ==  WALINDEX_LOCK_OFFSET + WAL_CKPT_LOCK    );
  assert(   122 ==  WALINDEX_LOCK_OFFSET + WAL_RECOVER_LOCK );
  assert(   123 ==  WALINDEX_LOCK_OFFSET + WAL_READ_LOCK(0) );
  assert(   124 ==  WALINDEX_LOCK_OFFSET + WAL_READ_LOCK(1) );
  assert(   125 ==  WALINDEX_LOCK_OFFSET + WAL_READ_LOCK(2) );
  assert(   126 ==  WALINDEX_LOCK_OFFSET + WAL_READ_LOCK(3) );
  assert(   127 ==  WALINDEX_LOCK_OFFSET + WAL_READ_LOCK(4) );

  /* In the amalgamation, the os_unix.c and os_win.c source files come before
  ** this source file.  Verify that the #defines of the locking byte offsets
  ** in os_unix.c and os_win.c agree with the WALINDEX_LOCK_OFFSET value.
  ** For that matter, if the lock offset ever changes from its initial design
  ** value of 120, we need to know that so there is an assert() to check it.
  */
#ifdef WIN_SHM_BASE
  assert( WIN_SHM_BASE==WALINDEX_LOCK_OFFSET );
#endif
#ifdef UNIX_SHM_BASE
  assert( UNIX_SHM_BASE==WALINDEX_LOCK_OFFSET );
#endif

  nByte = sizeof(Wal) + pVfs->szOsFile*2;

  /* Allocate an instance of struct Wal to return. */
  *ppWal = 0;
  pRet = (Wal*)sqlite3MallocZero(nByte);
  if( !pRet ){
    return SQLITE_NOMEM_BKPT;
  }

  pRet->pVfs = pVfs;
  pRet->apWalFd[0] = (sqlite3_file*)((char*)pRet+sizeof(Wal));
  pRet->apWalFd[1] = (sqlite3_file*)((char*)pRet+sizeof(Wal)+pVfs->szOsFile);
  pRet->pDbFd = pDbFd;
  pRet->readLock = WAL_LOCK_NONE;
  pRet->mxWalSize = mxWalSize;
  pRet->zWalName = zWalName;
  pRet->syncHeader = 1;
  pRet->padToSectorBoundary = 1;
  pRet->exclusiveMode = (bNoShm ? WAL_HEAPMEMORY_MODE: WAL_NORMAL_MODE);
  pRet->bWal2 = bWal2;
  pRet->zWalName2 = &zWalName[sqlite3Strlen30(zWalName)+1];

  /* Open a file handle on the first write-ahead log file. */
  flags = (SQLITE_OPEN_READWRITE|SQLITE_OPEN_CREATE|SQLITE_OPEN_WAL);
  rc = sqlite3OsOpen(pVfs, zWalName, pRet->apWalFd[0], flags, &flags);
  if( rc==SQLITE_OK && flags&SQLITE_OPEN_READONLY ){
    pRet->readOnly = WAL_RDONLY;
  }

  if( rc!=SQLITE_OK ){
    walIndexClose(pRet, 0);
    sqlite3_free(pRet);
  }else{
    int iDC = sqlite3OsDeviceCharacteristics(pDbFd);
    if( iDC & SQLITE_IOCAP_SEQUENTIAL ){ pRet->syncHeader = 0; }
    if( iDC & SQLITE_IOCAP_POWERSAFE_OVERWRITE ){
      pRet->padToSectorBoundary = 0;
    }
    *ppWal = pRet;
    WALTRACE(("WAL%d: opened\n", pRet));
  }
  return rc;
}

/*
** Change the size to which the WAL file is truncated on each reset.
*/
void sqlite3WalLimit(Wal *pWal, i64 iLimit){
  if( pWal ) pWal->mxWalSize = iLimit;
}

/*
** Find the smallest page number out of all pages held in the WAL that
** has not been returned by any prior invocation of this method on the
** same WalIterator object.   Write into *piFrame the frame index where
** that page was last written into the WAL.  Write into *piPage the page
** number.
**
** Return 0 on success.  If there are no pages in the WAL with a page
** number larger than *piPage, then return 1.
*/
static int walIteratorNext(
  WalIterator *p,               /* Iterator */
  u32 *piPage,                  /* OUT: The page number of the next page */
  u32 *piFrame                  /* OUT: Wal frame index of next page */
){
  u32 iMin;                     /* Result pgno must be greater than iMin */
  u32 iRet = 0xFFFFFFFF;        /* 0xffffffff is never a valid page number */
  int i;                        /* For looping through segments */

  iMin = p->iPrior;
  assert( iMin<0xffffffff );
  for(i=p->nSegment-1; i>=0; i--){
    struct WalSegment *pSegment = &p->aSegment[i];
    while( pSegment->iNext<pSegment->nEntry ){
      u32 iPg = pSegment->aPgno[pSegment->aIndex[pSegment->iNext]];
      if( iPg>iMin ){
        if( iPg<iRet ){
          iRet = iPg;
          *piFrame = pSegment->iZero + pSegment->aIndex[pSegment->iNext];
        }
        break;
      }
      pSegment->iNext++;
    }
  }

  *piPage = p->iPrior = iRet;
  return (iRet==0xFFFFFFFF);
}

/*
** This function merges two sorted lists into a single sorted list.
**
** aLeft[] and aRight[] are arrays of indices.  The sort key is
** aContent[aLeft[]] and aContent[aRight[]].  Upon entry, the following
** is guaranteed for all J<K:
**
**        aContent[aLeft[J]] < aContent[aLeft[K]]
**        aContent[aRight[J]] < aContent[aRight[K]]
**
** This routine overwrites aRight[] with a new (probably longer) sequence
** of indices such that the aRight[] contains every index that appears in
** either aLeft[] or the old aRight[] and such that the second condition
** above is still met.
**
** The aContent[aLeft[X]] values will be unique for all X.  And the
** aContent[aRight[X]] values will be unique too.  But there might be
** one or more combinations of X and Y such that
**
**      aLeft[X]!=aRight[Y]  &&  aContent[aLeft[X]] == aContent[aRight[Y]]
**
** When that happens, omit the aLeft[X] and use the aRight[Y] index.
*/
static void walMerge(
  const u32 *aContent,            /* Pages in wal - keys for the sort */
  ht_slot *aLeft,                 /* IN: Left hand input list */
  int nLeft,                      /* IN: Elements in array *paLeft */
  ht_slot **paRight,              /* IN/OUT: Right hand input list */
  int *pnRight,                   /* IN/OUT: Elements in *paRight */
  ht_slot *aTmp                   /* Temporary buffer */
){
  int iLeft = 0;                  /* Current index in aLeft */
  int iRight = 0;                 /* Current index in aRight */
  int iOut = 0;                   /* Current index in output buffer */
  int nRight = *pnRight;
  ht_slot *aRight = *paRight;

  assert( nLeft>0 && nRight>0 );
  while( iRight<nRight || iLeft<nLeft ){
    ht_slot logpage;
    Pgno dbpage;

    if( (iLeft<nLeft)
     && (iRight>=nRight || aContent[aLeft[iLeft]]<aContent[aRight[iRight]])
    ){
      logpage = aLeft[iLeft++];
    }else{
      logpage = aRight[iRight++];
    }
    dbpage = aContent[logpage];

    aTmp[iOut++] = logpage;
    if( iLeft<nLeft && aContent[aLeft[iLeft]]==dbpage ) iLeft++;

    assert( iLeft>=nLeft || aContent[aLeft[iLeft]]>dbpage );
    assert( iRight>=nRight || aContent[aRight[iRight]]>dbpage );
  }

  *paRight = aLeft;
  *pnRight = iOut;
  memcpy(aLeft, aTmp, sizeof(aTmp[0])*iOut);
}

/*
** Sort the elements in list aList using aContent[] as the sort key.
** Remove elements with duplicate keys, preferring to keep the
** larger aList[] values.
**
** The aList[] entries are indices into aContent[].  The values in
** aList[] are to be sorted so that for all J<K:
**
**      aContent[aList[J]] < aContent[aList[K]]
**
** For any X and Y such that
**
**      aContent[aList[X]] == aContent[aList[Y]]
**
** Keep the larger of the two values aList[X] and aList[Y] and discard
** the smaller.
*/
static void walMergesort(
  const u32 *aContent,            /* Pages in wal */
  ht_slot *aBuffer,               /* Buffer of at least *pnList items to use */
  ht_slot *aList,                 /* IN/OUT: List to sort */
  int *pnList                     /* IN/OUT: Number of elements in aList[] */
){
  struct Sublist {
    int nList;                    /* Number of elements in aList */
    ht_slot *aList;               /* Pointer to sub-list content */
  };

  const int nList = *pnList;      /* Size of input list */
  int nMerge = 0;                 /* Number of elements in list aMerge */
  ht_slot *aMerge = 0;            /* List to be merged */
  int iList;                      /* Index into input list */
  u32 iSub = 0;                   /* Index into aSub array */
  struct Sublist aSub[13];        /* Array of sub-lists */

  memset(aSub, 0, sizeof(aSub));
  assert( nList<=HASHTABLE_NPAGE && nList>0 );
  assert( HASHTABLE_NPAGE==(1<<(ArraySize(aSub)-1)) );

  for(iList=0; iList<nList; iList++){
    nMerge = 1;
    aMerge = &aList[iList];
    for(iSub=0; iList & (1<<iSub); iSub++){
      struct Sublist *p;
      assert( iSub<ArraySize(aSub) );
      p = &aSub[iSub];
      assert( p->aList && p->nList<=(1<<iSub) );
      assert( p->aList==&aList[iList&~((2<<iSub)-1)] );
      walMerge(aContent, p->aList, p->nList, &aMerge, &nMerge, aBuffer);
    }
    aSub[iSub].aList = aMerge;
    aSub[iSub].nList = nMerge;
  }

  for(iSub++; iSub<ArraySize(aSub); iSub++){
    if( nList & (1<<iSub) ){
      struct Sublist *p;
      assert( iSub<ArraySize(aSub) );
      p = &aSub[iSub];
      assert( p->nList<=(1<<iSub) );
      assert( p->aList==&aList[nList&~((2<<iSub)-1)] );
      walMerge(aContent, p->aList, p->nList, &aMerge, &nMerge, aBuffer);
    }
  }
  assert( aMerge==aList );
  *pnList = nMerge;

#ifdef SQLITE_DEBUG
  {
    int i;
    for(i=1; i<*pnList; i++){
      assert( aContent[aList[i]] > aContent[aList[i-1]] );
    }
  }
#endif
}

/*
** Free an iterator allocated by walIteratorInit().
*/
static void walIteratorFree(WalIterator *p){
  sqlite3_free(p);
}

/*
** Construct a WalInterator object that can be used to loop over all
** pages in wal file iWal following frame nBackfill in ascending order. Frames
** nBackfill or earlier may be included - excluding them is an optimization
** only. The caller must hold the checkpoint lock.
**
** On success, make *pp point to the newly allocated WalIterator object
** and return SQLITE_OK. Otherwise, return an error code. If this routine
** returns an error, the final value of *pp is undefined.
**
** The calling routine should invoke walIteratorFree() to destroy the
** WalIterator object when it has finished with it.
*/
static int walIteratorInit(
  Wal *pWal, 
  int iWal, 
  u32 nBackfill, 
  WalIterator **pp
){
  WalIterator *p;                 /* Return value */
  int nSegment;                   /* Number of segments to merge */
  u32 iLast;                      /* Last frame in log */
  sqlite3_int64 nByte;            /* Number of bytes to allocate */
  int i;                          /* Iterator variable */
  int iLastSeg;                   /* Last hash table to iterate though */
  ht_slot *aTmp;                  /* Temp space used by merge-sort */
  int rc = SQLITE_OK;             /* Return Code */
  int iMode = isWalMode2(pWal) ? 2 : 1;

  assert( isWalMode2(pWal) || iWal==0 );
  assert( 0==isWalMode2(pWal) || nBackfill==0 );

  /* This routine only runs while holding the checkpoint lock. And
  ** it only runs if there is actually content in the log (mxFrame>0).
  */
  iLast = walidxGetMxFrame(&pWal->hdr, iWal);
  assert( pWal->ckptLock && iLast>0 );

  if( iMode==2 ){
    iLastSeg = walFramePage2(iWal, iLast);
  }else{
    iLastSeg = walFramePage(iLast);
  }
  nSegment = 1 + (iLastSeg/iMode);

  /* Allocate space for the WalIterator object. */
  nByte = sizeof(WalIterator)
        + (nSegment-1)*sizeof(struct WalSegment)
        + iLast*sizeof(ht_slot);
  p = (WalIterator *)sqlite3_malloc64(nByte
      + sizeof(ht_slot) * (iLast>HASHTABLE_NPAGE?HASHTABLE_NPAGE:iLast)
  );
  if( !p ){
    return SQLITE_NOMEM_BKPT;
  }
  memset(p, 0, nByte);
  p->nSegment = nSegment;
  aTmp = (ht_slot*)&(((u8*)p)[nByte]);
  SEH_FREE_ON_ERROR(0, p);
  i = iMode==2 ? iWal : walFramePage(nBackfill+1);
  for(; rc==SQLITE_OK && i<=iLastSeg; i+=iMode){
    WalHashLoc sLoc;

    rc = walHashGet(pWal, i, &sLoc);
    if( rc==SQLITE_OK ){
      int j;                      /* Counter variable */
      int nEntry;                 /* Number of entries in this segment */
      ht_slot *aIndex;            /* Sorted index for this segment */
      u32 iZero;

      if( iMode==2 ){
        walExternalDecode(sLoc.iZero+1, &iZero);
        iZero--;
        assert( iZero==0 || i>=2 );
      }else{
        iZero = sLoc.iZero;
      }

      if( i==iLastSeg ){
        nEntry = (int)(iLast - iZero);
      }else{
        nEntry = (int)((u32*)sLoc.aHash - (u32*)sLoc.aPgno);
      }
      aIndex = &((ht_slot *)&p->aSegment[p->nSegment])[iZero];
      iZero++;

      for(j=0; j<nEntry; j++){
        aIndex[j] = (ht_slot)j;
      }
      walMergesort((u32*)sLoc.aPgno, aTmp, aIndex, &nEntry);
      p->aSegment[i/iMode].iZero = iZero;
      p->aSegment[i/iMode].nEntry = nEntry;
      p->aSegment[i/iMode].aIndex = aIndex;
      p->aSegment[i/iMode].aPgno = (u32*)sLoc.aPgno;
    }
  }
  if( rc!=SQLITE_OK ){
    SEH_FREE_ON_ERROR(p, 0);
    walIteratorFree(p);
    p = 0;
  }
  *pp = p;
  return rc;
}

#ifdef SQLITE_ENABLE_SETLK_TIMEOUT


/*
** Attempt to enable blocking locks that block for nMs ms. Return 1 if 
** blocking locks are successfully enabled, or 0 otherwise.
*/
static int walEnableBlockingMs(Wal *pWal, int nMs){
  int rc = sqlite3OsFileControl(
      pWal->pDbFd, SQLITE_FCNTL_LOCK_TIMEOUT, (void*)&nMs
  );
  return (rc==SQLITE_OK);
}

/*
** Attempt to enable blocking locks. Blocking locks are enabled only if (a)
** they are supported by the VFS, and (b) the database handle is configured
** with a busy-timeout. Return 1 if blocking locks are successfully enabled,
** or 0 otherwise.
*/
static int walEnableBlocking(Wal *pWal){
  int res = 0;
  if( pWal->db ){
    int tmout = pWal->db->busyTimeout;
    if( tmout ){
      res = walEnableBlockingMs(pWal, tmout);
    }
  }
  return res;
}

/*
** Disable blocking locks.
*/
static void walDisableBlocking(Wal *pWal){
  int tmout = 0;
  sqlite3OsFileControl(pWal->pDbFd, SQLITE_FCNTL_LOCK_TIMEOUT, (void*)&tmout);
}

/*
** If parameter bLock is true, attempt to enable blocking locks, take
** the WRITER lock, and then disable blocking locks. If blocking locks
** cannot be enabled, no attempt to obtain the WRITER lock is made. Return
** an SQLite error code if an error occurs, or SQLITE_OK otherwise. It is not
** an error if blocking locks can not be enabled.
**
** If the bLock parameter is false and the WRITER lock is held, release it.
*/
int sqlite3WalWriteLock(Wal *pWal, int bLock){
  int rc = SQLITE_OK;
  assert( pWal->readLock<0 || bLock==0 );
  if( bLock ){
    assert( pWal->db );
    if( walEnableBlocking(pWal) ){
      rc = walLockExclusive(pWal, WAL_WRITE_LOCK, 1);
      if( rc==SQLITE_OK ){
        pWal->writeLock = 1;
      }
      walDisableBlocking(pWal);
    }
  }else if( pWal->writeLock ){
    walUnlockExclusive(pWal, WAL_WRITE_LOCK, 1);
    pWal->writeLock = 0;
  }
  return rc;
}

/*
** Set the database handle used to determine if blocking locks are required.
*/
void sqlite3WalDb(Wal *pWal, sqlite3 *db){
  pWal->db = db;
}

#else
# define walEnableBlocking(x) 0
# define walDisableBlocking(x)
# define walEnableBlockingMs(pWal, ms) 0
# define sqlite3WalDb(pWal, db)
#endif   /* ifdef SQLITE_ENABLE_SETLK_TIMEOUT */


/*
** Attempt to obtain the exclusive WAL lock defined by parameters lockIdx and
** n. If the attempt fails and parameter xBusy is not NULL, then it is a
** busy-handler function. Invoke it and retry the lock until either the
** lock is successfully obtained or the busy-handler returns 0.
*/
static int walBusyLock(
  Wal *pWal,                      /* WAL connection */
  int (*xBusy)(void*),            /* Function to call when busy */
  void *pBusyArg,                 /* Context argument for xBusyHandler */
  int lockIdx,                    /* Offset of first byte to lock */
  int n                           /* Number of bytes to lock */
){
  int rc;
  do {
    rc = walLockExclusive(pWal, lockIdx, n);
  }while( xBusy && rc==SQLITE_BUSY && xBusy(pBusyArg) );
#ifdef SQLITE_ENABLE_SETLK_TIMEOUT
  if( rc==SQLITE_BUSY_TIMEOUT ){
    walDisableBlocking(pWal);
    rc = SQLITE_BUSY;
  }
#endif
  return rc;
}

/*
** The cache of the wal-index header must be valid to call this function.
** Return the page-size in bytes used by the database.
*/
static int walPagesize(Wal *pWal){
  return (pWal->hdr.szPage&0xfe00) + ((pWal->hdr.szPage&0x0001)<<16);
}

/*
** The following is guaranteed when this function is called:
**
**   a) the WRITER lock is held,
**   b) the entire log file has been checkpointed, and
**   c) any existing readers are reading exclusively from the database
**      file - there are no readers that may attempt to read a frame from
**      the log file.
**
** This function updates the shared-memory structures so that the next
** client to write to the database (which may be this one) does so by
** writing frames into the start of the log file.
**
** The value of parameter salt1 is used as the aSalt[1] value in the
** new wal-index header. It should be passed a pseudo-random value (i.e.
** one obtained from sqlite3_randomness()).
*/
static void walRestartHdr(Wal *pWal, u32 salt1){
  volatile WalCkptInfo *pInfo = walCkptInfo(pWal);
  int i;                          /* Loop counter */
  u32 *aSalt = pWal->hdr.aSalt;   /* Big-endian salt values */
  assert( isWalMode2(pWal)==0 );
  pWal->nCkpt++;
  pWal->hdr.mxFrame = 0;
  sqlite3Put4byte((u8*)&aSalt[0], 1 + sqlite3Get4byte((u8*)&aSalt[0]));
  memcpy(&pWal->hdr.aSalt[1], &salt1, 4);
  walIndexWriteHdr(pWal);
  AtomicStore(&pInfo->nBackfill, 0);
  pInfo->nBackfillAttempted = 0;
  pInfo->aReadMark[1] = 0;
  for(i=2; i<WAL_NREADER; i++) pInfo->aReadMark[i] = READMARK_NOT_USED;
  assert( pInfo->aReadMark[0]==0 );
}

/*
** This function is used in wal2 mode.
**
** This function is called when writer pWal is just about to start 
** writing out frames. Parameter iApp is the current wal file. The "other" wal
** file (wal file !iApp) has been fully checkpointed. This function returns
** SQLITE_OK if there are no readers preventing the writer from switching to
** the other wal file. Or SQLITE_BUSY if there are.
*/
static int wal2RestartOk(Wal *pWal, int iApp){
  /* The other wal file (wal file !iApp) can be overwritten if there
  ** are no readers reading from it - no "full" or "partial" locks.
  ** Technically speaking it is not possible for any reader to hold
  ** a "part" lock, as this would have prevented the file from being
  ** checkpointed. But checking anyway doesn't hurt. The following
  ** is equivalent to:
  **
  **   if( iApp==0 ) eLock = WAL_LOCK_PART1_FULL2;
  **   if( iApp==1 ) eLock = WAL_LOCK_PART1;
  */
  int eLock = 1 + (iApp==0);

  assert( WAL_LOCK_PART1==1 );
  assert( WAL_LOCK_PART1_FULL2==2 );
  assert( WAL_LOCK_PART2_FULL1==3 );
  assert( WAL_LOCK_PART2==4 );

  assert( iApp!=0 || eLock==WAL_LOCK_PART1_FULL2 );
  assert( iApp!=1 || eLock==WAL_LOCK_PART1 );

  return walLockExclusive(pWal, WAL_READ_LOCK(eLock), 3);
}
static void wal2RestartFinished(Wal *pWal, int iApp){
  walUnlockExclusive(pWal, WAL_READ_LOCK(1 + (iApp==0)), 3);
}

/*
** This function is used in wal2 mode.
**
** This function is called when a checkpointer wishes to checkpoint wal
** file iCkpt. It takes the required lock and, if successful, returns
** SQLITE_OK. Otherwise, an SQLite error code (e.g. SQLITE_BUSY). If this
** function returns SQLITE_OK, it is the responsibility of the caller
** to invoke wal2CheckpointFinished() to release the lock.
*/
static int wal2CheckpointOk(Wal *pWal, int iCkpt){
  int eLock = 1 + (iCkpt*2);

  assert( WAL_LOCK_PART1==1 );
  assert( WAL_LOCK_PART1_FULL2==2 );
  assert( WAL_LOCK_PART2_FULL1==3 );
  assert( WAL_LOCK_PART2==4 );

  assert( iCkpt!=0 || eLock==WAL_LOCK_PART1 );
  assert( iCkpt!=1 || eLock==WAL_LOCK_PART2_FULL1 );

  return walLockExclusive(pWal, WAL_READ_LOCK(eLock), 2);
}
static void wal2CheckpointFinished(Wal *pWal, int iCkpt){
  walUnlockExclusive(pWal, WAL_READ_LOCK(1 + (iCkpt*2)), 2);
}

/*
** Copy as much content as we can from the WAL back into the database file
** in response to an sqlite3_wal_checkpoint() request or the equivalent.
**
** The amount of information copies from WAL to database might be limited
** by active readers.  This routine will never overwrite a database page
** that a concurrent reader might be using.
**
** All I/O barrier operations (a.k.a fsyncs) occur in this routine when
** SQLite is in WAL-mode in synchronous=NORMAL.  That means that if
** checkpoints are always run by a background thread or background
** process, foreground threads will never block on a lengthy fsync call.
**
** Fsync is called on the WAL before writing content out of the WAL and
** into the database.  This ensures that if the new content is persistent
** in the WAL and can be recovered following a power-loss or hard reset.
**
** Fsync is also called on the database file if (and only if) the entire
** WAL content is copied into the database file.  This second fsync makes
** it safe to delete the WAL since the new content will persist in the
** database file.
**
** This routine uses and updates the nBackfill field of the wal-index header.
** This is the only routine that will increase the value of nBackfill.
** (A WAL reset or recovery will revert nBackfill to zero, but not increase
** its value.)
**
** The caller must be holding sufficient locks to ensure that no other
** checkpoint is running (in any other thread or process) at the same
** time.
*/
static int walCheckpoint(
  Wal *pWal,                      /* Wal connection */
  sqlite3 *db,                    /* Check for interrupts on this handle */
  int eMode,                      /* One of PASSIVE, FULL or RESTART */
  int (*xBusy)(void*),            /* Function to call when busy */
  void *pBusyArg,                 /* Context argument for xBusyHandler */
  int sync_flags,                 /* Flags for OsSync() (or 0) */
  u8 *zBuf                        /* Temporary buffer to use */
){
  int rc = SQLITE_OK;             /* Return code */
  int szPage;                     /* Database page-size */
  WalIterator *pIter = 0;         /* Wal iterator context */
  u32 iDbpage = 0;                /* Next database page to write */
  u32 iFrame = 0;                 /* Wal frame containing data for iDbpage */
  u32 mxSafeFrame;                /* Max frame that can be backfilled */
  u32 mxPage;                     /* Max database page to write */
  int i;                          /* Loop counter */
  volatile WalCkptInfo *pInfo;    /* The checkpoint status information */
  int bWal2 = isWalMode2(pWal);   /* True for wal2 connections */
  int iCkpt = bWal2 ? !walidxGetFile(&pWal->hdr) : 0;

  mxSafeFrame = walidxGetMxFrame(&pWal->hdr, iCkpt);
  szPage = walPagesize(pWal);
  testcase( szPage<=32768 );
  testcase( szPage>=65536 );
  pInfo = walCkptInfo(pWal);
  if( (bWal2==1 && pInfo->nBackfill==0 && mxSafeFrame) 
   || (bWal2==0 && pInfo->nBackfill<mxSafeFrame)
  ){
    sqlite3_file *pWalFd = pWal->apWalFd[iCkpt];
    mxPage = pWal->hdr.nPage;

    /* If this is a wal2 system, check for a reader holding a lock 
    ** preventing this checkpoint operation. If one is found, return
    ** early.  */
    if( bWal2 ){
      rc = wal2CheckpointOk(pWal, iCkpt);
      if( rc!=SQLITE_OK ) return rc;
    }

    /* EVIDENCE-OF: R-62920-47450 The busy-handler callback is never invoked
    ** in the SQLITE_CHECKPOINT_PASSIVE mode. */
    assert( eMode!=SQLITE_CHECKPOINT_PASSIVE || xBusy==0 );

    /* If this is a wal system (not wal2), compute in mxSafeFrame the index 
    ** of the last frame of the WAL that is safe to write into the database.
    ** Frames beyond mxSafeFrame might overwrite database pages that are in 
    ** use by active readers and thus cannot be backfilled from the WAL.
    */
    if( bWal2==0 ){
      mxSafeFrame = pWal->hdr.mxFrame;
      mxPage = pWal->hdr.nPage;
      for(i=1; i<WAL_NREADER; i++){
        u32 y = AtomicLoad(pInfo->aReadMark+i); SEH_INJECT_FAULT;
        if( mxSafeFrame>y ){
          assert( y<=pWal->hdr.mxFrame );
          rc = walBusyLock(pWal, xBusy, pBusyArg, WAL_READ_LOCK(i), 1);
          if( rc==SQLITE_OK ){
            u32 iMark = (i==1 ? mxSafeFrame : READMARK_NOT_USED);
            AtomicStore(pInfo->aReadMark+i, iMark); SEH_INJECT_FAULT;
            walUnlockExclusive(pWal, WAL_READ_LOCK(i), 1);
          }else if( rc==SQLITE_BUSY ){
            mxSafeFrame = y;
            xBusy = 0;
          }else{
            goto walcheckpoint_out;
          }
        }
      }
    }

    /* Allocate the iterator */
    if( bWal2 || pInfo->nBackfill<mxSafeFrame ){
      assert( bWal2==0 || pInfo->nBackfill==0 );
      rc = walIteratorInit(pWal, iCkpt, pInfo->nBackfill, &pIter);
      assert( rc==SQLITE_OK || pIter==0 );
    }

    if( pIter && (bWal2 
     || (rc = walBusyLock(pWal, xBusy, pBusyArg,WAL_READ_LOCK(0),1))==SQLITE_OK
    )){
      u32 nBackfill = pInfo->nBackfill;

      assert( bWal2==0 || nBackfill==0 );
      pInfo->nBackfillAttempted = mxSafeFrame; SEH_INJECT_FAULT;

      /* Sync the wal file being checkpointed to disk */
      rc = sqlite3OsSync(pWalFd, CKPT_SYNC_FLAGS(sync_flags));

      /* If the database may grow as a result of this checkpoint, hint
      ** about the eventual size of the db file to the VFS layer.  */
      if( rc==SQLITE_OK ){
        i64 nReq = ((i64)mxPage * szPage);
        i64 nSize;                    /* Current size of database file */
        sqlite3OsFileControl(pWal->pDbFd, SQLITE_FCNTL_CKPT_START, 0);
        rc = sqlite3OsFileSize(pWal->pDbFd, &nSize);
        if( rc==SQLITE_OK && nSize<nReq ){
          i64 mx = pWal->hdr.mxFrame + (bWal2?walidxGetMxFrame(&pWal->hdr,1):0);
          if( (nSize+65536+mx*szPage)<nReq ){
            /* If the size of the final database is larger than the current
            ** database plus the amount of data in the wal file, plus the
            ** maximum size of the pending-byte page (65536 bytes), then
            ** must be corruption somewhere.  Or in the case of wal2 mode,
            ** plus the amount of data in both wal files. */
            rc = SQLITE_CORRUPT_BKPT;
          }else{
            sqlite3OsFileControlHint(pWal->pDbFd, SQLITE_FCNTL_SIZE_HINT,&nReq);
          }
        }
      }

      /* Iterate through the contents of the WAL, copying data to the db file */
      while( rc==SQLITE_OK && 0==walIteratorNext(pIter, &iDbpage, &iFrame) ){
        i64 iOffset;

        assert( bWal2==1 || walFramePgno(pWal, iFrame)==iDbpage );
        assert( bWal2==0 || walFramePgno2(pWal, iCkpt, iFrame)==iDbpage );

        SEH_INJECT_FAULT;
        if( AtomicLoad(&db->u1.isInterrupted) ){
          rc = db->mallocFailed ? SQLITE_NOMEM_BKPT : SQLITE_INTERRUPT;
          break;
        }
        if( iFrame<=nBackfill || iFrame>mxSafeFrame || iDbpage>mxPage ){
          assert( bWal2==0 || iDbpage>mxPage );
          continue;
        }
        iOffset = walFrameOffset(iFrame, szPage) + WAL_FRAME_HDRSIZE;
        WALTRACE(("WAL%p: checkpoint frame %d of wal %d to db page %d\n",
              pWal, (int)iFrame, iCkpt, (int)iDbpage
        ));
        /* testcase( IS_BIG_INT(iOffset) ); // requires a 4GiB WAL file */
        rc = sqlite3OsRead(pWalFd, zBuf, szPage, iOffset);
        if( rc!=SQLITE_OK ) break;
        iOffset = (iDbpage-1)*(i64)szPage;
        testcase( IS_BIG_INT(iOffset) );
        rc = sqlite3OsWrite(pWal->pDbFd, zBuf, szPage, iOffset);
        if( rc!=SQLITE_OK ) break;
      }
      sqlite3OsFileControl(pWal->pDbFd, SQLITE_FCNTL_CKPT_DONE, 0);

      /* If work was actually accomplished, truncate the db file, sync the wal
      ** file and set WalCkptInfo.nBackfill to indicate so. */
      if( rc==SQLITE_OK && (bWal2 || mxSafeFrame==walIndexHdr(pWal)->mxFrame) ){
        if( !bWal2 ){
          i64 szDb = pWal->hdr.nPage*(i64)szPage;
          testcase( IS_BIG_INT(szDb) );
          rc = sqlite3OsTruncate(pWal->pDbFd, szDb);
        }
        if( rc==SQLITE_OK ){
          rc = sqlite3OsSync(pWal->pDbFd, CKPT_SYNC_FLAGS(sync_flags));
        }
      }
      if( rc==SQLITE_OK ){
        AtomicStore(&pInfo->nBackfill, (bWal2 ? 1 : mxSafeFrame));
        SEH_INJECT_FAULT;
      }

      /* Release the reader lock held while backfilling */
      if( bWal2==0 ){
        walUnlockExclusive(pWal, WAL_READ_LOCK(0), 1);
      }
    }

    if( rc==SQLITE_BUSY ){
      /* Reset the return code so as not to report a checkpoint failure
      ** just because there are active readers.  */
      rc = SQLITE_OK;
    }
    if( bWal2 ) wal2CheckpointFinished(pWal, iCkpt);
  }

  /* If this is an SQLITE_CHECKPOINT_RESTART or TRUNCATE operation, and the
  ** entire wal file has been copied into the database file, then block
  ** until all readers have finished using the wal file. This ensures that
  ** the next process to write to the database restarts the wal file.
  */
  if( bWal2==0 && rc==SQLITE_OK && eMode!=SQLITE_CHECKPOINT_PASSIVE ){
    assert( pWal->writeLock );
    SEH_INJECT_FAULT;
    if( pInfo->nBackfill<pWal->hdr.mxFrame ){
      rc = SQLITE_BUSY;
    }else if( eMode>=SQLITE_CHECKPOINT_RESTART ){
      u32 salt1;
      sqlite3_randomness(4, &salt1);
      assert( pInfo->nBackfill==pWal->hdr.mxFrame );
      rc = walBusyLock(pWal, xBusy, pBusyArg, WAL_READ_LOCK(1), WAL_NREADER-1);
      if( rc==SQLITE_OK ){
        if( eMode==SQLITE_CHECKPOINT_TRUNCATE ){
          /* IMPLEMENTATION-OF: R-44699-57140 This mode works the same way as
          ** SQLITE_CHECKPOINT_RESTART with the addition that it also
          ** truncates the log file to zero bytes just prior to a
          ** successful return.
          **
          ** In theory, it might be safe to do this without updating the
          ** wal-index header in shared memory, as all subsequent reader or
          ** writer clients should see that the entire log file has been
          ** checkpointed and behave accordingly. This seems unsafe though,
          ** as it would leave the system in a state where the contents of
          ** the wal-index header do not match the contents of the
          ** file-system. To avoid this, update the wal-index header to
          ** indicate that the log file contains zero valid frames.  */
          walRestartHdr(pWal, salt1);
          rc = sqlite3OsTruncate(pWal->apWalFd[0], 0);
        }
        walUnlockExclusive(pWal, WAL_READ_LOCK(1), WAL_NREADER-1);
      }
    }
  }

 walcheckpoint_out:
  SEH_FREE_ON_ERROR(pIter, 0);
  walIteratorFree(pIter);
  return rc;
}

/*
** If the WAL file is currently larger than nMax bytes in size, truncate
** it to exactly nMax bytes. If an error occurs while doing so, ignore it.
*/
static void walLimitSize(Wal *pWal, i64 nMax){
  if( isWalMode2(pWal)==0 ){
    i64 sz;
    int rx;
    sqlite3BeginBenignMalloc();
    rx = sqlite3OsFileSize(pWal->apWalFd[0], &sz);
    if( rx==SQLITE_OK && (sz > nMax ) ){
      rx = sqlite3OsTruncate(pWal->apWalFd[0], nMax);
    }
    sqlite3EndBenignMalloc();
    if( rx ){
      sqlite3_log(rx, "cannot limit WAL size: %s", pWal->zWalName);
    }
  }
}

#ifdef SQLITE_USE_SEH
/*
** This is the "standard" exception handler used in a few places to handle 
** an exception thrown by reading from the *-shm mapping after it has become
** invalid in SQLITE_USE_SEH builds. It is used as follows:
**
**   SEH_TRY { ... }
**   SEH_EXCEPT( rc = walHandleException(pWal); )
**
** This function does three things:
**
**   1) Determines the locks that should be held, based on the contents of
**      the Wal.readLock, Wal.writeLock and Wal.ckptLock variables. All other
**      held locks are assumed to be transient locks that would have been
**      released had the exception not been thrown and are dropped.
**
**   2) Frees the pointer at Wal.pFree, if any, using sqlite3_free().
**
**   3) Set pWal->apWiData[pWal->iWiPg] to pWal->pWiValue if not NULL
**
**   4) Returns SQLITE_IOERR.
*/
static int walHandleException(Wal *pWal){
  if( pWal->exclusiveMode==0 ){
    static const int S = 1;
    static const int E = (1<<SQLITE_SHM_NLOCK);
    int ii;
    u32 mUnlock = pWal->lockMask & ~(
        (pWal->readLock<0 ? 0 : (S << WAL_READ_LOCK(pWal->readLock)))
        | (pWal->writeLock ? (E << WAL_WRITE_LOCK) : 0)
        | (pWal->ckptLock ? (E << WAL_CKPT_LOCK) : 0)
        );
    for(ii=0; ii<SQLITE_SHM_NLOCK; ii++){
      if( (S<<ii) & mUnlock ) walUnlockShared(pWal, ii);
      if( (E<<ii) & mUnlock ) walUnlockExclusive(pWal, ii, 1);
    }
  }
  sqlite3_free(pWal->pFree);
  pWal->pFree = 0;
  if( pWal->pWiValue ){
    pWal->apWiData[pWal->iWiPg] = pWal->pWiValue;
    pWal->pWiValue = 0;
  }
  return SQLITE_IOERR_IN_PAGE;
}

/*
** Assert that the Wal.lockMask mask, which indicates the locks held
** by the connenction, is consistent with the Wal.readLock, Wal.writeLock
** and Wal.ckptLock variables. To be used as:
**
**   assert( walAssertLockmask(pWal) );
*/
static int walAssertLockmask(Wal *pWal){
  if( pWal->exclusiveMode==0 ){
    static const int S = 1;
    static const int E = (1<<SQLITE_SHM_NLOCK);
    u32 mExpect = (
        (pWal->readLock<0 ? 0 : (S << WAL_READ_LOCK(pWal->readLock)))
      | (pWal->writeLock ? (E << WAL_WRITE_LOCK) : 0)
      | (pWal->ckptLock ? (E << WAL_CKPT_LOCK) : 0)
#ifdef SQLITE_ENABLE_SNAPSHOT
      | (pWal->pSnapshot ? (pWal->lockMask & (1 << WAL_CKPT_LOCK)) : 0)
#endif
    );
    assert( mExpect==pWal->lockMask );
  }
  return 1;
}

/*
** Return and zero the "system error" field set when an 
** EXCEPTION_IN_PAGE_ERROR exception is caught.
*/
int sqlite3WalSystemErrno(Wal *pWal){
  int iRet = 0;
  if( pWal ){
    iRet = pWal->iSysErrno;
    pWal->iSysErrno = 0;
  }
  return iRet;
}

#else
# define walAssertLockmask(x) 1
#endif /* ifdef SQLITE_USE_SEH */

/*
** Close a connection to a log file.
*/
int sqlite3WalClose(
  Wal *pWal,                      /* Wal to close */
  sqlite3 *db,                    /* For interrupt flag */
  int sync_flags,                 /* Flags to pass to OsSync() (or 0) */
  int nBuf,
  u8 *zBuf                        /* Buffer of at least nBuf bytes */
){
  int rc = SQLITE_OK;
  if( pWal ){
    int isDelete = 0;             /* True to unlink wal and wal-index files */

    assert( walAssertLockmask(pWal) );
    pWal->bClosing = 1;

    /* If an EXCLUSIVE lock can be obtained on the database file (using the
    ** ordinary, rollback-mode locking methods, this guarantees that the
    ** connection associated with this log file is the only connection to
    ** the database. In this case checkpoint the database and unlink both
    ** the wal and wal-index files.
    **
    ** The EXCLUSIVE lock is not released before returning.
    */
    if( zBuf!=0
     && SQLITE_OK==(rc = sqlite3OsLock(pWal->pDbFd, SQLITE_LOCK_EXCLUSIVE))
    ){
      int i;
      if( pWal->exclusiveMode==WAL_NORMAL_MODE ){
        pWal->exclusiveMode = WAL_EXCLUSIVE_MODE;
      }
      for(i=0; rc==SQLITE_OK && i<2; i++){
        rc = sqlite3WalCheckpoint(pWal, db, 
            SQLITE_CHECKPOINT_PASSIVE, 0, 0, sync_flags, nBuf, zBuf, 0, 0
        );
        if( rc==SQLITE_OK ){
          int bPersist = -1;
          sqlite3OsFileControlHint(
              pWal->pDbFd, SQLITE_FCNTL_PERSIST_WAL, &bPersist
          );
          if( bPersist!=1 ){
            /* Try to delete the WAL file if the checkpoint completed and
            ** fsyned (rc==SQLITE_OK) and if we are not in persistent-wal
            ** mode (!bPersist) */
            isDelete = 1;
          }else if( pWal->mxWalSize>=0 ){
            /* Try to truncate the WAL file to zero bytes if the checkpoint
            ** completed and fsynced (rc==SQLITE_OK) and we are in persistent
            ** WAL mode (bPersist) and if the PRAGMA journal_size_limit is a
            ** non-negative value (pWal->mxWalSize>=0).  Note that we truncate
            ** to zero bytes as truncating to the journal_size_limit might
            ** leave a corrupt WAL file on disk. */
            walLimitSize(pWal, 0);
          }
        }

        if( isWalMode2(pWal)==0 ) break;

        SEH_TRY {
          walCkptInfo(pWal)->nBackfill = 0;
          walidxSetFile(&pWal->hdr, !walidxGetFile(&pWal->hdr));
          pWal->writeLock = 1;
          walIndexWriteHdr(pWal);
          pWal->writeLock = 0;
        } 
        SEH_EXCEPT( rc = SQLITE_IOERR_IN_PAGE; )
      }
    }

    walIndexClose(pWal, isDelete);
    if( isDelete ){
      sqlite3BeginBenignMalloc();
      sqlite3OsDelete(pWal->pVfs, pWal->zWalName, 0);
      sqlite3OsDelete(pWal->pVfs, pWal->zWalName2, 0);
      sqlite3EndBenignMalloc();
    }
    WALTRACE(("WAL%p: closed\n", pWal));
    sqlite3_free((void *)pWal->apWiData);
    sqlite3_free(pWal);
  }
  return rc;
}

/*
** Try to read the wal-index header.  Return 0 on success and 1 if
** there is a problem.
**
** The wal-index is in shared memory.  Another thread or process might
** be writing the header at the same time this procedure is trying to
** read it, which might result in inconsistency.  A dirty read is detected
** by verifying that both copies of the header are the same and also by
** a checksum on the header.
**
** If and only if the read is consistent and the header is different from
** pWal->hdr, then pWal->hdr is updated to the content of the new header
** and *pChanged is set to 1.
**
** If the checksum cannot be verified return non-zero. If the header
** is read successfully and the checksum verified, return zero.
*/
static SQLITE_NO_TSAN int walIndexTryHdr(Wal *pWal, int *pChanged){
  u32 aCksum[2];                  /* Checksum on the header content */
  WalIndexHdr h1, h2;             /* Two copies of the header content */
  WalIndexHdr volatile *aHdr;     /* Header in shared memory */

  /* The first page of the wal-index must be mapped at this point. */
  assert( pWal->nWiData>0 && pWal->apWiData[0] );

  /* Read the header. This might happen concurrently with a write to the
  ** same area of shared memory on a different CPU in a SMP,
  ** meaning it is possible that an inconsistent snapshot is read
  ** from the file. If this happens, return non-zero.
  **
  ** tag-20200519-1:
  ** There are two copies of the header at the beginning of the wal-index.
  ** When reading, read [0] first then [1].  Writes are in the reverse order.
  ** Memory barriers are used to prevent the compiler or the hardware from
  ** reordering the reads and writes.  TSAN and similar tools can sometimes
  ** give false-positive warnings about these accesses because the tools do not
  ** account for the double-read and the memory barrier. The use of mutexes
  ** here would be problematic as the memory being accessed is potentially
  ** shared among multiple processes and not all mutex implementations work
  ** reliably in that environment.
  */
  aHdr = walIndexHdr(pWal);
  memcpy(&h1, (void *)&aHdr[0], sizeof(h1)); /* Possible TSAN false-positive */
  walShmBarrier(pWal);
  memcpy(&h2, (void *)&aHdr[1], sizeof(h2));

  if( memcmp(&h1, &h2, sizeof(h1))!=0 ){
    return 1;   /* Dirty read */
  }
  if( h1.isInit==0 ){
    return 1;   /* Malformed header - probably all zeros */
  }
  walChecksumBytes(1, (u8*)&h1, sizeof(h1)-sizeof(h1.aCksum), 0, aCksum);
  if( aCksum[0]!=h1.aCksum[0] || aCksum[1]!=h1.aCksum[1] ){
    return 1;   /* Checksum does not match */
  }

  if( memcmp(&pWal->hdr, &h1, sizeof(WalIndexHdr)) ){
    *pChanged = 1;
    memcpy(&pWal->hdr, &h1, sizeof(WalIndexHdr));
    pWal->szPage = (pWal->hdr.szPage&0xfe00) + ((pWal->hdr.szPage&0x0001)<<16);
    testcase( pWal->szPage<=32768 );
    testcase( pWal->szPage>=65536 );
  }

  /* The header was successfully read. Return zero. */
  return 0;
}

/*
** This is the value that walTryBeginRead returns when it needs to
** be retried.
*/
#define WAL_RETRY  (-1)

/*
** Read the wal-index header from the wal-index and into pWal->hdr.
** If the wal-header appears to be corrupt, try to reconstruct the
** wal-index from the WAL before returning.
**
** Set *pChanged to 1 if the wal-index header value in pWal->hdr is
** changed by this operation.  If pWal->hdr is unchanged, set *pChanged
** to 0.
**
** If the wal-index header is successfully read, return SQLITE_OK.
** Otherwise an SQLite error code.
*/
static int walIndexReadHdr(Wal *pWal, int *pChanged){
  int rc;                         /* Return code */
  int badHdr;                     /* True if a header read failed */
  volatile u32 *page0;            /* Chunk of wal-index containing header */

  /* Ensure that page 0 of the wal-index (the page that contains the
  ** wal-index header) is mapped. Return early if an error occurs here.
  */
  assert( pChanged );
  rc = walIndexPage(pWal, 0, &page0);
  if( rc!=SQLITE_OK ){
    assert( rc!=SQLITE_READONLY ); /* READONLY changed to OK in walIndexPage */
    if( rc==SQLITE_READONLY_CANTINIT ){
      /* The SQLITE_READONLY_CANTINIT return means that the shared-memory
      ** was openable but is not writable, and this thread is unable to
      ** confirm that another write-capable connection has the shared-memory
      ** open, and hence the content of the shared-memory is unreliable,
      ** since the shared-memory might be inconsistent with the WAL file
      ** and there is no writer on hand to fix it. */
      assert( page0==0 );
      assert( pWal->writeLock==0 );
      assert( pWal->readOnly & WAL_SHM_RDONLY );
      pWal->bShmUnreliable = 1;
      pWal->exclusiveMode = WAL_HEAPMEMORY_MODE;
      *pChanged = 1;
    }else{
      return rc; /* Any other non-OK return is just an error */
    }
  }else{
    /* page0 can be NULL if the SHM is zero bytes in size and pWal->writeLock
    ** is zero, which prevents the SHM from growing */
    testcase( page0!=0 );
  }
  assert( page0!=0 || pWal->writeLock==0 );

  /* If the first page of the wal-index has been mapped, try to read the
  ** wal-index header immediately, without holding any lock. This usually
  ** works, but may fail if the wal-index header is corrupt or currently
  ** being modified by another thread or process.
  */
  badHdr = (page0 ? walIndexTryHdr(pWal, pChanged) : 1);

  /* If the first attempt failed, it might have been due to a race
  ** with a writer.  So get a WRITE lock and try again.
  */
  if( badHdr ){
    if( pWal->bShmUnreliable==0 && (pWal->readOnly & WAL_SHM_RDONLY) ){
      if( SQLITE_OK==(rc = walLockShared(pWal, WAL_WRITE_LOCK)) ){
        walUnlockShared(pWal, WAL_WRITE_LOCK);
        rc = SQLITE_READONLY_RECOVERY;
      }
    }else{
      int bWriteLock = pWal->writeLock;
      if( bWriteLock 
       || SQLITE_OK==(rc = walLockExclusive(pWal, WAL_WRITE_LOCK, 1)) 
      ){
        pWal->writeLock = 1;
        if( SQLITE_OK==(rc = walIndexPage(pWal, 0, &page0)) ){
          badHdr = walIndexTryHdr(pWal, pChanged);
          if( badHdr ){
            /* If the wal-index header is still malformed even while holding
            ** a WRITE lock, it can only mean that the header is corrupted and
            ** needs to be reconstructed.  So run recovery to do exactly that.
            ** Disable blocking locks first.  */
            walDisableBlocking(pWal);
            rc = walIndexRecover(pWal);
            *pChanged = 1;
          }
        }
        if( bWriteLock==0 ){
          pWal->writeLock = 0;
          walUnlockExclusive(pWal, WAL_WRITE_LOCK, 1);
        }
      }
    }
  }

  /* If the header is read successfully, check the version number to make
  ** sure the wal-index was not constructed with some future format that
  ** this version of SQLite cannot understand.
  */
  if( badHdr==0 
   && pWal->hdr.iVersion!=WAL_VERSION1 && pWal->hdr.iVersion!=WAL_VERSION2
  ){
    rc = SQLITE_CANTOPEN_BKPT;
  }
  if( pWal->bShmUnreliable ){
    if( rc!=SQLITE_OK ){
      walIndexClose(pWal, 0);
      pWal->bShmUnreliable = 0;
      assert( pWal->nWiData>0 && pWal->apWiData[0]==0 );
      /* walIndexRecover() might have returned SHORT_READ if a concurrent
      ** writer truncated the WAL out from under it.  If that happens, it
      ** indicates that a writer has fixed the SHM file for us, so retry */
      if( rc==SQLITE_IOERR_SHORT_READ ) rc = WAL_RETRY;
    }
    pWal->exclusiveMode = WAL_NORMAL_MODE;
  }

  return rc;
}

/*
** Open a transaction in a connection where the shared-memory is read-only
** and where we cannot verify that there is a separate write-capable connection
** on hand to keep the shared-memory up-to-date with the WAL file.
**
** This can happen, for example, when the shared-memory is implemented by
** memory-mapping a *-shm file, where a prior writer has shut down and
** left the *-shm file on disk, and now the present connection is trying
** to use that database but lacks write permission on the *-shm file.
** Other scenarios are also possible, depending on the VFS implementation.
**
** Precondition:
**
**    The *-wal file has been read and an appropriate wal-index has been
**    constructed in pWal->apWiData[] using heap memory instead of shared
**    memory.
**
** If this function returns SQLITE_OK, then the read transaction has
** been successfully opened. In this case output variable (*pChanged)
** is set to true before returning if the caller should discard the
** contents of the page cache before proceeding. Or, if it returns
** WAL_RETRY, then the heap memory wal-index has been discarded and
** the caller should retry opening the read transaction from the
** beginning (including attempting to map the *-shm file).
**
** If an error occurs, an SQLite error code is returned.
*/
static int walBeginShmUnreliable(Wal *pWal, int *pChanged){
  i64 szWal;                      /* Size of wal file on disk in bytes */
  i64 iOffset;                    /* Current offset when reading wal file */
  u8 aBuf[WAL_HDRSIZE];           /* Buffer to load WAL header into */
  u8 *aFrame = 0;                 /* Malloc'd buffer to load entire frame */
  int szFrame;                    /* Number of bytes in buffer aFrame[] */
  u8 *aData;                      /* Pointer to data part of aFrame buffer */
  volatile void *pDummy;          /* Dummy argument for xShmMap */
  int rc;                         /* Return code */
  u32 aSaveCksum[2];              /* Saved copy of pWal->hdr.aFrameCksum */

  assert( pWal->bShmUnreliable );
  assert( pWal->readOnly & WAL_SHM_RDONLY );
  assert( pWal->nWiData>0 && pWal->apWiData[0] );

  /* Take WAL_READ_LOCK(0). This has the effect of preventing any
  ** writers from running a checkpoint, but does not stop them
  ** from running recovery.  */
  rc = walLockShared(pWal, WAL_READ_LOCK(0));
  if( rc!=SQLITE_OK ){
    if( rc==SQLITE_BUSY ) rc = WAL_RETRY;
    goto begin_unreliable_shm_out;
  }
  pWal->readLock = 0;

  /* Check to see if a separate writer has attached to the shared-memory area,
  ** thus making the shared-memory "reliable" again.  Do this by invoking
  ** the xShmMap() routine of the VFS and looking to see if the return
  ** is SQLITE_READONLY instead of SQLITE_READONLY_CANTINIT.
  **
  ** If the shared-memory is now "reliable" return WAL_RETRY, which will
  ** cause the heap-memory WAL-index to be discarded and the actual
  ** shared memory to be used in its place.
  **
  ** This step is important because, even though this connection is holding
  ** the WAL_READ_LOCK(0) which prevents a checkpoint, a writer might
  ** have already checkpointed the WAL file and, while the current
  ** is active, wrap the WAL and start overwriting frames that this
  ** process wants to use.
  **
  ** Once sqlite3OsShmMap() has been called for an sqlite3_file and has
  ** returned any SQLITE_READONLY value, it must return only SQLITE_READONLY
  ** or SQLITE_READONLY_CANTINIT or some error for all subsequent invocations,
  ** even if some external agent does a "chmod" to make the shared-memory
  ** writable by us, until sqlite3OsShmUnmap() has been called.
  ** This is a requirement on the VFS implementation.
   */
  rc = sqlite3OsShmMap(pWal->pDbFd, 0, WALINDEX_PGSZ, 0, &pDummy);
  assert( rc!=SQLITE_OK ); /* SQLITE_OK not possible for read-only connection */
  if( rc!=SQLITE_READONLY_CANTINIT ){
    rc = (rc==SQLITE_READONLY ? WAL_RETRY : rc);
    goto begin_unreliable_shm_out;
  }

  /* We reach this point only if the real shared-memory is still unreliable.
  ** Assume the in-memory WAL-index substitute is correct and load it
  ** into pWal->hdr.
  */
  memcpy(&pWal->hdr, (void*)walIndexHdr(pWal), sizeof(WalIndexHdr));

  /* Make sure some writer hasn't come in and changed the WAL file out
  ** from under us, then disconnected, while we were not looking.
  */
  rc = sqlite3OsFileSize(pWal->apWalFd[0], &szWal);
  if( rc!=SQLITE_OK ){
    goto begin_unreliable_shm_out;
  }
  if( szWal<WAL_HDRSIZE ){
    /* If the wal file is too small to contain a wal-header and the
    ** wal-index header has mxFrame==0, then it must be safe to proceed
    ** reading the database file only. However, the page cache cannot
    ** be trusted, as a read/write connection may have connected, written
    ** the db, run a checkpoint, truncated the wal file and disconnected
    ** since this client's last read transaction.  */
    *pChanged = 1;
    rc = (pWal->hdr.mxFrame==0 ? SQLITE_OK : WAL_RETRY);
    goto begin_unreliable_shm_out;
  }

  /* Check the salt keys at the start of the wal file still match. */
  rc = sqlite3OsRead(pWal->apWalFd[0], aBuf, WAL_HDRSIZE, 0);
  if( rc!=SQLITE_OK ){
    goto begin_unreliable_shm_out;
  }
  if( memcmp(&pWal->hdr.aSalt, &aBuf[16], 8) ){
    /* Some writer has wrapped the WAL file while we were not looking.
    ** Return WAL_RETRY which will cause the in-memory WAL-index to be
    ** rebuilt. */
    rc = WAL_RETRY;
    goto begin_unreliable_shm_out;
  }

  /* Allocate a buffer to read frames into */
  assert( (pWal->szPage & (pWal->szPage-1))==0 );
  assert( pWal->szPage>=512 && pWal->szPage<=65536 );
  szFrame = pWal->szPage + WAL_FRAME_HDRSIZE;
  aFrame = (u8 *)sqlite3_malloc64(szFrame);
  if( aFrame==0 ){
    rc = SQLITE_NOMEM_BKPT;
    goto begin_unreliable_shm_out;
  }
  aData = &aFrame[WAL_FRAME_HDRSIZE];

  /* Check to see if a complete transaction has been appended to the
  ** wal file since the heap-memory wal-index was created. If so, the
  ** heap-memory wal-index is discarded and WAL_RETRY returned to
  ** the caller.  */
  aSaveCksum[0] = pWal->hdr.aFrameCksum[0];
  aSaveCksum[1] = pWal->hdr.aFrameCksum[1];
  for(iOffset=walFrameOffset(pWal->hdr.mxFrame+1, pWal->szPage);
      iOffset+szFrame<=szWal;
      iOffset+=szFrame
  ){
    u32 pgno;                   /* Database page number for frame */
    u32 nTruncate;              /* dbsize field from frame header */

    /* Read and decode the next log frame. */
    rc = sqlite3OsRead(pWal->apWalFd[0], aFrame, szFrame, iOffset);
    if( rc!=SQLITE_OK ) break;
    if( !walDecodeFrame(pWal, &pgno, &nTruncate, aData, aFrame) ) break;

    /* If nTruncate is non-zero, then a complete transaction has been
    ** appended to this wal file. Set rc to WAL_RETRY and break out of
    ** the loop.  */
    if( nTruncate ){
      rc = WAL_RETRY;
      break;
    }
  }
  pWal->hdr.aFrameCksum[0] = aSaveCksum[0];
  pWal->hdr.aFrameCksum[1] = aSaveCksum[1];

 begin_unreliable_shm_out:
  sqlite3_free(aFrame);
  if( rc!=SQLITE_OK ){
    int i;
    for(i=0; i<pWal->nWiData; i++){
      sqlite3_free((void*)pWal->apWiData[i]);
      pWal->apWiData[i] = 0;
    }
    pWal->bShmUnreliable = 0;
    sqlite3WalEndReadTransaction(pWal);
    *pChanged = 1;
  }
  return rc;
}

/*
** Attempt to start a read transaction.  This might fail due to a race or
** other transient condition.  When that happens, it returns WAL_RETRY to
** indicate to the caller that it is safe to retry immediately.
**
** On success return SQLITE_OK.  On a permanent failure (such an
** I/O error or an SQLITE_BUSY because another process is running
** recovery) return a positive error code.
**
** The useWal parameter is true to force the use of the WAL and disable
** the case where the WAL is bypassed because it has been completely
** checkpointed.  If useWal==0 then this routine calls walIndexReadHdr()
** to make a copy of the wal-index header into pWal->hdr.  If the
** wal-index header has changed, *pChanged is set to 1 (as an indication
** to the caller that the local page cache is obsolete and needs to be
** flushed.)  When useWal==1, the wal-index header is assumed to already
** be loaded and the pChanged parameter is unused.
**
** The caller must set the cnt parameter to the number of prior calls to
** this routine during the current read attempt that returned WAL_RETRY.
** This routine will start taking more aggressive measures to clear the
** race conditions after multiple WAL_RETRY returns, and after an excessive
** number of errors will ultimately return SQLITE_PROTOCOL.  The
** SQLITE_PROTOCOL return indicates that some other process has gone rogue
** and is not honoring the locking protocol.  There is a vanishingly small
** chance that SQLITE_PROTOCOL could be returned because of a run of really
** bad luck when there is lots of contention for the wal-index, but that
** possibility is so small that it can be safely neglected, we believe.
**
** On success, this routine obtains a read lock on
** WAL_READ_LOCK(pWal->readLock).  The pWal->readLock integer is
** in the range 0 <= pWal->readLock < WAL_NREADER.  If pWal->readLock==(-1)
** that means the Wal does not hold any read lock.  The reader must not
** access any database page that is modified by a WAL frame up to and
** including frame number aReadMark[pWal->readLock].  The reader will
** use WAL frames up to and including pWal->hdr.mxFrame if pWal->readLock>0
** Or if pWal->readLock==0, then the reader will ignore the WAL
** completely and get all content directly from the database file.
** If the useWal parameter is 1 then the WAL will never be ignored and
** this routine will always set pWal->readLock>0 on success.
** When the read transaction is completed, the caller must release the
** lock on WAL_READ_LOCK(pWal->readLock) and set pWal->readLock to -1.
**
** This routine uses the nBackfill and aReadMark[] fields of the header
** to select a particular WAL_READ_LOCK() that strives to let the
** checkpoint process do as much work as possible.  This routine might
** update values of the aReadMark[] array in the header, but if it does
** so it takes care to hold an exclusive lock on the corresponding
** WAL_READ_LOCK() while changing values.
*/
static int walTryBeginRead(Wal *pWal, int *pChanged, int useWal, int cnt){
  volatile WalCkptInfo *pInfo;    /* Checkpoint information in wal-index */
  int rc = SQLITE_OK;             /* Return code  */
#ifdef SQLITE_ENABLE_SETLK_TIMEOUT
  int nBlockTmout = 0;
#endif

  assert( pWal->readLock==WAL_LOCK_NONE );     /* Not currently locked */

  /* useWal may only be set for read/write connections */
  assert( (pWal->readOnly & WAL_SHM_RDONLY)==0 || useWal==0 );

  /* Take steps to avoid spinning forever if there is a protocol error.
  **
  ** Circumstances that cause a RETRY should only last for the briefest
  ** instances of time.  No I/O or other system calls are done while the
  ** locks are held, so the locks should not be held for very long. But
  ** if we are unlucky, another process that is holding a lock might get
  ** paged out or take a page-fault that is time-consuming to resolve,
  ** during the few nanoseconds that it is holding the lock.  In that case,
  ** it might take longer than normal for the lock to free.
  **
  ** After 5 RETRYs, we begin calling sqlite3OsSleep().  The first few
  ** calls to sqlite3OsSleep() have a delay of 1 microsecond.  Really this
  ** is more of a scheduler yield than an actual delay.  But on the 10th
  ** an subsequent retries, the delays start becoming longer and longer,
  ** so that on the 100th (and last) RETRY we delay for 323 milliseconds.
  ** The total delay time before giving up is less than 10 seconds.
  */
  if( cnt>5 ){
    int nDelay = 1;                      /* Pause time in microseconds */
    if( cnt>100 ){
      VVA_ONLY( pWal->lockError = 1; )
      return SQLITE_PROTOCOL;
    }
    if( cnt>=10 ) nDelay = (cnt-9)*(cnt-9)*39;
#ifdef SQLITE_ENABLE_SETLK_TIMEOUT
    /* In SQLITE_ENABLE_SETLK_TIMEOUT builds, configure the file-descriptor
    ** to block for locks for approximately nDelay us. This affects three
    ** locks: (a) the shared lock taken on the DMS slot in os_unix.c (if
    ** using os_unix.c), (b) the WRITER lock taken in walIndexReadHdr() if the
    ** first attempted read fails, and (c) the shared lock taken on the DMS
    ** slot in os_unix.c. All three of these locks are attempted from within 
    ** the call to walIndexReadHdr() below.  */
    nBlockTmout = (nDelay+998) / 1000;
    if( !useWal && walEnableBlockingMs(pWal, nBlockTmout) ){
      nDelay = 1;
    }
#endif
    sqlite3OsSleep(pWal->pVfs, nDelay);
  }

  if( !useWal ){
    assert( rc==SQLITE_OK );
    if( pWal->bShmUnreliable==0 ){
      rc = walIndexReadHdr(pWal, pChanged);
    }
#ifdef SQLITE_ENABLE_SETLK_TIMEOUT
    walDisableBlocking(pWal);
    if( rc==SQLITE_BUSY_TIMEOUT ) rc = SQLITE_BUSY;
#endif
    if( rc==SQLITE_BUSY ){
      /* If there is not a recovery running in another thread or process
      ** then convert BUSY errors to WAL_RETRY.  If recovery is known to
      ** be running, convert BUSY to BUSY_RECOVERY.  There is a race here
      ** which might cause WAL_RETRY to be returned even if BUSY_RECOVERY
      ** would be technically correct.  But the race is benign since with
      ** WAL_RETRY this routine will be called again and will probably be
      ** right on the second iteration.
      */
      if( pWal->apWiData[0]==0 ){
        /* This branch is taken when the xShmMap() method returns SQLITE_BUSY.
        ** We assume this is a transient condition, so return WAL_RETRY. The
        ** xShmMap() implementation used by the default unix and win32 VFS
        ** modules may return SQLITE_BUSY due to a race condition in the
        ** code that determines whether or not the shared-memory region
        ** must be zeroed before the requested page is returned.
        */
        rc = WAL_RETRY;
      }else if( SQLITE_OK==(rc = walLockShared(pWal, WAL_RECOVER_LOCK)) ){
        walUnlockShared(pWal, WAL_RECOVER_LOCK);
        rc = WAL_RETRY;
      }else if( rc==SQLITE_BUSY ){
        rc = SQLITE_BUSY_RECOVERY;
      }
    }
    if( rc!=SQLITE_OK ){
      return rc;
    }
    else if( pWal->bShmUnreliable ){
      return walBeginShmUnreliable(pWal, pChanged);
    }
  }

  assert( pWal->nWiData>0 );
  assert( pWal->apWiData[0]!=0 );
  pInfo = walCkptInfo(pWal);
  SEH_INJECT_FAULT;
  if( isWalMode2(pWal) ){
    /* This connection needs a "part" lock on the current wal file and, 
    ** unless pInfo->nBackfill is set to indicate that it has already been
    ** checkpointed, a "full" lock on the other wal file.  */
    int iWal = walidxGetFile(&pWal->hdr);
    int nBackfill = pInfo->nBackfill || walidxGetMxFrame(&pWal->hdr, !iWal)==0;
    int eLock = 1 + (iWal*2) + (nBackfill==iWal);

    assert( nBackfill==0 || nBackfill==1 );
    assert( iWal==0 || iWal==1 );
    assert( iWal!=0 || nBackfill!=1 || eLock==WAL_LOCK_PART1 );
    assert( iWal!=0 || nBackfill!=0 || eLock==WAL_LOCK_PART1_FULL2 );
    assert( iWal!=1 || nBackfill!=1 || eLock==WAL_LOCK_PART2 );
    assert( iWal!=1 || nBackfill!=0 || eLock==WAL_LOCK_PART2_FULL1 );

    rc = walLockShared(pWal, WAL_READ_LOCK(eLock));
    if( rc!=SQLITE_OK ){
      return (rc==SQLITE_BUSY ? WAL_RETRY : rc);
    }
    walShmBarrier(pWal);
    if( memcmp((void *)walIndexHdr(pWal), &pWal->hdr, sizeof(WalIndexHdr)) ){
      walUnlockShared(pWal, WAL_READ_LOCK(eLock));
      return WAL_RETRY;
    }else{
      pWal->readLock = eLock;
    }
    assert( pWal->minFrame==0 && walFramePage(pWal->minFrame)==0 );
  }else{
    u32 mxReadMark;               /* Largest aReadMark[] value */
    int mxI;                      /* Index of largest aReadMark[] value */
    int i;                        /* Loop counter */
    u32 mxFrame;                  /* Wal frame to lock to */
    if( !useWal && pInfo->nBackfill==pWal->hdr.mxFrame
  #ifdef SQLITE_ENABLE_SNAPSHOT
     && (pWal->pSnapshot==0 || pWal->hdr.mxFrame==0)
  #endif
    ){
      /* The WAL has been completely backfilled (or it is empty).
      ** and can be safely ignored.
      */
      rc = walLockShared(pWal, WAL_READ_LOCK(0));
      walShmBarrier(pWal);
      if( rc==SQLITE_OK ){
        if( memcmp((void *)walIndexHdr(pWal), &pWal->hdr,sizeof(WalIndexHdr)) ){
          /* It is not safe to allow the reader to continue here if frames
          ** may have been appended to the log before READ_LOCK(0) was obtained.
          ** When holding READ_LOCK(0), the reader ignores the entire log file,
          ** which implies that the database file contains a trustworthy
          ** snapshot. Since holding READ_LOCK(0) prevents a checkpoint from
          ** happening, this is usually correct.
          **
          ** However, if frames have been appended to the log (or if the log 
          ** is wrapped and written for that matter) before the READ_LOCK(0)
          ** is obtained, that is not necessarily true. A checkpointer may
          ** have started to backfill the appended frames but crashed before
          ** it finished. Leaving a corrupt image in the database file.
          */
          walUnlockShared(pWal, WAL_READ_LOCK(0));
          return WAL_RETRY;
        }
        pWal->readLock = 0;
        return SQLITE_OK;
      }else if( rc!=SQLITE_BUSY ){
        return rc;
      }
    }
  
    /* If we get this far, it means that the reader will want to use
    ** the WAL to get at content from recent commits.  The job now is
    ** to select one of the aReadMark[] entries that is closest to
    ** but not exceeding pWal->hdr.mxFrame and lock that entry.
    */
    mxReadMark = 0;
    mxI = 0;
    mxFrame = pWal->hdr.mxFrame;
  #ifdef SQLITE_ENABLE_SNAPSHOT
    if( pWal->pSnapshot && pWal->pSnapshot->mxFrame<mxFrame ){
      mxFrame = pWal->pSnapshot->mxFrame;
    }
  #endif
    for(i=1; i<WAL_NREADER; i++){
      u32 thisMark = AtomicLoad(pInfo->aReadMark+i); SEH_INJECT_FAULT;
      if( mxReadMark<=thisMark && thisMark<=mxFrame ){
        assert( thisMark!=READMARK_NOT_USED );
        mxReadMark = thisMark;
        mxI = i;
      }
    }
    if( (pWal->readOnly & WAL_SHM_RDONLY)==0
     && (mxReadMark<mxFrame || mxI==0)
    ){
      for(i=1; i<WAL_NREADER; i++){
        rc = walLockExclusive(pWal, WAL_READ_LOCK(i), 1);
        if( rc==SQLITE_OK ){
          AtomicStore(pInfo->aReadMark+i,mxFrame);
          mxReadMark = mxFrame;
          mxI = i;
          walUnlockExclusive(pWal, WAL_READ_LOCK(i), 1);
          break;
        }else if( rc!=SQLITE_BUSY ){
          return rc;
        }
      }
    }
    if( mxI==0 ){
      assert( rc==SQLITE_BUSY || (pWal->readOnly & WAL_SHM_RDONLY)!=0 );
      return rc==SQLITE_BUSY ? WAL_RETRY : SQLITE_READONLY_CANTINIT;
    }
  
    (void)walEnableBlockingMs(pWal, nBlockTmout);
    rc = walLockShared(pWal, WAL_READ_LOCK(mxI));
    walDisableBlocking(pWal);
    if( rc ){
      assert((rc&0xFF)!=SQLITE_BUSY||rc==SQLITE_BUSY||rc==SQLITE_BUSY_TIMEOUT);
      return (rc&0xFF)==SQLITE_BUSY ? WAL_RETRY : rc;

    }
    /* Now that the read-lock has been obtained, check that neither the
    ** value in the aReadMark[] array or the contents of the wal-index
    ** header have changed.
    **
    ** It is necessary to check that the wal-index header did not change
    ** between the time it was read and when the shared-lock was obtained
    ** on WAL_READ_LOCK(mxI) was obtained to account for the possibility
    ** that the log file may have been wrapped by a writer, or that frames
    ** that occur later in the log than pWal->hdr.mxFrame may have been
    ** copied into the database by a checkpointer. If either of these things
    ** happened, then reading the database with the current value of
    ** pWal->hdr.mxFrame risks reading a corrupted snapshot. So, retry
    ** instead.
    **
    ** Before checking that the live wal-index header has not changed
    ** since it was read, set Wal.minFrame to the first frame in the wal
    ** file that has not yet been checkpointed. This client will not need
    ** to read any frames earlier than minFrame from the wal file - they
    ** can be safely read directly from the database file.
    **
    ** Because a ShmBarrier() call is made between taking the copy of 
    ** nBackfill and checking that the wal-header in shared-memory still
    ** matches the one cached in pWal->hdr, it is guaranteed that the 
    ** checkpointer that set nBackfill was not working with a wal-index
    ** header newer than that cached in pWal->hdr. If it were, that could
    ** cause a problem. The checkpointer could omit to checkpoint
    ** a version of page X that lies before pWal->minFrame (call that version
    ** A) on the basis that there is a newer version (version B) of the same
    ** page later in the wal file. But if version B happens to like past
    ** frame pWal->hdr.mxFrame - then the client would incorrectly assume
    ** that it can read version A from the database file. However, since
    ** we can guarantee that the checkpointer that set nBackfill could not
    ** see any pages past pWal->hdr.mxFrame, this problem does not come up.
    */
    pWal->minFrame = AtomicLoad(&pInfo->nBackfill)+1; SEH_INJECT_FAULT;
    walShmBarrier(pWal);
    if( AtomicLoad(pInfo->aReadMark+mxI)!=mxReadMark
     || memcmp((void *)walIndexHdr(pWal), &pWal->hdr, sizeof(WalIndexHdr))
    ){
      walUnlockShared(pWal, WAL_READ_LOCK(mxI));
      return WAL_RETRY;
    }else{
      assert( mxReadMark<=pWal->hdr.mxFrame );
      pWal->readLock = (i16)mxI;
    }
  }
  return rc;
}

#ifdef SQLITE_ENABLE_SNAPSHOT
/*
** This function does the work of sqlite3WalSnapshotRecover().
*/
static int walSnapshotRecover(
  Wal *pWal,                      /* WAL handle */
  void *pBuf1,                    /* Temp buffer pWal->szPage bytes in size */
  void *pBuf2                     /* Temp buffer pWal->szPage bytes in size */
){
  int szPage = (int)pWal->szPage;
  int rc;
  i64 szDb;                       /* Size of db file in bytes */

  rc = sqlite3OsFileSize(pWal->pDbFd, &szDb);
  if( rc==SQLITE_OK ){
    volatile WalCkptInfo *pInfo = walCkptInfo(pWal);
    u32 i = pInfo->nBackfillAttempted;
    for(i=pInfo->nBackfillAttempted; i>AtomicLoad(&pInfo->nBackfill); i--){
      WalHashLoc sLoc;          /* Hash table location */
      u32 pgno;                 /* Page number in db file */
      i64 iDbOff;               /* Offset of db file entry */
      i64 iWalOff;              /* Offset of wal file entry */

      rc = walHashGet(pWal, walFramePage(i), &sLoc);
      if( rc!=SQLITE_OK ) break;
      assert( i - sLoc.iZero - 1 >=0 );
      pgno = sLoc.aPgno[i-sLoc.iZero-1];
      iDbOff = (i64)(pgno-1) * szPage;

      if( iDbOff+szPage<=szDb ){
        iWalOff = walFrameOffset(i, szPage) + WAL_FRAME_HDRSIZE;
        rc = sqlite3OsRead(pWal->apWalFd[0], pBuf1, szPage, iWalOff);

        if( rc==SQLITE_OK ){
          rc = sqlite3OsRead(pWal->pDbFd, pBuf2, szPage, iDbOff);
        }

        if( rc!=SQLITE_OK || 0==memcmp(pBuf1, pBuf2, szPage) ){
          break;
        }
      }

      pInfo->nBackfillAttempted = i-1;
    }
  }

  return rc;
}

/*
** Attempt to reduce the value of the WalCkptInfo.nBackfillAttempted
** variable so that older snapshots can be accessed. To do this, loop
** through all wal frames from nBackfillAttempted to (nBackfill+1),
** comparing their content to the corresponding page with the database
** file, if any. Set nBackfillAttempted to the frame number of the
** first frame for which the wal file content matches the db file.
**
** This is only really safe if the file-system is such that any page
** writes made by earlier checkpointers were atomic operations, which
** is not always true. It is also possible that nBackfillAttempted
** may be left set to a value larger than expected, if a wal frame
** contains content that duplicate of an earlier version of the same
** page.
**
** SQLITE_OK is returned if successful, or an SQLite error code if an
** error occurs. It is not an error if nBackfillAttempted cannot be
** decreased at all.
*/
int sqlite3WalSnapshotRecover(Wal *pWal){
  int rc;

  /* Snapshots may not be used with wal2 mode databases. */
  if( isWalMode2(pWal) ) return SQLITE_ERROR;

  assert( pWal->readLock>=0 );
  rc = walLockExclusive(pWal, WAL_CKPT_LOCK, 1);
  if( rc==SQLITE_OK ){
    void *pBuf1 = sqlite3_malloc(pWal->szPage);
    void *pBuf2 = sqlite3_malloc(pWal->szPage);
    if( pBuf1==0 || pBuf2==0 ){
      rc = SQLITE_NOMEM;
    }else{
      pWal->ckptLock = 1;
      SEH_TRY {
        rc = walSnapshotRecover(pWal, pBuf1, pBuf2);
      }
      SEH_EXCEPT( rc = SQLITE_IOERR_IN_PAGE; )
      pWal->ckptLock = 0;
    }

    sqlite3_free(pBuf1);
    sqlite3_free(pBuf2);
    walUnlockExclusive(pWal, WAL_CKPT_LOCK, 1);
  }

  return rc;
}
#endif /* SQLITE_ENABLE_SNAPSHOT */

/*
** This function does the work of sqlite3WalBeginReadTransaction() (see 
** below). That function simply calls this one inside an SEH_TRY{...} block.
*/
static int walBeginReadTransaction(Wal *pWal, int *pChanged){
  int rc;                         /* Return code */
  int cnt = 0;                    /* Number of TryBeginRead attempts */
#ifdef SQLITE_ENABLE_SNAPSHOT
  int ckptLock = 0;
  int bChanged = 0;
  WalIndexHdr *pSnapshot = pWal->pSnapshot;
#endif

  assert( pWal->ckptLock==0 );
  assert( pWal->nSehTry>0 );

#ifdef SQLITE_ENABLE_SNAPSHOT
  if( pSnapshot ){
    if( isWalMode2(pWal) ) return SQLITE_ERROR;
    if( memcmp(pSnapshot, &pWal->hdr, sizeof(WalIndexHdr))!=0 ){
      bChanged = 1;
    }

    /* It is possible that there is a checkpointer thread running
    ** concurrent with this code. If this is the case, it may be that the
    ** checkpointer has already determined that it will checkpoint
    ** snapshot X, where X is later in the wal file than pSnapshot, but
    ** has not yet set the pInfo->nBackfillAttempted variable to indicate
    ** its intent. To avoid the race condition this leads to, ensure that
    ** there is no checkpointer process by taking a shared CKPT lock
    ** before checking pInfo->nBackfillAttempted.  */
    (void)walEnableBlocking(pWal);
    rc = walLockShared(pWal, WAL_CKPT_LOCK);
    walDisableBlocking(pWal);

    if( rc!=SQLITE_OK ){
      return rc;
    }
    ckptLock = 1;
  }
#endif

  do{
    rc = walTryBeginRead(pWal, pChanged, 0, ++cnt);
  }while( rc==WAL_RETRY );
  testcase( (rc&0xff)==SQLITE_BUSY );
  testcase( (rc&0xff)==SQLITE_IOERR );
  testcase( rc==SQLITE_PROTOCOL );
  testcase( rc==SQLITE_OK );
  
  if( rc==SQLITE_OK && pWal->hdr.iVersion==WAL_VERSION2 ){
    rc = walOpenWal2(pWal);
  }

#ifdef SQLITE_ENABLE_SNAPSHOT
  if( rc==SQLITE_OK ){
    if( pSnapshot && memcmp(pSnapshot, &pWal->hdr, sizeof(WalIndexHdr))!=0 ){
      /* At this point the client has a lock on an aReadMark[] slot holding
      ** a value equal to or smaller than pSnapshot->mxFrame, but pWal->hdr
      ** is populated with the wal-index header corresponding to the head
      ** of the wal file. Verify that pSnapshot is still valid before
      ** continuing.  Reasons why pSnapshot might no longer be valid:
      **
      **    (1)  The WAL file has been reset since the snapshot was taken.
      **         In this case, the salt will have changed.
      **
      **    (2)  A checkpoint as been attempted that wrote frames past
      **         pSnapshot->mxFrame into the database file.  Note that the
      **         checkpoint need not have completed for this to cause problems.
      */
      volatile WalCkptInfo *pInfo = walCkptInfo(pWal);

      assert( pWal->readLock>0 || pWal->hdr.mxFrame==0 );
      assert( pInfo->aReadMark[pWal->readLock]<=pSnapshot->mxFrame );

      /* Check that the wal file has not been wrapped. Assuming that it has
      ** not, also check that no checkpointer has attempted to checkpoint any
      ** frames beyond pSnapshot->mxFrame. If either of these conditions are
      ** true, return SQLITE_ERROR_SNAPSHOT. Otherwise, overwrite pWal->hdr
      ** with *pSnapshot and set *pChanged as appropriate for opening the
      ** snapshot.  */
      if( !memcmp(pSnapshot->aSalt, pWal->hdr.aSalt, sizeof(pWal->hdr.aSalt))
       && pSnapshot->mxFrame>=pInfo->nBackfillAttempted
      ){
        assert( pWal->readLock>0 );
        memcpy(&pWal->hdr, pSnapshot, sizeof(WalIndexHdr));
        *pChanged = bChanged;
      }else{
        rc = SQLITE_ERROR_SNAPSHOT;
      }

      /* A client using a non-current snapshot may not ignore any frames
      ** from the start of the wal file. This is because, for a system
      ** where (minFrame < iSnapshot < maxFrame), a checkpointer may
      ** have omitted to checkpoint a frame earlier than minFrame in
      ** the file because there exists a frame after iSnapshot that
      ** is the same database page.  */
      pWal->minFrame = 1;

      if( rc!=SQLITE_OK ){
        sqlite3WalEndReadTransaction(pWal);
      }
    }
  }

  /* Release the shared CKPT lock obtained above. */
  if( ckptLock ){
    assert( pSnapshot );
    walUnlockShared(pWal, WAL_CKPT_LOCK);
  }
#endif
  return rc;
}

/*
** Begin a read transaction on the database.
**
** This routine used to be called sqlite3OpenSnapshot() and with good reason:
** it takes a snapshot of the state of the WAL and wal-index for the current
** instant in time.  The current thread will continue to use this snapshot.
** Other threads might append new content to the WAL and wal-index but
** that extra content is ignored by the current thread.
**
** If the database contents have changes since the previous read
** transaction, then *pChanged is set to 1 before returning.  The
** Pager layer will use this to know that its cache is stale and
** needs to be flushed.
*/
int sqlite3WalBeginReadTransaction(Wal *pWal, int *pChanged){
  int rc;
  SEH_TRY {
    rc = walBeginReadTransaction(pWal, pChanged);
  }
  SEH_EXCEPT( rc = walHandleException(pWal); )
  return rc;
}


/*
** Finish with a read transaction.  All this does is release the
** read-lock.
*/
void sqlite3WalEndReadTransaction(Wal *pWal){
  sqlite3WalEndWriteTransaction(pWal);
  if( pWal->readLock!=WAL_LOCK_NONE ){
    walUnlockShared(pWal, WAL_READ_LOCK(pWal->readLock));
    pWal->readLock = WAL_LOCK_NONE;
  }
}

/* Search hash table iHash for an entry matching page number
** pgno. Each call to this function searches a single hash table
** (each hash table indexes up to HASHTABLE_NPAGE frames).
**
** This code might run concurrently to the code in walIndexAppend()
** that adds entries to the wal-index (and possibly to this hash 
** table). This means the value just read from the hash 
** slot (aHash[iKey]) may have been added before or after the 
** current read transaction was opened. Values added after the
** read transaction was opened may have been written incorrectly -
** i.e. these slots may contain garbage data. However, we assume
** that any slots written before the current read transaction was
** opened remain unmodified.
**
** For the reasons above, the if(...) condition featured in the inner
** loop of the following block is more stringent that would be required 
** if we had exclusive access to the hash-table:
**
**   (aPgno[iFrame]==pgno): 
**     This condition filters out normal hash-table collisions.
**
**   (iFrame<=iLast): 
**     This condition filters out entries that were added to the hash
**     table after the current read-transaction had started.
*/
static int walSearchHash(
  Wal *pWal, 
  u32 iLast,
  int iHash, 
  Pgno pgno, 
  u32 *piRead
){
  WalHashLoc sLoc;                /* Hash table location */
  int iKey;                       /* Hash slot index */
  int nCollide;                   /* Number of hash collisions remaining */
  int rc;                         /* Error code */
  u32 iH;

  rc = walHashGet(pWal, iHash, &sLoc);
  if( rc!=SQLITE_OK ){
    return rc;
  }
  nCollide = HASHTABLE_NSLOT;
  iKey = walHash(pgno);
  SEH_INJECT_FAULT;
  while( (iH = AtomicLoad(&sLoc.aHash[iKey]))!=0 ){
    u32 iFrame = iH + sLoc.iZero;
    if( iFrame<=iLast && iFrame>=pWal->minFrame && sLoc.aPgno[iH-1]==pgno ){
      assert( iFrame>*piRead || CORRUPT_DB );
      *piRead = iFrame;
    }
    if( (nCollide--)==0 ){
      return SQLITE_CORRUPT_BKPT;
    }
    iKey = walNextHash(iKey);
  }

  return SQLITE_OK;
}

static int walSearchWal(
  Wal *pWal, 
  int iWal, 
  Pgno pgno, 
  u32 *piRead
){
  int rc = SQLITE_OK;
  int bWal2 = isWalMode2(pWal);
  u32 iLast = walidxGetMxFrame(&pWal->hdr, iWal);
  if( iLast ){
    int iHash;
    int iMinHash = walFramePage(pWal->minFrame);
    u32 iExternal = bWal2 ? walExternalEncode(iWal, iLast) : iLast;
    assert( bWal2==0 || pWal->minFrame==0 );
    for(iHash=walFramePage(iExternal); 
        iHash>=iMinHash && *piRead==0; 
        iHash-=(1+bWal2)
    ){
      rc = walSearchHash(pWal, iExternal, iHash, pgno, piRead);
      if( rc!=SQLITE_OK ) break;
    }
  }
  return rc;
}

/*
** Search the wal file for page pgno. If found, set *piRead to the frame that
** contains the page. Otherwise, if pgno is not in the wal file, set *piRead
** to zero.
**
** Return SQLITE_OK if successful, or an error code if an error occurs. If an
** error does occur, the final value of *piRead is undefined.
*/
static int walFindFrame(
  Wal *pWal,                      /* WAL handle */
  Pgno pgno,                      /* Database page number to read data for */
  u32 *piRead                     /* OUT: Frame number (or zero) */
){
  int bWal2 = isWalMode2(pWal);
  int iApp = walidxGetFile(&pWal->hdr);
  int rc = SQLITE_OK;
  u32 iRead = 0;                  /* If !=0, WAL frame to return data from */

  /* This routine is only be called from within a read transaction. Or,
  ** sometimes, as part of a rollback that occurs after an error reaquiring
  ** a read-lock in walRestartLog().  */
  assert( pWal->readLock!=WAL_LOCK_NONE || pWal->lockError );

  /* If this is a wal2 system, the client must have a partial-wal lock 
  ** on wal file iApp. Or if it is a wal system, iApp==0 must be true.  */
  assert( bWal2==0 || iApp==1
       || pWal->readLock==WAL_LOCK_PART1 || pWal->readLock==WAL_LOCK_PART1_FULL2
  );
  assert( bWal2==0 || iApp==0
       || pWal->readLock==WAL_LOCK_PART2 || pWal->readLock==WAL_LOCK_PART2_FULL1
  );
  assert( bWal2 || iApp==0 );

  /* Return early if read-lock 0 is held. */
  if( (pWal->readLock==0 && pWal->bShmUnreliable==0) ){
    *piRead = 0;
    return SQLITE_OK;
  }

<<<<<<< HEAD
  /* Search the wal file that the client holds a partial lock on first */
  rc = walSearchWal(pWal, iApp, pgno, &iRead);

  /* If the requested page was not found, no error has occured, and 
  ** the client holds a full-wal lock on the other wal file, search it
  ** too.  */
  if( rc==SQLITE_OK && bWal2 && iRead==0 && (
        pWal->readLock==WAL_LOCK_PART1_FULL2 
     || pWal->readLock==WAL_LOCK_PART2_FULL1
  )){
    rc = walSearchWal(pWal, !iApp, pgno, &iRead);
=======
  /* Search the hash table or tables for an entry matching page number
  ** pgno. Each iteration of the following for() loop searches one
  ** hash table (each hash table indexes up to HASHTABLE_NPAGE frames).
  **
  ** This code might run concurrently to the code in walIndexAppend()
  ** that adds entries to the wal-index (and possibly to this hash
  ** table). This means the value just read from the hash
  ** slot (aHash[iKey]) may have been added before or after the
  ** current read transaction was opened. Values added after the
  ** read transaction was opened may have been written incorrectly -
  ** i.e. these slots may contain garbage data. However, we assume
  ** that any slots written before the current read transaction was
  ** opened remain unmodified.
  **
  ** For the reasons above, the if(...) condition featured in the inner
  ** loop of the following block is more stringent that would be required
  ** if we had exclusive access to the hash-table:
  **
  **   (aPgno[iFrame]==pgno):
  **     This condition filters out normal hash-table collisions.
  **
  **   (iFrame<=iLast):
  **     This condition filters out entries that were added to the hash
  **     table after the current read-transaction had started.
  */
  iMinHash = walFramePage(pWal->minFrame);
  for(iHash=walFramePage(iLast); iHash>=iMinHash; iHash--){
    WalHashLoc sLoc;              /* Hash table location */
    int iKey;                     /* Hash slot index */
    int nCollide;                 /* Number of hash collisions remaining */
    int rc;                       /* Error code */
    u32 iH;

    rc = walHashGet(pWal, iHash, &sLoc);
    if( rc!=SQLITE_OK ){
      return rc;
    }
    nCollide = HASHTABLE_NSLOT;
    iKey = walHash(pgno);
    SEH_INJECT_FAULT;
    while( (iH = AtomicLoad(&sLoc.aHash[iKey]))!=0 ){
      u32 iFrame = iH + sLoc.iZero;
      if( iFrame<=iLast && iFrame>=pWal->minFrame && sLoc.aPgno[iH-1]==pgno ){
        assert( iFrame>iRead || CORRUPT_DB );
        iRead = iFrame;
      }
      if( (nCollide--)==0 ){
        *piRead = 0;
        return SQLITE_CORRUPT_BKPT;
      }
      iKey = walNextHash(iKey);
    }
    if( iRead ) break;
>>>>>>> 267721e7
  }
  if( rc!=SQLITE_OK ) return rc;

#if defined(SQLITE_TEST) && defined(SQLITE_DEBUG)
  if( iRead ){ 
    u32 iFrame;
    int iWal = walExternalDecode(iRead, &iFrame);
    WALTRACE(("WAL%p: page %d @ frame %d wal %d\n",pWal,(int)pgno,iFrame,iWal));
  }else{
    WALTRACE(("WAL%p: page %d not found\n", pWal, (int)pgno));
  }
#endif

#if  defined(SQLITE_ENABLE_EXPENSIVE_ASSERT) && /*TODO*/ 0
  /* If expensive assert() statements are available, do a linear search
  ** of the wal-index file content. Make sure the results agree with the
  ** result obtained using the hash indexes above.  
  **
  ** TODO: This is broken for wal2.
  */
  {
    u32 iRead2 = 0;
    u32 iTest;
    assert( pWal->bShmUnreliable || pWal->minFrame>0 );
    for(iTest=iLast; iTest>=pWal->minFrame && iTest>0; iTest--){
      if( walFramePgno(pWal, iTest)==pgno ){
        iRead2 = iTest;
        break;
      }
    }
    assert( iRead==iRead2 );
  }
#endif

  *piRead = iRead;
  return SQLITE_OK;
}

/*
** Search the wal file for page pgno. If found, set *piRead to the frame that
** contains the page. Otherwise, if pgno is not in the wal file, set *piRead
** to zero.
**
** Return SQLITE_OK if successful, or an error code if an error occurs. If an
** error does occur, the final value of *piRead is undefined.
**
** The difference between this function and walFindFrame() is that this
** function wraps walFindFrame() in an SEH_TRY{...} block.
*/
int sqlite3WalFindFrame(
  Wal *pWal,                      /* WAL handle */
  Pgno pgno,                      /* Database page number to read data for */
  u32 *piRead                     /* OUT: Frame number (or zero) */
){
  int rc;
  SEH_TRY {
    rc = walFindFrame(pWal, pgno, piRead);
  }
  SEH_EXCEPT( rc = SQLITE_IOERR_IN_PAGE; )
  return rc;
}

/*
** Read the contents of frame iRead from the wal file into buffer pOut
** (which is nOut bytes in size). Return SQLITE_OK if successful, or an
** error code otherwise.
*/
int sqlite3WalReadFrame(
  Wal *pWal,                      /* WAL handle */
  u32 iExternal,                  /* Frame to read */
  int nOut,                       /* Size of buffer pOut in bytes */
  u8 *pOut                        /* Buffer to write page data to */
){
  int sz;
  int iWal = 0;
  u32 iRead;
  i64 iOffset;

  /* Figure out the page size */
  sz = pWal->hdr.szPage;
  sz = (sz&0xfe00) + ((sz&0x0001)<<16);
  testcase( sz<=32768 );
  testcase( sz>=65536 );

  if( isWalMode2(pWal) ){
    /* Figure out which of the two wal files, and the frame within, that 
    ** iExternal refers to.  */
    iWal = walExternalDecode(iExternal, &iRead);
  }else{
    iRead = iExternal;
  }

  WALTRACE(("WAL%p: reading frame %d wal %d\n", pWal, iRead, iWal));
  iOffset = walFrameOffset(iRead, sz) + WAL_FRAME_HDRSIZE;
  /* testcase( IS_BIG_INT(iOffset) ); // requires a 4GiB WAL */
  return sqlite3OsRead(pWal->apWalFd[iWal], pOut, (nOut>sz?sz:nOut), iOffset);
}

/*
** Return the size of the database in pages (or zero, if unknown).
*/
Pgno sqlite3WalDbsize(Wal *pWal){
  if( pWal && ALWAYS(pWal->readLock!=WAL_LOCK_NONE) ){
    return pWal->hdr.nPage;
  }
  return 0;
}


/*
** This function starts a write transaction on the WAL.
**
** A read transaction must have already been started by a prior call
** to sqlite3WalBeginReadTransaction().
**
** If another thread or process has written into the database since
** the read transaction was started, then it is not possible for this
** thread to write as doing so would cause a fork.  So this routine
** returns SQLITE_BUSY in that case and no write transaction is started.
**
** There can only be a single writer active at a time.
*/
int sqlite3WalBeginWriteTransaction(Wal *pWal){
  int rc;

#ifdef SQLITE_ENABLE_SETLK_TIMEOUT
  /* If the write-lock is already held, then it was obtained before the
  ** read-transaction was even opened, making this call a no-op.
  ** Return early. */
  if( pWal->writeLock ){
    assert( !memcmp(&pWal->hdr,(void *)walIndexHdr(pWal),sizeof(WalIndexHdr)) );
    return SQLITE_OK;
  }
#endif

  /* Cannot start a write transaction without first holding a read
  ** transaction. */
  assert( pWal->readLock!=WAL_LOCK_NONE );
  assert( pWal->writeLock==0 && pWal->iReCksum==0 );

  if( pWal->readOnly ){
    return SQLITE_READONLY;
  }

  /* Only one writer allowed at a time.  Get the write lock.  Return
  ** SQLITE_BUSY if unable.
  */
  rc = walLockExclusive(pWal, WAL_WRITE_LOCK, 1);
  if( rc ){
    return rc;
  }
  pWal->writeLock = 1;

  /* If another connection has written to the database file since the
  ** time the read transaction on this connection was started, then
  ** the write is disallowed.
  */
  SEH_TRY {
    if( memcmp(&pWal->hdr, (void *)walIndexHdr(pWal), sizeof(WalIndexHdr))!=0 ){
      rc = SQLITE_BUSY_SNAPSHOT;
    }
  } 
  SEH_EXCEPT( rc = SQLITE_IOERR_IN_PAGE; )

  if( rc!=SQLITE_OK ){
    walUnlockExclusive(pWal, WAL_WRITE_LOCK, 1);
    pWal->writeLock = 0;
  }

  return rc;
}

/*
** End a write transaction.  The commit has already been done.  This
** routine merely releases the lock.
*/
int sqlite3WalEndWriteTransaction(Wal *pWal){
  if( pWal->writeLock ){
    walUnlockExclusive(pWal, WAL_WRITE_LOCK, 1);
    pWal->writeLock = 0;
    pWal->iReCksum = 0;
    pWal->truncateOnCommit = 0;
  }
  return SQLITE_OK;
}

/*
** If any data has been written (but not committed) to the log file, this
** function moves the write-pointer back to the start of the transaction.
**
** Additionally, the callback function is invoked for each frame written
** to the WAL since the start of the transaction. If the callback returns
** other than SQLITE_OK, it is not invoked again and the error code is
** returned to the caller.
**
** Otherwise, if the callback function does not return an error, this
** function returns SQLITE_OK.
*/
int sqlite3WalUndo(Wal *pWal, int (*xUndo)(void *, Pgno), void *pUndoCtx){
  int rc = SQLITE_OK;
  if( ALWAYS(pWal->writeLock) ){
    int iWal = walidxGetFile(&pWal->hdr);
    Pgno iMax = walidxGetMxFrame(&pWal->hdr, iWal);
    Pgno iNew;
    Pgno iFrame;

    assert( isWalMode2(pWal) || iWal==0 );

    SEH_TRY {
      /* Restore the clients cache of the wal-index header to the state it
      ** was in before the client began writing to the database.
      */
      memcpy(&pWal->hdr, (void *)walIndexHdr(pWal), sizeof(WalIndexHdr));
      assert( walidxGetFile(&pWal->hdr)==iWal );
      iNew = walidxGetMxFrame(&pWal->hdr, walidxGetFile(&pWal->hdr));

      for(iFrame=iNew+1; ALWAYS(rc==SQLITE_OK) && iFrame<=iMax; iFrame++){
        /* This call cannot fail. Unless the page for which the page number
        ** is passed as the second argument is (a) in the cache and
        ** (b) has an outstanding reference, then xUndo is either a no-op
        ** (if (a) is false) or simply expels the page from the cache (if (b)
        ** is false).
        **
        ** If the upper layer is doing a rollback, it is guaranteed that there
        ** are no outstanding references to any page other than page 1. And
        ** page 1 is never written to the log until the transaction is
        ** committed. As a result, the call to xUndo may not fail.
        */
        Pgno pgno;
        if( isWalMode2(pWal) ){
          pgno = walFramePgno2(pWal, iWal, iFrame);
        }else{
          pgno = walFramePgno(pWal, iFrame);
        }
        assert( pgno!=1 );
        rc = xUndo(pUndoCtx, pgno);
      }
      if( iMax!=iNew ) walCleanupHash(pWal);
    }
    SEH_EXCEPT( rc = SQLITE_IOERR_IN_PAGE; )
  }
  return rc;
}

/*
** Argument aWalData must point to an array of WAL_SAVEPOINT_NDATA u32
** values. This function populates the array with values required to
** "rollback" the write position of the WAL handle back to the current
** point in the event of a savepoint rollback (via WalSavepointUndo()).
*/
void sqlite3WalSavepoint(Wal *pWal, u32 *aWalData){
  int iWal = walidxGetFile(&pWal->hdr);
  assert( pWal->writeLock );
  assert( isWalMode2(pWal) || iWal==0 );
  aWalData[0] = walidxGetMxFrame(&pWal->hdr, iWal);
  aWalData[1] = pWal->hdr.aFrameCksum[0];
  aWalData[2] = pWal->hdr.aFrameCksum[1];
  aWalData[3] = isWalMode2(pWal) ? iWal : pWal->nCkpt;
}

/*
** Move the write position of the WAL back to the point identified by
** the values in the aWalData[] array. aWalData must point to an array
** of WAL_SAVEPOINT_NDATA u32 values that has been previously populated
** by a call to WalSavepoint().
*/
int sqlite3WalSavepointUndo(Wal *pWal, u32 *aWalData){
  int rc = SQLITE_OK;
  int iWal = walidxGetFile(&pWal->hdr);
  int iCmp = isWalMode2(pWal) ? iWal : pWal->nCkpt;

  assert( pWal->writeLock );
  assert( isWalMode2(pWal) || iWal==0 );
  assert( aWalData[3]!=iCmp || aWalData[0]<=walidxGetMxFrame(&pWal->hdr,iWal) );

  if( aWalData[3]!=iCmp ){
    /* This savepoint was opened immediately after the write-transaction
    ** was started. Right after that, the writer decided to wrap around
    ** to the start of the log. Update the savepoint values to match.
    */
    aWalData[0] = 0;
    aWalData[3] = iCmp;
  }

  if( aWalData[0]<walidxGetMxFrame(&pWal->hdr, iWal) ){
    walidxSetMxFrame(&pWal->hdr, iWal, aWalData[0]);
    pWal->hdr.aFrameCksum[0] = aWalData[1];
    pWal->hdr.aFrameCksum[1] = aWalData[2];
    SEH_TRY {
      walCleanupHash(pWal);
    }
    SEH_EXCEPT( rc = SQLITE_IOERR_IN_PAGE; )
  }

  return rc;
}

/*
** This function is called just before writing a set of frames to the log
** file (see sqlite3WalFrames()). It checks to see if, instead of appending
** to the current log file, it is possible and desirable to switch to the
** other log file and write the new transaction to the start of it.
** If so, the wal-index header is updated accordingly - both in heap memory
** and in the *-shm file.
**
** SQLITE_OK is returned if no error is encountered (regardless of whether
** or not the wal-index header is modified). An SQLite error code is returned
** if an error occurs.
*/
static int walRestartLog(Wal *pWal){
  int rc = SQLITE_OK;

  if( isWalMode2(pWal) ){
    int iApp = walidxGetFile(&pWal->hdr);
    int nWalSize = WAL_DEFAULT_WALSIZE;
    if( pWal->mxWalSize>0 ){
      nWalSize = (pWal->mxWalSize-WAL_HDRSIZE+pWal->szPage+WAL_FRAME_HDRSIZE-1) 
        / (pWal->szPage+WAL_FRAME_HDRSIZE);
      nWalSize = MAX(nWalSize, 1);
    }

    if( walidxGetMxFrame(&pWal->hdr, iApp)>=nWalSize ){
      volatile WalCkptInfo *pInfo = walCkptInfo(pWal);
      u32 mxFrame = walidxGetMxFrame(&pWal->hdr, !iApp);
      if( mxFrame==0 || pInfo->nBackfill ){
        rc = wal2RestartOk(pWal, iApp);
        if( rc==SQLITE_OK ){
          int iNew = !iApp;
          pWal->nCkpt++;
          walidxSetFile(&pWal->hdr, iNew);
          walidxSetMxFrame(&pWal->hdr, iNew, 0);
          sqlite3Put4byte((u8*)&pWal->hdr.aSalt[0], pWal->hdr.aFrameCksum[0]);
          sqlite3Put4byte((u8*)&pWal->hdr.aSalt[1], pWal->hdr.aFrameCksum[1]);
          walIndexWriteHdr(pWal);
          pInfo->nBackfill = 0;
          wal2RestartFinished(pWal, iApp);
          walUnlockShared(pWal, WAL_READ_LOCK(pWal->readLock));
          pWal->readLock = iNew ? WAL_LOCK_PART2_FULL1 : WAL_LOCK_PART1_FULL2;
          rc = walLockShared(pWal, WAL_READ_LOCK(pWal->readLock));
        }else if( rc==SQLITE_BUSY ){
          rc = SQLITE_OK;
        }
      }
    }
  }else if( pWal->readLock==0 ){
    int cnt;
    volatile WalCkptInfo *pInfo = walCkptInfo(pWal);
    assert( pInfo->nBackfill==pWal->hdr.mxFrame );
    if( pInfo->nBackfill>0 ){
      u32 salt1;
      sqlite3_randomness(4, &salt1);
      rc = walLockExclusive(pWal, WAL_READ_LOCK(1), WAL_NREADER-1);
      if( rc==SQLITE_OK ){
        /* If all readers are using WAL_READ_LOCK(0) (in other words if no
        ** readers are currently using the WAL), then the transactions
        ** frames will overwrite the start of the existing log. Update the
        ** wal-index header to reflect this.
        **
        ** In theory it would be Ok to update the cache of the header only
        ** at this point. But updating the actual wal-index header is also
        ** safe and means there is no special case for sqlite3WalUndo()
        ** to handle if this transaction is rolled back.  */
        walRestartHdr(pWal, salt1);
        walUnlockExclusive(pWal, WAL_READ_LOCK(1), WAL_NREADER-1);
      }else if( rc!=SQLITE_BUSY ){
        return rc;
      }
    }
    walUnlockShared(pWal, WAL_READ_LOCK(0));
    pWal->readLock = WAL_LOCK_NONE;
    cnt = 0;
    do{
      int notUsed;
      rc = walTryBeginRead(pWal, &notUsed, 1, ++cnt);
    }while( rc==WAL_RETRY );
    assert( (rc&0xff)!=SQLITE_BUSY ); /* BUSY not possible when useWal==1 */
    testcase( (rc&0xff)==SQLITE_IOERR );
    testcase( rc==SQLITE_PROTOCOL );
    testcase( rc==SQLITE_OK );
  }

  return rc;
}

/*
** Information about the current state of the WAL file and where
** the next fsync should occur - passed from sqlite3WalFrames() into
** walWriteToLog().
*/
typedef struct WalWriter {
  Wal *pWal;                   /* The complete WAL information */
  sqlite3_file *pFd;           /* The WAL file to which we write */
  sqlite3_int64 iSyncPoint;    /* Fsync at this offset */
  int syncFlags;               /* Flags for the fsync */
  int szPage;                  /* Size of one page */
} WalWriter;

/*
** Write iAmt bytes of content into the WAL file beginning at iOffset.
** Do a sync when crossing the p->iSyncPoint boundary.
**
** In other words, if iSyncPoint is in between iOffset and iOffset+iAmt,
** first write the part before iSyncPoint, then sync, then write the
** rest.
*/
static int walWriteToLog(
  WalWriter *p,              /* WAL to write to */
  void *pContent,            /* Content to be written */
  int iAmt,                  /* Number of bytes to write */
  sqlite3_int64 iOffset      /* Start writing at this offset */
){
  int rc;
  if( iOffset<p->iSyncPoint && iOffset+iAmt>=p->iSyncPoint ){
    int iFirstAmt = (int)(p->iSyncPoint - iOffset);
    rc = sqlite3OsWrite(p->pFd, pContent, iFirstAmt, iOffset);
    if( rc ) return rc;
    iOffset += iFirstAmt;
    iAmt -= iFirstAmt;
    pContent = (void*)(iFirstAmt + (char*)pContent);
    assert( WAL_SYNC_FLAGS(p->syncFlags)!=0 );
    rc = sqlite3OsSync(p->pFd, WAL_SYNC_FLAGS(p->syncFlags));
    if( iAmt==0 || rc ) return rc;
  }
  rc = sqlite3OsWrite(p->pFd, pContent, iAmt, iOffset);
  return rc;
}

/*
** Write out a single frame of the WAL
*/
static int walWriteOneFrame(
  WalWriter *p,               /* Where to write the frame */
  PgHdr *pPage,               /* The page of the frame to be written */
  int nTruncate,              /* The commit flag.  Usually 0.  >0 for commit */
  sqlite3_int64 iOffset       /* Byte offset at which to write */
){
  int rc;                         /* Result code from subfunctions */
  void *pData;                    /* Data actually written */
  u8 aFrame[WAL_FRAME_HDRSIZE];   /* Buffer to assemble frame-header in */

#if defined(SQLITE_TEST) && defined(SQLITE_DEBUG)
  { 
    int iWal = walidxGetFile(&p->pWal->hdr);
    int iFrame = 1 + (iOffset / (WAL_FRAME_HDRSIZE + p->pWal->szPage));
    assert( p->pWal->apWalFd[iWal]==p->pFd );
    WALTRACE(("WAL%p: page %d written to frame %d of wal %d\n",
          p->pWal, (int)pPage->pgno, iFrame, iWal
    ));
  }
#endif

  pData = pPage->pData;
  walEncodeFrame(p->pWal, pPage->pgno, nTruncate, pData, aFrame);
  rc = walWriteToLog(p, aFrame, sizeof(aFrame), iOffset);
  if( rc ) return rc;
  /* Write the page data */
  rc = walWriteToLog(p, pData, p->szPage, iOffset+sizeof(aFrame));
  return rc;
}

/*
** This function is called as part of committing a transaction within which
** one or more frames have been overwritten. It updates the checksums for
** all frames written to the wal file by the current transaction starting
** with the earliest to have been overwritten.
**
** SQLITE_OK is returned if successful, or an SQLite error code otherwise.
*/
static int walRewriteChecksums(Wal *pWal, u32 iLast){
  int rc = SQLITE_OK;             /* Return code */
  const int szPage = pWal->szPage;/* Database page size */
  u8 *aBuf;                       /* Buffer to load data from wal file into */
  u8 aFrame[WAL_FRAME_HDRSIZE];   /* Buffer to assemble frame-headers in */
  u32 iRead;                      /* Next frame to read from wal file */
  i64 iCksumOff;
  sqlite3_file *pWalFd = pWal->apWalFd[walidxGetFile(&pWal->hdr)];

  aBuf = sqlite3_malloc(szPage + WAL_FRAME_HDRSIZE);
  if( aBuf==0 ) return SQLITE_NOMEM_BKPT;

  /* Find the checksum values to use as input for the recalculating the
  ** first checksum. If the first frame is frame 1 (implying that the current
  ** transaction restarted the wal file), these values must be read from the
  ** wal-file header. Otherwise, read them from the frame header of the
  ** previous frame.  */
  assert( pWal->iReCksum>0 );
  if( pWal->iReCksum==1 ){
    iCksumOff = 24;
  }else{
    iCksumOff = walFrameOffset(pWal->iReCksum-1, szPage) + 16;
  }
  rc = sqlite3OsRead(pWalFd, aBuf, sizeof(u32)*2, iCksumOff);
  pWal->hdr.aFrameCksum[0] = sqlite3Get4byte(aBuf);
  pWal->hdr.aFrameCksum[1] = sqlite3Get4byte(&aBuf[sizeof(u32)]);

  iRead = pWal->iReCksum;
  pWal->iReCksum = 0;
  for(; rc==SQLITE_OK && iRead<=iLast; iRead++){
    i64 iOff = walFrameOffset(iRead, szPage);
    rc = sqlite3OsRead(pWalFd, aBuf, szPage+WAL_FRAME_HDRSIZE, iOff);
    if( rc==SQLITE_OK ){
      u32 iPgno, nDbSize;
      iPgno = sqlite3Get4byte(aBuf);
      nDbSize = sqlite3Get4byte(&aBuf[4]);

      walEncodeFrame(pWal, iPgno, nDbSize, &aBuf[WAL_FRAME_HDRSIZE], aFrame);
      rc = sqlite3OsWrite(pWalFd, aFrame, sizeof(aFrame), iOff);
    }
  }

  sqlite3_free(aBuf);
  return rc;
}

/*
** Write a set of frames to the log. The caller must hold the write-lock
** on the log file (obtained using sqlite3WalBeginWriteTransaction()).
*/
static int walFrames(
  Wal *pWal,                      /* Wal handle to write to */
  int szPage,                     /* Database page-size in bytes */
  PgHdr *pList,                   /* List of dirty pages to write */
  Pgno nTruncate,                 /* Database size after this commit */
  int isCommit,                   /* True if this is a commit */
  int sync_flags                  /* Flags to pass to OsSync() (or 0) */
){
  int rc;                         /* Used to catch return codes */
  u32 iFrame;                     /* Next frame address */
  PgHdr *p;                       /* Iterator to run through pList with. */
  PgHdr *pLast = 0;               /* Last frame in list */
  int nExtra = 0;                 /* Number of extra copies of last page */
  int szFrame;                    /* The size of a single frame */
  i64 iOffset;                    /* Next byte to write in WAL file */
  WalWriter w;                    /* The writer */
  u32 iFirst = 0;                 /* First frame that may be overwritten */
  WalIndexHdr *pLive;             /* Pointer to shared header */
  int iApp;
  int bWal2 = isWalMode2(pWal);

  assert( pList );
  assert( pWal->writeLock );

  /* If this frame set completes a transaction, then nTruncate>0.  If
  ** nTruncate==0 then this frame set does not complete the transaction. */
  assert( (isCommit!=0)==(nTruncate!=0) );

  pLive = (WalIndexHdr*)walIndexHdr(pWal);
  if( memcmp(&pWal->hdr, (void *)pLive, sizeof(WalIndexHdr))!=0 ){
    /* if( isWalMode2(pWal)==0 ) */
    iFirst = walidxGetMxFrame(pLive, walidxGetFile(pLive))+1;
  }

  /* See if it is possible to write these frames into the start of the
  ** log file, instead of appending to it at pWal->hdr.mxFrame.
  */
  else if( SQLITE_OK!=(rc = walRestartLog(pWal)) ){
    return rc;
  }

  /* If this is the first frame written into the log, write the WAL
  ** header to the start of the WAL file. See comments at the top of
  ** this source file for a description of the WAL header format.
  */
  iApp = walidxGetFile(&pWal->hdr);
  iFrame = walidxGetMxFrame(&pWal->hdr, iApp);
  assert( iApp==0 || bWal2 );

#if defined(SQLITE_TEST) && defined(SQLITE_DEBUG)
  { int cnt; for(cnt=0, p=pList; p; p=p->pDirty, cnt++){}
    WALTRACE(("WAL%p: frame write begin. %d frames. iWal=%d. mxFrame=%d. %s\n",
              pWal, cnt, iApp, iFrame, isCommit ? "Commit" : "Spill"));
  }
#endif

  if( iFrame==0 ){
    u32 iCkpt = 0;
    u8 aWalHdr[WAL_HDRSIZE];      /* Buffer to assemble wal-header in */
    u32 aCksum[2];                /* Checksum for wal-header */

    sqlite3Put4byte(&aWalHdr[0], (WAL_MAGIC | SQLITE_BIGENDIAN));
    sqlite3Put4byte(&aWalHdr[4], pWal->hdr.iVersion);
    sqlite3Put4byte(&aWalHdr[8], szPage);
    if( bWal2 ){
      if( walidxGetMxFrame(&pWal->hdr, !iApp)>0 ){
        u8 aPrev[4];
        rc = sqlite3OsRead(pWal->apWalFd[!iApp], aPrev, 4, 12);
        if( rc!=SQLITE_OK ){
          return rc;
        }
        iCkpt = (sqlite3Get4byte(aPrev) + 1) & 0x0F;
      }
    }else{
      iCkpt = pWal->nCkpt;
    }
    sqlite3Put4byte(&aWalHdr[12], iCkpt);
    memcpy(&aWalHdr[16], pWal->hdr.aSalt, 8);
    walChecksumBytes(1, aWalHdr, WAL_HDRSIZE-2*4, 0, aCksum);
    sqlite3Put4byte(&aWalHdr[24], aCksum[0]);
    sqlite3Put4byte(&aWalHdr[28], aCksum[1]);

    pWal->szPage = szPage;
    pWal->hdr.bigEndCksum = SQLITE_BIGENDIAN;
    pWal->hdr.aFrameCksum[0] = aCksum[0];
    pWal->hdr.aFrameCksum[1] = aCksum[1];
    pWal->truncateOnCommit = 1;

    rc = sqlite3OsWrite(pWal->apWalFd[iApp], aWalHdr, sizeof(aWalHdr), 0);
    WALTRACE(("WAL%p: wal-header write %s\n", pWal, rc ? "failed" : "ok"));
    if( rc!=SQLITE_OK ){
      return rc;
    }

    /* Sync the header (unless SQLITE_IOCAP_SEQUENTIAL is true or unless
    ** all syncing is turned off by PRAGMA synchronous=OFF).  Otherwise
    ** an out-of-order write following a WAL restart could result in
    ** database corruption.  See the ticket:
    **
    **     https://sqlite.org/src/info/ff5be73dee
    */
    if( pWal->syncHeader ){
      rc = sqlite3OsSync(pWal->apWalFd[iApp], CKPT_SYNC_FLAGS(sync_flags));
      if( rc ) return rc;
    }
  }
  if( (int)pWal->szPage!=szPage ){
    return SQLITE_CORRUPT_BKPT;  /* TH3 test case: cov1/corrupt155.test */
  }

  /* Setup information needed to write frames into the WAL */
  w.pWal = pWal;
  w.pFd = pWal->apWalFd[iApp];
  w.iSyncPoint = 0;
  w.syncFlags = sync_flags;
  w.szPage = szPage;
  iOffset = walFrameOffset(iFrame+1, szPage);
  szFrame = szPage + WAL_FRAME_HDRSIZE;

  /* Write all frames into the log file exactly once */
  for(p=pList; p; p=p->pDirty){
    int nDbSize;   /* 0 normally.  Positive == commit flag */

    /* Check if this page has already been written into the wal file by
    ** the current transaction. If so, overwrite the existing frame and
    ** set Wal.writeLock to WAL_WRITELOCK_RECKSUM - indicating that
    ** checksums must be recomputed when the transaction is committed.  */
    if( iFirst && (p->pDirty || isCommit==0) ){
      u32 iWrite = 0;
      VVA_ONLY(rc =) walSearchWal(pWal, iApp, p->pgno, &iWrite);
      assert( rc==SQLITE_OK || iWrite==0 );
      if( iWrite && bWal2 ){
        walExternalDecode(iWrite, &iWrite);
      }
      if( iWrite>=iFirst ){
        i64 iOff = walFrameOffset(iWrite, szPage) + WAL_FRAME_HDRSIZE;
        void *pData;
        if( pWal->iReCksum==0 || iWrite<pWal->iReCksum ){
          pWal->iReCksum = iWrite;
        }
        pData = p->pData;
        rc = sqlite3OsWrite(pWal->apWalFd[iApp], pData, szPage, iOff);
        if( rc ) return rc;
        p->flags &= ~PGHDR_WAL_APPEND;
        continue;
      }
    }

    iFrame++;
    assert( iOffset==walFrameOffset(iFrame, szPage) );
    nDbSize = (isCommit && p->pDirty==0) ? nTruncate : 0;
    rc = walWriteOneFrame(&w, p, nDbSize, iOffset);
    if( rc ) return rc;
    pLast = p;
    iOffset += szFrame;
    p->flags |= PGHDR_WAL_APPEND;
  }

  /* Recalculate checksums within the wal file if required. */
  if( isCommit && pWal->iReCksum ){
    rc = walRewriteChecksums(pWal, iFrame);
    if( rc ) return rc;
  }

  /* If this is the end of a transaction, then we might need to pad
  ** the transaction and/or sync the WAL file.
  **
  ** Padding and syncing only occur if this set of frames complete a
  ** transaction and if PRAGMA synchronous=FULL.  If synchronous==NORMAL
  ** or synchronous==OFF, then no padding or syncing are needed.
  **
  ** If SQLITE_IOCAP_POWERSAFE_OVERWRITE is defined, then padding is not
  ** needed and only the sync is done.  If padding is needed, then the
  ** final frame is repeated (with its commit mark) until the next sector
  ** boundary is crossed.  Only the part of the WAL prior to the last
  ** sector boundary is synced; the part of the last frame that extends
  ** past the sector boundary is written after the sync.
  */
  if( isCommit && WAL_SYNC_FLAGS(sync_flags)!=0 ){
    int bSync = 1;
    if( pWal->padToSectorBoundary ){
      int sectorSize = sqlite3SectorSize(w.pFd);
      w.iSyncPoint = ((iOffset+sectorSize-1)/sectorSize)*sectorSize;
      bSync = (w.iSyncPoint==iOffset);
      testcase( bSync );
      while( iOffset<w.iSyncPoint ){
        rc = walWriteOneFrame(&w, pLast, nTruncate, iOffset);
        if( rc ) return rc;
        iOffset += szFrame;
        nExtra++;
        assert( pLast!=0 );
      }
    }
    if( bSync ){
      assert( rc==SQLITE_OK );
      rc = sqlite3OsSync(w.pFd, WAL_SYNC_FLAGS(sync_flags));
    }
  }

  /* If this frame set completes the first transaction in the WAL and
  ** if PRAGMA journal_size_limit is set, then truncate the WAL to the
  ** journal size limit, if possible.
  */
  if( isCommit && pWal->truncateOnCommit && pWal->mxWalSize>=0 ){
    i64 sz = pWal->mxWalSize;
    if( walFrameOffset(iFrame+nExtra+1, szPage)>pWal->mxWalSize ){
      sz = walFrameOffset(iFrame+nExtra+1, szPage);
    }
    walLimitSize(pWal, sz);
    pWal->truncateOnCommit = 0;
  }

  /* Append data to the wal-index. It is not necessary to lock the
  ** wal-index to do this as the SQLITE_SHM_WRITE lock held on the wal-index
  ** guarantees that there are no other writers, and no data that may
  ** be in use by existing readers is being overwritten.
  */
  iFrame = walidxGetMxFrame(&pWal->hdr, iApp);
  for(p=pList; p && rc==SQLITE_OK; p=p->pDirty){
    if( (p->flags & PGHDR_WAL_APPEND)==0 ) continue;
    iFrame++;
    rc = walIndexAppend(pWal, iApp, iFrame, p->pgno);
  }
  assert( pLast!=0 || nExtra==0 );
  while( rc==SQLITE_OK && nExtra>0 ){
    iFrame++;
    nExtra--;
    rc = walIndexAppend(pWal, iApp, iFrame, pLast->pgno);
  }

  if( rc==SQLITE_OK ){
    /* Update the private copy of the header. */
    pWal->hdr.szPage = (u16)((szPage&0xff00) | (szPage>>16));
    testcase( szPage<=32768 );
    testcase( szPage>=65536 );
    walidxSetMxFrame(&pWal->hdr, iApp, iFrame);
    if( isCommit ){
      pWal->hdr.iChange++;
      pWal->hdr.nPage = nTruncate;
    }
    /* If this is a commit, update the wal-index header too. */
    if( isCommit ){
      walIndexWriteHdr(pWal);
      if( bWal2 ){
        int iOther = !walidxGetFile(&pWal->hdr);
        if( walidxGetMxFrame(&pWal->hdr, iOther) 
            && !walCkptInfo(pWal)->nBackfill 
        ){
          pWal->iCallback = walidxGetMxFrame(&pWal->hdr, 0);
          pWal->iCallback += walidxGetMxFrame(&pWal->hdr, 1);
        }
      }else{
        pWal->iCallback = iFrame;
      }
    }
  }

  WALTRACE(("WAL%p: frame write %s\n", pWal, rc ? "failed" : "ok"));
  return rc;
}


/* 
** Write a set of frames to the log. The caller must hold the write-lock
** on the log file (obtained using sqlite3WalBeginWriteTransaction()).
**
** The difference between this function and walFrames() is that this
** function wraps walFrames() in an SEH_TRY{...} block.
*/
int sqlite3WalFrames(
  Wal *pWal,                      /* Wal handle to write to */
  int szPage,                     /* Database page-size in bytes */
  PgHdr *pList,                   /* List of dirty pages to write */
  Pgno nTruncate,                 /* Database size after this commit */
  int isCommit,                   /* True if this is a commit */
  int sync_flags                  /* Flags to pass to OsSync() (or 0) */
){
  int rc;
  SEH_TRY {
    rc = walFrames(pWal, szPage, pList, nTruncate, isCommit, sync_flags);
  }
  SEH_EXCEPT( rc = walHandleException(pWal); )
  return rc;
}

/*
** This routine is called to implement sqlite3_wal_checkpoint() and
** related interfaces.
**
** Obtain a CHECKPOINT lock and then backfill as much information as
** we can from WAL into the database.
**
** If parameter xBusy is not NULL, it is a pointer to a busy-handler
** callback. In this case this function runs a blocking checkpoint.
*/
int sqlite3WalCheckpoint(
  Wal *pWal,                      /* Wal connection */
  sqlite3 *db,                    /* Check this handle's interrupt flag */
  int eMode,                      /* PASSIVE, FULL, RESTART, or TRUNCATE */
  int (*xBusy)(void*),            /* Function to call when busy */
  void *pBusyArg,                 /* Context argument for xBusyHandler */
  int sync_flags,                 /* Flags to sync db file with (or 0) */
  int nBuf,                       /* Size of temporary buffer */
  u8 *zBuf,                       /* Temporary buffer to use */
  int *pnLog,                     /* OUT: Number of frames in WAL */
  int *pnCkpt                     /* OUT: Number of backfilled frames in WAL */
){
  int rc;                         /* Return code */
  int isChanged = 0;              /* True if a new wal-index header is loaded */
  int eMode2 = eMode;             /* Mode to pass to walCheckpoint() */
  int (*xBusy2)(void*) = xBusy;   /* Busy handler for eMode2 */

  assert( pWal->ckptLock==0 );
  assert( pWal->writeLock==0 );

  /* EVIDENCE-OF: R-62920-47450 The busy-handler callback is never invoked
  ** in the SQLITE_CHECKPOINT_PASSIVE mode. */
  assert( eMode!=SQLITE_CHECKPOINT_PASSIVE || xBusy==0 );

  if( pWal->readOnly ) return SQLITE_READONLY;
  WALTRACE(("WAL%p: checkpoint begins\n", pWal));

  /* Enable blocking locks, if possible. */
  sqlite3WalDb(pWal, db);
  if( xBusy2 ) (void)walEnableBlocking(pWal);

  /* IMPLEMENTATION-OF: R-62028-47212 All calls obtain an exclusive
  ** "checkpoint" lock on the database file.
  ** EVIDENCE-OF: R-10421-19736 If any other process is running a
  ** checkpoint operation at the same time, the lock cannot be obtained and
  ** SQLITE_BUSY is returned.
  ** EVIDENCE-OF: R-53820-33897 Even if there is a busy-handler configured,
  ** it will not be invoked in this case.
  */
  rc = walLockExclusive(pWal, WAL_CKPT_LOCK, 1);
  testcase( rc==SQLITE_BUSY );
  testcase( rc!=SQLITE_OK && xBusy2!=0 );
  if( rc==SQLITE_OK ){
    pWal->ckptLock = 1;

    /* IMPLEMENTATION-OF: R-59782-36818 The SQLITE_CHECKPOINT_FULL, RESTART and
    ** TRUNCATE modes also obtain the exclusive "writer" lock on the database
    ** file.
    **
    ** EVIDENCE-OF: R-60642-04082 If the writer lock cannot be obtained
    ** immediately, and a busy-handler is configured, it is invoked and the
    ** writer lock retried until either the busy-handler returns 0 or the
    ** lock is successfully obtained.
    */
    if( eMode!=SQLITE_CHECKPOINT_PASSIVE ){
      rc = walBusyLock(pWal, xBusy2, pBusyArg, WAL_WRITE_LOCK, 1);
      if( rc==SQLITE_OK ){
        pWal->writeLock = 1;
      }else if( rc==SQLITE_BUSY ){
        eMode2 = SQLITE_CHECKPOINT_PASSIVE;
        xBusy2 = 0;
        rc = SQLITE_OK;
      }
    }
  }


  /* Read the wal-index header. */
  SEH_TRY {
    if( rc==SQLITE_OK ){
      /* For a passive checkpoint, do not re-enable blocking locks after
      ** reading the wal-index header. A passive checkpoint should not block 
      ** or invoke the busy handler. The only lock such a checkpoint may 
      ** attempt to obtain is a lock on a read-slot, and it should give up
      ** immediately and do a partial checkpoint if it cannot obtain it. */
      walDisableBlocking(pWal);
      rc = walIndexReadHdr(pWal, &isChanged);
      if( eMode2!=SQLITE_CHECKPOINT_PASSIVE ) (void)walEnableBlocking(pWal);
      if( isChanged && pWal->pDbFd->pMethods->iVersion>=3 ){
        sqlite3OsUnfetch(pWal->pDbFd, 0, 0);
      }
    }
  
    /* Copy data from the log to the database file. */
    if( rc==SQLITE_OK ){
      int iCkpt = walidxGetFile(&pWal->hdr);
  
      if( (walPagesize(pWal)!=nBuf) 
       && ((pWal->hdr.mxFrame2 & 0x7FFFFFFF) || pWal->hdr.mxFrame)
      ){
        rc = SQLITE_CORRUPT_BKPT;
      }else{
        rc = walCheckpoint(pWal, db, eMode2, xBusy2, pBusyArg, sync_flags,zBuf);
      }
  
      /* If no error occurred, set the output variables. */
      if( rc==SQLITE_OK || rc==SQLITE_BUSY ){
        if( pnLog ){
          WalIndexHdr *pHdr = &pWal->hdr;
          *pnLog = walidxGetMxFrame(pHdr, 0) + walidxGetMxFrame(pHdr, 1);
        }
        SEH_INJECT_FAULT;
        if( pnCkpt ){
          if( isWalMode2(pWal) ){
            if( (int)(walCkptInfo(pWal)->nBackfill) ){
              *pnCkpt = walidxGetMxFrame(&pWal->hdr, iCkpt);
            }else{
              *pnCkpt = 0;
            }
          }else{
            *pnCkpt = walCkptInfo(pWal)->nBackfill;
          }
        }
      }
    }
  }
  SEH_EXCEPT( rc = walHandleException(pWal); )

  if( isChanged && pWal->bClosing==0 ){
    /* If a new wal-index header was loaded before the checkpoint was
    ** performed, then the pager-cache associated with pWal is now
    ** out of date. So zero the cached wal-index header to ensure that
    ** next time the pager opens a snapshot on this database it knows that
    ** the cache needs to be reset.
    **
    ** Except, do not do this if the wal is being closed. In this case
    ** the caller needs the wal-index header to check if the database is
    ** in wal2 mode and the "other" wal file also needs to be checkpointed.
    ** Besides, the pager cache will not be used again in this case. */
    memset(&pWal->hdr, 0, sizeof(WalIndexHdr));
  }

  walDisableBlocking(pWal);
  sqlite3WalDb(pWal, 0);

  /* Release the locks. */
  sqlite3WalEndWriteTransaction(pWal);
  if( pWal->ckptLock ){
    walUnlockExclusive(pWal, WAL_CKPT_LOCK, 1);
    pWal->ckptLock = 0;
  }
  WALTRACE(("WAL%p: checkpoint %s\n", pWal, rc ? "failed" : "ok"));
#ifdef SQLITE_ENABLE_SETLK_TIMEOUT
  if( rc==SQLITE_BUSY_TIMEOUT ) rc = SQLITE_BUSY;
#endif
  return (rc==SQLITE_OK && eMode!=eMode2 ? SQLITE_BUSY : rc);
}

/* Return the value to pass to a sqlite3_wal_hook callback, the
** number of frames in the WAL at the point of the last commit since
** sqlite3WalCallback() was called.  If no commits have occurred since
** the last call, then return 0.
*/
int sqlite3WalCallback(Wal *pWal){
  u32 ret = 0;
  if( pWal ){
    ret = pWal->iCallback;
    pWal->iCallback = 0;
  }
  return (int)ret;
}

/*
** This function is called to change the WAL subsystem into or out
** of locking_mode=EXCLUSIVE.
**
** If op is zero, then attempt to change from locking_mode=EXCLUSIVE
** into locking_mode=NORMAL.  This means that we must acquire a lock
** on the pWal->readLock byte.  If the WAL is already in locking_mode=NORMAL
** or if the acquisition of the lock fails, then return 0.  If the
** transition out of exclusive-mode is successful, return 1.  This
** operation must occur while the pager is still holding the exclusive
** lock on the main database file.
**
** If op is one, then change from locking_mode=NORMAL into
** locking_mode=EXCLUSIVE.  This means that the pWal->readLock must
** be released.  Return 1 if the transition is made and 0 if the
** WAL is already in exclusive-locking mode - meaning that this
** routine is a no-op.  The pager must already hold the exclusive lock
** on the main database file before invoking this operation.
**
** If op is negative, then do a dry-run of the op==1 case but do
** not actually change anything. The pager uses this to see if it
** should acquire the database exclusive lock prior to invoking
** the op==1 case.
*/
int sqlite3WalExclusiveMode(Wal *pWal, int op){
  int rc;

  assert( pWal->writeLock==0 );
  assert( pWal->exclusiveMode!=WAL_HEAPMEMORY_MODE || op==-1 );

  /* pWal->readLock is usually set, but might be -1 if there was a
  ** prior error while attempting to acquire are read-lock. This cannot
  ** happen if the connection is actually in exclusive mode (as no xShmLock
  ** locks are taken in this case). Nor should the pager attempt to
  ** upgrade to exclusive-mode following such an error.
  */
#ifndef SQLITE_USE_SEH
  assert( pWal->readLock!=WAL_LOCK_NONE || pWal->lockError );
#endif
  assert( pWal->readLock!=WAL_LOCK_NONE || (op<=0 && pWal->exclusiveMode==0) );

  if( op==0 ){
    if( pWal->exclusiveMode ){
      pWal->exclusiveMode = WAL_NORMAL_MODE;
      rc = walLockShared(pWal, WAL_READ_LOCK(pWal->readLock));
      if( rc!=SQLITE_OK ){
        pWal->exclusiveMode = WAL_EXCLUSIVE_MODE;
      }
      rc = pWal->exclusiveMode==WAL_NORMAL_MODE;
    }else{
      /* Already in locking_mode=NORMAL */
      rc = 0;
    }
  }else if( op>0 ){
    assert( pWal->exclusiveMode==WAL_NORMAL_MODE );
    assert( pWal->readLock>=0 );
    walUnlockShared(pWal, WAL_READ_LOCK(pWal->readLock));
    pWal->exclusiveMode = WAL_EXCLUSIVE_MODE;
    rc = 1;
  }else{
    rc = pWal->exclusiveMode==WAL_NORMAL_MODE;
  }
  return rc;
}

/*
** Return true if the argument is non-NULL and the WAL module is using
** heap-memory for the wal-index. Otherwise, if the argument is NULL or the
** WAL module is using shared-memory, return false.
*/
int sqlite3WalHeapMemory(Wal *pWal){
  return (pWal && pWal->exclusiveMode==WAL_HEAPMEMORY_MODE );
}

#ifdef SQLITE_ENABLE_SNAPSHOT
/* Create a snapshot object.  The content of a snapshot is opaque to
** every other subsystem, so the WAL module can put whatever it needs
** in the object.
*/
int sqlite3WalSnapshotGet(Wal *pWal, sqlite3_snapshot **ppSnapshot){
  int rc = SQLITE_OK;
  WalIndexHdr *pRet;
  static const u32 aZero[4] = { 0, 0, 0, 0 };

  /* Snapshots may not be used with wal2 mode databases. */
  if( isWalMode2(pWal) ) return SQLITE_ERROR;

  assert( pWal->readLock>=0 && pWal->writeLock==0 );

  if( memcmp(&pWal->hdr.aFrameCksum[0],aZero,8)==0 ){
    *ppSnapshot = 0;
    return SQLITE_ERROR;
  }
  pRet = (WalIndexHdr*)sqlite3_malloc(sizeof(WalIndexHdr));
  if( pRet==0 ){
    rc = SQLITE_NOMEM_BKPT;
  }else{
    memcpy(pRet, &pWal->hdr, sizeof(WalIndexHdr));
    *ppSnapshot = (sqlite3_snapshot*)pRet;
  }

  return rc;
}

/* Try to open on pSnapshot when the next read-transaction starts
*/
void sqlite3WalSnapshotOpen(
  Wal *pWal,
  sqlite3_snapshot *pSnapshot
){
  pWal->pSnapshot = (WalIndexHdr*)pSnapshot;
}

/*
** Return a +ve value if snapshot p1 is newer than p2. A -ve value if
** p1 is older than p2 and zero if p1 and p2 are the same snapshot.
*/
int sqlite3_snapshot_cmp(sqlite3_snapshot *p1, sqlite3_snapshot *p2){
  WalIndexHdr *pHdr1 = (WalIndexHdr*)p1;
  WalIndexHdr *pHdr2 = (WalIndexHdr*)p2;

  /* aSalt[0] is a copy of the value stored in the wal file header. It
  ** is incremented each time the wal file is restarted.  */
  if( pHdr1->aSalt[0]<pHdr2->aSalt[0] ) return -1;
  if( pHdr1->aSalt[0]>pHdr2->aSalt[0] ) return +1;
  if( pHdr1->mxFrame<pHdr2->mxFrame ) return -1;
  if( pHdr1->mxFrame>pHdr2->mxFrame ) return +1;
  return 0;
}

/*
** The caller currently has a read transaction open on the database.
** This function takes a SHARED lock on the CHECKPOINTER slot and then
** checks if the snapshot passed as the second argument is still
** available. If so, SQLITE_OK is returned.
**
** If the snapshot is not available, SQLITE_ERROR is returned. Or, if
** the CHECKPOINTER lock cannot be obtained, SQLITE_BUSY. If any error
** occurs (any value other than SQLITE_OK is returned), the CHECKPOINTER
** lock is released before returning.
*/
int sqlite3WalSnapshotCheck(Wal *pWal, sqlite3_snapshot *pSnapshot){
  int rc;

  /* Snapshots may not be used with wal2 mode databases. */
  if( isWalMode2(pWal) ) return SQLITE_ERROR;

  SEH_TRY {
    rc = walLockShared(pWal, WAL_CKPT_LOCK);
    if( rc==SQLITE_OK ){
      WalIndexHdr *pNew = (WalIndexHdr*)pSnapshot;
      if( memcmp(pNew->aSalt, pWal->hdr.aSalt, sizeof(pWal->hdr.aSalt))
       || pNew->mxFrame<walCkptInfo(pWal)->nBackfillAttempted
      ){
        rc = SQLITE_ERROR_SNAPSHOT;
        walUnlockShared(pWal, WAL_CKPT_LOCK);
      }
    }
  }
  SEH_EXCEPT( rc = walHandleException(pWal) );
  return rc;
}

/*
** Release a lock obtained by an earlier successful call to
** sqlite3WalSnapshotCheck().
*/
void sqlite3WalSnapshotUnlock(Wal *pWal){
  assert( pWal );
  walUnlockShared(pWal, WAL_CKPT_LOCK);
}


#endif /* SQLITE_ENABLE_SNAPSHOT */

#ifdef SQLITE_ENABLE_ZIPVFS
/*
** If the argument is not NULL, it points to a Wal object that holds a
** read-lock. This function returns the database page-size if it is known,
** or zero if it is not (or if pWal is NULL).
*/
int sqlite3WalFramesize(Wal *pWal){
  assert( pWal==0 || pWal->readLock>=0 );
  return (pWal ? pWal->szPage : 0);
}
#endif

/* Return the sqlite3_file object for the WAL file
*/
sqlite3_file *sqlite3WalFile(Wal *pWal){
  return pWal->apWalFd[0];
}

/* 
** Return the journal mode used by this Wal object.
*/
int sqlite3WalJournalMode(Wal *pWal){
  assert( pWal );
  return (isWalMode2(pWal) ? PAGER_JOURNALMODE_WAL2 : PAGER_JOURNALMODE_WAL);
}

#endif /* #ifndef SQLITE_OMIT_WAL */<|MERGE_RESOLUTION|>--- conflicted
+++ resolved
@@ -4144,6 +4144,7 @@
       *piRead = iFrame;
     }
     if( (nCollide--)==0 ){
+      *piRead = 0;
       return SQLITE_CORRUPT_BKPT;
     }
     iKey = walNextHash(iKey);
@@ -4216,7 +4217,6 @@
     return SQLITE_OK;
   }
 
-<<<<<<< HEAD
   /* Search the wal file that the client holds a partial lock on first */
   rc = walSearchWal(pWal, iApp, pgno, &iRead);
 
@@ -4228,61 +4228,6 @@
      || pWal->readLock==WAL_LOCK_PART2_FULL1
   )){
     rc = walSearchWal(pWal, !iApp, pgno, &iRead);
-=======
-  /* Search the hash table or tables for an entry matching page number
-  ** pgno. Each iteration of the following for() loop searches one
-  ** hash table (each hash table indexes up to HASHTABLE_NPAGE frames).
-  **
-  ** This code might run concurrently to the code in walIndexAppend()
-  ** that adds entries to the wal-index (and possibly to this hash
-  ** table). This means the value just read from the hash
-  ** slot (aHash[iKey]) may have been added before or after the
-  ** current read transaction was opened. Values added after the
-  ** read transaction was opened may have been written incorrectly -
-  ** i.e. these slots may contain garbage data. However, we assume
-  ** that any slots written before the current read transaction was
-  ** opened remain unmodified.
-  **
-  ** For the reasons above, the if(...) condition featured in the inner
-  ** loop of the following block is more stringent that would be required
-  ** if we had exclusive access to the hash-table:
-  **
-  **   (aPgno[iFrame]==pgno):
-  **     This condition filters out normal hash-table collisions.
-  **
-  **   (iFrame<=iLast):
-  **     This condition filters out entries that were added to the hash
-  **     table after the current read-transaction had started.
-  */
-  iMinHash = walFramePage(pWal->minFrame);
-  for(iHash=walFramePage(iLast); iHash>=iMinHash; iHash--){
-    WalHashLoc sLoc;              /* Hash table location */
-    int iKey;                     /* Hash slot index */
-    int nCollide;                 /* Number of hash collisions remaining */
-    int rc;                       /* Error code */
-    u32 iH;
-
-    rc = walHashGet(pWal, iHash, &sLoc);
-    if( rc!=SQLITE_OK ){
-      return rc;
-    }
-    nCollide = HASHTABLE_NSLOT;
-    iKey = walHash(pgno);
-    SEH_INJECT_FAULT;
-    while( (iH = AtomicLoad(&sLoc.aHash[iKey]))!=0 ){
-      u32 iFrame = iH + sLoc.iZero;
-      if( iFrame<=iLast && iFrame>=pWal->minFrame && sLoc.aPgno[iH-1]==pgno ){
-        assert( iFrame>iRead || CORRUPT_DB );
-        iRead = iFrame;
-      }
-      if( (nCollide--)==0 ){
-        *piRead = 0;
-        return SQLITE_CORRUPT_BKPT;
-      }
-      iKey = walNextHash(iKey);
-    }
-    if( iRead ) break;
->>>>>>> 267721e7
   }
   if( rc!=SQLITE_OK ) return rc;
 
