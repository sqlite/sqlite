/*
** 2010 February 1
**
** The author disclaims copyright to this source code.  In place of
** a legal notice, here is a blessing:
**
**    May you do good and not evil.
**    May you find forgiveness for yourself and forgive others.
**    May you share freely, never taking more than you give.
**
*************************************************************************
**
** This file contains the implementation of a write-ahead log (WAL) used in
** "journal_mode=WAL" mode.
**
** WRITE-AHEAD LOG (WAL) FILE FORMAT
**
** A WAL file consists of a header followed by zero or more "frames".
** Each frame records the revised content of a single page from the
** database file.  All changes to the database are recorded by writing
** frames into the WAL.  Transactions commit when a frame is written that
** contains a commit marker.  A single WAL can and usually does record
** multiple transactions.  Periodically, the content of the WAL is
** transferred back into the database file in an operation called a
** "checkpoint".
**
** A single WAL file can be used multiple times.  In other words, the
** WAL can fill up with frames and then be checkpointed and then new
** frames can overwrite the old ones.  A WAL always grows from beginning
** toward the end.  Checksums and counters attached to each frame are
** used to determine which frames within the WAL are valid and which
** are leftovers from prior checkpoints.
**
** The WAL header is 32 bytes in size and consists of the following eight
** big-endian 32-bit unsigned integer values:
**
**     0: Magic number.  0x377f0682 or 0x377f0683
**     4: File format version.  Currently 3007000
**     8: Database page size.  Example: 1024
**    12: Checkpoint sequence number
**    16: Salt-1, random integer incremented with each checkpoint
**    20: Salt-2, a different random integer changing with each ckpt
**    24: Checksum-1 (first part of checksum for first 24 bytes of header).
**    28: Checksum-2 (second part of checksum for first 24 bytes of header).
**
** Immediately following the wal-header are zero or more frames. Each
** frame consists of a 24-byte frame-header followed by a <page-size> bytes
** of page data. The frame-header is six big-endian 32-bit unsigned
** integer values, as follows:
**
**     0: Page number.
**     4: For commit records, the size of the database image in pages
**        after the commit. For all other records, zero.
**     8: Salt-1 (copied from the header)
**    12: Salt-2 (copied from the header)
**    16: Checksum-1.
**    20: Checksum-2.
**
** A frame is considered valid if and only if the following conditions are
** true:
**
**    (1) The salt-1 and salt-2 values in the frame-header match
**        salt values in the wal-header
**
**    (2) The checksum values in the final 8 bytes of the frame-header
**        exactly match the checksum computed consecutively on the
**        WAL header and the first 8 bytes and the content of all frames
**        up to and including the current frame.
**
** The checksum is computed using 32-bit big-endian integers if the
** magic number in the first 4 bytes of the WAL is 0x377f0683 and it
** is computed using little-endian if the magic number is 0x377f0682.
** The checksum values are always stored in the frame header in a
** big-endian format regardless of which byte order is used to compute
** the checksum.  The checksum is computed by interpreting the input as
** an even number of unsigned 32-bit integers: x[0] through x[N].  The
** algorithm used for the checksum is as follows:
**
**   for i from 0 to n-1 step 2:
**     s0 += x[i] + s1;
**     s1 += x[i+1] + s0;
**   endfor
**
** Note that s0 and s1 are both weighted checksums using fibonacci weights
** in reverse order (the largest fibonacci weight occurs on the first element
** of the sequence being summed.)  The s1 value spans all 32-bit
** terms of the sequence whereas s0 omits the final term.
**
** On a checkpoint, the WAL is first VFS.xSync-ed, then valid content of the
** WAL is transferred into the database, then the database is VFS.xSync-ed.
** The VFS.xSync operations serve as write barriers - all writes launched
** before the xSync must complete before any write that launches after the
** xSync begins.
**
** After each checkpoint, the salt-1 value is incremented and the salt-2
** value is randomized.  This prevents old and new frames in the WAL from
** being considered valid at the same time and being checkpointing together
** following a crash.
**
** READER ALGORITHM
**
** To read a page from the database (call it page number P), a reader
** first checks the WAL to see if it contains page P.  If so, then the
** last valid instance of page P that is followed by a commit frame
** or is a commit frame itself becomes the value read.  If the WAL
** contains no copies of page P that are valid and which are a commit
** frame or are followed by a commit frame, then page P is read from
** the database file.
**
** To start a read transaction, the reader records the index of the last
** valid frame in the WAL.  The reader uses this recorded "mxFrame" value
** for all subsequent read operations.  New transactions can be appended
** to the WAL, but as long as the reader uses its original mxFrame value
** and ignores the newly appended content, it will see a consistent snapshot
** of the database from a single point in time.  This technique allows
** multiple concurrent readers to view different versions of the database
** content simultaneously.
**
** The reader algorithm in the previous paragraphs works correctly, but
** because frames for page P can appear anywhere within the WAL, the
** reader has to scan the entire WAL looking for page P frames.  If the
** WAL is large (multiple megabytes is typical) that scan can be slow,
** and read performance suffers.  To overcome this problem, a separate
** data structure called the wal-index is maintained to expedite the
** search for frames of a particular page.
**
** WAL-INDEX FORMAT
**
** Conceptually, the wal-index is shared memory, though VFS implementations
** might choose to implement the wal-index using a mmapped file.  Because
** the wal-index is shared memory, SQLite does not support journal_mode=WAL
** on a network filesystem.  All users of the database must be able to
** share memory.
**
** In the default unix and windows implementation, the wal-index is a mmapped
** file whose name is the database name with a "-shm" suffix added.  For that
** reason, the wal-index is sometimes called the "shm" file.
**
** The wal-index is transient.  After a crash, the wal-index can (and should
** be) reconstructed from the original WAL file.  In fact, the VFS is required
** to either truncate or zero the header of the wal-index when the last
** connection to it closes.  Because the wal-index is transient, it can
** use an architecture-specific format; it does not have to be cross-platform.
** Hence, unlike the database and WAL file formats which store all values
** as big endian, the wal-index can store multi-byte values in the native
** byte order of the host computer.
**
** The purpose of the wal-index is to answer this question quickly:  Given
** a page number P and a maximum frame index M, return the index of the
** last frame in the wal before frame M for page P in the WAL, or return
** NULL if there are no frames for page P in the WAL prior to M.
**
** The wal-index consists of a header region, followed by an one or
** more index blocks.
**
** The wal-index header contains the total number of frames within the WAL
** in the mxFrame field.
**
** Each index block except for the first contains information on
** HASHTABLE_NPAGE frames. The first index block contains information on
** HASHTABLE_NPAGE_ONE frames. The values of HASHTABLE_NPAGE_ONE and
** HASHTABLE_NPAGE are selected so that together the wal-index header and
** first index block are the same size as all other index blocks in the
** wal-index.  The values are:
**
**   HASHTABLE_NPAGE      4096
**   HASHTABLE_NPAGE_ONE  4062
**
** Each index block contains two sections, a page-mapping that contains the
** database page number associated with each wal frame, and a hash-table
** that allows readers to query an index block for a specific page number.
** The page-mapping is an array of HASHTABLE_NPAGE (or HASHTABLE_NPAGE_ONE
** for the first index block) 32-bit page numbers. The first entry in the
** first index-block contains the database page number corresponding to the
** first frame in the WAL file. The first entry in the second index block
** in the WAL file corresponds to the (HASHTABLE_NPAGE_ONE+1)th frame in
** the log, and so on.
**
** The last index block in a wal-index usually contains less than the full
** complement of HASHTABLE_NPAGE (or HASHTABLE_NPAGE_ONE) page-numbers,
** depending on the contents of the WAL file. This does not change the
** allocated size of the page-mapping array - the page-mapping array merely
** contains unused entries.
**
** Even without using the hash table, the last frame for page P
** can be found by scanning the page-mapping sections of each index block
** starting with the last index block and moving toward the first, and
** within each index block, starting at the end and moving toward the
** beginning.  The first entry that equals P corresponds to the frame
** holding the content for that page.
**
** The hash table consists of HASHTABLE_NSLOT 16-bit unsigned integers.
** HASHTABLE_NSLOT = 2*HASHTABLE_NPAGE, and there is one entry in the
** hash table for each page number in the mapping section, so the hash
** table is never more than half full.  The expected number of collisions
** prior to finding a match is 1.  Each entry of the hash table is an
** 1-based index of an entry in the mapping section of the same
** index block.   Let K be the 1-based index of the largest entry in
** the mapping section.  (For index blocks other than the last, K will
** always be exactly HASHTABLE_NPAGE (4096) and for the last index block
** K will be (mxFrame%HASHTABLE_NPAGE).)  Unused slots of the hash table
** contain a value of 0.
**
** To look for page P in the hash table, first compute a hash iKey on
** P as follows:
**
**      iKey = (P * 383) % HASHTABLE_NSLOT
**
** Then start scanning entries of the hash table, starting with iKey
** (wrapping around to the beginning when the end of the hash table is
** reached) until an unused hash slot is found. Let the first unused slot
** be at index iUnused.  (iUnused might be less than iKey if there was
** wrap-around.) Because the hash table is never more than half full,
** the search is guaranteed to eventually hit an unused entry.  Let
** iMax be the value between iKey and iUnused, closest to iUnused,
** where aHash[iMax]==P.  If there is no iMax entry (if there exists
** no hash slot such that aHash[i]==p) then page P is not in the
** current index block.  Otherwise the iMax-th mapping entry of the
** current index block corresponds to the last entry that references
** page P.
**
** A hash search begins with the last index block and moves toward the
** first index block, looking for entries corresponding to page P.  On
** average, only two or three slots in each index block need to be
** examined in order to either find the last entry for page P, or to
** establish that no such entry exists in the block.  Each index block
** holds over 4000 entries.  So two or three index blocks are sufficient
** to cover a typical 10 megabyte WAL file, assuming 1K pages.  8 or 10
** comparisons (on average) suffice to either locate a frame in the
** WAL or to establish that the frame does not exist in the WAL.  This
** is much faster than scanning the entire 10MB WAL.
**
** Note that entries are added in order of increasing K.  Hence, one
** reader might be using some value K0 and a second reader that started
** at a later time (after additional transactions were added to the WAL
** and to the wal-index) might be using a different value K1, where K1>K0.
** Both readers can use the same hash table and mapping section to get
** the correct result.  There may be entries in the hash table with
** K>K0, but to the first reader those entries will appear to be unused
** slots in the hash table and so the first reader will get an answer as
** if no values greater than K0 had ever been inserted into the hash table
** in the first place - which is what reader one wants.  Meanwhile, the
** second reader using K1 will see additional values that were inserted
** later, which is exactly what reader two wants.
**
** When a rollback occurs, the value of K is decreased. Hash table entries
** that correspond to frames greater than the new K value are removed
** from the hash table at this point.
*/

/*
** WAL2 NOTES
**
** This file also contains the implementation of "wal2" mode - activated
** using "PRAGMA journal_mode = wal2". Wal2 mode is very similar to wal
** mode, except that it uses two wal files instead of one. Under some
** circumstances, wal2 mode provides more concurrency than legacy wal 
** mode.
**
** THE PROBLEM WAL2 SOLVES:
**
** In legacy wal mode, if a writer wishes to write to the database while
** a checkpoint is ongoing, it may append frames to the existing wal file.
** This means that after the checkpoint has finished, the wal file consists
** of a large block of checkpointed frames, followed by a block of
** uncheckpointed frames. In a deployment that features a high volume of
** write traffic, this may mean that the wal file is never completely
** checkpointed. And so grows indefinitely.
**
** An alternative is to use "PRAGMA wal_checkpoint=RESTART" or similar to
** force a complete checkpoint of the wal file. But this must:
**
**   1) Wait on all existing readers to finish,
**   2) Wait on any existing writer, and then block all new writers,
**   3) Do the checkpoint,
**   4) Wait on any new readers that started during steps 2 and 3. Writers
**      are still blocked during this step.
**
** This means that in order to avoid the wal file growing indefinitely 
** in a busy system, writers must periodically pause to allow a checkpoint
** to complete. In a system with long running readers, such pauses may be
** for a non-trivial amount of time.
**
** OVERVIEW OF SOLUTION
**
** Wal2 mode uses two wal files. After writers have grown the first wal 
** file to a pre-configured size, they begin appending transactions to 
** the second wal file. Once all existing readers are reading snapshots
** new enough to include the entire first wal file, a checkpointer can
** checkpoint it.
**
** Meanwhile, writers are writing transactions to the second wal file.
** Once that wal file has grown larger than the pre-configured size, each
** new writer checks if:
**
**    * the first wal file has been checkpointed, and if so, if
**    * there are no readers still reading from the first wal file (once
**      it has been checkpointed, new readers read only from the second
**      wal file).
**
** If both these conditions are true, the writer may switch back to the
** first wal file. Eventually, a checkpointer can checkpoint the second
** wal file, and so on.
**
** The wal file that writers are currently appending to (the one they
** don't have to check the above two criteria before writing to) is called
** the "current" wal file.
**
** The first wal file takes the same name as the wal file in legacy wal
** mode systems - "<db>-wal". The second is named "<db>-wal2".

**
** CHECKPOINTS
**
** The "pre-configured size" mentioned above is the value set by 
** "PRAGMA journal_size_limit". Or, if journal_size_limit is not set, 
** 1000 pages.
**
** There is only a single type of checkpoint in wal2 mode (no "truncate",
** "restart" etc.), and it always checkpoints the entire contents of a single
** wal file. A wal file cannot be checkpointed until after a writer has written
** the first transaction into the other wal file and all readers are reading a
** snapshot that includes at least one transaction from the other wal file.
**
** The wal-hook, if one is registered, is invoked after a write-transaction
** is committed, just as it is in legacy wal mode. The integer parameter
** passed to the wal-hook is the total number of uncheckpointed frames in both
** wal files. Except, the parameter is set to zero if there is no frames 
** that may be checkpointed. This happens in two scenarios:
**
**   1. The "other" wal file (the one that the writer did not just append to)
**      is completely empty, or
**
**   2. The "other" wal file (the one that the writer did not just append to)
**      has already been checkpointed.
**
**
** WAL FILE FORMAT
**
** The file format used for each wal file in wal2 mode is the same as for
** legacy wal mode.  Except, the file format field is set to 3021000 
** instead of 3007000.
**
** WAL-INDEX FORMAT
**
** The wal-index format is also very similar. Even though there are two
** wal files, there is still a single wal-index shared-memory area (*-shm
** file with the default unix or win32 VFS). The wal-index header is the
** same size, with the following exceptions it has the same format:
**
**   * The version field is set to 3021000 instead of 3007000.
**
**   * An unused 32-bit field in the legacy wal-index header is
**     now used to store (a) a single bit indicating which of the
**     two wal files writers should append to and (b) the number
**     of frames in the second wal file (31 bits).
**
** The first hash table in the wal-index contains entries corresponding
** to the first HASHTABLE_NPAGE_ONE frames stored in the first wal file.
** The second hash table in the wal-index contains entries indexing the
** first HASHTABLE_NPAGE frames in the second wal file. The third hash
** table contains the next HASHTABLE_NPAGE frames in the first wal file,
** and so on.
**
** LOCKS
**
** Read-locks are simpler than for legacy wal mode. There are no locking
** slots that contain frame numbers. Instead, there are four distinct
** combinations of read locks a reader may hold:
**
**   WAL_LOCK_PART1:       "part" lock on first wal, none of second.
**   WAL_LOCK_PART1_FULL2: "part" lock on first wal, "full" of second.
**   WAL_LOCK_PART2: no lock on first wal, "part" lock on second.
**   WAL_LOCK_PART2_FULL1: "full" lock on first wal, "part" lock on second.
**
** When a reader reads the wal-index header as part of opening a read
** transaction, it takes a "part" lock on the current wal file. "Part" 
** because the wal file may grow while the read transaction is active, in 
** which case the reader would be reading only part of the wal file. 
** A part lock prevents a checkpointer from checkpointing the wal file 
** on which it is held.
**
** If there is data in the non-current wal file that has not been 
** checkpointed, the reader takes a "full" lock on that wal file. A 
** "full" lock indicates that the reader is using the entire wal file.
** A full lock prevents a writer from overwriting the wal file on which
** it is held, but does not prevent a checkpointer from checkpointing 
** it.
**
** There is still a single WRITER and a single CHECKPOINTER lock. The
** recovery procedure still takes the same exclusive lock on the entire
** range of SQLITE_SHM_NLOCK shm-locks. This works because the read-locks
** above use four of the six read-locking slots used by legacy wal mode.
**
** STARTUP/RECOVERY
**
** The read and write version fields of the database header in a wal2
** database are set to 0x03, instead of 0x02 as in legacy wal mode.
**
** The wal file format used in wal2 mode is the same as the format used
** in legacy wal mode. However, in order to support recovery, there are two
** differences in the way wal file header fields are populated, as follows:
**
**   * When the first wal file is first created, the "nCkpt" field in
**     the wal file header is set to 0. Thereafter, each time the writer
**     switches wal file, it sets the nCkpt field in the new wal file
**     header to ((nCkpt0 + 1) & 0x0F), where nCkpt0 is the value in
**     the previous wal file header. This means that the first wal file
**     always has an even value in the nCkpt field, and the second wal
**     file always has an odd value.
**
**   * When a writer switches wal file, it sets the salt values in the
**     new wal file to a copy of the checksum for the final frame in
**     the previous wal file.
**
** Recovery proceeds as follows:
**
** 1. Each wal file is recovered separately. Except, if the first wal 
**    file does not exist or is zero bytes in size, the second wal file
**    is truncated to zero bytes before it is "recovered".
**
** 2. If both wal files contain valid headers, then the nCkpt fields
**    are compared to see which of the two wal files is older. If the
**    salt keys in the second wal file match the final frame checksum 
**    in the older wal file, then both wal files are used. Otherwise,
**    the newer wal file is ignored.
**
** 3. Or, if only one or neither of the wal files has a valid header, 
**    then only a single or no wal files are recovered into the 
**    reconstructed wal-index.
**
** Refer to header comments for walIndexRecover() for further details.
*/

#ifndef SQLITE_OMIT_WAL

#include "wal.h"

/*
** Trace output macros
*/
#if defined(SQLITE_TEST) && defined(SQLITE_DEBUG)
int sqlite3WalTrace = 0;
# define WALTRACE(X)  if(sqlite3WalTrace) sqlite3DebugPrintf X
#else
# define WALTRACE(X)
#endif

/*
** Both the wal-file and the wal-index contain version fields 
** indicating the current version of the system. If a client
** reads the header of a wal file (as part of recovery), or the
** wal-index (as part of opening a read transaction) and (a) the
** header checksum is correct but (b) the version field is not
** recognized, the operation fails with SQLITE_CANTOPEN.
**
** Currently, clients support both version-1 ("journal_mode=wal") and
** version-2 ("journal_mode=wal2"). Legacy clients may support version-1
** only.
*/
#define WAL_VERSION1 3007000      /* For "journal_mode=wal" */
#define WAL_VERSION2 3021000      /* For "journal_mode=wal2" */


/*
** Index numbers for various locking bytes.   WAL_NREADER is the number
** of available reader locks and should be at least 3.  The default
** is SQLITE_SHM_NLOCK==8 and  WAL_NREADER==5.
**
** Technically, the various VFSes are free to implement these locks however
** they see fit.  However, compatibility is encouraged so that VFSes can
** interoperate.  The standard implementation used on both unix and windows
** is for the index number to indicate a byte offset into the
** WalCkptInfo.aLock[] array in the wal-index header.  In other words, all
** locks are on the shm file.  The WALINDEX_LOCK_OFFSET constant (which
** should be 120) is the location in the shm file for the first locking
** byte.
*/
#define WAL_WRITE_LOCK         0
#define WAL_ALL_BUT_WRITE      1
#define WAL_CKPT_LOCK          1
#define WAL_RECOVER_LOCK       2
#define WAL_READ_LOCK(I)       (3+(I))
#define WAL_NREADER            (SQLITE_SHM_NLOCK-3)

/*
** Values that may be stored in Wal.readLock in wal2 mode.
**
** In wal mode, the Wal.readLock member is set to -1 when no read-lock
** is held, or else is the index of the read-mark on which a lock is
** held.
**
** In wal2 mode, a value of -1 still indicates that no read-lock is held.
** And a non-zero value still represents the index of the read-mark on
** which a lock is held. There are two differences:
**
**   1. wal2 mode never uses read-mark 0.
**
**   2. locks on each read-mark have a different interpretation, as 
**      indicated by the symbolic names below.
*/
#define WAL_LOCK_NONE        -1
#define WAL_LOCK_PART1        1
#define WAL_LOCK_PART1_FULL2  2
#define WAL_LOCK_PART2_FULL1  3
#define WAL_LOCK_PART2        4

/* 
** This constant is used in wal2 mode only.
**
** In wal2 mode, when committing a transaction, if the current wal file 
** is sufficiently large and there are no conflicting locks held, the
** writer writes the new transaction into the start of the other wal
** file. Usually, "sufficiently large" is defined by the value configured
** using "PRAGMA journal_size_limit". However, if no such value has been
** configured, sufficiently large defaults to WAL_DEFAULT_WALSIZE frames.
*/
#define WAL_DEFAULT_WALSIZE 1000

/* Object declarations */
typedef struct WalIndexHdr WalIndexHdr;
typedef struct WalIterator WalIterator;
typedef struct WalCkptInfo WalCkptInfo;


/*
** The following object holds a copy of the wal-index header content.
**
** The actual header in the wal-index consists of two copies of this
** object followed by one instance of the WalCkptInfo object.
** For all versions of SQLite through 3.10.0 and probably beyond,
** the locking bytes (WalCkptInfo.aLock) start at offset 120 and
** the total header size is 136 bytes.
**
** The szPage value can be any power of 2 between 512 and 32768, inclusive.
** Or it can be 1 to represent a 65536-byte page.  The latter case was
** added in 3.7.1 when support for 64K pages was added.
**
** WAL2 mode notes: Member variable mxFrame2 is only used in wal2 mode
** (when iVersion is set to WAL_VERSION2). The lower 31 bits store
** the maximum frame number in file *-wal2. The most significant bit
** is a flag - set if clients are currently appending to *-wal2, clear
** otherwise.
*/
struct WalIndexHdr {
  u32 iVersion;                   /* Wal-index version */
  u32 mxFrame2;                   /* See "WAL2 mode notes" above */
  u32 iChange;                    /* Counter incremented each transaction */
  u8 isInit;                      /* 1 when initialized */
  u8 bigEndCksum;                 /* True if checksums in WAL are big-endian */
  u16 szPage;                     /* Database page size in bytes. 1==64K */
  u32 mxFrame;                    /* Index of last valid frame in each WAL */
  u32 nPage;                      /* Size of database in pages */
  u32 aFrameCksum[2];             /* Checksum of last frame in log */
  u32 aSalt[2];                   /* Two salt values copied from WAL header */
  u32 aCksum[2];                  /* Checksum over all prior fields */
};

/*
** The following macros and functions are get/set methods for the maximum
** frame numbers and current wal file values stored in the WalIndexHdr
** structure. These are helpful because of the unorthodox way in which
** the values are stored in wal2 mode (see above). They are equivalent
** to functions with the following signatures.
**
**   u32  walidxGetMxFrame(WalIndexHdr*, int iWal);          // get mxFrame
**   void walidxSetMxFrame(WalIndexHdr*, int iWal, u32 val); // set mxFrame
**   int  walidxGetFile(WalIndexHdr*)                        // get file
**   void walidxSetFile(WalIndexHdr*, int val);              // set file
*/
#define walidxGetMxFrame(pHdr, iWal) \
  ((iWal) ? ((pHdr)->mxFrame2 & 0x7FFFFFFF) : (pHdr)->mxFrame)

static void walidxSetMxFrame(WalIndexHdr *pHdr, int iWal, u32 mxFrame){
  if( iWal ){
    pHdr->mxFrame2 = (pHdr->mxFrame2 & 0x80000000) | mxFrame;
  }else{
    pHdr->mxFrame = mxFrame;
  }
  assert( walidxGetMxFrame(pHdr, iWal)==mxFrame );
}

<<<<<<< HEAD
#define walidxGetFile(pHdr) ((int)((pHdr)->mxFrame2 >> 31))
=======
#define walidxGetFile(pHdr) (int)((pHdr)->mxFrame2 >> 31)
>>>>>>> f5528a11

#define walidxSetFile(pHdr, iWal) (                                          \
    (pHdr)->mxFrame2 = ((pHdr)->mxFrame2 & 0x7FFFFFFF) | (((u32)(iWal))<<31) \
)

/*
** Argument is a pointer to a Wal structure. Return true if the current
** cache of the wal-index header indicates "journal_mode=wal2" mode, or
** false otherwise.
*/
#define isWalMode2(pWal) ((pWal)->hdr.iVersion==WAL_VERSION2)

/*
** A copy of the following object occurs in the wal-index immediately
** following the second copy of the WalIndexHdr.  This object stores
** information used by checkpoint.
**
** nBackfill is the number of frames in the WAL that have been written
** back into the database. (We call the act of moving content from WAL to
** database "backfilling".)  The nBackfill number is never greater than
** WalIndexHdr.mxFrame.  nBackfill can only be increased by threads
** holding the WAL_CKPT_LOCK lock (which includes a recovery thread).
** However, a WAL_WRITE_LOCK thread can move the value of nBackfill from
** mxFrame back to zero when the WAL is reset.
**
** nBackfillAttempted is the largest value of nBackfill that a checkpoint
** has attempted to achieve.  Normally nBackfill==nBackfillAtempted, however
** the nBackfillAttempted is set before any backfilling is done and the
** nBackfill is only set after all backfilling completes.  So if a checkpoint
** crashes, nBackfillAttempted might be larger than nBackfill.  The
** WalIndexHdr.mxFrame must never be less than nBackfillAttempted.
**
** The aLock[] field is a set of bytes used for locking.  These bytes should
** never be read or written.
**
** There is one entry in aReadMark[] for each reader lock.  If a reader
** holds read-lock K, then the value in aReadMark[K] is no greater than
** the mxFrame for that reader.  The value READMARK_NOT_USED (0xffffffff)
** for any aReadMark[] means that entry is unused.  aReadMark[0] is
** a special case; its value is never used and it exists as a place-holder
** to avoid having to offset aReadMark[] indexes by one.  Readers holding
** WAL_READ_LOCK(0) always ignore the entire WAL and read all content
** directly from the database.
**
** The value of aReadMark[K] may only be changed by a thread that
** is holding an exclusive lock on WAL_READ_LOCK(K).  Thus, the value of
** aReadMark[K] cannot changed while there is a reader is using that mark
** since the reader will be holding a shared lock on WAL_READ_LOCK(K).
**
** The checkpointer may only transfer frames from WAL to database where
** the frame numbers are less than or equal to every aReadMark[] that is
** in use (that is, every aReadMark[j] for which there is a corresponding
** WAL_READ_LOCK(j)).  New readers (usually) pick the aReadMark[] with the
** largest value and will increase an unused aReadMark[] to mxFrame if there
** is not already an aReadMark[] equal to mxFrame.  The exception to the
** previous sentence is when nBackfill equals mxFrame (meaning that everything
** in the WAL has been backfilled into the database) then new readers
** will choose aReadMark[0] which has value 0 and hence such reader will
** get all their all content directly from the database file and ignore
** the WAL.
**
** Writers normally append new frames to the end of the WAL.  However,
** if nBackfill equals mxFrame (meaning that all WAL content has been
** written back into the database) and if no readers are using the WAL
** (in other words, if there are no WAL_READ_LOCK(i) where i>0) then
** the writer will first "reset" the WAL back to the beginning and start
** writing new content beginning at frame 1.
**
** We assume that 32-bit loads are atomic and so no locks are needed in
** order to read from any aReadMark[] entries.
*/
struct WalCkptInfo {
  u32 nBackfill;                  /* Number of WAL frames backfilled into DB */
  u32 aReadMark[WAL_NREADER];     /* Reader marks */
  u8 aLock[SQLITE_SHM_NLOCK];     /* Reserved space for locks */
  u32 nBackfillAttempted;         /* WAL frames perhaps written, or maybe not */
  u32 notUsed0;                   /* Available for future enhancements */
};
#define READMARK_NOT_USED  0xffffffff

/*
** This is a schematic view of the complete 136-byte header of the
** wal-index file (also known as the -shm file):
**
**      +-----------------------------+
**   0: | iVersion                    | \
**      +-----------------------------+  |
**   4: | (unused padding)            |  |
**      +-----------------------------+  |
**   8: | iChange                     |  |
**      +-------+-------+-------------+  |
**  12: | bInit |  bBig |   szPage    |  |
**      +-------+-------+-------------+  |
**  16: | mxFrame                     |  |  First copy of the
**      +-----------------------------+  |  WalIndexHdr object
**  20: | nPage                       |  |
**      +-----------------------------+  |
**  24: | aFrameCksum                 |  |
**      |                             |  |
**      +-----------------------------+  |
**  32: | aSalt                       |  |
**      |                             |  |
**      +-----------------------------+  |
**  40: | aCksum                      |  |
**      |                             | /
**      +-----------------------------+
**  48: | iVersion                    | \
**      +-----------------------------+  |
**  52: | (unused padding)            |  |
**      +-----------------------------+  |
**  56: | iChange                     |  |
**      +-------+-------+-------------+  |
**  60: | bInit |  bBig |   szPage    |  |
**      +-------+-------+-------------+  |  Second copy of the
**  64: | mxFrame                     |  |  WalIndexHdr
**      +-----------------------------+  |
**  68: | nPage                       |  |
**      +-----------------------------+  |
**  72: | aFrameCksum                 |  |
**      |                             |  |
**      +-----------------------------+  |
**  80: | aSalt                       |  |
**      |                             |  |
**      +-----------------------------+  |
**  88: | aCksum                      |  |
**      |                             | /
**      +-----------------------------+
**  96: | nBackfill                   |
**      +-----------------------------+
** 100: | 5 read marks                |
**      |                             |
**      |                             |
**      |                             |
**      |                             |
**      +-------+-------+------+------+
** 120: | Write | Ckpt  | Rcvr | Rd0  | \
**      +-------+-------+------+------+  ) 8 lock bytes
**      | Read1 | Read2 | Rd3  | Rd4  | /
**      +-------+-------+------+------+
** 128: | nBackfillAttempted          |
**      +-----------------------------+
** 132: | (unused padding)            |
**      +-----------------------------+
*/

/* A block of WALINDEX_LOCK_RESERVED bytes beginning at
** WALINDEX_LOCK_OFFSET is reserved for locks. Since some systems
** only support mandatory file-locks, we do not read or write data
** from the region of the file on which locks are applied.
*/
#define WALINDEX_LOCK_OFFSET (sizeof(WalIndexHdr)*2+offsetof(WalCkptInfo,aLock))
#define WALINDEX_HDR_SIZE    (sizeof(WalIndexHdr)*2+sizeof(WalCkptInfo))

/* Size of header before each frame in wal */
#define WAL_FRAME_HDRSIZE 24

/* Size of write ahead log header, including checksum. */
#define WAL_HDRSIZE 32

/* WAL magic value. Either this value, or the same value with the least
** significant bit also set (WAL_MAGIC | 0x00000001) is stored in 32-bit
** big-endian format in the first 4 bytes of a WAL file.
**
** If the LSB is set, then the checksums for each frame within the WAL
** file are calculated by treating all data as an array of 32-bit
** big-endian words. Otherwise, they are calculated by interpreting
** all data as 32-bit little-endian words.
*/
#define WAL_MAGIC 0x377f0682

/*
** Return the offset of frame iFrame in the write-ahead log file,
** assuming a database page size of szPage bytes. The offset returned
** is to the start of the write-ahead log frame-header.
*/
#define walFrameOffset(iFrame, szPage) (                               \
  WAL_HDRSIZE + ((iFrame)-1)*(i64)((szPage)+WAL_FRAME_HDRSIZE)         \
)

/*
** An open write-ahead log file is represented by an instance of the
** following object.
*/
struct Wal {
  sqlite3_vfs *pVfs;         /* The VFS used to create pDbFd */
  sqlite3_file *pDbFd;       /* File handle for the database file */
  sqlite3_file *apWalFd[2];  /* File handle for "*-wal" and "*-wal2" */
  u32 iCallback;             /* Value to pass to log callback (or 0) */
  i64 mxWalSize;             /* Truncate WAL to this size upon reset */
  int nWiData;               /* Size of array apWiData */
  int szFirstBlock;          /* Size of first block written to WAL file */
  volatile u32 **apWiData;   /* Pointer to wal-index content in memory */
  u32 szPage;                /* Database page size */
  i16 readLock;              /* Which read lock is being held.  -1 for none */
  u8 syncFlags;              /* Flags to use to sync header writes */
  u8 exclusiveMode;          /* Non-zero if connection is in exclusive mode */
  u8 writeLock;              /* True if in a write transaction */
  u8 ckptLock;               /* True if holding a checkpoint lock */
  u8 readOnly;               /* WAL_RDWR, WAL_RDONLY, or WAL_SHM_RDONLY */
  u8 truncateOnCommit;       /* True to truncate WAL file on commit */
  u8 syncHeader;             /* Fsync the WAL header if true */
  u8 padToSectorBoundary;    /* Pad transactions out to the next sector */
  u8 bShmUnreliable;         /* SHM content is read-only and unreliable */
  WalIndexHdr hdr;           /* Wal-index header for current transaction */
  u32 minFrame;              /* Ignore wal frames before this one */
  u32 iReCksum;              /* On commit, recalculate checksums from here */
  u32 nPriorFrame;           /* For sqlite3WalInfo() */
  const char *zWalName;      /* Name of WAL file */
  const char *zWalName2;     /* Name of second WAL file */
  u32 nCkpt;                 /* Checkpoint sequence counter in the wal-header */
  FastPrng sPrng;            /* Random number generator */
#ifdef SQLITE_USE_SEH
  u32 lockMask;              /* Mask of locks held */
  void *pFree;               /* Pointer to sqlite3_free() if exception thrown */
  u32 *pWiValue;             /* Value to write into apWiData[iWiPg] */
  int iWiPg;                 /* Write pWiValue into apWiData[iWiPg] */
  int iSysErrno;             /* System error code following exception */
#endif
#ifdef SQLITE_DEBUG
  int nSehTry;               /* Number of nested SEH_TRY{} blocks */
  u8 lockError;              /* True if a locking error has occurred */
#endif
#ifdef SQLITE_ENABLE_SNAPSHOT
  WalIndexHdr *pSnapshot;    /* Start transaction here if not NULL */
#endif
  int bClosing;              /* Set to true at start of sqlite3WalClose() */
  int bWal2;                 /* bWal2 flag passed to WalOpen() */
#ifdef SQLITE_ENABLE_SETLK_TIMEOUT
  sqlite3 *db;
#endif
};

/*
** Candidate values for Wal.exclusiveMode.
*/
#define WAL_NORMAL_MODE     0
#define WAL_EXCLUSIVE_MODE  1
#define WAL_HEAPMEMORY_MODE 2

/*
** Possible values for WAL.readOnly
*/
#define WAL_RDWR        0    /* Normal read/write connection */
#define WAL_RDONLY      1    /* The WAL file is readonly */
#define WAL_SHM_RDONLY  2    /* The SHM file is readonly */

/*
** Each page of the wal-index mapping contains a hash-table made up of
** an array of HASHTABLE_NSLOT elements of the following type.
*/
typedef u16 ht_slot;

/*
** This structure is used to implement an iterator that loops through
** all frames in the WAL in database page order. Where two or more frames
** correspond to the same database page, the iterator visits only the
** frame most recently written to the WAL (in other words, the frame with
** the largest index).
**
** The internals of this structure are only accessed by:
**
**   walIteratorInit() - Create a new iterator,
**   walIteratorNext() - Step an iterator,
**   walIteratorFree() - Free an iterator.
**
** This functionality is used by the checkpoint code (see walCheckpoint()).
*/
struct WalIterator {
  u32 iPrior;                     /* Last result returned from the iterator */
  int nSegment;                   /* Number of entries in aSegment[] */
  struct WalSegment {
    int iNext;                    /* Next slot in aIndex[] not yet returned */
    ht_slot *aIndex;              /* i0, i1, i2... such that aPgno[iN] ascend */
    u32 *aPgno;                   /* Array of page numbers. */
    int nEntry;                   /* Nr. of entries in aPgno[] and aIndex[] */
    int iZero;                    /* Frame number associated with aPgno[0] */
  } aSegment[1];                  /* One for every 32KB page in the wal-index */
};

/*
** Define the parameters of the hash tables in the wal-index file. There
** is a hash-table following every HASHTABLE_NPAGE page numbers in the
** wal-index.
**
** Changing any of these constants will alter the wal-index format and
** create incompatibilities.
*/
#define HASHTABLE_NPAGE      4096                 /* Must be power of 2 */
#define HASHTABLE_HASH_1     383                  /* Should be prime */
#define HASHTABLE_NSLOT      (HASHTABLE_NPAGE*2)  /* Must be a power of 2 */

/*
** The block of page numbers associated with the first hash-table in a
** wal-index is smaller than usual. This is so that there is a complete
** hash-table on each aligned 32KB page of the wal-index.
*/
#define HASHTABLE_NPAGE_ONE  (HASHTABLE_NPAGE - (WALINDEX_HDR_SIZE/sizeof(u32)))

/* The wal-index is divided into pages of WALINDEX_PGSZ bytes each. */
#define WALINDEX_PGSZ   (                                         \
    sizeof(ht_slot)*HASHTABLE_NSLOT + HASHTABLE_NPAGE*sizeof(u32) \
)


/*
** Structured Exception Handling (SEH) is a Windows-specific technique
** for catching exceptions raised while accessing memory-mapped files.
**
** The -DSQLITE_USE_SEH compile-time option means to use SEH to catch and
** deal with system-level errors that arise during WAL -shm file processing.
** Without this compile-time option, any system-level faults that appear
** while accessing the memory-mapped -shm file will cause a process-wide
** signal to be deliver, which will more than likely cause the entire
** process to exit.
*/
#ifdef SQLITE_USE_SEH
#include <Windows.h>

/* Beginning of a block of code in which an exception might occur */
# define SEH_TRY    __try { \
   assert( walAssertLockmask(pWal) && pWal->nSehTry==0 ); \
   VVA_ONLY(pWal->nSehTry++);

/* The end of a block of code in which an exception might occur */
# define SEH_EXCEPT(X) \
   VVA_ONLY(pWal->nSehTry--); \
   assert( pWal->nSehTry==0 ); \
   } __except( sehExceptionFilter(pWal, GetExceptionCode(), GetExceptionInformation() ) ){ X }

/* Simulate a memory-mapping fault in the -shm file for testing purposes */
# define SEH_INJECT_FAULT sehInjectFault(pWal) 

/*
** The second argument is the return value of GetExceptionCode() for the 
** current exception. Return EXCEPTION_EXECUTE_HANDLER if the exception code
** indicates that the exception may have been caused by accessing the *-shm 
** file mapping. Or EXCEPTION_CONTINUE_SEARCH otherwise.
*/
static int sehExceptionFilter(Wal *pWal, int eCode, EXCEPTION_POINTERS *p){
  VVA_ONLY(pWal->nSehTry--);
  if( eCode==EXCEPTION_IN_PAGE_ERROR ){
    if( p && p->ExceptionRecord && p->ExceptionRecord->NumberParameters>=3 ){
      /* From MSDN: For this type of exception, the first element of the
      ** ExceptionInformation[] array is a read-write flag - 0 if the exception
      ** was thrown while reading, 1 if while writing. The second element is
      ** the virtual address being accessed. The "third array element specifies
      ** the underlying NTSTATUS code that resulted in the exception". */
      pWal->iSysErrno = (int)p->ExceptionRecord->ExceptionInformation[2];
    }
    return EXCEPTION_EXECUTE_HANDLER;
  }
  return EXCEPTION_CONTINUE_SEARCH;
}

/*
** If one is configured, invoke the xTestCallback callback with 650 as
** the argument. If it returns true, throw the same exception that is
** thrown by the system if the *-shm file mapping is accessed after it
** has been invalidated.
*/
static void sehInjectFault(Wal *pWal){
  int res;
  assert( pWal->nSehTry>0 );

  res = sqlite3FaultSim(650);
  if( res!=0 ){
    ULONG_PTR aArg[3];
    aArg[0] = 0;
    aArg[1] = 0;
    aArg[2] = (ULONG_PTR)res;
    RaiseException(EXCEPTION_IN_PAGE_ERROR, 0, 3, (const ULONG_PTR*)aArg);
  }
}

/*
** There are two ways to use this macro. To set a pointer to be freed
** if an exception is thrown:
**
**   SEH_FREE_ON_ERROR(0, pPtr);
**
** and to cancel the same:
**
**   SEH_FREE_ON_ERROR(pPtr, 0);
**
** In the first case, there must not already be a pointer registered to
** be freed. In the second case, pPtr must be the registered pointer.
*/
#define SEH_FREE_ON_ERROR(X,Y) \
  assert( (X==0 || Y==0) && pWal->pFree==X ); pWal->pFree = Y

/*
** There are two ways to use this macro. To arrange for pWal->apWiData[iPg]
** to be set to pValue if an exception is thrown:
**
**   SEH_SET_ON_ERROR(iPg, pValue);
**
** and to cancel the same:
**
**   SEH_SET_ON_ERROR(0, 0);
*/
#define SEH_SET_ON_ERROR(X,Y)  pWal->iWiPg = X; pWal->pWiValue = Y

#else
# define SEH_TRY          VVA_ONLY(pWal->nSehTry++);
# define SEH_EXCEPT(X)    VVA_ONLY(pWal->nSehTry--); assert( pWal->nSehTry==0 );
# define SEH_INJECT_FAULT assert( pWal->nSehTry>0 );
# define SEH_FREE_ON_ERROR(X,Y)
# define SEH_SET_ON_ERROR(X,Y)
#endif /* ifdef SQLITE_USE_SEH */

/*
** Obtain a pointer to the iPage'th page of the wal-index. The wal-index
** is broken into pages of WALINDEX_PGSZ bytes. Wal-index pages are
** numbered from zero.
**
** If the wal-index is currently smaller the iPage pages then the size
** of the wal-index might be increased, but only if it is safe to do
** so.  It is safe to enlarge the wal-index if pWal->writeLock is true
** or pWal->exclusiveMode==WAL_HEAPMEMORY_MODE.
**
** Three possible result scenarios:
**
**   (1)  rc==SQLITE_OK    and *ppPage==Requested-Wal-Index-Page
**   (2)  rc>=SQLITE_ERROR and *ppPage==NULL
**   (3)  rc==SQLITE_OK    and *ppPage==NULL  // only if iPage==0
**
** Scenario (3) can only occur when pWal->writeLock is false and iPage==0
*/
static SQLITE_NOINLINE int walIndexPageRealloc(
  Wal *pWal,               /* The WAL context */
  int iPage,               /* The page we seek */
  volatile u32 **ppPage    /* Write the page pointer here */
){
  int rc = SQLITE_OK;

  /* Enlarge the pWal->apWiData[] array if required */
  if( pWal->nWiData<=iPage ){
    sqlite3_int64 nByte = sizeof(u32*)*(iPage+1);
    volatile u32 **apNew;
    apNew = (volatile u32 **)sqlite3Realloc((void *)pWal->apWiData, nByte);
    if( !apNew ){
      *ppPage = 0;
      return SQLITE_NOMEM_BKPT;
    }
    memset((void*)&apNew[pWal->nWiData], 0,
           sizeof(u32*)*(iPage+1-pWal->nWiData));
    pWal->apWiData = apNew;
    pWal->nWiData = iPage+1;
  }

  /* Request a pointer to the required page from the VFS */
  assert( pWal->apWiData[iPage]==0 );
  if( pWal->exclusiveMode==WAL_HEAPMEMORY_MODE ){
    pWal->apWiData[iPage] = (u32 volatile *)sqlite3MallocZero(WALINDEX_PGSZ);
    if( !pWal->apWiData[iPage] ) rc = SQLITE_NOMEM_BKPT;
  }else{
    rc = sqlite3OsShmMap(pWal->pDbFd, iPage, WALINDEX_PGSZ,
        pWal->writeLock, (void volatile **)&pWal->apWiData[iPage]
    );
    assert( pWal->apWiData[iPage]!=0
         || rc!=SQLITE_OK
         || (pWal->writeLock==0 && iPage==0) );
    testcase( pWal->apWiData[iPage]==0 && rc==SQLITE_OK );
    if( rc==SQLITE_OK ){
      if( iPage>0 && sqlite3FaultSim(600) ) rc = SQLITE_NOMEM;
    }else if( (rc&0xff)==SQLITE_READONLY ){
      pWal->readOnly |= WAL_SHM_RDONLY;
      if( rc==SQLITE_READONLY ){
        rc = SQLITE_OK;
      }
    }
  }

  *ppPage = pWal->apWiData[iPage];
  assert( iPage==0 || *ppPage || rc!=SQLITE_OK );
  return rc;
}
static int walIndexPage(
  Wal *pWal,               /* The WAL context */
  int iPage,               /* The page we seek */
  volatile u32 **ppPage    /* Write the page pointer here */
){
  SEH_INJECT_FAULT;
  if( pWal->nWiData<=iPage || (*ppPage = pWal->apWiData[iPage])==0 ){
    return walIndexPageRealloc(pWal, iPage, ppPage);
  }
  return SQLITE_OK;
}

/*
** Return a pointer to the WalCkptInfo structure in the wal-index.
*/
static volatile WalCkptInfo *walCkptInfo(Wal *pWal){
  assert( pWal->nWiData>0 && pWal->apWiData[0] );
  SEH_INJECT_FAULT;
  return (volatile WalCkptInfo*)&(pWal->apWiData[0][sizeof(WalIndexHdr)/2]);
}

/*
** Return a pointer to the WalIndexHdr structure in the wal-index.
*/
static volatile WalIndexHdr *walIndexHdr(Wal *pWal){
  assert( pWal->nWiData>0 && pWal->apWiData[0] );
  return (volatile WalIndexHdr*)pWal->apWiData[0];
}

/*
** The argument to this macro must be of type u32. On a little-endian
** architecture, it returns the u32 value that results from interpreting
** the 4 bytes as a big-endian value. On a big-endian architecture, it
** returns the value that would be produced by interpreting the 4 bytes
** of the input value as a little-endian integer.
*/
#define BYTESWAP32(x) ( \
    (((x)&0x000000FF)<<24) + (((x)&0x0000FF00)<<8)  \
  + (((x)&0x00FF0000)>>8)  + (((x)&0xFF000000)>>24) \
)

/*
** Generate or extend an 8 byte checksum based on the data in
** array aByte[] and the initial values of aIn[0] and aIn[1] (or
** initial values of 0 and 0 if aIn==NULL).
**
** The checksum is written back into aOut[] before returning.
**
** nByte must be a positive multiple of 8.
*/
static void walChecksumBytes(
  int nativeCksum, /* True for native byte-order, false for non-native */
  u8 *a,           /* Content to be checksummed */
  int nByte,       /* Bytes of content in a[].  Must be a multiple of 8. */
  const u32 *aIn,  /* Initial checksum value input */
  u32 *aOut        /* OUT: Final checksum value output */
){
  u32 s1, s2;
  u32 *aData = (u32 *)a;
  u32 *aEnd = (u32 *)&a[nByte];

  if( aIn ){
    s1 = aIn[0];
    s2 = aIn[1];
  }else{
    s1 = s2 = 0;
  }

  assert( nByte>=8 );
  assert( (nByte&0x00000007)==0 );
  assert( nByte<=65536 );
  assert( nByte%4==0 );

  if( !nativeCksum ){
    do {
      s1 += BYTESWAP32(aData[0]) + s2;
      s2 += BYTESWAP32(aData[1]) + s1;
      aData += 2;
    }while( aData<aEnd );
  }else if( nByte%64==0 ){
    do {
      s1 += *aData++ + s2;
      s2 += *aData++ + s1;
      s1 += *aData++ + s2;
      s2 += *aData++ + s1;
      s1 += *aData++ + s2;
      s2 += *aData++ + s1;
      s1 += *aData++ + s2;
      s2 += *aData++ + s1;
      s1 += *aData++ + s2;
      s2 += *aData++ + s1;
      s1 += *aData++ + s2;
      s2 += *aData++ + s1;
      s1 += *aData++ + s2;
      s2 += *aData++ + s1;
      s1 += *aData++ + s2;
      s2 += *aData++ + s1;
    }while( aData<aEnd );
  }else{
    do {
      s1 += *aData++ + s2;
      s2 += *aData++ + s1;
    }while( aData<aEnd );
  }
  assert( aData==aEnd );

  aOut[0] = s1;
  aOut[1] = s2;
}

/*
** If there is the possibility of concurrent access to the SHM file
** from multiple threads and/or processes, then do a memory barrier.
*/
static void walShmBarrier(Wal *pWal){
  if( pWal->exclusiveMode!=WAL_HEAPMEMORY_MODE ){
    sqlite3OsShmBarrier(pWal->pDbFd);
  }
}

/*
** Add the SQLITE_NO_TSAN as part of the return-type of a function
** definition as a hint that the function contains constructs that
** might give false-positive TSAN warnings.
**
** See tag-20200519-1.
*/
#if defined(__clang__) && !defined(SQLITE_NO_TSAN)
# define SQLITE_NO_TSAN __attribute__((no_sanitize_thread))
#else
# define SQLITE_NO_TSAN
#endif

/*
** Write the header information in pWal->hdr into the wal-index.
**
** The checksum on pWal->hdr is updated before it is written.
*/
static SQLITE_NO_TSAN void walIndexWriteHdr(Wal *pWal){
  volatile WalIndexHdr *aHdr = walIndexHdr(pWal);
  const int nCksum = offsetof(WalIndexHdr, aCksum);

  assert( pWal->writeLock );
  pWal->hdr.isInit = 1;
  assert( pWal->hdr.iVersion==WAL_VERSION1||pWal->hdr.iVersion==WAL_VERSION2 );
  walChecksumBytes(1, (u8*)&pWal->hdr, nCksum, 0, pWal->hdr.aCksum);
  /* Possible TSAN false-positive.  See tag-20200519-1 */
  memcpy((void*)&aHdr[1], (const void*)&pWal->hdr, sizeof(WalIndexHdr));
  walShmBarrier(pWal);
  memcpy((void*)&aHdr[0], (const void*)&pWal->hdr, sizeof(WalIndexHdr));
}

/*
** This function encodes a single frame header and writes it to a buffer
** supplied by the caller. A frame-header is made up of a series of
** 4-byte big-endian integers, as follows:
**
**     0: Page number.
**     4: For commit records, the size of the database image in pages
**        after the commit. For all other records, zero.
**     8: Salt-1 (copied from the wal-header)
**    12: Salt-2 (copied from the wal-header)
**    16: Checksum-1.
**    20: Checksum-2.
*/
static void walEncodeFrame(
  Wal *pWal,                      /* The write-ahead log */
  u32 iPage,                      /* Database page number for frame */
  u32 nTruncate,                  /* New db size (or 0 for non-commit frames) */
  u8 *aData,                      /* Pointer to page data */
  u8 *aFrame                      /* OUT: Write encoded frame here */
){
  int nativeCksum;                /* True for native byte-order checksums */
  u32 *aCksum = pWal->hdr.aFrameCksum;
  assert( WAL_FRAME_HDRSIZE==24 );
  sqlite3Put4byte(&aFrame[0], iPage);
  sqlite3Put4byte(&aFrame[4], nTruncate);
  if( pWal->iReCksum==0 ){
    memcpy(&aFrame[8], pWal->hdr.aSalt, 8);

    nativeCksum = (pWal->hdr.bigEndCksum==SQLITE_BIGENDIAN);
    walChecksumBytes(nativeCksum, aFrame, 8, aCksum, aCksum);
    walChecksumBytes(nativeCksum, aData, pWal->szPage, aCksum, aCksum);

    sqlite3Put4byte(&aFrame[16], aCksum[0]);
    sqlite3Put4byte(&aFrame[20], aCksum[1]);
  }else{
    memset(&aFrame[8], 0, 16);
  }
}

/*
** Check to see if the frame with header in aFrame[] and content
** in aData[] is valid.  If it is a valid frame, fill *piPage and
** *pnTruncate and return true.  Return if the frame is not valid.
*/
static int walDecodeFrame(
  Wal *pWal,                      /* The write-ahead log */
  u32 *piPage,                    /* OUT: Database page number for frame */
  u32 *pnTruncate,                /* OUT: New db size (or 0 if not commit) */
  u8 *aData,                      /* Pointer to page data (for checksum) */
  u8 *aFrame                      /* Frame data */
){
  int nativeCksum;                /* True for native byte-order checksums */
  u32 *aCksum = pWal->hdr.aFrameCksum;
  u32 pgno;                       /* Page number of the frame */
  assert( WAL_FRAME_HDRSIZE==24 );

  /* A frame is only valid if the salt values in the frame-header
  ** match the salt values in the wal-header.
  */
  if( memcmp(&pWal->hdr.aSalt, &aFrame[8], 8)!=0 ){
    return 0;
  }

  /* A frame is only valid if the page number is greater than zero.
  */
  pgno = sqlite3Get4byte(&aFrame[0]);
  if( pgno==0 ){
    return 0;
  }

  /* A frame is only valid if a checksum of the WAL header,
  ** all prior frames, the first 16 bytes of this frame-header,
  ** and the frame-data matches the checksum in the last 8
  ** bytes of this frame-header.
  */
  nativeCksum = (pWal->hdr.bigEndCksum==SQLITE_BIGENDIAN);
  walChecksumBytes(nativeCksum, aFrame, 8, aCksum, aCksum);
  walChecksumBytes(nativeCksum, aData, pWal->szPage, aCksum, aCksum);
  if( aCksum[0]!=sqlite3Get4byte(&aFrame[16])
   || aCksum[1]!=sqlite3Get4byte(&aFrame[20])
  ){
    /* Checksum failed. */
    return 0;
  }

  /* If we reach this point, the frame is valid.  Return the page number
  ** and the new database size.
  */
  *piPage = pgno;
  *pnTruncate = sqlite3Get4byte(&aFrame[4]);
  return 1;
}


#if defined(SQLITE_TEST) && defined(SQLITE_DEBUG)
/*
** Names of locks.  This routine is used to provide debugging output and is not
** a part of an ordinary build.
*/
static const char *walLockName(int lockIdx){
  if( lockIdx==WAL_WRITE_LOCK ){
    return "WRITE-LOCK";
  }else if( lockIdx==WAL_CKPT_LOCK ){
    return "CKPT-LOCK";
  }else if( lockIdx==WAL_RECOVER_LOCK ){
    return "RECOVER-LOCK";
  }else{
    static char zName[15];
    sqlite3_snprintf(sizeof(zName), zName, "READ-LOCK[%d]",
                     lockIdx-WAL_READ_LOCK(0));
    return zName;
  }
}
#endif /*defined(SQLITE_TEST) || defined(SQLITE_DEBUG) */


/*
** Set or release locks on the WAL.  Locks are either shared or exclusive.
** A lock cannot be moved directly between shared and exclusive - it must go
** through the concurrent state first.
**
** In locking_mode=EXCLUSIVE, all of these routines become no-ops.
*/
static int walLockShared(Wal *pWal, int lockIdx){
  int rc;
  if( pWal->exclusiveMode ) return SQLITE_OK;
  rc = sqlite3OsShmLock(pWal->pDbFd, lockIdx, 1,
                        SQLITE_SHM_LOCK | SQLITE_SHM_SHARED);
  WALTRACE(("WAL%p: acquire SHARED-%s %s\n", pWal,
            walLockName(lockIdx), rc ? "failed" : "ok"));
  VVA_ONLY( pWal->lockError = (u8)(rc!=SQLITE_OK && (rc&0xFF)!=SQLITE_BUSY); )
#ifdef SQLITE_USE_SEH
  if( rc==SQLITE_OK ) pWal->lockMask |= (1 << lockIdx);
#endif
  return rc;
}
static void walUnlockShared(Wal *pWal, int lockIdx){
  if( pWal->exclusiveMode ) return;
  (void)sqlite3OsShmLock(pWal->pDbFd, lockIdx, 1,
                         SQLITE_SHM_UNLOCK | SQLITE_SHM_SHARED);
#ifdef SQLITE_USE_SEH
  pWal->lockMask &= ~(1 << lockIdx);
#endif
  WALTRACE(("WAL%p: release SHARED-%s\n", pWal, walLockName(lockIdx)));
}
static int walLockExclusive(Wal *pWal, int lockIdx, int n){
  int rc;
  if( pWal->exclusiveMode ) return SQLITE_OK;
  rc = sqlite3OsShmLock(pWal->pDbFd, lockIdx, n,
                        SQLITE_SHM_LOCK | SQLITE_SHM_EXCLUSIVE);
  WALTRACE(("WAL%p: acquire EXCLUSIVE-%s cnt=%d %s\n", pWal,
            walLockName(lockIdx), n, rc ? "failed" : "ok"));
  VVA_ONLY( pWal->lockError = (u8)(rc!=SQLITE_OK && (rc&0xFF)!=SQLITE_BUSY); )
#ifdef SQLITE_USE_SEH
  if( rc==SQLITE_OK ){
    pWal->lockMask |= (((1<<n)-1) << (SQLITE_SHM_NLOCK+lockIdx));
  }
#endif
  return rc;
}
static void walUnlockExclusive(Wal *pWal, int lockIdx, int n){
  if( pWal->exclusiveMode ) return;
  (void)sqlite3OsShmLock(pWal->pDbFd, lockIdx, n,
                         SQLITE_SHM_UNLOCK | SQLITE_SHM_EXCLUSIVE);
#ifdef SQLITE_USE_SEH
  pWal->lockMask &= ~(((1<<n)-1) << (SQLITE_SHM_NLOCK+lockIdx));
#endif
  WALTRACE(("WAL%p: release EXCLUSIVE-%s cnt=%d\n", pWal,
             walLockName(lockIdx), n));
}

/*
** Compute a hash on a page number.  The resulting hash value must land
** between 0 and (HASHTABLE_NSLOT-1).  The walHashNext() function advances
** the hash to the next value in the event of a collision.
*/
static int walHash(u32 iPage){
  assert( iPage>0 );
  assert( (HASHTABLE_NSLOT & (HASHTABLE_NSLOT-1))==0 );
  return (iPage*HASHTABLE_HASH_1) & (HASHTABLE_NSLOT-1);
}
static int walNextHash(int iPriorHash){
  return (iPriorHash+1)&(HASHTABLE_NSLOT-1);
}

/*
** An instance of the WalHashLoc object is used to describe the location
** of a page hash table in the wal-index.  This becomes the return value
** from walHashGet().
*/
typedef struct WalHashLoc WalHashLoc;
struct WalHashLoc {
  volatile ht_slot *aHash;  /* Start of the wal-index hash table */
  volatile u32 *aPgno;      /* aPgno[1] is the page of first frame indexed */
  u32 iZero;                /* One less than the frame number of first indexed*/
};

/*
** Return pointers to the hash table and page number array stored on
** page iHash of the wal-index. The wal-index is broken into 32KB pages
** numbered starting from 0.
**
** Set output variable pLoc->aHash to point to the start of the hash table
** in the wal-index file. Set pLoc->iZero to one less than the frame
** number of the first frame indexed by this hash table. If a
** slot in the hash table is set to N, it refers to frame number
** (pLoc->iZero+N) in the log.
**
** Finally, set pLoc->aPgno so that pLoc->aPgno[0] is the page number of the
** first frame indexed by the hash table, frame (pLoc->iZero).
*/
static int walHashGet(
  Wal *pWal,                      /* WAL handle */
  int iHash,                      /* Find the iHash'th table */
  WalHashLoc *pLoc                /* OUT: Hash table location */
){
  int rc;                         /* Return code */

  rc = walIndexPage(pWal, iHash, &pLoc->aPgno);
  assert( rc==SQLITE_OK || iHash>0 );

  if( pLoc->aPgno ){
    pLoc->aHash = (volatile ht_slot *)&pLoc->aPgno[HASHTABLE_NPAGE];
    if( iHash==0 ){
      pLoc->aPgno = &pLoc->aPgno[WALINDEX_HDR_SIZE/sizeof(u32)];
      pLoc->iZero = 0;
    }else{
      pLoc->iZero = HASHTABLE_NPAGE_ONE + (iHash-1)*HASHTABLE_NPAGE;
    }
  }else if( NEVER(rc==SQLITE_OK) ){
    rc = SQLITE_ERROR;
  }
  return rc;
}

static u32 walExternalEncode(int iWal, u32 iFrame){
  u32 iRet;
  if( iWal ){
    iRet = HASHTABLE_NPAGE_ONE + iFrame;
    iRet += ((iFrame-1) / HASHTABLE_NPAGE) * HASHTABLE_NPAGE;
  }else{
    iRet = iFrame;
    iFrame += HASHTABLE_NPAGE - HASHTABLE_NPAGE_ONE;
    iRet += ((iFrame-1) / HASHTABLE_NPAGE) * HASHTABLE_NPAGE;
  }
  return iRet;
}

/*
** Parameter iExternal is an external frame identifier. This function
** transforms it to a wal file number (0 or 1) and frame number within
** this wal file (reported via output parameter *piRead).
*/
static int walExternalDecode(u32 iExternal, u32 *piRead){
  int iHash = (iExternal+HASHTABLE_NPAGE-HASHTABLE_NPAGE_ONE-1)/HASHTABLE_NPAGE;

  if( 0==(iHash & 0x01) ){
    /* A frame in wal file 0 */
    *piRead = (iExternal <= HASHTABLE_NPAGE_ONE) ? iExternal :
      iExternal - (iHash/2) * HASHTABLE_NPAGE;
    return 0;
  }

  *piRead = iExternal - HASHTABLE_NPAGE_ONE - ((iHash-1)/2) * HASHTABLE_NPAGE;
  return 1;
}

/*
** Return the number of the wal-index page that contains the hash-table
** and page-number array that contain entries corresponding to WAL frame
** iFrame. The wal-index is broken up into 32KB pages. Wal-index pages
** are numbered starting from 0.
*/
static int walFramePage(u32 iFrame){
  int iHash = (iFrame+HASHTABLE_NPAGE-HASHTABLE_NPAGE_ONE-1) / HASHTABLE_NPAGE;
  assert( (iHash==0 || iFrame>HASHTABLE_NPAGE_ONE)
       && (iHash>=1 || iFrame<=HASHTABLE_NPAGE_ONE)
       && (iHash<=1 || iFrame>(HASHTABLE_NPAGE_ONE+HASHTABLE_NPAGE))
       && (iHash>=2 || iFrame<=HASHTABLE_NPAGE_ONE+HASHTABLE_NPAGE)
       && (iHash<=2 || iFrame>(HASHTABLE_NPAGE_ONE+2*HASHTABLE_NPAGE))
  );
  assert( iHash>=0 );
  return iHash;
}

/*
** Return the index of the hash-table corresponding to frame iFrame of wal
** file iWal.
*/
static int walFramePage2(int iWal, u32 iFrame){
  int iRet;
  assert( iWal==0 || iWal==1 );
  assert( iFrame>0 );
  if( iWal==0 ){
    iRet = 2*((iFrame+HASHTABLE_NPAGE-HASHTABLE_NPAGE_ONE-1)/HASHTABLE_NPAGE);
  }else{
    iRet = 1 + 2 * ((iFrame-1) / HASHTABLE_NPAGE);
  }
  return iRet;
}

/*
** Return the page number associated with frame iFrame in this WAL.
*/
static u32 walFramePgno(Wal *pWal, u32 iFrame){
  int iHash = walFramePage(iFrame);
  SEH_INJECT_FAULT;
  if( iHash==0 ){
    return pWal->apWiData[0][WALINDEX_HDR_SIZE/sizeof(u32) + iFrame - 1];
  }
  return pWal->apWiData[iHash][(iFrame-1-HASHTABLE_NPAGE_ONE)%HASHTABLE_NPAGE];
}

static u32 walFramePgno2(Wal *pWal, int iWal, u32 iFrame){
  return walFramePgno(pWal, walExternalEncode(iWal, iFrame));
}

/*
** Remove entries from the hash table that point to WAL slots greater
** than pWal->hdr.mxFrame.
**
** This function is called whenever pWal->hdr.mxFrame is decreased due
** to a rollback or savepoint.
**
** At most only the hash table containing pWal->hdr.mxFrame needs to be
** updated.  Any later hash tables will be automatically cleared when
** pWal->hdr.mxFrame advances to the point where those hash tables are
** actually needed.
*/
static void walCleanupHash(Wal *pWal){
  WalHashLoc sLoc;                /* Hash table location */
  int iLimit = 0;                 /* Zero values greater than this */
  int nByte;                      /* Number of bytes to zero in aPgno[] */
  int i;                          /* Used to iterate through aHash[] */
  int iWal = walidxGetFile(&pWal->hdr);
  u32 mxFrame = walidxGetMxFrame(&pWal->hdr, iWal);

  u32 iExternal;
  if( isWalMode2(pWal) ){
    iExternal = walExternalEncode(iWal, mxFrame);
  }else{
    assert( iWal==0 );
    iExternal = mxFrame;
  }

  assert( pWal->writeLock );
  testcase( mxFrame==HASHTABLE_NPAGE_ONE-1 );
  testcase( mxFrame==HASHTABLE_NPAGE_ONE );
  testcase( mxFrame==HASHTABLE_NPAGE_ONE+1 );

  if( mxFrame==0 ) return;

  /* Obtain pointers to the hash-table and page-number array containing
  ** the entry that corresponds to frame pWal->hdr.mxFrame. It is guaranteed
  ** that the page said hash-table and array reside on is already mapped.(1)
  */
  assert( pWal->nWiData>walFramePage(iExternal) );
  assert( pWal->apWiData[walFramePage(iExternal)] );
  i = walHashGet(pWal, walFramePage(iExternal), &sLoc);
  if( NEVER(i) ) return; /* Defense-in-depth, in case (1) above is wrong */

  /* Zero all hash-table entries that correspond to frame numbers greater
  ** than pWal->hdr.mxFrame.
  */
  iLimit = iExternal - sLoc.iZero;
  assert( iLimit>0 );
  for(i=0; i<HASHTABLE_NSLOT; i++){
    if( sLoc.aHash[i]>iLimit ){
      sLoc.aHash[i] = 0;
    }
  }

  /* Zero the entries in the aPgno array that correspond to frames with
  ** frame numbers greater than pWal->hdr.mxFrame.
  */
  nByte = (int)((char *)sLoc.aHash - (char *)&sLoc.aPgno[iLimit]);
  assert( nByte>=0 );
  memset((void *)&sLoc.aPgno[iLimit], 0, nByte);

#ifdef SQLITE_ENABLE_EXPENSIVE_ASSERT
  /* Verify that the every entry in the mapping region is still reachable
  ** via the hash table even after the cleanup.
  */
  if( iLimit ){
    int j;           /* Loop counter */
    int iKey;        /* Hash key */
    for(j=0; j<iLimit; j++){
      for(iKey=walHash(sLoc.aPgno[j]);sLoc.aHash[iKey];iKey=walNextHash(iKey)){
        if( sLoc.aHash[iKey]==j+1 ) break;
      }
      assert( sLoc.aHash[iKey]==j+1 );
    }
  }
#endif /* SQLITE_ENABLE_EXPENSIVE_ASSERT */
}

/*
** Set an entry in the wal-index that will map database page number
** pPage into WAL frame iFrame.
*/
static int walIndexAppend(Wal *pWal, int iWal, u32 iFrame, u32 iPage){
  int rc;                         /* Return code */
  WalHashLoc sLoc;                /* Wal-index hash table location */
  u32 iExternal;
  
  if( isWalMode2(pWal) ){
    iExternal = walExternalEncode(iWal, iFrame);
  }else{
    assert( iWal==0 );
    iExternal = iFrame;
  }

  rc = walHashGet(pWal, walFramePage(iExternal), &sLoc);

  /* Assuming the wal-index file was successfully mapped, populate the
  ** page number array and hash table entry.
  */
  if( rc==SQLITE_OK ){
    int iKey;                     /* Hash table key */
    int idx;                      /* Value to write to hash-table slot */
    int nCollide;                 /* Number of hash collisions */

    idx = iExternal - sLoc.iZero;
    assert( idx <= HASHTABLE_NSLOT/2 + 1 );

    /* If this is the first entry to be added to this hash-table, zero the
    ** entire hash table and aPgno[] array before proceeding.
    */
    if( idx==1 ){
      int nByte = (int)((u8*)&sLoc.aHash[HASHTABLE_NSLOT] - (u8*)sLoc.aPgno);
      assert( nByte>=0 );
      memset((void*)sLoc.aPgno, 0, nByte);
    }

    /* If the entry in aPgno[] is already set, then the previous writer
    ** must have exited unexpectedly in the middle of a transaction (after
    ** writing one or more dirty pages to the WAL to free up memory).
    ** Remove the remnants of that writers uncommitted transaction from
    ** the hash-table before writing any new entries.
    */
    if( sLoc.aPgno[idx-1] ){
      walCleanupHash(pWal);
      assert( !sLoc.aPgno[idx-1] );
    }

    /* Write the aPgno[] array entry and the hash-table slot. */
    nCollide = idx;
    for(iKey=walHash(iPage); sLoc.aHash[iKey]; iKey=walNextHash(iKey)){
      if( (nCollide--)==0 ) return SQLITE_CORRUPT_BKPT;
    }
    sLoc.aPgno[idx-1] = iPage;
    AtomicStore(&sLoc.aHash[iKey], (ht_slot)idx);

#ifdef SQLITE_ENABLE_EXPENSIVE_ASSERT
    /* Verify that the number of entries in the hash table exactly equals
    ** the number of entries in the mapping region.
    */
    {
      int i;           /* Loop counter */
      int nEntry = 0;  /* Number of entries in the hash table */
      for(i=0; i<HASHTABLE_NSLOT; i++){ if( sLoc.aHash[i] ) nEntry++; }
      assert( nEntry==idx );
    }

    /* Verify that the every entry in the mapping region is reachable
    ** via the hash table.  This turns out to be a really, really expensive
    ** thing to check, so only do this occasionally - not on every
    ** iteration.
    */
    if( (idx&0x3ff)==0 ){
      int i;           /* Loop counter */
      for(i=0; i<idx; i++){
        for(iKey=walHash(sLoc.aPgno[i]);
            sLoc.aHash[iKey];
            iKey=walNextHash(iKey)){
          if( sLoc.aHash[iKey]==i+1 ) break;
        }
        assert( sLoc.aHash[iKey]==i+1 );
      }
    }
#endif /* SQLITE_ENABLE_EXPENSIVE_ASSERT */
  }

  return rc;
}

/*
** Recover a single wal file - *-wal if iWal==0, or *-wal2 if iWal==1.
*/
static int walIndexRecoverOne(Wal *pWal, int iWal, u32 *pnCkpt, int *pbZero){
  i64 nSize;                      /* Size of log file */
  u32 aFrameCksum[2] = {0, 0};
  int rc;
  sqlite3_file *pWalFd = pWal->apWalFd[iWal];

  assert( iWal==0 || iWal==1 );

  memset(&pWal->hdr, 0, sizeof(WalIndexHdr));
  sqlite3FastRandomness(&pWal->sPrng, 8, pWal->hdr.aSalt);

  rc = sqlite3OsFileSize(pWalFd, &nSize);
  if( rc==SQLITE_OK ){
    if( nSize>WAL_HDRSIZE ){
      u8 aBuf[WAL_HDRSIZE];         /* Buffer to load WAL header into */
      u32 *aPrivate = 0;            /* Heap copy of *-shm pg being populated */
      u8 *aFrame = 0;               /* Malloc'd buffer to load entire frame */
      int szFrame;                  /* Number of bytes in buffer aFrame[] */
      u8 *aData;                    /* Pointer to data part of aFrame buffer */
      int szPage;                   /* Page size according to the log */
      u32 magic;                    /* Magic value read from WAL header */
      u32 version;                  /* Magic value read from WAL header */
      int isValid;                  /* True if this frame is valid */
      int iPg;                      /* Current 32KB wal-index page */
      int iLastFrame;               /* Last frame in wal, based on size alone */
      int iLastPg;                  /* Last shm page used by this wal */
  
      /* Read in the WAL header. */
      rc = sqlite3OsRead(pWalFd, aBuf, WAL_HDRSIZE, 0);
      if( rc!=SQLITE_OK ){
        return rc;
      }
  
      /* If the database page size is not a power of two, or is greater than
      ** SQLITE_MAX_PAGE_SIZE, conclude that the WAL file contains no valid 
      ** data. Similarly, if the 'magic' value is invalid, ignore the whole
      ** WAL file.
      */
      magic = sqlite3Get4byte(&aBuf[0]);
      szPage = sqlite3Get4byte(&aBuf[8]);
      if( (magic&0xFFFFFFFE)!=WAL_MAGIC 
       || szPage&(szPage-1) 
       || szPage>SQLITE_MAX_PAGE_SIZE 
       || szPage<512 
      ){
        return SQLITE_OK;
      }
      pWal->hdr.bigEndCksum = (u8)(magic&0x00000001);
      pWal->szPage = szPage;
  
      /* Verify that the WAL header checksum is correct */
      walChecksumBytes(pWal->hdr.bigEndCksum==SQLITE_BIGENDIAN, 
          aBuf, WAL_HDRSIZE-2*4, 0, pWal->hdr.aFrameCksum
      );
      if( pWal->hdr.aFrameCksum[0]!=sqlite3Get4byte(&aBuf[24])
       || pWal->hdr.aFrameCksum[1]!=sqlite3Get4byte(&aBuf[28])
      ){
        return SQLITE_OK;
      }
  
      memcpy(&pWal->hdr.aSalt, &aBuf[16], 8);
      *pnCkpt = sqlite3Get4byte(&aBuf[12]);
  
      /* Verify that the version number on the WAL format is one that
      ** are able to understand */
      version = sqlite3Get4byte(&aBuf[4]);
      if( version!=WAL_VERSION1 && version!=WAL_VERSION2 ){
        return SQLITE_CANTOPEN_BKPT;
      }
      pWal->hdr.iVersion = version;
  
      /* Malloc a buffer to read frames into. */
      szFrame = szPage + WAL_FRAME_HDRSIZE;
      aFrame = (u8 *)sqlite3_malloc64(szFrame + WALINDEX_PGSZ);
      SEH_FREE_ON_ERROR(0, aFrame);
      if( !aFrame ){
        return SQLITE_NOMEM_BKPT;
      }
      aData = &aFrame[WAL_FRAME_HDRSIZE];
      aPrivate = (u32*)&aData[szPage];
  
      /* Read all frames from the log file. */
      iLastFrame = (nSize - WAL_HDRSIZE) / szFrame;
      if( version==WAL_VERSION2 ){
        iLastPg = walFramePage2(iWal, iLastFrame);
      }else{
        iLastPg = walFramePage(iLastFrame);
      }
      for(iPg=iWal; iPg<=iLastPg; iPg+=(version==WAL_VERSION2 ? 2 : 1)){
        u32 *aShare;
        int iFrame;                 /* Index of last frame read */
        int iLast;
        int iFirst;
        int nHdr, nHdr32;

        rc = walIndexPage(pWal, iPg, (volatile u32**)&aShare);
        assert( aShare!=0 || rc!=SQLITE_OK );
        if( aShare==0 ) break;
        SEH_SET_ON_ERROR(iPg, aShare);
        pWal->apWiData[iPg] = aPrivate;

        if( iWal ){
          assert( version==WAL_VERSION2 );
          iFirst = 1 + (iPg/2)*HASHTABLE_NPAGE;
          iLast = iFirst + HASHTABLE_NPAGE - 1;
        }else{
          int i2 = (version==WAL_VERSION2) ? (iPg/2) : iPg;
          iLast = HASHTABLE_NPAGE_ONE+i2*HASHTABLE_NPAGE;
          iFirst = 1 + (i2==0?0:HASHTABLE_NPAGE_ONE+(i2-1)*HASHTABLE_NPAGE);
        }
        iLast = MIN(iLast, iLastFrame);

        for(iFrame=iFirst; iFrame<=iLast; iFrame++){
          i64 iOffset = walFrameOffset(iFrame, szPage);
          u32 pgno;                 /* Database page number for frame */
          u32 nTruncate;            /* dbsize field from frame header */

          /* Read and decode the next log frame. */
          rc = sqlite3OsRead(pWalFd, aFrame, szFrame, iOffset);
          if( rc!=SQLITE_OK ) break;
          isValid = walDecodeFrame(pWal, &pgno, &nTruncate, aData, aFrame);
          if( !isValid ) break;
          rc = walIndexAppend(pWal, iWal, iFrame, pgno);
          if( NEVER(rc!=SQLITE_OK) ) break;
  
          /* If nTruncate is non-zero, this is a commit record. */
          if( nTruncate ){
            pWal->hdr.mxFrame = iFrame;
            pWal->hdr.nPage = nTruncate;
            pWal->hdr.szPage = (u16)((szPage&0xff00) | (szPage>>16));
            testcase( szPage<=32768 );
            testcase( szPage>=65536 );
            aFrameCksum[0] = pWal->hdr.aFrameCksum[0];
            aFrameCksum[1] = pWal->hdr.aFrameCksum[1];
          }
        }
        pWal->apWiData[iPg] = aShare;
        SEH_SET_ON_ERROR(0, 0);
        nHdr = (iPg==0 ? WALINDEX_HDR_SIZE : 0);
        nHdr32 = nHdr / sizeof(u32);
#ifndef SQLITE_SAFER_WALINDEX_RECOVERY
        /* Memcpy() should work fine here, on all reasonable implementations.
        ** Technically, memcpy() might change the destination to some
        ** intermediate value before setting to the final value, and that might
        ** cause a concurrent reader to malfunction.  Memcpy() is allowed to
        ** do that, according to the spec, but no memcpy() implementation that
        ** we know of actually does that, which is why we say that memcpy()
        ** is safe for this.  Memcpy() is certainly a lot faster.
        */
        memcpy(&aShare[nHdr32], &aPrivate[nHdr32], WALINDEX_PGSZ-nHdr);
#else
        /* In the event that some platform is found for which memcpy()
        ** changes the destination to some intermediate value before
        ** setting the final value, this alternative copy routine is
        ** provided.
        */
        {
          int i;
          for(i=nHdr32; i<WALINDEX_PGSZ/sizeof(u32); i++){
            if( aShare[i]!=aPrivate[i] ){
              /* Atomic memory operations are not required here because if
              ** the value needs to be changed, that means it is not being
              ** accessed concurrently. */
              aShare[i] = aPrivate[i];
            }
          }
        }
#endif
        SEH_INJECT_FAULT;
        if( iFrame<=iLast ) break;
      }
  
      SEH_FREE_ON_ERROR(aFrame, 0);
      sqlite3_free(aFrame);
    }else if( pbZero ){
      *pbZero = 1;
    }
  }

  pWal->hdr.aFrameCksum[0] = aFrameCksum[0];
  pWal->hdr.aFrameCksum[1] = aFrameCksum[1];

  return rc;
}

static int walOpenWal2(Wal *pWal){
  int rc = SQLITE_OK;
  if( !isOpen(pWal->apWalFd[1]) ){
    int f = (SQLITE_OPEN_READWRITE|SQLITE_OPEN_CREATE|SQLITE_OPEN_WAL);
    rc = sqlite3OsOpen(pWal->pVfs, pWal->zWalName2, pWal->apWalFd[1], f, &f);
  }
  return rc;
}

static int walTruncateWal2(Wal *pWal){
  int bIs;
  int rc;
  assert( !isOpen(pWal->apWalFd[1]) );
  rc = sqlite3OsAccess(pWal->pVfs, pWal->zWalName2, SQLITE_ACCESS_EXISTS, &bIs);
  if( rc==SQLITE_OK && bIs ){
    rc = walOpenWal2(pWal);
    if( rc==SQLITE_OK ){
      rc = sqlite3OsTruncate(pWal->apWalFd[1], 0);
      sqlite3OsClose(pWal->apWalFd[1]);
    }
  }
  return rc;
}

/*
** Recover the wal-index by reading the write-ahead log file.
**
** This routine first tries to establish an exclusive lock on the
** wal-index to prevent other threads/processes from doing anything
** with the WAL or wal-index while recovery is running.  The
** WAL_RECOVER_LOCK is also held so that other threads will know
** that this thread is running recovery.  If unable to establish
** the necessary locks, this routine returns SQLITE_BUSY.
*/
static int walIndexRecover(Wal *pWal){
  int rc;                         /* Return Code */
  int iLock;                      /* Lock offset to lock for checkpoint */
  u32 nCkpt1 = 0xFFFFFFFF;
  u32 nCkpt2 = 0xFFFFFFFF;
  int bZero = 0;
  WalIndexHdr hdr;

  /* Obtain an exclusive lock on all byte in the locking range not already
  ** locked by the caller. The caller is guaranteed to have locked the
  ** WAL_WRITE_LOCK byte, and may have also locked the WAL_CKPT_LOCK byte.
  ** If successful, the same bytes that are locked here are concurrent before
  ** this function returns.
  */
  assert( pWal->ckptLock==1 || pWal->ckptLock==0 );
  assert( WAL_ALL_BUT_WRITE==WAL_WRITE_LOCK+1 );
  assert( WAL_CKPT_LOCK==WAL_ALL_BUT_WRITE );
  assert( pWal->writeLock );
  iLock = WAL_ALL_BUT_WRITE + pWal->ckptLock;
  rc = walLockExclusive(pWal, iLock, WAL_READ_LOCK(0)-iLock);
  if( rc ){
    return rc;
  }

  WALTRACE(("WAL%p: recovery begin...\n", pWal));

  /* Recover the *-wal file. If a valid version-1 header is recovered
  ** from it, do not open the *-wal2 file. Even if it exists.
  **
  ** Otherwise, if the *-wal2 file exists or if the "wal2" flag was 
  ** specified when sqlite3WalOpen() was called, open and recover
  ** the *-wal2 file. Except, if the *-wal file was zero bytes in size,
  ** truncate the *-wal2 to zero bytes in size.
  **
  ** After this block has run, if the *-wal2 file is open the system
  ** starts up in VERSION2 mode. In this case pWal->hdr contains the 
  ** wal-index header considering only *-wal2. Stack variable hdr
  ** contains the wal-index header considering only *-wal. The hash 
  ** tables are populated for both.  
  **
  ** Or, if the *-wal2 file is not open, start up in VERSION1 mode.
  ** pWal->hdr is already populated.
  */
  rc = walIndexRecoverOne(pWal, 0, &nCkpt1, &bZero);
  assert( pWal->hdr.iVersion==0 
      || pWal->hdr.iVersion==WAL_VERSION1 
      || pWal->hdr.iVersion==WAL_VERSION2 
  );
  if( rc==SQLITE_OK && bZero ){
    rc = walTruncateWal2(pWal);
  }
  if( rc==SQLITE_OK && pWal->hdr.iVersion!=WAL_VERSION1 ){
    int bOpen = 1;
    sqlite3_vfs *pVfs = pWal->pVfs;
    if( pWal->hdr.iVersion==0 && pWal->bWal2==0 ){
      rc = sqlite3OsAccess(pVfs, pWal->zWalName2, SQLITE_ACCESS_EXISTS, &bOpen);
    }
    if( rc==SQLITE_OK && bOpen ){
      rc = walOpenWal2(pWal);
      if( rc==SQLITE_OK ){
        hdr = pWal->hdr;
        rc = walIndexRecoverOne(pWal, 1, &nCkpt2, 0);
      }
    }
  }

  if( rc==SQLITE_OK ){
    volatile WalCkptInfo *pInfo;

    if( isOpen(pWal->apWalFd[1]) ){
      /* The case where *-wal2 may follow *-wal */
      if( nCkpt2<=0x0F && nCkpt2==nCkpt1+1 ){
        if( pWal->hdr.mxFrame
         && sqlite3Get4byte((u8*)(&pWal->hdr.aSalt[0]))==hdr.aFrameCksum[0]
         && sqlite3Get4byte((u8*)(&pWal->hdr.aSalt[1]))==hdr.aFrameCksum[1]
        ){
          walidxSetFile(&pWal->hdr, 1);
          walidxSetMxFrame(&pWal->hdr, 1, pWal->hdr.mxFrame);
          walidxSetMxFrame(&pWal->hdr, 0, hdr.mxFrame);
        }else{
          pWal->hdr = hdr;
        }
      }else

      /* When *-wal may follow *-wal2 */
      if( (nCkpt2==0x0F && nCkpt1==0) || (nCkpt2<0x0F && nCkpt2==nCkpt1-1) ){
        if( hdr.mxFrame
         && sqlite3Get4byte((u8*)(&hdr.aSalt[0]))==pWal->hdr.aFrameCksum[0]
         && sqlite3Get4byte((u8*)(&hdr.aSalt[1]))==pWal->hdr.aFrameCksum[1]
        ){
          SWAP(WalIndexHdr, pWal->hdr, hdr);
          walidxSetMxFrame(&pWal->hdr, 1, hdr.mxFrame);
        }else{
          walidxSetFile(&pWal->hdr, 1);
          walidxSetMxFrame(&pWal->hdr, 1, pWal->hdr.mxFrame);
          walidxSetMxFrame(&pWal->hdr, 0, 0);
        }
      }else

      /* Fallback */
      if( nCkpt1<=nCkpt2 ){
        pWal->hdr = hdr;
      }else{
        walidxSetFile(&pWal->hdr, 1);
        walidxSetMxFrame(&pWal->hdr, 1, pWal->hdr.mxFrame);
        walidxSetMxFrame(&pWal->hdr, 0, 0);
      }
      pWal->hdr.iVersion = WAL_VERSION2;
    }else{
      pWal->hdr.iVersion = WAL_VERSION1;
    }

    walIndexWriteHdr(pWal);

    /* Reset the checkpoint-header. This is safe because this thread is
    ** currently holding locks that exclude all other writers and
    ** checkpointers. Then set the values of read-mark slots 1 through N.
    */
    pInfo = walCkptInfo(pWal);
    memset((void*)pInfo, 0, sizeof(WalCkptInfo));
    if( 0==isWalMode2(pWal) ){
      int i;
      pInfo->nBackfillAttempted = pWal->hdr.mxFrame;
      pInfo->aReadMark[0] = 0;
      for(i=1; i<WAL_NREADER; i++){
        rc = walLockExclusive(pWal, WAL_READ_LOCK(i), 1);
        if( rc==SQLITE_OK ){
          if( i==1 && pWal->hdr.mxFrame ){
            pInfo->aReadMark[i] = pWal->hdr.mxFrame;
          }else{
            pInfo->aReadMark[i] = READMARK_NOT_USED;
          }
          walUnlockExclusive(pWal, WAL_READ_LOCK(i), 1);
        }else if( rc!=SQLITE_BUSY ){
          break;
        }
      }
    }

    /* If more than one frame was recovered from the log file, report an
    ** event via sqlite3_log(). This is to help with identifying performance
    ** problems caused by applications routinely shutting down without
    ** checkpointing the log file.  */
    if( pWal->hdr.nPage ){
      if( isWalMode2(pWal) ){
        sqlite3_log(SQLITE_NOTICE_RECOVER_WAL,
            "recovered (%d,%d) frames from WAL files %s[2] (wal2 mode)",
            walidxGetMxFrame(&pWal->hdr, 0), walidxGetMxFrame(&pWal->hdr, 1), 
            pWal->zWalName
        );
      }else{
        sqlite3_log(SQLITE_NOTICE_RECOVER_WAL,
            "recovered %d frames from WAL file %s",
            pWal->hdr.mxFrame, pWal->zWalName
        );
      }
    }
  }

  WALTRACE(("WAL%p: recovery %s\n", pWal, rc ? "failed" : "ok"));
  walUnlockExclusive(pWal, iLock, WAL_READ_LOCK(0)-iLock);
  return rc;
}

/*
** Close an open wal-index and wal files.
*/
static void walIndexClose(Wal *pWal, int isDelete){
  if( pWal->exclusiveMode==WAL_HEAPMEMORY_MODE || pWal->bShmUnreliable ){
    int i;
    for(i=0; i<pWal->nWiData; i++){
      sqlite3_free((void *)pWal->apWiData[i]);
      pWal->apWiData[i] = 0;
    }
  }
  if( pWal->exclusiveMode!=WAL_HEAPMEMORY_MODE ){
    sqlite3OsShmUnmap(pWal->pDbFd, isDelete);
  }
  sqlite3OsClose(pWal->apWalFd[0]);
  sqlite3OsClose(pWal->apWalFd[1]);
}

/*
** Open a connection to the WAL file zWalName. The database file must
** already be opened on connection pDbFd. The buffer that zWalName points
** to must remain valid for the lifetime of the returned Wal* handle.
**
** A SHARED lock should be held on the database file when this function
** is called. The purpose of this SHARED lock is to prevent any other
** client from unlinking the WAL or wal-index file. If another process
** were to do this just after this client opened one of these files, the
** system would be badly broken.
**
** If the log file is successfully opened, SQLITE_OK is returned and
** *ppWal is set to point to a new WAL handle. If an error occurs,
** an SQLite error code is returned and *ppWal is left unmodified.
*/
int sqlite3WalOpen(
  sqlite3_vfs *pVfs,              /* vfs module to open wal and wal-index */
  sqlite3_file *pDbFd,            /* The open database file */
  const char *zWalName,           /* Name of the WAL file */
  int bNoShm,                     /* True to run in heap-memory mode */
  i64 mxWalSize,                  /* Truncate WAL to this size on reset */
  int bWal2,                      /* True to open in wal2 mode */
  Wal **ppWal                     /* OUT: Allocated Wal handle */
){
  int rc;                         /* Return Code */
  Wal *pRet;                      /* Object to allocate and return */
  int flags;                      /* Flags passed to OsOpen() */
  int nByte;                      /* Bytes of space to allocate */

  assert( zWalName && zWalName[0] );
  assert( pDbFd );

  /* Verify the values of various constants.  Any changes to the values
  ** of these constants would result in an incompatible on-disk format
  ** for the -shm file.  Any change that causes one of these asserts to
  ** fail is a backward compatibility problem, even if the change otherwise
  ** works.
  **
  ** This table also serves as a helpful cross-reference when trying to
  ** interpret hex dumps of the -shm file.
  */
  assert(    48 ==  sizeof(WalIndexHdr)  );
  assert(    40 ==  sizeof(WalCkptInfo)  );
  assert(   120 ==  WALINDEX_LOCK_OFFSET );
  assert(   136 ==  WALINDEX_HDR_SIZE    );
  assert(  4096 ==  HASHTABLE_NPAGE      );
  assert(  4062 ==  HASHTABLE_NPAGE_ONE  );
  assert(  8192 ==  HASHTABLE_NSLOT      );
  assert(   383 ==  HASHTABLE_HASH_1     );
  assert( 32768 ==  WALINDEX_PGSZ        );
  assert(     8 ==  SQLITE_SHM_NLOCK     );
  assert(     5 ==  WAL_NREADER          );
  assert(    24 ==  WAL_FRAME_HDRSIZE    );
  assert(    32 ==  WAL_HDRSIZE          );
  assert(   120 ==  WALINDEX_LOCK_OFFSET + WAL_WRITE_LOCK   );
  assert(   121 ==  WALINDEX_LOCK_OFFSET + WAL_CKPT_LOCK    );
  assert(   122 ==  WALINDEX_LOCK_OFFSET + WAL_RECOVER_LOCK );
  assert(   123 ==  WALINDEX_LOCK_OFFSET + WAL_READ_LOCK(0) );
  assert(   124 ==  WALINDEX_LOCK_OFFSET + WAL_READ_LOCK(1) );
  assert(   125 ==  WALINDEX_LOCK_OFFSET + WAL_READ_LOCK(2) );
  assert(   126 ==  WALINDEX_LOCK_OFFSET + WAL_READ_LOCK(3) );
  assert(   127 ==  WALINDEX_LOCK_OFFSET + WAL_READ_LOCK(4) );

  /* In the amalgamation, the os_unix.c and os_win.c source files come before
  ** this source file.  Verify that the #defines of the locking byte offsets
  ** in os_unix.c and os_win.c agree with the WALINDEX_LOCK_OFFSET value.
  ** For that matter, if the lock offset ever changes from its initial design
  ** value of 120, we need to know that so there is an assert() to check it.
  */
#ifdef WIN_SHM_BASE
  assert( WIN_SHM_BASE==WALINDEX_LOCK_OFFSET );
#endif
#ifdef UNIX_SHM_BASE
  assert( UNIX_SHM_BASE==WALINDEX_LOCK_OFFSET );
#endif

  nByte = sizeof(Wal) + pVfs->szOsFile*2;

  /* Allocate an instance of struct Wal to return. */
  *ppWal = 0;
  pRet = (Wal*)sqlite3MallocZero(nByte);
  if( !pRet ){
    return SQLITE_NOMEM_BKPT;
  }

  pRet->pVfs = pVfs;
  pRet->apWalFd[0] = (sqlite3_file*)((char*)pRet+sizeof(Wal));
  pRet->apWalFd[1] = (sqlite3_file*)((char*)pRet+sizeof(Wal)+pVfs->szOsFile);
  pRet->pDbFd = pDbFd;
  pRet->readLock = WAL_LOCK_NONE;
  pRet->mxWalSize = mxWalSize;
  pRet->zWalName = zWalName;
  pRet->syncHeader = 1;
  pRet->padToSectorBoundary = 1;
  pRet->exclusiveMode = (bNoShm ? WAL_HEAPMEMORY_MODE: WAL_NORMAL_MODE);
  sqlite3FastPrngInit(&pRet->sPrng);
  pRet->bWal2 = bWal2;
  pRet->zWalName2 = &zWalName[sqlite3Strlen30(zWalName)+1];

  /* Open a file handle on the first write-ahead log file. */
  flags = (SQLITE_OPEN_READWRITE|SQLITE_OPEN_CREATE|SQLITE_OPEN_WAL);
  rc = sqlite3OsOpen(pVfs, zWalName, pRet->apWalFd[0], flags, &flags);
  if( rc==SQLITE_OK && flags&SQLITE_OPEN_READONLY ){
    pRet->readOnly = WAL_RDONLY;
  }

  if( rc!=SQLITE_OK ){
    walIndexClose(pRet, 0);
    sqlite3_free(pRet);
  }else{
    int iDC = sqlite3OsDeviceCharacteristics(pDbFd);
    if( iDC & SQLITE_IOCAP_SEQUENTIAL ){ pRet->syncHeader = 0; }
    if( iDC & SQLITE_IOCAP_POWERSAFE_OVERWRITE ){
      pRet->padToSectorBoundary = 0;
    }
    *ppWal = pRet;
    WALTRACE(("WAL%d: opened\n", pRet));
  }
  return rc;
}

/*
** Change the size to which the WAL file is truncated on each reset.
*/
void sqlite3WalLimit(Wal *pWal, i64 iLimit){
  if( pWal ) pWal->mxWalSize = iLimit;
}

/*
** Find the smallest page number out of all pages held in the WAL that
** has not been returned by any prior invocation of this method on the
** same WalIterator object.   Write into *piFrame the frame index where
** that page was last written into the WAL.  Write into *piPage the page
** number.
**
** Return 0 on success.  If there are no pages in the WAL with a page
** number larger than *piPage, then return 1.
*/
static int walIteratorNext(
  WalIterator *p,               /* Iterator */
  u32 *piPage,                  /* OUT: The page number of the next page */
  u32 *piFrame                  /* OUT: Wal frame index of next page */
){
  u32 iMin;                     /* Result pgno must be greater than iMin */
  u32 iRet = 0xFFFFFFFF;        /* 0xffffffff is never a valid page number */
  int i;                        /* For looping through segments */

  iMin = p->iPrior;
  assert( iMin<0xffffffff );
  for(i=p->nSegment-1; i>=0; i--){
    struct WalSegment *pSegment = &p->aSegment[i];
    while( pSegment->iNext<pSegment->nEntry ){
      u32 iPg = pSegment->aPgno[pSegment->aIndex[pSegment->iNext]];
      if( iPg>iMin ){
        if( iPg<iRet ){
          iRet = iPg;
          *piFrame = pSegment->iZero + pSegment->aIndex[pSegment->iNext];
        }
        break;
      }
      pSegment->iNext++;
    }
  }

  *piPage = p->iPrior = iRet;
  return (iRet==0xFFFFFFFF);
}

/*
** This function merges two sorted lists into a single sorted list.
**
** aLeft[] and aRight[] are arrays of indices.  The sort key is
** aContent[aLeft[]] and aContent[aRight[]].  Upon entry, the following
** is guaranteed for all J<K:
**
**        aContent[aLeft[J]] < aContent[aLeft[K]]
**        aContent[aRight[J]] < aContent[aRight[K]]
**
** This routine overwrites aRight[] with a new (probably longer) sequence
** of indices such that the aRight[] contains every index that appears in
** either aLeft[] or the old aRight[] and such that the second condition
** above is still met.
**
** The aContent[aLeft[X]] values will be unique for all X.  And the
** aContent[aRight[X]] values will be unique too.  But there might be
** one or more combinations of X and Y such that
**
**      aLeft[X]!=aRight[Y]  &&  aContent[aLeft[X]] == aContent[aRight[Y]]
**
** When that happens, omit the aLeft[X] and use the aRight[Y] index.
*/
static void walMerge(
  const u32 *aContent,            /* Pages in wal - keys for the sort */
  ht_slot *aLeft,                 /* IN: Left hand input list */
  int nLeft,                      /* IN: Elements in array *paLeft */
  ht_slot **paRight,              /* IN/OUT: Right hand input list */
  int *pnRight,                   /* IN/OUT: Elements in *paRight */
  ht_slot *aTmp                   /* Temporary buffer */
){
  int iLeft = 0;                  /* Current index in aLeft */
  int iRight = 0;                 /* Current index in aRight */
  int iOut = 0;                   /* Current index in output buffer */
  int nRight = *pnRight;
  ht_slot *aRight = *paRight;

  assert( nLeft>0 && nRight>0 );
  while( iRight<nRight || iLeft<nLeft ){
    ht_slot logpage;
    Pgno dbpage;

    if( (iLeft<nLeft)
     && (iRight>=nRight || aContent[aLeft[iLeft]]<aContent[aRight[iRight]])
    ){
      logpage = aLeft[iLeft++];
    }else{
      logpage = aRight[iRight++];
    }
    dbpage = aContent[logpage];

    aTmp[iOut++] = logpage;
    if( iLeft<nLeft && aContent[aLeft[iLeft]]==dbpage ) iLeft++;

    assert( iLeft>=nLeft || aContent[aLeft[iLeft]]>dbpage );
    assert( iRight>=nRight || aContent[aRight[iRight]]>dbpage );
  }

  *paRight = aLeft;
  *pnRight = iOut;
  memcpy(aLeft, aTmp, sizeof(aTmp[0])*iOut);
}

/*
** Sort the elements in list aList using aContent[] as the sort key.
** Remove elements with duplicate keys, preferring to keep the
** larger aList[] values.
**
** The aList[] entries are indices into aContent[].  The values in
** aList[] are to be sorted so that for all J<K:
**
**      aContent[aList[J]] < aContent[aList[K]]
**
** For any X and Y such that
**
**      aContent[aList[X]] == aContent[aList[Y]]
**
** Keep the larger of the two values aList[X] and aList[Y] and discard
** the smaller.
*/
static void walMergesort(
  const u32 *aContent,            /* Pages in wal */
  ht_slot *aBuffer,               /* Buffer of at least *pnList items to use */
  ht_slot *aList,                 /* IN/OUT: List to sort */
  int *pnList                     /* IN/OUT: Number of elements in aList[] */
){
  struct Sublist {
    int nList;                    /* Number of elements in aList */
    ht_slot *aList;               /* Pointer to sub-list content */
  };

  const int nList = *pnList;      /* Size of input list */
  int nMerge = 0;                 /* Number of elements in list aMerge */
  ht_slot *aMerge = 0;            /* List to be merged */
  int iList;                      /* Index into input list */
  u32 iSub = 0;                   /* Index into aSub array */
  struct Sublist aSub[13];        /* Array of sub-lists */

  memset(aSub, 0, sizeof(aSub));
  assert( nList<=HASHTABLE_NPAGE && nList>0 );
  assert( HASHTABLE_NPAGE==(1<<(ArraySize(aSub)-1)) );

  for(iList=0; iList<nList; iList++){
    nMerge = 1;
    aMerge = &aList[iList];
    for(iSub=0; iList & (1<<iSub); iSub++){
      struct Sublist *p;
      assert( iSub<ArraySize(aSub) );
      p = &aSub[iSub];
      assert( p->aList && p->nList<=(1<<iSub) );
      assert( p->aList==&aList[iList&~((2<<iSub)-1)] );
      walMerge(aContent, p->aList, p->nList, &aMerge, &nMerge, aBuffer);
    }
    aSub[iSub].aList = aMerge;
    aSub[iSub].nList = nMerge;
  }

  for(iSub++; iSub<ArraySize(aSub); iSub++){
    if( nList & (1<<iSub) ){
      struct Sublist *p;
      assert( iSub<ArraySize(aSub) );
      p = &aSub[iSub];
      assert( p->nList<=(1<<iSub) );
      assert( p->aList==&aList[nList&~((2<<iSub)-1)] );
      walMerge(aContent, p->aList, p->nList, &aMerge, &nMerge, aBuffer);
    }
  }
  assert( aMerge==aList );
  *pnList = nMerge;

#ifdef SQLITE_DEBUG
  {
    int i;
    for(i=1; i<*pnList; i++){
      assert( aContent[aList[i]] > aContent[aList[i-1]] );
    }
  }
#endif
}

/*
** Free an iterator allocated by walIteratorInit().
*/
static void walIteratorFree(WalIterator *p){
  sqlite3_free(p);
}

/*
** Construct a WalInterator object that can be used to loop over all
** pages in wal file iWal following frame nBackfill in ascending order. Frames
** nBackfill or earlier may be included - excluding them is an optimization
** only. The caller must hold the checkpoint lock.
**
** On success, make *pp point to the newly allocated WalIterator object
** and return SQLITE_OK. Otherwise, return an error code. If this routine
** returns an error, the final value of *pp is undefined.
**
** The calling routine should invoke walIteratorFree() to destroy the
** WalIterator object when it has finished with it.
*/
static int walIteratorInit(
  Wal *pWal, 
  int iWal, 
  u32 nBackfill, 
  WalIterator **pp
){
  WalIterator *p;                 /* Return value */
  int nSegment;                   /* Number of segments to merge */
  u32 iLast;                      /* Last frame in log */
  sqlite3_int64 nByte;            /* Number of bytes to allocate */
  int i;                          /* Iterator variable */
  int iLastSeg;                   /* Last hash table to iterate though */
  ht_slot *aTmp;                  /* Temp space used by merge-sort */
  int rc = SQLITE_OK;             /* Return Code */
  int iMode = isWalMode2(pWal) ? 2 : 1;

  assert( isWalMode2(pWal) || iWal==0 );
  assert( 0==isWalMode2(pWal) || nBackfill==0 );

  /* This routine only runs while holding the checkpoint lock. And
  ** it only runs if there is actually content in the log (mxFrame>0).
  */
  iLast = walidxGetMxFrame(&pWal->hdr, iWal);
  assert( pWal->ckptLock && iLast>0 );

  if( iMode==2 ){
    iLastSeg = walFramePage2(iWal, iLast);
  }else{
    iLastSeg = walFramePage(iLast);
  }
  nSegment = 1 + (iLastSeg/iMode);

  /* Allocate space for the WalIterator object. */
  nByte = sizeof(WalIterator)
        + (nSegment-1)*sizeof(struct WalSegment)
        + iLast*sizeof(ht_slot);
  p = (WalIterator *)sqlite3_malloc64(nByte
      + sizeof(ht_slot) * (iLast>HASHTABLE_NPAGE?HASHTABLE_NPAGE:iLast)
  );
  if( !p ){
    return SQLITE_NOMEM_BKPT;
  }
  memset(p, 0, nByte);
  p->nSegment = nSegment;
  aTmp = (ht_slot*)&(((u8*)p)[nByte]);
  SEH_FREE_ON_ERROR(0, p);
  i = iMode==2 ? iWal : walFramePage(nBackfill+1);
  for(; rc==SQLITE_OK && i<=iLastSeg; i+=iMode){
    WalHashLoc sLoc;

    rc = walHashGet(pWal, i, &sLoc);
    if( rc==SQLITE_OK ){
      int j;                      /* Counter variable */
      int nEntry;                 /* Number of entries in this segment */
      ht_slot *aIndex;            /* Sorted index for this segment */
      u32 iZero;

      if( iMode==2 ){
        walExternalDecode(sLoc.iZero+1, &iZero);
        iZero--;
        assert( iZero==0 || i>=2 );
      }else{
        iZero = sLoc.iZero;
      }

      if( i==iLastSeg ){
        nEntry = (int)(iLast - iZero);
      }else{
        nEntry = (int)((u32*)sLoc.aHash - (u32*)sLoc.aPgno);
      }
      aIndex = &((ht_slot *)&p->aSegment[p->nSegment])[iZero];
      iZero++;

      for(j=0; j<nEntry; j++){
        aIndex[j] = (ht_slot)j;
      }
      walMergesort((u32*)sLoc.aPgno, aTmp, aIndex, &nEntry);
      p->aSegment[i/iMode].iZero = iZero;
      p->aSegment[i/iMode].nEntry = nEntry;
      p->aSegment[i/iMode].aIndex = aIndex;
      p->aSegment[i/iMode].aPgno = (u32*)sLoc.aPgno;
    }
  }
  if( rc!=SQLITE_OK ){
    SEH_FREE_ON_ERROR(p, 0);
    walIteratorFree(p);
    p = 0;
  }
  *pp = p;
  return rc;
}

#ifdef SQLITE_ENABLE_SETLK_TIMEOUT


/*
** Attempt to enable blocking locks that block for nMs ms. Return 1 if 
** blocking locks are successfully enabled, or 0 otherwise.
*/
static int walEnableBlockingMs(Wal *pWal, int nMs){
  int rc = sqlite3OsFileControl(
      pWal->pDbFd, SQLITE_FCNTL_LOCK_TIMEOUT, (void*)&nMs
  );
  return (rc==SQLITE_OK);
}

/*
** Attempt to enable blocking locks. Blocking locks are enabled only if (a)
** they are supported by the VFS, and (b) the database handle is configured
** with a busy-timeout. Return 1 if blocking locks are successfully enabled,
** or 0 otherwise.
*/
static int walEnableBlocking(Wal *pWal){
  int res = 0;
  if( pWal->db ){
    int tmout = pWal->db->busyTimeout;
    if( tmout ){
      res = walEnableBlockingMs(pWal, tmout);
    }
  }
  return res;
}

/*
** Disable blocking locks.
*/
static void walDisableBlocking(Wal *pWal){
  int tmout = 0;
  sqlite3OsFileControl(pWal->pDbFd, SQLITE_FCNTL_LOCK_TIMEOUT, (void*)&tmout);
}

/*
** If parameter bLock is true, attempt to enable blocking locks, take
** the WRITER lock, and then disable blocking locks. If blocking locks
** cannot be enabled, no attempt to obtain the WRITER lock is made. Return
** an SQLite error code if an error occurs, or SQLITE_OK otherwise. It is not
** an error if blocking locks can not be enabled.
**
** If the bLock parameter is false and the WRITER lock is held, release it.
*/
int sqlite3WalWriteLock(Wal *pWal, int bLock){
  int rc = SQLITE_OK;
  assert( pWal->readLock<0 || bLock==0 );
  if( bLock ){
    assert( pWal->db );
    if( walEnableBlocking(pWal) ){
      rc = walLockExclusive(pWal, WAL_WRITE_LOCK, 1);
      if( rc==SQLITE_OK ){
        pWal->writeLock = 1;
      }
      walDisableBlocking(pWal);
    }
  }else if( pWal->writeLock ){
    walUnlockExclusive(pWal, WAL_WRITE_LOCK, 1);
    pWal->writeLock = 0;
  }
  return rc;
}

/*
** Set the database handle used to determine if blocking locks are required.
*/
void sqlite3WalDb(Wal *pWal, sqlite3 *db){
  pWal->db = db;
}

#else
# define walEnableBlocking(x) 0
# define walDisableBlocking(x)
# define walEnableBlockingMs(pWal, ms) 0
# define sqlite3WalDb(pWal, db)
#endif   /* ifdef SQLITE_ENABLE_SETLK_TIMEOUT */


/*
** Attempt to obtain the exclusive WAL lock defined by parameters lockIdx and
** n. If the attempt fails and parameter xBusy is not NULL, then it is a
** busy-handler function. Invoke it and retry the lock until either the
** lock is successfully obtained or the busy-handler returns 0.
*/
static int walBusyLock(
  Wal *pWal,                      /* WAL connection */
  int (*xBusy)(void*),            /* Function to call when busy */
  void *pBusyArg,                 /* Context argument for xBusyHandler */
  int lockIdx,                    /* Offset of first byte to lock */
  int n                           /* Number of bytes to lock */
){
  int rc;
  do {
    rc = walLockExclusive(pWal, lockIdx, n);
  }while( xBusy && rc==SQLITE_BUSY && xBusy(pBusyArg) );
#ifdef SQLITE_ENABLE_SETLK_TIMEOUT
  if( rc==SQLITE_BUSY_TIMEOUT ){
    walDisableBlocking(pWal);
    rc = SQLITE_BUSY;
  }
#endif
  return rc;
}

/*
** The cache of the wal-index header must be valid to call this function.
** Return the page-size in bytes used by the database.
*/
static int walPagesize(Wal *pWal){
  return (pWal->hdr.szPage&0xfe00) + ((pWal->hdr.szPage&0x0001)<<16);
}

/*
** The following is guaranteed when this function is called:
**
**   a) the WRITER lock is held,
**   b) the entire log file has been checkpointed, and
**   c) any existing readers are reading exclusively from the database
**      file - there are no readers that may attempt to read a frame from
**      the log file.
**
** This function updates the shared-memory structures so that the next
** client to write to the database (which may be this one) does so by
** writing frames into the start of the log file.
**
** The value of parameter salt1 is used as the aSalt[1] value in the
** new wal-index header. It should be passed a pseudo-random value (i.e.
** one obtained from sqlite3_randomness()).
*/
static void walRestartHdr(Wal *pWal, u32 salt1){
  volatile WalCkptInfo *pInfo = walCkptInfo(pWal);
  int i;                          /* Loop counter */
  u32 *aSalt = pWal->hdr.aSalt;   /* Big-endian salt values */
  assert( isWalMode2(pWal)==0 );
  pWal->nCkpt++;
  pWal->hdr.mxFrame = 0;
  sqlite3Put4byte((u8*)&aSalt[0], 1 + sqlite3Get4byte((u8*)&aSalt[0]));
  memcpy(&pWal->hdr.aSalt[1], &salt1, 4);
  walIndexWriteHdr(pWal);
  AtomicStore(&pInfo->nBackfill, 0);
  pInfo->nBackfillAttempted = 0;
  pInfo->aReadMark[1] = 0;
  for(i=2; i<WAL_NREADER; i++) pInfo->aReadMark[i] = READMARK_NOT_USED;
  assert( pInfo->aReadMark[0]==0 );
}

/*
** This function is used in wal2 mode.
**
** This function is called when writer pWal is just about to start 
** writing out frames. Parameter iApp is the current wal file. The "other" wal
** file (wal file !iApp) has been fully checkpointed. This function returns
** SQLITE_OK if there are no readers preventing the writer from switching to
** the other wal file. Or SQLITE_BUSY if there are.
*/
static int wal2RestartOk(Wal *pWal, int iApp){
  /* The other wal file (wal file !iApp) can be overwritten if there
  ** are no readers reading from it - no "full" or "partial" locks.
  ** Technically speaking it is not possible for any reader to hold
  ** a "part" lock, as this would have prevented the file from being
  ** checkpointed. But checking anyway doesn't hurt. The following
  ** is equivalent to:
  **
  **   if( iApp==0 ) eLock = WAL_LOCK_PART1_FULL2;
  **   if( iApp==1 ) eLock = WAL_LOCK_PART1;
  */
  int eLock = 1 + (iApp==0);

  assert( WAL_LOCK_PART1==1 );
  assert( WAL_LOCK_PART1_FULL2==2 );
  assert( WAL_LOCK_PART2_FULL1==3 );
  assert( WAL_LOCK_PART2==4 );

  assert( iApp!=0 || eLock==WAL_LOCK_PART1_FULL2 );
  assert( iApp!=1 || eLock==WAL_LOCK_PART1 );

  return walLockExclusive(pWal, WAL_READ_LOCK(eLock), 3);
}
static void wal2RestartFinished(Wal *pWal, int iApp){
  walUnlockExclusive(pWal, WAL_READ_LOCK(1 + (iApp==0)), 3);
}

/*
** This function is used in wal2 mode.
**
** This function is called when a checkpointer wishes to checkpoint wal
** file iCkpt. It takes the required lock and, if successful, returns
** SQLITE_OK. Otherwise, an SQLite error code (e.g. SQLITE_BUSY). If this
** function returns SQLITE_OK, it is the responsibility of the caller
** to invoke wal2CheckpointFinished() to release the lock.
*/
static int wal2CheckpointOk(Wal *pWal, int iCkpt){
  int eLock = 1 + (iCkpt*2);

  assert( WAL_LOCK_PART1==1 );
  assert( WAL_LOCK_PART1_FULL2==2 );
  assert( WAL_LOCK_PART2_FULL1==3 );
  assert( WAL_LOCK_PART2==4 );

  assert( iCkpt!=0 || eLock==WAL_LOCK_PART1 );
  assert( iCkpt!=1 || eLock==WAL_LOCK_PART2_FULL1 );

  return walLockExclusive(pWal, WAL_READ_LOCK(eLock), 2);
}
static void wal2CheckpointFinished(Wal *pWal, int iCkpt){
  walUnlockExclusive(pWal, WAL_READ_LOCK(1 + (iCkpt*2)), 2);
}

/*
** Copy as much content as we can from the WAL back into the database file
** in response to an sqlite3_wal_checkpoint() request or the equivalent.
**
** The amount of information copies from WAL to database might be limited
** by active readers.  This routine will never overwrite a database page
** that a concurrent reader might be using.
**
** All I/O barrier operations (a.k.a fsyncs) occur in this routine when
** SQLite is in WAL-mode in synchronous=NORMAL.  That means that if
** checkpoints are always run by a background thread or background
** process, foreground threads will never block on a lengthy fsync call.
**
** Fsync is called on the WAL before writing content out of the WAL and
** into the database.  This ensures that if the new content is persistent
** in the WAL and can be recovered following a power-loss or hard reset.
**
** Fsync is also called on the database file if (and only if) the entire
** WAL content is copied into the database file.  This second fsync makes
** it safe to delete the WAL since the new content will persist in the
** database file.
**
** This routine uses and updates the nBackfill field of the wal-index header.
** This is the only routine that will increase the value of nBackfill.
** (A WAL reset or recovery will revert nBackfill to zero, but not increase
** its value.)
**
** The caller must be holding sufficient locks to ensure that no other
** checkpoint is running (in any other thread or process) at the same
** time.
*/
static int walCheckpoint(
  Wal *pWal,                      /* Wal connection */
  sqlite3 *db,                    /* Check for interrupts on this handle */
  int eMode,                      /* One of PASSIVE, FULL or RESTART */
  int (*xBusy)(void*),            /* Function to call when busy */
  void *pBusyArg,                 /* Context argument for xBusyHandler */
  int sync_flags,                 /* Flags for OsSync() (or 0) */
  u8 *zBuf                        /* Temporary buffer to use */
){
  int rc = SQLITE_OK;             /* Return code */
  int szPage;                     /* Database page-size */
  WalIterator *pIter = 0;         /* Wal iterator context */
  u32 iDbpage = 0;                /* Next database page to write */
  u32 iFrame = 0;                 /* Wal frame containing data for iDbpage */
  u32 mxSafeFrame;                /* Max frame that can be backfilled */
  u32 mxPage;                     /* Max database page to write */
  int i;                          /* Loop counter */
  volatile WalCkptInfo *pInfo;    /* The checkpoint status information */
  int bWal2 = isWalMode2(pWal);   /* True for wal2 connections */
  int iCkpt = bWal2 ? !walidxGetFile(&pWal->hdr) : 0;

  mxSafeFrame = walidxGetMxFrame(&pWal->hdr, iCkpt);
  szPage = walPagesize(pWal);
  testcase( szPage<=32768 );
  testcase( szPage>=65536 );
  pInfo = walCkptInfo(pWal);
  if( (bWal2==1 && pInfo->nBackfill==0 && mxSafeFrame) 
   || (bWal2==0 && pInfo->nBackfill<mxSafeFrame)
  ){
    sqlite3_file *pWalFd = pWal->apWalFd[iCkpt];
    mxPage = pWal->hdr.nPage;

    /* If this is a wal2 system, check for a reader holding a lock 
    ** preventing this checkpoint operation. If one is found, return
    ** early.  */
    if( bWal2 ){
      rc = wal2CheckpointOk(pWal, iCkpt);
      if( rc!=SQLITE_OK ) return rc;
    }

    /* EVIDENCE-OF: R-62920-47450 The busy-handler callback is never invoked
    ** in the SQLITE_CHECKPOINT_PASSIVE mode. */
    assert( eMode!=SQLITE_CHECKPOINT_PASSIVE || xBusy==0 );

    /* If this is a wal system (not wal2), compute in mxSafeFrame the index 
    ** of the last frame of the WAL that is safe to write into the database.
    ** Frames beyond mxSafeFrame might overwrite database pages that are in 
    ** use by active readers and thus cannot be backfilled from the WAL.
    */
    if( bWal2==0 ){
      mxSafeFrame = pWal->hdr.mxFrame;
      mxPage = pWal->hdr.nPage;
      for(i=1; i<WAL_NREADER; i++){
        u32 y = AtomicLoad(pInfo->aReadMark+i); SEH_INJECT_FAULT;
        if( mxSafeFrame>y ){
          assert( y<=pWal->hdr.mxFrame );
          rc = walBusyLock(pWal, xBusy, pBusyArg, WAL_READ_LOCK(i), 1);
          if( rc==SQLITE_OK ){
            u32 iMark = (i==1 ? mxSafeFrame : READMARK_NOT_USED);
            AtomicStore(pInfo->aReadMark+i, iMark); SEH_INJECT_FAULT;
            walUnlockExclusive(pWal, WAL_READ_LOCK(i), 1);
          }else if( rc==SQLITE_BUSY ){
            mxSafeFrame = y;
            xBusy = 0;
          }else{
            goto walcheckpoint_out;
          }
        }
      }
    }

    /* Allocate the iterator */
    if( bWal2 || pInfo->nBackfill<mxSafeFrame ){
      assert( bWal2==0 || pInfo->nBackfill==0 );
      rc = walIteratorInit(pWal, iCkpt, pInfo->nBackfill, &pIter);
      assert( rc==SQLITE_OK || pIter==0 );
    }

    if( pIter && (bWal2 
     || (rc = walBusyLock(pWal, xBusy, pBusyArg,WAL_READ_LOCK(0),1))==SQLITE_OK
    )){
      u32 nBackfill = pInfo->nBackfill;

      assert( bWal2==0 || nBackfill==0 );
      pInfo->nBackfillAttempted = mxSafeFrame; SEH_INJECT_FAULT;

      /* Sync the wal file being checkpointed to disk */
      rc = sqlite3OsSync(pWalFd, CKPT_SYNC_FLAGS(sync_flags));

      /* If the database may grow as a result of this checkpoint, hint
      ** about the eventual size of the db file to the VFS layer.  */
      if( rc==SQLITE_OK ){
        i64 nReq = ((i64)mxPage * szPage);
        i64 nSize;                    /* Current size of database file */
        sqlite3OsFileControl(pWal->pDbFd, SQLITE_FCNTL_CKPT_START, 0);
        rc = sqlite3OsFileSize(pWal->pDbFd, &nSize);
        if( rc==SQLITE_OK && nSize<nReq ){
          i64 mx = pWal->hdr.mxFrame + (bWal2?walidxGetMxFrame(&pWal->hdr,1):0);
          if( (nSize+65536+mx*szPage)<nReq ){
            /* If the size of the final database is larger than the current
            ** database plus the amount of data in the wal file, plus the
            ** maximum size of the pending-byte page (65536 bytes), then
            ** must be corruption somewhere.  Or in the case of wal2 mode,
            ** plus the amount of data in both wal files. */
            rc = SQLITE_CORRUPT_BKPT;
          }else{
            sqlite3OsFileControlHint(pWal->pDbFd, SQLITE_FCNTL_SIZE_HINT,&nReq);
          }
        }
      }

      /* Iterate through the contents of the WAL, copying data to the db file */
      while( rc==SQLITE_OK && 0==walIteratorNext(pIter, &iDbpage, &iFrame) ){
        i64 iOffset;

        assert( bWal2==1 || walFramePgno(pWal, iFrame)==iDbpage );
        assert( bWal2==0 || walFramePgno2(pWal, iCkpt, iFrame)==iDbpage );

        SEH_INJECT_FAULT;
        if( AtomicLoad(&db->u1.isInterrupted) ){
          rc = db->mallocFailed ? SQLITE_NOMEM_BKPT : SQLITE_INTERRUPT;
          break;
        }
        if( iFrame<=nBackfill || iFrame>mxSafeFrame || iDbpage>mxPage ){
          assert( bWal2==0 || iDbpage>mxPage );
          continue;
        }
        iOffset = walFrameOffset(iFrame, szPage) + WAL_FRAME_HDRSIZE;
        WALTRACE(("WAL%p: checkpoint frame %d of wal %d to db page %d\n",
              pWal, (int)iFrame, iCkpt, (int)iDbpage
        ));
        /* testcase( IS_BIG_INT(iOffset) ); // requires a 4GiB WAL file */
        rc = sqlite3OsRead(pWalFd, zBuf, szPage, iOffset);
        if( rc!=SQLITE_OK ) break;
        iOffset = (iDbpage-1)*(i64)szPage;
        testcase( IS_BIG_INT(iOffset) );
        rc = sqlite3OsWrite(pWal->pDbFd, zBuf, szPage, iOffset);
        if( rc!=SQLITE_OK ) break;
      }
      sqlite3OsFileControl(pWal->pDbFd, SQLITE_FCNTL_CKPT_DONE, 0);

      /* If work was actually accomplished, truncate the db file, sync the wal
      ** file and set WalCkptInfo.nBackfill to indicate so. */
      if( rc==SQLITE_OK && (bWal2 || mxSafeFrame==walIndexHdr(pWal)->mxFrame) ){
        if( !bWal2 ){
          i64 szDb = pWal->hdr.nPage*(i64)szPage;
          testcase( IS_BIG_INT(szDb) );
          rc = sqlite3OsTruncate(pWal->pDbFd, szDb);
        }
        if( rc==SQLITE_OK ){
          rc = sqlite3OsSync(pWal->pDbFd, CKPT_SYNC_FLAGS(sync_flags));
        }
      }
      if( rc==SQLITE_OK ){
        AtomicStore(&pInfo->nBackfill, (bWal2 ? 1 : mxSafeFrame));
        SEH_INJECT_FAULT;
      }

      /* Release the reader lock held while backfilling */
      if( bWal2==0 ){
        walUnlockExclusive(pWal, WAL_READ_LOCK(0), 1);
      }
    }

    if( rc==SQLITE_BUSY ){
      /* Reset the return code so as not to report a checkpoint failure
      ** just because there are active readers.  */
      rc = SQLITE_OK;
    }
    if( bWal2 ) wal2CheckpointFinished(pWal, iCkpt);
  }

  /* If this is an SQLITE_CHECKPOINT_RESTART or TRUNCATE operation, and the
  ** entire wal file has been copied into the database file, then block
  ** until all readers have finished using the wal file. This ensures that
  ** the next process to write to the database restarts the wal file.
  */
  if( bWal2==0 && rc==SQLITE_OK && eMode!=SQLITE_CHECKPOINT_PASSIVE ){
    assert( pWal->writeLock );
    SEH_INJECT_FAULT;
    if( pInfo->nBackfill<pWal->hdr.mxFrame ){
      rc = SQLITE_BUSY;
    }else if( eMode>=SQLITE_CHECKPOINT_RESTART ){
      u32 salt1;
      sqlite3FastRandomness(&pWal->sPrng, 4, &salt1);
      assert( pInfo->nBackfill==pWal->hdr.mxFrame );
      rc = walBusyLock(pWal, xBusy, pBusyArg, WAL_READ_LOCK(1), WAL_NREADER-1);
      if( rc==SQLITE_OK ){
        if( eMode==SQLITE_CHECKPOINT_TRUNCATE ){
          /* IMPLEMENTATION-OF: R-44699-57140 This mode works the same way as
          ** SQLITE_CHECKPOINT_RESTART with the addition that it also
          ** truncates the log file to zero bytes just prior to a
          ** successful return.
          **
          ** In theory, it might be safe to do this without updating the
          ** wal-index header in shared memory, as all subsequent reader or
          ** writer clients should see that the entire log file has been
          ** checkpointed and behave accordingly. This seems unsafe though,
          ** as it would leave the system in a state where the contents of
          ** the wal-index header do not match the contents of the
          ** file-system. To avoid this, update the wal-index header to
          ** indicate that the log file contains zero valid frames.  */
          walRestartHdr(pWal, salt1);
          rc = sqlite3OsTruncate(pWal->apWalFd[0], 0);
        }
        walUnlockExclusive(pWal, WAL_READ_LOCK(1), WAL_NREADER-1);
      }
    }
  }

 walcheckpoint_out:
  SEH_FREE_ON_ERROR(pIter, 0);
  walIteratorFree(pIter);
  return rc;
}

/*
** If the WAL file is currently larger than nMax bytes in size, truncate
** it to exactly nMax bytes. If an error occurs while doing so, ignore it.
*/
static void walLimitSize(Wal *pWal, i64 nMax){
  if( isWalMode2(pWal)==0 ){
    i64 sz;
    int rx;
    sqlite3BeginBenignMalloc();
    rx = sqlite3OsFileSize(pWal->apWalFd[0], &sz);
    if( rx==SQLITE_OK && (sz > nMax ) ){
      rx = sqlite3OsTruncate(pWal->apWalFd[0], nMax);
    }
    sqlite3EndBenignMalloc();
    if( rx ){
      sqlite3_log(rx, "cannot limit WAL size: %s", pWal->zWalName);
    }
  }
}

#ifdef SQLITE_USE_SEH
/*
** This is the "standard" exception handler used in a few places to handle 
** an exception thrown by reading from the *-shm mapping after it has become
** invalid in SQLITE_USE_SEH builds. It is used as follows:
**
**   SEH_TRY { ... }
**   SEH_EXCEPT( rc = walHandleException(pWal); )
**
** This function does three things:
**
**   1) Determines the locks that should be held, based on the contents of
**      the Wal.readLock, Wal.writeLock and Wal.ckptLock variables. All other
**      held locks are assumed to be transient locks that would have been
**      released had the exception not been thrown and are dropped.
**
**   2) Frees the pointer at Wal.pFree, if any, using sqlite3_free().
**
**   3) Set pWal->apWiData[pWal->iWiPg] to pWal->pWiValue if not NULL
**
**   4) Returns SQLITE_IOERR.
*/
static int walHandleException(Wal *pWal){
  if( pWal->exclusiveMode==0 ){
    static const int S = 1;
    static const int E = (1<<SQLITE_SHM_NLOCK);
    int ii;
    u32 mUnlock = pWal->lockMask & ~(
        (pWal->readLock<0 ? 0 : (S << WAL_READ_LOCK(pWal->readLock)))
        | (pWal->writeLock ? (E << WAL_WRITE_LOCK) : 0)
        | (pWal->ckptLock ? (E << WAL_CKPT_LOCK) : 0)
        );
    for(ii=0; ii<SQLITE_SHM_NLOCK; ii++){
      if( (S<<ii) & mUnlock ) walUnlockShared(pWal, ii);
      if( (E<<ii) & mUnlock ) walUnlockExclusive(pWal, ii, 1);
    }
  }
  sqlite3_free(pWal->pFree);
  pWal->pFree = 0;
  if( pWal->pWiValue ){
    pWal->apWiData[pWal->iWiPg] = pWal->pWiValue;
    pWal->pWiValue = 0;
  }
  return SQLITE_IOERR_IN_PAGE;
}

/*
** Assert that the Wal.lockMask mask, which indicates the locks held
** by the connenction, is consistent with the Wal.readLock, Wal.writeLock
** and Wal.ckptLock variables. To be used as:
**
**   assert( walAssertLockmask(pWal) );
*/
static int walAssertLockmask(Wal *pWal){
  if( pWal->exclusiveMode==0 ){
    static const int S = 1;
    static const int E = (1<<SQLITE_SHM_NLOCK);
    u32 mExpect = (
        (pWal->readLock<0 ? 0 : (S << WAL_READ_LOCK(pWal->readLock)))
      | (pWal->writeLock ? (E << WAL_WRITE_LOCK) : 0)
      | (pWal->ckptLock ? (E << WAL_CKPT_LOCK) : 0)
#ifdef SQLITE_ENABLE_SNAPSHOT
      | (pWal->pSnapshot ? (pWal->lockMask & (1 << WAL_CKPT_LOCK)) : 0)
#endif
    );
    assert( mExpect==pWal->lockMask );
  }
  return 1;
}

/*
** Return and zero the "system error" field set when an 
** EXCEPTION_IN_PAGE_ERROR exception is caught.
*/
int sqlite3WalSystemErrno(Wal *pWal){
  int iRet = 0;
  if( pWal ){
    iRet = pWal->iSysErrno;
    pWal->iSysErrno = 0;
  }
  return iRet;
}

#else
# define walAssertLockmask(x) 1
#endif /* ifdef SQLITE_USE_SEH */

/*
** Close a connection to a log file.
*/
int sqlite3WalClose(
  Wal *pWal,                      /* Wal to close */
  sqlite3 *db,                    /* For interrupt flag */
  int sync_flags,                 /* Flags to pass to OsSync() (or 0) */
  int nBuf,
  u8 *zBuf                        /* Buffer of at least nBuf bytes */
){
  int rc = SQLITE_OK;
  if( pWal ){
    int isDelete = 0;             /* True to unlink wal and wal-index files */

    assert( walAssertLockmask(pWal) );
    pWal->bClosing = 1;

    /* If an EXCLUSIVE lock can be obtained on the database file (using the
    ** ordinary, rollback-mode locking methods, this guarantees that the
    ** connection associated with this log file is the only connection to
    ** the database. In this case checkpoint the database and unlink both
    ** the wal and wal-index files.
    **
    ** The EXCLUSIVE lock is not released before returning.
    */
    if( zBuf!=0
     && SQLITE_OK==(rc = sqlite3OsLock(pWal->pDbFd, SQLITE_LOCK_EXCLUSIVE))
    ){
      int i;
      if( pWal->exclusiveMode==WAL_NORMAL_MODE ){
        pWal->exclusiveMode = WAL_EXCLUSIVE_MODE;
      }
      for(i=0; rc==SQLITE_OK && i<2; i++){
        rc = sqlite3WalCheckpoint(pWal, db, 
            SQLITE_CHECKPOINT_PASSIVE, 0, 0, sync_flags, nBuf, zBuf, 0, 0
        );
        if( rc==SQLITE_OK ){
          int bPersist = -1;
          sqlite3OsFileControlHint(
              pWal->pDbFd, SQLITE_FCNTL_PERSIST_WAL, &bPersist
          );
          if( bPersist!=1 ){
            /* Try to delete the WAL file if the checkpoint completed and
            ** fsyned (rc==SQLITE_OK) and if we are not in persistent-wal
            ** mode (!bPersist) */
            isDelete = 1;
          }else if( pWal->mxWalSize>=0 ){
            /* Try to truncate the WAL file to zero bytes if the checkpoint
            ** completed and fsynced (rc==SQLITE_OK) and we are in persistent
            ** WAL mode (bPersist) and if the PRAGMA journal_size_limit is a
            ** non-negative value (pWal->mxWalSize>=0).  Note that we truncate
            ** to zero bytes as truncating to the journal_size_limit might
            ** leave a corrupt WAL file on disk. */
            walLimitSize(pWal, 0);
          }
        }

        if( isWalMode2(pWal)==0 ) break;

        SEH_TRY {
          walCkptInfo(pWal)->nBackfill = 0;
          walidxSetFile(&pWal->hdr, !walidxGetFile(&pWal->hdr));
          pWal->writeLock = 1;
          walIndexWriteHdr(pWal);
          pWal->writeLock = 0;
        } 
        SEH_EXCEPT( rc = SQLITE_IOERR_IN_PAGE; )
      }
    }

    walIndexClose(pWal, isDelete);
    if( isDelete ){
      sqlite3BeginBenignMalloc();
      sqlite3OsDelete(pWal->pVfs, pWal->zWalName, 0);
      sqlite3OsDelete(pWal->pVfs, pWal->zWalName2, 0);
      sqlite3EndBenignMalloc();
    }
    WALTRACE(("WAL%p: closed\n", pWal));
    sqlite3_free((void *)pWal->apWiData);
    sqlite3_free(pWal);
  }
  return rc;
}

/*
** Try to copy the wal-index header from shared-memory into (*pHdr). Return
** zero if successful or non-zero otherwise. If the header is corrupted
** (either because the two copies are inconsistent or because the checksum 
** values are incorrect), the read fails and non-zero is returned.
*/
static int walIndexLoadHdr(Wal *pWal, WalIndexHdr *pHdr){
  u32 aCksum[2];                  /* Checksum on the header content */
  WalIndexHdr h2;                 /* Second copy of the header content */
  WalIndexHdr volatile *aHdr;     /* Header in shared memory */

  /* The first page of the wal-index must be mapped at this point. */
  assert( pWal->nWiData>0 && pWal->apWiData[0] );

  /* Read the header. This might happen concurrently with a write to the
  ** same area of shared memory on a different CPU in a SMP,
  ** meaning it is possible that an inconsistent snapshot is read
  ** from the file. If this happens, return non-zero.
  **
  ** There are two copies of the header at the beginning of the wal-index.
  ** When reading, read [0] first then [1].  Writes are in the reverse order.
  ** Memory barriers are used to prevent the compiler or the hardware from
  ** reordering the reads and writes.
  */
  aHdr = walIndexHdr(pWal);
  memcpy(pHdr, (void *)&aHdr[0], sizeof(h2));
  walShmBarrier(pWal);
  memcpy(&h2, (void *)&aHdr[1], sizeof(h2));

  if( memcmp(&h2, pHdr, sizeof(h2))!=0 ){
    return 1;   /* Dirty read */
  }  
  if( h2.isInit==0 ){
    return 1;   /* Malformed header - probably all zeros */
  }
  walChecksumBytes(1, (u8*)&h2, sizeof(h2)-sizeof(h2.aCksum), 0, aCksum);
  if( aCksum[0]!=h2.aCksum[0] || aCksum[1]!=h2.aCksum[1] ){
    return 1;   /* Checksum does not match */
  }

  return 0;
}

/*
** Try to read the wal-index header.  Return 0 on success and 1 if
** there is a problem.
**
** The wal-index is in shared memory.  Another thread or process might
** be writing the header at the same time this procedure is trying to
** read it, which might result in inconsistency.  A dirty read is detected
** by verifying that both copies of the header are the same and also by
** a checksum on the header.
**
** If and only if the read is consistent and the header is different from
** pWal->hdr, then pWal->hdr is updated to the content of the new header
** and *pChanged is set to 1.
**
** If the checksum cannot be verified return non-zero. If the header
** is read successfully and the checksum verified, return zero.
*/
static SQLITE_NO_TSAN int walIndexTryHdr(Wal *pWal, int *pChanged){
  WalIndexHdr h1;                 /* Copy of the header content */

  if( walIndexLoadHdr(pWal, &h1) ){
    return 1;
  }

  if( memcmp(&pWal->hdr, &h1, sizeof(WalIndexHdr)) ){
    *pChanged = 1;
    memcpy(&pWal->hdr, &h1, sizeof(WalIndexHdr));
    pWal->szPage = (pWal->hdr.szPage&0xfe00) + ((pWal->hdr.szPage&0x0001)<<16);
    testcase( pWal->szPage<=32768 );
    testcase( pWal->szPage>=65536 );
  }

  /* The header was successfully read. Return zero. */
  return 0;
}

/*
** This is the value that walTryBeginRead returns when it needs to
** be retried.
*/
#define WAL_RETRY  (-1)

/*
** Read the wal-index header from the wal-index and into pWal->hdr.
** If the wal-header appears to be corrupt, try to reconstruct the
** wal-index from the WAL before returning.
**
** Set *pChanged to 1 if the wal-index header value in pWal->hdr is
** changed by this operation.  If pWal->hdr is unchanged, set *pChanged
** to 0.
**
** If the wal-index header is successfully read, return SQLITE_OK.
** Otherwise an SQLite error code.
*/
static int walIndexReadHdr(Wal *pWal, int *pChanged){
  int rc;                         /* Return code */
  int badHdr;                     /* True if a header read failed */
  volatile u32 *page0;            /* Chunk of wal-index containing header */

  /* Ensure that page 0 of the wal-index (the page that contains the
  ** wal-index header) is mapped. Return early if an error occurs here.
  */
  assert( pChanged );
  rc = walIndexPage(pWal, 0, &page0);
  if( rc!=SQLITE_OK ){
    assert( rc!=SQLITE_READONLY ); /* READONLY changed to OK in walIndexPage */
    if( rc==SQLITE_READONLY_CANTINIT ){
      /* The SQLITE_READONLY_CANTINIT return means that the shared-memory
      ** was openable but is not writable, and this thread is unable to
      ** confirm that another write-capable connection has the shared-memory
      ** open, and hence the content of the shared-memory is unreliable,
      ** since the shared-memory might be inconsistent with the WAL file
      ** and there is no writer on hand to fix it. */
      assert( page0==0 );
      assert( pWal->writeLock==0 );
      assert( pWal->readOnly & WAL_SHM_RDONLY );
      pWal->bShmUnreliable = 1;
      pWal->exclusiveMode = WAL_HEAPMEMORY_MODE;
      *pChanged = 1;
    }else{
      return rc; /* Any other non-OK return is just an error */
    }
  }else{
    /* page0 can be NULL if the SHM is zero bytes in size and pWal->writeLock
    ** is zero, which prevents the SHM from growing */
    testcase( page0!=0 );
  }
  assert( page0!=0 || pWal->writeLock==0 );

  /* If the first page of the wal-index has been mapped, try to read the
  ** wal-index header immediately, without holding any lock. This usually
  ** works, but may fail if the wal-index header is corrupt or currently
  ** being modified by another thread or process.
  */
  badHdr = (page0 ? walIndexTryHdr(pWal, pChanged) : 1);

  /* If the first attempt failed, it might have been due to a race
  ** with a writer.  So get a WRITE lock and try again.
  */
  if( badHdr ){
    if( pWal->bShmUnreliable==0 && (pWal->readOnly & WAL_SHM_RDONLY) ){
      if( SQLITE_OK==(rc = walLockShared(pWal, WAL_WRITE_LOCK)) ){
        walUnlockShared(pWal, WAL_WRITE_LOCK);
        rc = SQLITE_READONLY_RECOVERY;
      }
    }else{
      int bWriteLock = pWal->writeLock;
      if( bWriteLock 
       || SQLITE_OK==(rc = walLockExclusive(pWal, WAL_WRITE_LOCK, 1)) 
      ){
        pWal->writeLock = 1;
        if( SQLITE_OK==(rc = walIndexPage(pWal, 0, &page0)) ){
          badHdr = walIndexTryHdr(pWal, pChanged);
          if( badHdr ){
            /* If the wal-index header is still malformed even while holding
            ** a WRITE lock, it can only mean that the header is corrupted and
            ** needs to be reconstructed.  So run recovery to do exactly that.
            ** Disable blocking locks first.  */
            walDisableBlocking(pWal);
            rc = walIndexRecover(pWal);
            *pChanged = 1;
          }
        }
        if( bWriteLock==0 ){
          pWal->writeLock = 0;
          walUnlockExclusive(pWal, WAL_WRITE_LOCK, 1);
        }
      }
    }
  }

  /* If the header is read successfully, check the version number to make
  ** sure the wal-index was not constructed with some future format that
  ** this version of SQLite cannot understand.
  */
  if( badHdr==0 
   && pWal->hdr.iVersion!=WAL_VERSION1 && pWal->hdr.iVersion!=WAL_VERSION2
  ){
    rc = SQLITE_CANTOPEN_BKPT;
  }
  if( pWal->bShmUnreliable ){
    if( rc!=SQLITE_OK ){
      walIndexClose(pWal, 0);
      pWal->bShmUnreliable = 0;
      assert( pWal->nWiData>0 && pWal->apWiData[0]==0 );
      /* walIndexRecover() might have returned SHORT_READ if a concurrent
      ** writer truncated the WAL out from under it.  If that happens, it
      ** indicates that a writer has fixed the SHM file for us, so retry */
      if( rc==SQLITE_IOERR_SHORT_READ ) rc = WAL_RETRY;
    }
    pWal->exclusiveMode = WAL_NORMAL_MODE;
  }

  return rc;
}

/*
** Open a transaction in a connection where the shared-memory is read-only
** and where we cannot verify that there is a separate write-capable connection
** on hand to keep the shared-memory up-to-date with the WAL file.
**
** This can happen, for example, when the shared-memory is implemented by
** memory-mapping a *-shm file, where a prior writer has shut down and
** left the *-shm file on disk, and now the present connection is trying
** to use that database but lacks write permission on the *-shm file.
** Other scenarios are also possible, depending on the VFS implementation.
**
** Precondition:
**
**    The *-wal file has been read and an appropriate wal-index has been
**    constructed in pWal->apWiData[] using heap memory instead of shared
**    memory.
**
** If this function returns SQLITE_OK, then the read transaction has
** been successfully opened. In this case output variable (*pChanged)
** is set to true before returning if the caller should discard the
** contents of the page cache before proceeding. Or, if it returns
** WAL_RETRY, then the heap memory wal-index has been discarded and
** the caller should retry opening the read transaction from the
** beginning (including attempting to map the *-shm file).
**
** If an error occurs, an SQLite error code is returned.
*/
static int walBeginShmUnreliable(Wal *pWal, int *pChanged){
  i64 szWal;                      /* Size of wal file on disk in bytes */
  i64 iOffset;                    /* Current offset when reading wal file */
  u8 aBuf[WAL_HDRSIZE];           /* Buffer to load WAL header into */
  u8 *aFrame = 0;                 /* Malloc'd buffer to load entire frame */
  int szFrame;                    /* Number of bytes in buffer aFrame[] */
  u8 *aData;                      /* Pointer to data part of aFrame buffer */
  volatile void *pDummy;          /* Dummy argument for xShmMap */
  int rc;                         /* Return code */
  u32 aSaveCksum[2];              /* Saved copy of pWal->hdr.aFrameCksum */

  assert( pWal->bShmUnreliable );
  assert( pWal->readOnly & WAL_SHM_RDONLY );
  assert( pWal->nWiData>0 && pWal->apWiData[0] );

  /* Take WAL_READ_LOCK(0). This has the effect of preventing any
  ** writers from running a checkpoint, but does not stop them
  ** from running recovery.  */
  rc = walLockShared(pWal, WAL_READ_LOCK(0));
  if( rc!=SQLITE_OK ){
    if( rc==SQLITE_BUSY ) rc = WAL_RETRY;
    goto begin_unreliable_shm_out;
  }
  pWal->readLock = 0;

  /* Check to see if a separate writer has attached to the shared-memory area,
  ** thus making the shared-memory "reliable" again.  Do this by invoking
  ** the xShmMap() routine of the VFS and looking to see if the return
  ** is SQLITE_READONLY instead of SQLITE_READONLY_CANTINIT.
  **
  ** If the shared-memory is now "reliable" return WAL_RETRY, which will
  ** cause the heap-memory WAL-index to be discarded and the actual
  ** shared memory to be used in its place.
  **
  ** This step is important because, even though this connection is holding
  ** the WAL_READ_LOCK(0) which prevents a checkpoint, a writer might
  ** have already checkpointed the WAL file and, while the current
  ** is active, wrap the WAL and start overwriting frames that this
  ** process wants to use.
  **
  ** Once sqlite3OsShmMap() has been called for an sqlite3_file and has
  ** returned any SQLITE_READONLY value, it must return only SQLITE_READONLY
  ** or SQLITE_READONLY_CANTINIT or some error for all subsequent invocations,
  ** even if some external agent does a "chmod" to make the shared-memory
  ** writable by us, until sqlite3OsShmUnmap() has been called.
  ** This is a requirement on the VFS implementation.
  */
  rc = sqlite3OsShmMap(pWal->pDbFd, 0, WALINDEX_PGSZ, 0, &pDummy);
  assert( rc!=SQLITE_OK ); /* SQLITE_OK not possible for read-only connection */
  if( rc!=SQLITE_READONLY_CANTINIT ){
    rc = (rc==SQLITE_READONLY ? WAL_RETRY : rc);
    goto begin_unreliable_shm_out;
  }

  /* We reach this point only if the real shared-memory is still unreliable.
  ** Assume the in-memory WAL-index substitute is correct and load it
  ** into pWal->hdr.
  */
  memcpy(&pWal->hdr, (void*)walIndexHdr(pWal), sizeof(WalIndexHdr));

  /* Make sure some writer hasn't come in and changed the WAL file out
  ** from under us, then disconnected, while we were not looking.
  */
  rc = sqlite3OsFileSize(pWal->apWalFd[0], &szWal);
  if( rc!=SQLITE_OK ){
    goto begin_unreliable_shm_out;
  }
  if( szWal<WAL_HDRSIZE ){
    /* If the wal file is too small to contain a wal-header and the
    ** wal-index header has mxFrame==0, then it must be safe to proceed
    ** reading the database file only. However, the page cache cannot
    ** be trusted, as a read/write connection may have connected, written
    ** the db, run a checkpoint, truncated the wal file and disconnected
    ** since this client's last read transaction.  */
    *pChanged = 1;
    rc = (pWal->hdr.mxFrame==0 ? SQLITE_OK : WAL_RETRY);
    goto begin_unreliable_shm_out;
  }

  /* Check the salt keys at the start of the wal file still match. */
  rc = sqlite3OsRead(pWal->apWalFd[0], aBuf, WAL_HDRSIZE, 0);
  if( rc!=SQLITE_OK ){
    goto begin_unreliable_shm_out;
  }
  if( memcmp(&pWal->hdr.aSalt, &aBuf[16], 8) ){
    /* Some writer has wrapped the WAL file while we were not looking.
    ** Return WAL_RETRY which will cause the in-memory WAL-index to be
    ** rebuilt. */
    rc = WAL_RETRY;
    goto begin_unreliable_shm_out;
  }

  /* Allocate a buffer to read frames into */
  assert( (pWal->szPage & (pWal->szPage-1))==0 );
  assert( pWal->szPage>=512 && pWal->szPage<=65536 );
  szFrame = pWal->szPage + WAL_FRAME_HDRSIZE;
  aFrame = (u8 *)sqlite3_malloc64(szFrame);
  if( aFrame==0 ){
    rc = SQLITE_NOMEM_BKPT;
    goto begin_unreliable_shm_out;
  }
  aData = &aFrame[WAL_FRAME_HDRSIZE];

  /* Check to see if a complete transaction has been appended to the
  ** wal file since the heap-memory wal-index was created. If so, the
  ** heap-memory wal-index is discarded and WAL_RETRY returned to
  ** the caller.  */
  aSaveCksum[0] = pWal->hdr.aFrameCksum[0];
  aSaveCksum[1] = pWal->hdr.aFrameCksum[1];
  for(iOffset=walFrameOffset(pWal->hdr.mxFrame+1, pWal->szPage);
      iOffset+szFrame<=szWal;
      iOffset+=szFrame
  ){
    u32 pgno;                   /* Database page number for frame */
    u32 nTruncate;              /* dbsize field from frame header */

    /* Read and decode the next log frame. */
    rc = sqlite3OsRead(pWal->apWalFd[0], aFrame, szFrame, iOffset);
    if( rc!=SQLITE_OK ) break;
    if( !walDecodeFrame(pWal, &pgno, &nTruncate, aData, aFrame) ) break;

    /* If nTruncate is non-zero, then a complete transaction has been
    ** appended to this wal file. Set rc to WAL_RETRY and break out of
    ** the loop.  */
    if( nTruncate ){
      rc = WAL_RETRY;
      break;
    }
  }
  pWal->hdr.aFrameCksum[0] = aSaveCksum[0];
  pWal->hdr.aFrameCksum[1] = aSaveCksum[1];

 begin_unreliable_shm_out:
  sqlite3_free(aFrame);
  if( rc!=SQLITE_OK ){
    int i;
    for(i=0; i<pWal->nWiData; i++){
      sqlite3_free((void*)pWal->apWiData[i]);
      pWal->apWiData[i] = 0;
    }
    pWal->bShmUnreliable = 0;
    sqlite3WalEndReadTransaction(pWal);
    *pChanged = 1;
  }
  return rc;
}

/*
** The final argument passed to walTryBeginRead() is of type (int*). The
** caller should invoke walTryBeginRead as follows:
**
**   int cnt = 0;
**   do {
**     rc = walTryBeginRead(..., &cnt);
**   }while( rc==WAL_RETRY );
**
** The final value of "cnt" is of no use to the caller. It is used by
** the implementation of walTryBeginRead() as follows:
**
**   + Each time walTryBeginRead() is called, it is incremented. Once
**     it reaches WAL_RETRY_PROTOCOL_LIMIT - indicating that walTryBeginRead()
**     has many times been invoked and failed with WAL_RETRY - walTryBeginRead()
**     returns SQLITE_PROTOCOL.
**
**   + If SQLITE_ENABLE_SETLK_TIMEOUT is defined and walTryBeginRead() failed
**     because a blocking lock timed out (SQLITE_BUSY_TIMEOUT from the OS
**     layer), the WAL_RETRY_BLOCKED_MASK bit is set in "cnt". In this case
**     the next invocation of walTryBeginRead() may omit an expected call to 
**     sqlite3OsSleep(). There has already been a delay when the previous call
**     waited on a lock.
*/
#define WAL_RETRY_PROTOCOL_LIMIT 100
#ifdef SQLITE_ENABLE_SETLK_TIMEOUT
# define WAL_RETRY_BLOCKED_MASK    0x10000000
#else
# define WAL_RETRY_BLOCKED_MASK    0
#endif

/*
** Attempt to start a read transaction.  This might fail due to a race or
** other transient condition.  When that happens, it returns WAL_RETRY to
** indicate to the caller that it is safe to retry immediately.
**
** On success return SQLITE_OK.  On a permanent failure (such an
** I/O error or an SQLITE_BUSY because another process is running
** recovery) return a positive error code.
**
** The useWal parameter is true to force the use of the WAL and disable
** the case where the WAL is bypassed because it has been completely
** checkpointed.  If useWal==0 then this routine calls walIndexReadHdr()
** to make a copy of the wal-index header into pWal->hdr.  If the
** wal-index header has changed, *pChanged is set to 1 (as an indication
** to the caller that the local page cache is obsolete and needs to be
** flushed.)  When useWal==1, the wal-index header is assumed to already
** be loaded and the pChanged parameter is unused.
**
** The caller must set the cnt parameter to the number of prior calls to
** this routine during the current read attempt that returned WAL_RETRY.
** This routine will start taking more aggressive measures to clear the
** race conditions after multiple WAL_RETRY returns, and after an excessive
** number of errors will ultimately return SQLITE_PROTOCOL.  The
** SQLITE_PROTOCOL return indicates that some other process has gone rogue
** and is not honoring the locking protocol.  There is a vanishingly small
** chance that SQLITE_PROTOCOL could be returned because of a run of really
** bad luck when there is lots of contention for the wal-index, but that
** possibility is so small that it can be safely neglected, we believe.
**
** On success, this routine obtains a read lock on
** WAL_READ_LOCK(pWal->readLock).  The pWal->readLock integer is
** in the range 0 <= pWal->readLock < WAL_NREADER.  If pWal->readLock==(-1)
** that means the Wal does not hold any read lock.  The reader must not
** access any database page that is modified by a WAL frame up to and
** including frame number aReadMark[pWal->readLock].  The reader will
** use WAL frames up to and including pWal->hdr.mxFrame if pWal->readLock>0
** Or if pWal->readLock==0, then the reader will ignore the WAL
** completely and get all content directly from the database file.
** If the useWal parameter is 1 then the WAL will never be ignored and
** this routine will always set pWal->readLock>0 on success.
** When the read transaction is completed, the caller must release the
** lock on WAL_READ_LOCK(pWal->readLock) and set pWal->readLock to -1.
**
** This routine uses the nBackfill and aReadMark[] fields of the header
** to select a particular WAL_READ_LOCK() that strives to let the
** checkpoint process do as much work as possible.  This routine might
** update values of the aReadMark[] array in the header, but if it does
** so it takes care to hold an exclusive lock on the corresponding
** WAL_READ_LOCK() while changing values.
*/
static int walTryBeginRead(Wal *pWal, int *pChanged, int useWal, int *pCnt){
  volatile WalCkptInfo *pInfo;    /* Checkpoint information in wal-index */
  int rc = SQLITE_OK;             /* Return code  */
#ifdef SQLITE_ENABLE_SETLK_TIMEOUT
  int nBlockTmout = 0;
#endif

  assert( pWal->readLock==WAL_LOCK_NONE );     /* Not currently locked */

  /* useWal may only be set for read/write connections */
  assert( (pWal->readOnly & WAL_SHM_RDONLY)==0 || useWal==0 );

  /* Take steps to avoid spinning forever if there is a protocol error.
  **
  ** Circumstances that cause a RETRY should only last for the briefest
  ** instances of time.  No I/O or other system calls are done while the
  ** locks are held, so the locks should not be held for very long. But
  ** if we are unlucky, another process that is holding a lock might get
  ** paged out or take a page-fault that is time-consuming to resolve,
  ** during the few nanoseconds that it is holding the lock.  In that case,
  ** it might take longer than normal for the lock to free.
  **
  ** After 5 RETRYs, we begin calling sqlite3OsSleep().  The first few
  ** calls to sqlite3OsSleep() have a delay of 1 microsecond.  Really this
  ** is more of a scheduler yield than an actual delay.  But on the 10th
  ** an subsequent retries, the delays start becoming longer and longer,
  ** so that on the 100th (and last) RETRY we delay for 323 milliseconds.
  ** The total delay time before giving up is less than 10 seconds.
  */
  (*pCnt)++;
  if( *pCnt>5 ){
    int nDelay = 1;                      /* Pause time in microseconds */
    int cnt = (*pCnt & ~WAL_RETRY_BLOCKED_MASK);
    if( cnt>WAL_RETRY_PROTOCOL_LIMIT ){
      VVA_ONLY( pWal->lockError = 1; )
      return SQLITE_PROTOCOL;
    }
    if( *pCnt>=10 ) nDelay = (cnt-9)*(cnt-9)*39;
#ifdef SQLITE_ENABLE_SETLK_TIMEOUT
    /* In SQLITE_ENABLE_SETLK_TIMEOUT builds, configure the file-descriptor
    ** to block for locks for approximately nDelay us. This affects three
    ** locks: (a) the shared lock taken on the DMS slot in os_unix.c (if
    ** using os_unix.c), (b) the WRITER lock taken in walIndexReadHdr() if the
    ** first attempted read fails, and (c) the shared lock taken on the 
    ** read-mark.  
    **
    ** If the previous call failed due to an SQLITE_BUSY_TIMEOUT error,
    ** then sleep for the minimum of 1us. The previous call already provided 
    ** an extra delay while it was blocking on the lock.
    */
    nBlockTmout = (nDelay+998) / 1000;
    if( !useWal && walEnableBlockingMs(pWal, nBlockTmout) ){
      if( *pCnt & WAL_RETRY_BLOCKED_MASK ) nDelay = 1;
    }
#endif
    sqlite3OsSleep(pWal->pVfs, nDelay);
    *pCnt &= ~WAL_RETRY_BLOCKED_MASK;
  }

  if( !useWal ){
    assert( rc==SQLITE_OK );
    if( pWal->bShmUnreliable==0 ){
      rc = walIndexReadHdr(pWal, pChanged);
    }
#ifdef SQLITE_ENABLE_SETLK_TIMEOUT
    walDisableBlocking(pWal);
    if( rc==SQLITE_BUSY_TIMEOUT ){
      rc = SQLITE_BUSY;
      *pCnt |= WAL_RETRY_BLOCKED_MASK;
    }
#endif
    if( rc==SQLITE_BUSY ){
      /* If there is not a recovery running in another thread or process
      ** then convert BUSY errors to WAL_RETRY.  If recovery is known to
      ** be running, convert BUSY to BUSY_RECOVERY.  There is a race here
      ** which might cause WAL_RETRY to be returned even if BUSY_RECOVERY
      ** would be technically correct.  But the race is benign since with
      ** WAL_RETRY this routine will be called again and will probably be
      ** right on the second iteration.
      */
      if( pWal->apWiData[0]==0 ){
        /* This branch is taken when the xShmMap() method returns SQLITE_BUSY.
        ** We assume this is a transient condition, so return WAL_RETRY. The
        ** xShmMap() implementation used by the default unix and win32 VFS
        ** modules may return SQLITE_BUSY due to a race condition in the
        ** code that determines whether or not the shared-memory region
        ** must be zeroed before the requested page is returned.
        */
        rc = WAL_RETRY;
      }else if( SQLITE_OK==(rc = walLockShared(pWal, WAL_RECOVER_LOCK)) ){
        walUnlockShared(pWal, WAL_RECOVER_LOCK);
        rc = WAL_RETRY;
      }else if( rc==SQLITE_BUSY ){
        rc = SQLITE_BUSY_RECOVERY;
      }
    }
    if( rc!=SQLITE_OK ){
      return rc;
    }
    else if( pWal->bShmUnreliable ){
      return walBeginShmUnreliable(pWal, pChanged);
    }
  }

  assert( pWal->nWiData>0 );
  assert( pWal->apWiData[0]!=0 );
  pInfo = walCkptInfo(pWal);
  SEH_INJECT_FAULT;
  if( isWalMode2(pWal) ){
    /* This connection needs a "part" lock on the current wal file and, 
    ** unless pInfo->nBackfill is set to indicate that it has already been
    ** checkpointed, a "full" lock on the other wal file.  */
    int iWal = walidxGetFile(&pWal->hdr);
    int nBackfill = pInfo->nBackfill || walidxGetMxFrame(&pWal->hdr, !iWal)==0;
    int eLock = 1 + (iWal*2) + (nBackfill==iWal);

    assert( nBackfill==0 || nBackfill==1 );
    assert( iWal==0 || iWal==1 );
    assert( iWal!=0 || nBackfill!=1 || eLock==WAL_LOCK_PART1 );
    assert( iWal!=0 || nBackfill!=0 || eLock==WAL_LOCK_PART1_FULL2 );
    assert( iWal!=1 || nBackfill!=1 || eLock==WAL_LOCK_PART2 );
    assert( iWal!=1 || nBackfill!=0 || eLock==WAL_LOCK_PART2_FULL1 );

    rc = walLockShared(pWal, WAL_READ_LOCK(eLock));
    if( rc!=SQLITE_OK ){
      return (rc==SQLITE_BUSY ? WAL_RETRY : rc);
    }
    walShmBarrier(pWal);
    if( memcmp((void *)walIndexHdr(pWal), &pWal->hdr, sizeof(WalIndexHdr)) ){
      walUnlockShared(pWal, WAL_READ_LOCK(eLock));
      return WAL_RETRY;
    }else{
      pWal->readLock = eLock;
    }
    assert( pWal->minFrame==0 && walFramePage(pWal->minFrame)==0 );
  }else{
    u32 mxReadMark;               /* Largest aReadMark[] value */
    int mxI;                      /* Index of largest aReadMark[] value */
    int i;                        /* Loop counter */
    u32 mxFrame;                  /* Wal frame to lock to */
    if( !useWal && pInfo->nBackfill==pWal->hdr.mxFrame
  #ifdef SQLITE_ENABLE_SNAPSHOT
     && (pWal->pSnapshot==0 || pWal->hdr.mxFrame==0)
  #endif
    ){
      /* The WAL has been completely backfilled (or it is empty).
      ** and can be safely ignored.
      */
      rc = walLockShared(pWal, WAL_READ_LOCK(0));
      walShmBarrier(pWal);
      if( rc==SQLITE_OK ){
        if( memcmp((void *)walIndexHdr(pWal), &pWal->hdr,sizeof(WalIndexHdr)) ){
          /* It is not safe to allow the reader to continue here if frames
          ** may have been appended to the log before READ_LOCK(0) was obtained.
          ** When holding READ_LOCK(0), the reader ignores the entire log file,
          ** which implies that the database file contains a trustworthy
          ** snapshot. Since holding READ_LOCK(0) prevents a checkpoint from
          ** happening, this is usually correct.
          **
          ** However, if frames have been appended to the log (or if the log 
          ** is wrapped and written for that matter) before the READ_LOCK(0)
          ** is obtained, that is not necessarily true. A checkpointer may
          ** have started to backfill the appended frames but crashed before
          ** it finished. Leaving a corrupt image in the database file.
          */
          walUnlockShared(pWal, WAL_READ_LOCK(0));
          return WAL_RETRY;
        }
        pWal->readLock = 0;
        return SQLITE_OK;
      }else if( rc!=SQLITE_BUSY ){
        return rc;
      }
    }
  
    /* If we get this far, it means that the reader will want to use
    ** the WAL to get at content from recent commits.  The job now is
    ** to select one of the aReadMark[] entries that is closest to
    ** but not exceeding pWal->hdr.mxFrame and lock that entry.
    */
    mxReadMark = 0;
    mxI = 0;
    mxFrame = pWal->hdr.mxFrame;
  #ifdef SQLITE_ENABLE_SNAPSHOT
    if( pWal->pSnapshot && pWal->pSnapshot->mxFrame<mxFrame ){
      mxFrame = pWal->pSnapshot->mxFrame;
    }
  #endif
    for(i=1; i<WAL_NREADER; i++){
      u32 thisMark = AtomicLoad(pInfo->aReadMark+i); SEH_INJECT_FAULT;
      if( mxReadMark<=thisMark && thisMark<=mxFrame ){
        assert( thisMark!=READMARK_NOT_USED );
        mxReadMark = thisMark;
        mxI = i;
      }
    }
    if( (pWal->readOnly & WAL_SHM_RDONLY)==0
     && (mxReadMark<mxFrame || mxI==0)
    ){
      for(i=1; i<WAL_NREADER; i++){
        rc = walLockExclusive(pWal, WAL_READ_LOCK(i), 1);
        if( rc==SQLITE_OK ){
          AtomicStore(pInfo->aReadMark+i,mxFrame);
          mxReadMark = mxFrame;
          mxI = i;
          walUnlockExclusive(pWal, WAL_READ_LOCK(i), 1);
          break;
        }else if( rc!=SQLITE_BUSY ){
          return rc;
        }
      }
    }
    if( mxI==0 ){
      assert( rc==SQLITE_BUSY || (pWal->readOnly & WAL_SHM_RDONLY)!=0 );
      return rc==SQLITE_BUSY ? WAL_RETRY : SQLITE_READONLY_CANTINIT;
    }
  
    (void)walEnableBlockingMs(pWal, nBlockTmout);
    rc = walLockShared(pWal, WAL_READ_LOCK(mxI));
    walDisableBlocking(pWal);
    if( rc ){
#ifdef SQLITE_ENABLE_SETLK_TIMEOUT
      if( rc==SQLITE_BUSY_TIMEOUT ){
        *pCnt |= WAL_RETRY_BLOCKED_MASK;
      }
#else
      assert( rc!=SQLITE_BUSY_TIMEOUT );
#endif
      assert((rc&0xFF)!=SQLITE_BUSY||rc==SQLITE_BUSY||rc==SQLITE_BUSY_TIMEOUT);
      return (rc&0xFF)==SQLITE_BUSY ? WAL_RETRY : rc;

    }
    /* Now that the read-lock has been obtained, check that neither the
    ** value in the aReadMark[] array or the contents of the wal-index
    ** header have changed.
    **
    ** It is necessary to check that the wal-index header did not change
    ** between the time it was read and when the shared-lock was obtained
    ** on WAL_READ_LOCK(mxI) was obtained to account for the possibility
    ** that the log file may have been wrapped by a writer, or that frames
    ** that occur later in the log than pWal->hdr.mxFrame may have been
    ** copied into the database by a checkpointer. If either of these things
    ** happened, then reading the database with the current value of
    ** pWal->hdr.mxFrame risks reading a corrupted snapshot. So, retry
    ** instead.
    **
    ** Before checking that the live wal-index header has not changed
    ** since it was read, set Wal.minFrame to the first frame in the wal
    ** file that has not yet been checkpointed. This client will not need
    ** to read any frames earlier than minFrame from the wal file - they
    ** can be safely read directly from the database file.
    **
    ** Because a ShmBarrier() call is made between taking the copy of 
    ** nBackfill and checking that the wal-header in shared-memory still
    ** matches the one cached in pWal->hdr, it is guaranteed that the 
    ** checkpointer that set nBackfill was not working with a wal-index
    ** header newer than that cached in pWal->hdr. If it were, that could
    ** cause a problem. The checkpointer could omit to checkpoint
    ** a version of page X that lies before pWal->minFrame (call that version
    ** A) on the basis that there is a newer version (version B) of the same
    ** page later in the wal file. But if version B happens to like past
    ** frame pWal->hdr.mxFrame - then the client would incorrectly assume
    ** that it can read version A from the database file. However, since
    ** we can guarantee that the checkpointer that set nBackfill could not
    ** see any pages past pWal->hdr.mxFrame, this problem does not come up.
    */
    pWal->minFrame = AtomicLoad(&pInfo->nBackfill)+1; SEH_INJECT_FAULT;
    walShmBarrier(pWal);
    if( AtomicLoad(pInfo->aReadMark+mxI)!=mxReadMark
     || memcmp((void *)walIndexHdr(pWal), &pWal->hdr, sizeof(WalIndexHdr))
    ){
      walUnlockShared(pWal, WAL_READ_LOCK(mxI));
      return WAL_RETRY;
    }else{
      assert( mxReadMark<=pWal->hdr.mxFrame );
      pWal->readLock = (i16)mxI;
    }
  }
  return rc;
}

#ifdef SQLITE_ENABLE_SNAPSHOT
/*
** This function does the work of sqlite3WalSnapshotRecover().
*/
static int walSnapshotRecover(
  Wal *pWal,                      /* WAL handle */
  void *pBuf1,                    /* Temp buffer pWal->szPage bytes in size */
  void *pBuf2                     /* Temp buffer pWal->szPage bytes in size */
){
  int szPage = (int)pWal->szPage;
  int rc;
  i64 szDb;                       /* Size of db file in bytes */

  rc = sqlite3OsFileSize(pWal->pDbFd, &szDb);
  if( rc==SQLITE_OK ){
    volatile WalCkptInfo *pInfo = walCkptInfo(pWal);
    u32 i = pInfo->nBackfillAttempted;
    for(i=pInfo->nBackfillAttempted; i>AtomicLoad(&pInfo->nBackfill); i--){
      WalHashLoc sLoc;          /* Hash table location */
      u32 pgno;                 /* Page number in db file */
      i64 iDbOff;               /* Offset of db file entry */
      i64 iWalOff;              /* Offset of wal file entry */

      rc = walHashGet(pWal, walFramePage(i), &sLoc);
      if( rc!=SQLITE_OK ) break;
      assert( i - sLoc.iZero - 1 >=0 );
      pgno = sLoc.aPgno[i-sLoc.iZero-1];
      iDbOff = (i64)(pgno-1) * szPage;

      if( iDbOff+szPage<=szDb ){
        iWalOff = walFrameOffset(i, szPage) + WAL_FRAME_HDRSIZE;
        rc = sqlite3OsRead(pWal->apWalFd[0], pBuf1, szPage, iWalOff);

        if( rc==SQLITE_OK ){
          rc = sqlite3OsRead(pWal->pDbFd, pBuf2, szPage, iDbOff);
        }

        if( rc!=SQLITE_OK || 0==memcmp(pBuf1, pBuf2, szPage) ){
          break;
        }
      }

      pInfo->nBackfillAttempted = i-1;
    }
  }

  return rc;
}

/*
** Attempt to reduce the value of the WalCkptInfo.nBackfillAttempted
** variable so that older snapshots can be accessed. To do this, loop
** through all wal frames from nBackfillAttempted to (nBackfill+1),
** comparing their content to the corresponding page with the database
** file, if any. Set nBackfillAttempted to the frame number of the
** first frame for which the wal file content matches the db file.
**
** This is only really safe if the file-system is such that any page
** writes made by earlier checkpointers were atomic operations, which
** is not always true. It is also possible that nBackfillAttempted
** may be left set to a value larger than expected, if a wal frame
** contains content that duplicate of an earlier version of the same
** page.
**
** SQLITE_OK is returned if successful, or an SQLite error code if an
** error occurs. It is not an error if nBackfillAttempted cannot be
** decreased at all.
*/
int sqlite3WalSnapshotRecover(Wal *pWal){
  int rc;

  /* Snapshots may not be used with wal2 mode databases. */
  if( isWalMode2(pWal) ) return SQLITE_ERROR;

  assert( pWal->readLock>=0 );
  rc = walLockExclusive(pWal, WAL_CKPT_LOCK, 1);
  if( rc==SQLITE_OK ){
    void *pBuf1 = sqlite3_malloc(pWal->szPage);
    void *pBuf2 = sqlite3_malloc(pWal->szPage);
    if( pBuf1==0 || pBuf2==0 ){
      rc = SQLITE_NOMEM;
    }else{
      pWal->ckptLock = 1;
      SEH_TRY {
        rc = walSnapshotRecover(pWal, pBuf1, pBuf2);
      }
      SEH_EXCEPT( rc = SQLITE_IOERR_IN_PAGE; )
      pWal->ckptLock = 0;
    }

    sqlite3_free(pBuf1);
    sqlite3_free(pBuf2);
    walUnlockExclusive(pWal, WAL_CKPT_LOCK, 1);
  }

  return rc;
}
#endif /* SQLITE_ENABLE_SNAPSHOT */

/*
** Return the current last frame in the wal-index - mxFrame for *-wal, 
** or mxFrame2 for *-wal2. If the last frame is current in wal2, return
** mxFrame2 without clearing the 0x80000000 bit.
*/
static u32 walGetPriorFrame(WalIndexHdr *pHdr){
  return (walidxGetFile(pHdr) ? pHdr->mxFrame2 : pHdr->mxFrame);
}

/*
** This function does the work of sqlite3WalBeginReadTransaction() (see 
** below). That function simply calls this one inside an SEH_TRY{...} block.
*/
static int walBeginReadTransaction(Wal *pWal, int *pChanged){
  int rc;                         /* Return code */
  int cnt = 0;                    /* Number of TryBeginRead attempts */
#ifdef SQLITE_ENABLE_SNAPSHOT
  int ckptLock = 0;
  int bChanged = 0;
  WalIndexHdr *pSnapshot = pWal->pSnapshot;
#endif

  assert( pWal->ckptLock==0 );
  assert( pWal->nSehTry>0 );

#ifdef SQLITE_ENABLE_SNAPSHOT
  if( pSnapshot ){
    if( isWalMode2(pWal) ) return SQLITE_ERROR;
    if( memcmp(pSnapshot, &pWal->hdr, sizeof(WalIndexHdr))!=0 ){
      bChanged = 1;
    }

    /* It is possible that there is a checkpointer thread running
    ** concurrent with this code. If this is the case, it may be that the
    ** checkpointer has already determined that it will checkpoint
    ** snapshot X, where X is later in the wal file than pSnapshot, but
    ** has not yet set the pInfo->nBackfillAttempted variable to indicate
    ** its intent. To avoid the race condition this leads to, ensure that
    ** there is no checkpointer process by taking a shared CKPT lock
    ** before checking pInfo->nBackfillAttempted.  */
    (void)walEnableBlocking(pWal);
    rc = walLockShared(pWal, WAL_CKPT_LOCK);
    walDisableBlocking(pWal);

    if( rc!=SQLITE_OK ){
      return rc;
    }
    ckptLock = 1;
  }
#endif

  do{
    rc = walTryBeginRead(pWal, pChanged, 0, &cnt);
  }while( rc==WAL_RETRY );
  testcase( (rc&0xff)==SQLITE_BUSY );
  testcase( (rc&0xff)==SQLITE_IOERR );
  testcase( rc==SQLITE_PROTOCOL );
  testcase( rc==SQLITE_OK );
  
  if( rc==SQLITE_OK && pWal->hdr.iVersion==WAL_VERSION2 ){
    rc = walOpenWal2(pWal);
  }

  pWal->nPriorFrame = walGetPriorFrame(&pWal->hdr);
#ifdef SQLITE_ENABLE_SNAPSHOT
  if( rc==SQLITE_OK ){
    if( pSnapshot && memcmp(pSnapshot, &pWal->hdr, sizeof(WalIndexHdr))!=0 ){
      /* At this point the client has a lock on an aReadMark[] slot holding
      ** a value equal to or smaller than pSnapshot->mxFrame, but pWal->hdr
      ** is populated with the wal-index header corresponding to the head
      ** of the wal file. Verify that pSnapshot is still valid before
      ** continuing.  Reasons why pSnapshot might no longer be valid:
      **
      **    (1)  The WAL file has been reset since the snapshot was taken.
      **         In this case, the salt will have changed.
      **
      **    (2)  A checkpoint as been attempted that wrote frames past
      **         pSnapshot->mxFrame into the database file.  Note that the
      **         checkpoint need not have completed for this to cause problems.
      */
      volatile WalCkptInfo *pInfo = walCkptInfo(pWal);

      assert( pWal->readLock>0 || pWal->hdr.mxFrame==0 );
      assert( pInfo->aReadMark[pWal->readLock]<=pSnapshot->mxFrame );

      /* Check that the wal file has not been wrapped. Assuming that it has
      ** not, also check that no checkpointer has attempted to checkpoint any
      ** frames beyond pSnapshot->mxFrame. If either of these conditions are
      ** true, return SQLITE_ERROR_SNAPSHOT. Otherwise, overwrite pWal->hdr
      ** with *pSnapshot and set *pChanged as appropriate for opening the
      ** snapshot.  */
      if( !memcmp(pSnapshot->aSalt, pWal->hdr.aSalt, sizeof(pWal->hdr.aSalt))
       && pSnapshot->mxFrame>=pInfo->nBackfillAttempted
      ){
        assert( pWal->readLock>0 );
        memcpy(&pWal->hdr, pSnapshot, sizeof(WalIndexHdr));
        *pChanged = bChanged;
      }else{
        rc = SQLITE_ERROR_SNAPSHOT;
      }

      /* A client using a non-current snapshot may not ignore any frames
      ** from the start of the wal file. This is because, for a system
      ** where (minFrame < iSnapshot < maxFrame), a checkpointer may
      ** have omitted to checkpoint a frame earlier than minFrame in
      ** the file because there exists a frame after iSnapshot that
      ** is the same database page.  */
      pWal->minFrame = 1;

      if( rc!=SQLITE_OK ){
        sqlite3WalEndReadTransaction(pWal);
      }
    }
  }

  /* Release the shared CKPT lock obtained above. */
  if( ckptLock ){
    assert( pSnapshot );
    walUnlockShared(pWal, WAL_CKPT_LOCK);
  }
#endif
  return rc;
}

/*
** Begin a read transaction on the database.
**
** This routine used to be called sqlite3OpenSnapshot() and with good reason:
** it takes a snapshot of the state of the WAL and wal-index for the current
** instant in time.  The current thread will continue to use this snapshot.
** Other threads might append new content to the WAL and wal-index but
** that extra content is ignored by the current thread.
**
** If the database contents have changes since the previous read
** transaction, then *pChanged is set to 1 before returning.  The
** Pager layer will use this to know that its cache is stale and
** needs to be flushed.
*/
int sqlite3WalBeginReadTransaction(Wal *pWal, int *pChanged){
  int rc;
  SEH_TRY {
    rc = walBeginReadTransaction(pWal, pChanged);
  }
  SEH_EXCEPT( rc = walHandleException(pWal); )
  return rc;
}


/*
** Finish with a read transaction.  All this does is release the
** read-lock.
*/
void sqlite3WalEndReadTransaction(Wal *pWal){
  sqlite3WalEndWriteTransaction(pWal);
  if( pWal->readLock!=WAL_LOCK_NONE ){
    walUnlockShared(pWal, WAL_READ_LOCK(pWal->readLock));
    pWal->readLock = WAL_LOCK_NONE;
  }
}

/* Search hash table iHash for an entry matching page number
** pgno. Each call to this function searches a single hash table
** (each hash table indexes up to HASHTABLE_NPAGE frames).
**
** This code might run concurrently to the code in walIndexAppend()
** that adds entries to the wal-index (and possibly to this hash 
** table). This means the value just read from the hash 
** slot (aHash[iKey]) may have been added before or after the 
** current read transaction was opened. Values added after the
** read transaction was opened may have been written incorrectly -
** i.e. these slots may contain garbage data. However, we assume
** that any slots written before the current read transaction was
** opened remain unmodified.
**
** For the reasons above, the if(...) condition featured in the inner
** loop of the following block is more stringent that would be required 
** if we had exclusive access to the hash-table:
**
**   (aPgno[iFrame]==pgno): 
**     This condition filters out normal hash-table collisions.
**
**   (iFrame<=iLast): 
**     This condition filters out entries that were added to the hash
**     table after the current read-transaction had started.
*/
static int walSearchHash(
  Wal *pWal, 
  u32 iLast,
  int iHash, 
  Pgno pgno, 
  u32 *piRead
){
  WalHashLoc sLoc;                /* Hash table location */
  int iKey;                       /* Hash slot index */
  int nCollide;                   /* Number of hash collisions remaining */
  int rc;                         /* Error code */
  u32 iH;

  rc = walHashGet(pWal, iHash, &sLoc);
  if( rc!=SQLITE_OK ){
    return rc;
  }
  nCollide = HASHTABLE_NSLOT;
  iKey = walHash(pgno);
  SEH_INJECT_FAULT;
  while( (iH = AtomicLoad(&sLoc.aHash[iKey]))!=0 ){
    u32 iFrame = iH + sLoc.iZero;
    if( iFrame<=iLast && iFrame>=pWal->minFrame && sLoc.aPgno[iH-1]==pgno ){
      assert( iFrame>*piRead || CORRUPT_DB );
      *piRead = iFrame;
    }
    if( (nCollide--)==0 ){
      *piRead = 0;
      return SQLITE_CORRUPT_BKPT;
    }
    iKey = walNextHash(iKey);
  }

  return SQLITE_OK;
}

static int walSearchWal(
  Wal *pWal, 
  int iWal, 
  Pgno pgno, 
  u32 *piRead
){
  int rc = SQLITE_OK;
  int bWal2 = isWalMode2(pWal);
  u32 iLast = walidxGetMxFrame(&pWal->hdr, iWal);
  if( iLast ){
    int iHash;
    int iMinHash = walFramePage(pWal->minFrame);
    u32 iExternal = bWal2 ? walExternalEncode(iWal, iLast) : iLast;
    assert( bWal2==0 || pWal->minFrame==0 );
    for(iHash=walFramePage(iExternal); 
        iHash>=iMinHash && *piRead==0; 
        iHash-=(1+bWal2)
    ){
      rc = walSearchHash(pWal, iExternal, iHash, pgno, piRead);
      if( rc!=SQLITE_OK ) break;
    }
  }
  return rc;
}

/*
** Search the wal file for page pgno. If found, set *piRead to the frame that
** contains the page. Otherwise, if pgno is not in the wal file, set *piRead
** to zero.
**
** Return SQLITE_OK if successful, or an error code if an error occurs. If an
** error does occur, the final value of *piRead is undefined.
*/
static int walFindFrame(
  Wal *pWal,                      /* WAL handle */
  Pgno pgno,                      /* Database page number to read data for */
  u32 *piRead                     /* OUT: Frame number (or zero) */
){
  int bWal2 = isWalMode2(pWal);
  int iApp = walidxGetFile(&pWal->hdr);
  int rc = SQLITE_OK;
  u32 iRead = 0;                  /* If !=0, WAL frame to return data from */

  /* This routine is only be called from within a read transaction. Or,
  ** sometimes, as part of a rollback that occurs after an error reaquiring
  ** a read-lock in walRestartLog().  */
  assert( pWal->readLock!=WAL_LOCK_NONE || pWal->lockError );

  /* If this is a regular wal system, then iApp must be set to 0 (there is
  ** only one wal file, after all). Or, if this is a wal2 system and the
  ** write-lock is not held, the client must have a partial-wal lock on wal 
  ** file iApp. This is not always true if the write-lock is held and this
  ** function is being called after WalLockForCommit() as part of committing
  ** a CONCURRENT transaction.  */
#ifdef SQLITE_DEBUG
  if( bWal2 ){
    if( pWal->writeLock==0 ){
      int l = pWal->readLock;
      assert( iApp==1 || l==WAL_LOCK_PART1 || l==WAL_LOCK_PART1_FULL2 );
      assert( iApp==0 || l==WAL_LOCK_PART2 || l==WAL_LOCK_PART2_FULL1 );
    }
  }else{
    assert( iApp==0 );
  }
#endif

  /* Return early if read-lock 0 is held. */
  if( (pWal->readLock==0 && pWal->bShmUnreliable==0) ){
    assert( !bWal2 );
    *piRead = 0;
    return SQLITE_OK;
  }

  /* Search the wal file that the client holds a partial lock on first. */
  rc = walSearchWal(pWal, iApp, pgno, &iRead);

  /* If the requested page was not found, no error has occured, and 
  ** the client holds a full-wal lock on the other wal file, search it
  ** too.  */
  if( rc==SQLITE_OK && bWal2 && iRead==0 && (
        pWal->readLock==WAL_LOCK_PART1_FULL2 
     || pWal->readLock==WAL_LOCK_PART2_FULL1
#ifndef SQLITE_OMIT_CONCURRENT
     || (pWal->readLock==WAL_LOCK_PART1 && iApp==1)
     || (pWal->readLock==WAL_LOCK_PART2 && iApp==0)
#endif
  )){
    rc = walSearchWal(pWal, !iApp, pgno, &iRead);
  }
  if( rc!=SQLITE_OK ) return rc;

#if defined(SQLITE_TEST) && defined(SQLITE_DEBUG)
  if( iRead ){ 
    u32 iFrame;
    int iWal = walExternalDecode(iRead, &iFrame);
    WALTRACE(("WAL%p: page %d @ frame %d wal %d\n",pWal,(int)pgno,iFrame,iWal));
  }else{
    WALTRACE(("WAL%p: page %d not found\n", pWal, (int)pgno));
  }
#endif

#if  defined(SQLITE_ENABLE_EXPENSIVE_ASSERT) && /*TODO*/ 0
  /* If expensive assert() statements are available, do a linear search
  ** of the wal-index file content. Make sure the results agree with the
  ** result obtained using the hash indexes above.  
  **
  ** TODO: This is broken for wal2.
  */
  if( rc==SQLITE_OK ){
    u32 iRead2 = 0;
    u32 iTest;
    assert( pWal->bShmUnreliable || pWal->minFrame>0 );
    for(iTest=iLast; iTest>=pWal->minFrame && iTest>0; iTest--){
      if( walFramePgno(pWal, iTest)==pgno ){
        iRead2 = iTest;
        break;
      }
    }
    assert( iRead==iRead2 );
  }
#endif

  *piRead = iRead;
  return SQLITE_OK;
}

/*
** Search the wal file for page pgno. If found, set *piRead to the frame that
** contains the page. Otherwise, if pgno is not in the wal file, set *piRead
** to zero.
**
** Return SQLITE_OK if successful, or an error code if an error occurs. If an
** error does occur, the final value of *piRead is undefined.
**
** The difference between this function and walFindFrame() is that this
** function wraps walFindFrame() in an SEH_TRY{...} block.
*/
int sqlite3WalFindFrame(
  Wal *pWal,                      /* WAL handle */
  Pgno pgno,                      /* Database page number to read data for */
  u32 *piRead                     /* OUT: Frame number (or zero) */
){
  int rc;
  SEH_TRY {
    rc = walFindFrame(pWal, pgno, piRead);
  }
  SEH_EXCEPT( rc = SQLITE_IOERR_IN_PAGE; )
  return rc;
}

/*
** Read the contents of frame iRead from the wal file into buffer pOut
** (which is nOut bytes in size). Return SQLITE_OK if successful, or an
** error code otherwise.
*/
int sqlite3WalReadFrame(
  Wal *pWal,                      /* WAL handle */
  u32 iExternal,                  /* Frame to read */
  int nOut,                       /* Size of buffer pOut in bytes */
  u8 *pOut                        /* Buffer to write page data to */
){
  int sz;
  int iWal = 0;
  u32 iRead;
  i64 iOffset;

  /* Figure out the page size */
  sz = pWal->hdr.szPage;
  sz = (sz&0xfe00) + ((sz&0x0001)<<16);
  testcase( sz<=32768 );
  testcase( sz>=65536 );

  if( isWalMode2(pWal) ){
    /* Figure out which of the two wal files, and the frame within, that 
    ** iExternal refers to.  */
    iWal = walExternalDecode(iExternal, &iRead);
  }else{
    iRead = iExternal;
  }

  WALTRACE(("WAL%p: reading frame %d wal %d\n", pWal, iRead, iWal));
  iOffset = walFrameOffset(iRead, sz) + WAL_FRAME_HDRSIZE;
  /* testcase( IS_BIG_INT(iOffset) ); // requires a 4GiB WAL */
  return sqlite3OsRead(pWal->apWalFd[iWal], pOut, (nOut>sz?sz:nOut), iOffset);
}

/*
** Return the size of the database in pages (or zero, if unknown).
*/
Pgno sqlite3WalDbsize(Wal *pWal){
  if( pWal && ALWAYS(pWal->readLock!=WAL_LOCK_NONE) ){
    return pWal->hdr.nPage;
  }
  return 0;
}

/*
** Take the WRITER lock on the WAL file. Return SQLITE_OK if successful,
** or an SQLite error code otherwise. This routine does not invoke any
** busy-handler callbacks, that is done at a higher level.
*/
static int walWriteLock(Wal *pWal){
  int rc;

  /* Cannot start a write transaction without first holding a read lock */
  assert( pWal->readLock>=0 );
  assert( pWal->writeLock==0 );
  assert( pWal->iReCksum==0 );

  /* If this is a read-only connection, obtaining a write-lock is not
  ** possible. In this case return SQLITE_READONLY. Otherwise, attempt
  ** to grab the WRITER lock. Set Wal.writeLock to true and return
  ** SQLITE_OK if successful, or leave Wal.writeLock clear and return 
  ** an SQLite error code (possibly SQLITE_BUSY) otherwise. */
  if( pWal->readOnly ){
    rc = SQLITE_READONLY;
  }else{
    rc = walLockExclusive(pWal, WAL_WRITE_LOCK, 1);
    if( rc==SQLITE_OK ){
      pWal->writeLock = 1;
    }
  }

  return rc;
}

/*
** This function starts a write transaction on the WAL.
**
** A read transaction must have already been started by a prior call
** to sqlite3WalBeginReadTransaction().
**
** If another thread or process has written into the database since
** the read transaction was started, then it is not possible for this
** thread to write as doing so would cause a fork.  So this routine
** returns SQLITE_BUSY in that case and no write transaction is started.
**
** There can only be a single writer active at a time.
*/
int sqlite3WalBeginWriteTransaction(Wal *pWal){
  int rc;

#ifdef SQLITE_ENABLE_SETLK_TIMEOUT
  /* If the write-lock is already held, then it was obtained before the
  ** read-transaction was even opened, making this call a no-op.
  ** Return early. */
  if( pWal->writeLock ){
    assert( !memcmp(&pWal->hdr,(void *)walIndexHdr(pWal),sizeof(WalIndexHdr)) );
    return SQLITE_OK;
  }
#endif
  
  rc = walWriteLock(pWal);
  if( rc==SQLITE_OK ){
    /* If another connection has written to the database file since the
    ** time the read transaction on this connection was started, then
    ** the write is disallowed. Release the WRITER lock and return
    ** SQLITE_BUSY_SNAPSHOT in this case.  */
    SEH_TRY {
      if( memcmp(&pWal->hdr, (void*)walIndexHdr(pWal),sizeof(WalIndexHdr))!=0 ){
        rc = SQLITE_BUSY_SNAPSHOT;
      }
    }
    SEH_EXCEPT( rc = SQLITE_IOERR_IN_PAGE; )
    if( rc!=SQLITE_OK ){
      walUnlockExclusive(pWal, WAL_WRITE_LOCK, 1);
      pWal->writeLock = 0;
    }
  }
  return rc;
}

/*
** This function is called by a writer that has a read-lock on aReadmark[0]
** (pWal->readLock==0). This function relinquishes that lock and takes a
** lock on a different aReadmark[] slot. 
**
** SQLITE_OK is returned if successful, or an SQLite error code otherwise.
*/
static int walUpgradeReadlock(Wal *pWal){
  int cnt;
  int rc;
  assert( pWal->writeLock && pWal->readLock==0 );
  assert( isWalMode2(pWal)==0 );
  walUnlockShared(pWal, WAL_READ_LOCK(0));
  pWal->readLock = -1;
  cnt = 0;
  do{
    int notUsed;
    rc = walTryBeginRead(pWal, &notUsed, 1, &cnt);
  }while( rc==WAL_RETRY );
  assert( (rc&0xff)!=SQLITE_BUSY ); /* BUSY not possible when useWal==1 */
  testcase( (rc&0xff)==SQLITE_IOERR );
  testcase( rc==SQLITE_PROTOCOL );
  testcase( rc==SQLITE_OK );
  return rc;
}


#ifndef SQLITE_OMIT_CONCURRENT
/*
** A concurrent transaction has conflicted with external frame iExternal.
** Transform this value to the one required by SQLITE_COMMIT_CONFLICT_FRAME -
** the frame offset within its wal file, with the 0x80000000 bit set for
** wal2, clear for the default wal file.
*/
static u32 walConflictFrame(Wal *pWal, u32 iExternal){
  u32 iRet = iExternal;
  if( isWalMode2(pWal) ){
    int bFile = walExternalDecode(iExternal, &iRet);
    iRet = (iRet | (bFile ? 0x80000000 : 0));
  }
  return iRet;
}

/*
** This function does the work of sqlite3WalLockForCommit(). The difference
** between this function and sqlite3WalLockForCommit() is that the latter
** encloses everything in a SEH_TRY {} block.
*/
static int walLockForCommit(
  Wal *pWal, 
  PgHdr *pPg1, 
  Bitvec *pAllRead, 
  u32 *aConflict
){
  int rc = walWriteLock(pWal);

  /* If the database has been modified since this transaction was started,
  ** check if it is still possible to commit. The transaction can be 
  ** committed if:
  **
  **   a) None of the pages in pList have been modified since the 
  **      transaction opened, and
  **
  **   b) The database schema cookie has not been modified since the
  **      transaction was started.
  */
  if( rc==SQLITE_OK ){
    WalIndexHdr head;

    if( walIndexLoadHdr(pWal, &head) ){
      /* This branch is taken if the wal-index header is corrupted. This 
      ** occurs if some other writer has crashed while committing a 
      ** transaction to this database since the current concurrent transaction
      ** was opened.  */
      rc = SQLITE_BUSY_SNAPSHOT;
    }else if( memcmp(&pWal->hdr, (void*)&head, sizeof(WalIndexHdr))!=0 ){
      int bWal2 = isWalMode2(pWal);
      int iHash;
      int nLoop = 1+(bWal2 && walidxGetFile(&head)!=walidxGetFile(&pWal->hdr));
      int iLoop;

      if( pPg1==0 ){
        /* If pPg1==0, then the current transaction modified the database
        ** schema. This means it conflicts with all other transactions. */
        u32 bFile = walidxGetFile(&pWal->hdr);
        u32 iFrame = walidxGetMxFrame(&head, bFile) | (bFile << 31);
        aConflict[SQLITE_COMMIT_CONFLICT_PGNO] = 1;
        aConflict[SQLITE_COMMIT_CONFLICT_FRAME] = iFrame;
        rc = SQLITE_BUSY_SNAPSHOT;
      }

      assert( nLoop==1 || nLoop==2 );
      for(iLoop=0; rc==SQLITE_OK && iLoop<nLoop; iLoop++){
        u32 iFirst;               /* First (external) wal frame to check */
        int iLastHash;            /* Last hash to check this loop */
        u32 mxFrame;              /* Last (external) wal frame to check */

        if( bWal2==0 ){
          assert( iLoop==0 );
          /* Special case for wal mode. If this concurrent transaction was
          ** opened after the entire wal file had been checkpointed, and
          ** another connection has since wrapped the wal file, then we wish to
          ** iterate through every frame in the new wal file - not just those
          ** that follow the current value of pWal->hdr.mxFrame (which will be
          ** set to the size of the old, now overwritten, wal file). This
          ** doesn't come up in wal2 mode, as in wal2 mode the client always
          ** has a PART lock on one of the wal files, preventing it from being
          ** checkpointed or overwritten. */
          iFirst = pWal->hdr.mxFrame+1;
          if( memcmp(pWal->hdr.aSalt, (u32*)head.aSalt, sizeof(u32)*2) ){
            assert( pWal->readLock==0 );
            iFirst = 1;
          }
          mxFrame = head.mxFrame;
        }else{
          int iA = walidxGetFile(&pWal->hdr);
          if( iLoop==0 ){
            iFirst = walExternalEncode(iA, 1+walidxGetMxFrame(&pWal->hdr, iA));
            mxFrame = walExternalEncode(iA, walidxGetMxFrame(&head, iA));
          }else{
            iFirst = walExternalEncode(!iA, 1);
            mxFrame = walExternalEncode(!iA, walidxGetMxFrame(&head, !iA));
          }
        }
        iLastHash = walFramePage(mxFrame);

        for(iHash=walFramePage(iFirst); iHash<=iLastHash; iHash += (1+bWal2)){
          WalHashLoc sLoc;

          rc = walHashGet(pWal, iHash, &sLoc);
          if( rc==SQLITE_OK ){
            u32 i, iMin, iMax;
            assert( mxFrame>=sLoc.iZero );
            iMin = (sLoc.iZero >= iFirst) ? 1 : (iFirst - sLoc.iZero);
            iMax = (iHash==0) ? HASHTABLE_NPAGE_ONE : HASHTABLE_NPAGE;
            if( iMax>(mxFrame-sLoc.iZero) ) iMax = (mxFrame-sLoc.iZero);
            for(i=iMin; rc==SQLITE_OK && i<=iMax; i++){
              PgHdr *pPg;
              if( sLoc.aPgno[i-1]==1 ){
                /* Check that the schema cookie has not been modified. If
                ** it has not, the commit can proceed. */
                u8 aNew[4];
                u8 *aOld = &((u8*)pPg1->pData)[40];
                int sz;
                i64 iOff;
                u32 iFrame = sLoc.iZero + i;
                int iWal = 0;
                if( bWal2 ){
                  iWal = walExternalDecode(iFrame, &iFrame);
                }
                sz = head.szPage;
                sz = (sz&0xfe00) + ((sz&0x0001)<<16);
                iOff = walFrameOffset(iFrame, sz) + WAL_FRAME_HDRSIZE + 40;
                rc = sqlite3OsRead(pWal->apWalFd[iWal],aNew,sizeof(aNew),iOff);
                if( rc==SQLITE_OK && memcmp(aOld, aNew, sizeof(aNew)) ){
                  u32 iFrame = walConflictFrame(pWal, sLoc.iZero+i);
                  aConflict[SQLITE_COMMIT_CONFLICT_PGNO] = 1;
                  aConflict[SQLITE_COMMIT_CONFLICT_FRAME] = iFrame;
                  rc = SQLITE_BUSY_SNAPSHOT;
                }
              }else if( sqlite3BitvecTestNotNull(pAllRead, sLoc.aPgno[i-1]) ){
                u32 iFrame = walConflictFrame(pWal, sLoc.iZero+i);
                aConflict[SQLITE_COMMIT_CONFLICT_PGNO] = sLoc.aPgno[i-1];
                aConflict[SQLITE_COMMIT_CONFLICT_FRAME] = iFrame;
                rc = SQLITE_BUSY_SNAPSHOT;
              }else
              if( (pPg = sqlite3PagerLookup(pPg1->pPager, sLoc.aPgno[i-1])) ){
                /* Page aPgno[i], which is present in the pager cache, has been
                ** modified since the current CONCURRENT transaction was
                ** started.  However it was not read by the current
                ** transaction, so is not a conflict. There are two
                ** possibilities: (a) the page was allocated at the of the file
                ** by the current transaction or (b) was present in the cache
                ** at the start of the transaction.
                **
                ** For case (a), do nothing. This page will be moved within the
                ** database file by the commit code to avoid the conflict. The
                ** call to PagerUnref() is to release the reference grabbed by
                ** the sqlite3PagerLookup() above.  
                **
                ** In case (b), drop the page from the cache - otherwise
                ** following the snapshot upgrade the cache would be
                ** inconsistent with the database as stored on disk. */
                if( sqlite3PagerIswriteable(pPg) ){
                  sqlite3PagerUnref(pPg);
                }else{
                  sqlite3PcacheDrop(pPg);
                }
              }
            }
          }
          if( rc!=SQLITE_OK ) break;
        }
      }
    }
  }

  pWal->nPriorFrame = walGetPriorFrame(&pWal->hdr);
  return rc;
}

/* 
** This function is only ever called when committing a "BEGIN CONCURRENT"
** transaction. It may be assumed that no frames have been written to
** the wal file. The second parameter is a pointer to the in-memory 
** representation of page 1 of the database (which may or may not be
** dirty). The third is a bitvec with a bit set for each page in the
** database file that was read by the current concurrent transaction.
**
** This function performs three tasks:
**
**   1) It obtains the WRITER lock on the wal file,
**
**   2) It checks that there are no conflicts between the current
**      transaction and any transactions committed to the wal file since
**      it was opened, and
**
**   3) It ejects any non-dirty pages from the page-cache that have been
**      written by another client since the CONCURRENT transaction was started
**      (so as to avoid ending up with an inconsistent cache after the
**      current transaction is committed).
**
** If no error occurs and the caller may proceed with committing the 
** transaction, SQLITE_OK is returned. SQLITE_BUSY is returned if the WRITER
** lock cannot be obtained. Or, if the WRITER lock can be obtained but there
** are conflicts with a committed transaction, SQLITE_BUSY_SNAPSHOT. Finally,
** if an error (i.e. an OOM condition or IO error), an SQLite error code
** is returned.
*/
int sqlite3WalLockForCommit(
  Wal *pWal, 
  PgHdr *pPg1, 
  Bitvec *pAllRead, 
  Pgno *piConflict
){
  int rc = SQLITE_OK;
  SEH_TRY {
    rc = walLockForCommit(pWal, pPg1, pAllRead, piConflict);
  } SEH_EXCEPT( rc = SQLITE_IOERR_IN_PAGE; )
  return rc;
}

/* !defined(SQLITE_OMIT_CONCURRENT)
**
** This function is called as part of committing an CONCURRENT transaction.
** It is assumed that sqlite3WalLockForCommit() has already been successfully
** called and so (a) the WRITER lock is held and (b) it is known that the
** wal-index-header stored in shared memory is not corrupt.
**
** Before returning, this function upgrades the client so that it is 
** operating on the database snapshot currently at the head of the wal file
** (even if the CONCURRENT transaction ran against an older snapshot).
**
** SQLITE_OK is returned if successful, or an SQLite error code otherwise.
*/
int sqlite3WalUpgradeSnapshot(Wal *pWal){
  int rc = SQLITE_OK;
  assert( pWal->writeLock );

  SEH_TRY {
    assert( pWal->szPage==pWal->hdr.szPage );
    memcpy(&pWal->hdr, (void*)walIndexHdr(pWal), sizeof(WalIndexHdr));
    assert( pWal->szPage==pWal->hdr.szPage || pWal->szPage==0 );
    pWal->szPage = pWal->hdr.szPage;

    /* If this client has its read-lock on slot aReadmark[0] and the entire
    ** wal has not been checkpointed, switch it to a different slot. Otherwise
    ** any reads performed between now and committing the transaction will
    ** read from the old snapshot - not the one just upgraded to.  */
    if( pWal->readLock==0 && pWal->hdr.mxFrame!=walCkptInfo(pWal)->nBackfill ){
      assert( isWalMode2(pWal)==0 );
      rc = walUpgradeReadlock(pWal);
    }
  } SEH_EXCEPT( rc = SQLITE_IOERR_IN_PAGE; )
  return rc;
}
#endif   /* SQLITE_OMIT_CONCURRENT */

/*
** End a write transaction.  The commit has already been done.  This
** routine merely releases the lock.
*/
int sqlite3WalEndWriteTransaction(Wal *pWal){
  if( pWal->writeLock ){
    walUnlockExclusive(pWal, WAL_WRITE_LOCK, 1);
    pWal->writeLock = 0;
    pWal->iReCksum = 0;
    pWal->truncateOnCommit = 0;
  }
  return SQLITE_OK;
}

/*
** If any data has been written (but not committed) to the log file, this
** function moves the write-pointer back to the start of the transaction.
**
** Additionally, the callback function is invoked for each frame written
** to the WAL since the start of the transaction. If the callback returns
** other than SQLITE_OK, it is not invoked again and the error code is
** returned to the caller.
**
** Otherwise, if the callback function does not return an error, this
** function returns SQLITE_OK.
*/
int sqlite3WalUndo(
  Wal *pWal, 
  int (*xUndo)(void *, Pgno), 
  void *pUndoCtx,
  int bConcurrent                 /* True if this is a CONCURRENT transaction */
){
  int rc = SQLITE_OK;
  if( pWal->writeLock ){
    int iWal = walidxGetFile(&pWal->hdr);
    Pgno iMax = walidxGetMxFrame(&pWal->hdr, iWal);
    Pgno iNew;
    Pgno iFrame;

    assert( isWalMode2(pWal) || iWal==0 );

    SEH_TRY {
      /* Restore the clients cache of the wal-index header to the state it
      ** was in before the client began writing to the database.
      */
      memcpy(&pWal->hdr, (void *)walIndexHdr(pWal), sizeof(WalIndexHdr));
      iNew = walidxGetMxFrame(&pWal->hdr, walidxGetFile(&pWal->hdr));
  
      /* BEGIN CONCURRENT transactions are different, as the header just
      ** memcpy()d into pWal->hdr may not be the same as the current header 
      ** when the transaction was started. Instead, pWal->hdr now contains
      ** the header written by the most recent successful COMMIT. Because
      ** Wal.writeLock is set, if this is a BEGIN CONCURRENT transaction,
      ** the rollback must be taking place because an error occurred during
      ** a COMMIT.
      **
      ** The code below is still valid. All frames between (iNew+1) and iMax 
      ** must have been written by this transaction before the error occurred.
      ** The exception is in wal2 mode - if the current wal file at the time
      ** of the last COMMIT is not wal file iWal, then the error must have
      ** occurred in WalLockForCommit(), before any pages were written
      ** to the database file. In this case return early.  */
#ifndef SQLITE_OMIT_CONCURRENT
      if( bConcurrent ){
        pWal->hdr.aCksum[0]++;
      }
      if( walidxGetFile(&pWal->hdr)!=iWal ){
        assert( bConcurrent && isWalMode2(pWal) );
        return SQLITE_OK;
      }
#endif
      assert( walidxGetFile(&pWal->hdr)==iWal );
  
      for(iFrame=iNew+1; ALWAYS(rc==SQLITE_OK) && iFrame<=iMax; iFrame++){
        /* This call cannot fail. Unless the page for which the page number
        ** is passed as the second argument is (a) in the cache and
        ** (b) has an outstanding reference, then xUndo is either a no-op
        ** (if (a) is false) or simply expels the page from the cache (if (b)
        ** is false).
        **
        ** If the upper layer is doing a rollback, it is guaranteed that there
        ** are no outstanding references to any page other than page 1. And
        ** page 1 is never written to the log until the transaction is
        ** committed. As a result, the call to xUndo may not fail.
        */
        Pgno pgno;
        if( isWalMode2(pWal) ){
          pgno = walFramePgno2(pWal, iWal, iFrame);
        }else{
          pgno = walFramePgno(pWal, iFrame);
        }
        assert( pgno!=1 );
        rc = xUndo(pUndoCtx, pgno);
      }
      if( iMax!=iNew ) walCleanupHash(pWal);
    }
    SEH_EXCEPT( rc = SQLITE_IOERR_IN_PAGE; )
  }
  return rc;
}

/*
** Argument aWalData must point to an array of WAL_SAVEPOINT_NDATA u32
** values. This function populates the array with values required to
** "rollback" the write position of the WAL handle back to the current
** point in the event of a savepoint rollback (via WalSavepointUndo()).
*/
void sqlite3WalSavepoint(Wal *pWal, u32 *aWalData){
  int iWal = walidxGetFile(&pWal->hdr);
  assert( isWalMode2(pWal) || iWal==0 );
  aWalData[0] = walidxGetMxFrame(&pWal->hdr, iWal);
  aWalData[1] = pWal->hdr.aFrameCksum[0];
  aWalData[2] = pWal->hdr.aFrameCksum[1];
  aWalData[3] = isWalMode2(pWal) ? (u32)iWal : pWal->nCkpt;
}

/*
** Move the write position of the WAL back to the point identified by
** the values in the aWalData[] array. aWalData must point to an array
** of WAL_SAVEPOINT_NDATA u32 values that has been previously populated
** by a call to WalSavepoint().
*/
int sqlite3WalSavepointUndo(Wal *pWal, u32 *aWalData){
  int rc = SQLITE_OK;
  int iWal = walidxGetFile(&pWal->hdr);
  u32 iCmp = isWalMode2(pWal) ? (u32)iWal : pWal->nCkpt;

  assert( pWal->writeLock || aWalData[0]==pWal->hdr.mxFrame );
  assert( isWalMode2(pWal) || iWal==0 );
  assert( aWalData[3]!=iCmp || aWalData[0]<=walidxGetMxFrame(&pWal->hdr,iWal) );

  if( aWalData[3]!=iCmp ){
    /* This savepoint was opened immediately after the write-transaction
    ** was started. Right after that, the writer decided to wrap around
    ** to the start of the log. Update the savepoint values to match.
    */
    aWalData[0] = 0;
    aWalData[3] = iCmp;
  }

  if( aWalData[0]<walidxGetMxFrame(&pWal->hdr, iWal) ){
    walidxSetMxFrame(&pWal->hdr, iWal, aWalData[0]);
    pWal->hdr.aFrameCksum[0] = aWalData[1];
    pWal->hdr.aFrameCksum[1] = aWalData[2];
    SEH_TRY {
      walCleanupHash(pWal);
    }
    SEH_EXCEPT( rc = SQLITE_IOERR_IN_PAGE; )
  }

  return rc;
}

/*
** This function is called just before writing a set of frames to the log
** file (see sqlite3WalFrames()). It checks to see if, instead of appending
** to the current log file, it is possible and desirable to switch to the
** other log file and write the new transaction to the start of it.
** If so, the wal-index header is updated accordingly - both in heap memory
** and in the *-shm file.
**
** SQLITE_OK is returned if no error is encountered (regardless of whether
** or not the wal-index header is modified). An SQLite error code is returned
** if an error occurs.
*/
static int walRestartLog(Wal *pWal){
  int rc = SQLITE_OK;

  if( isWalMode2(pWal) ){
    int iApp = walidxGetFile(&pWal->hdr);
    u32 nWalSize = WAL_DEFAULT_WALSIZE;
    if( pWal->mxWalSize>0 ){
      nWalSize = (pWal->mxWalSize-WAL_HDRSIZE+pWal->szPage+WAL_FRAME_HDRSIZE-1) 
        / (pWal->szPage+WAL_FRAME_HDRSIZE);
      nWalSize = MAX(nWalSize, 1);
    }

    assert( 1==WAL_LOCK_PART1 );
    assert( 4==WAL_LOCK_PART2 );
    assert( 1+(iApp*3)==WAL_LOCK_PART1 || 1+(iApp*3)==WAL_LOCK_PART2 );
    if( pWal->readLock==1+(iApp*3)
     && walidxGetMxFrame(&pWal->hdr, iApp)>=nWalSize 
    ){
      volatile WalCkptInfo *pInfo = walCkptInfo(pWal);
      u32 mxFrame = walidxGetMxFrame(&pWal->hdr, !iApp);
      if( mxFrame==0 || pInfo->nBackfill ){
        rc = wal2RestartOk(pWal, iApp);
        if( rc==SQLITE_OK ){
          int iNew = !iApp;
          pWal->nCkpt++;
          walidxSetFile(&pWal->hdr, iNew);
          walidxSetMxFrame(&pWal->hdr, iNew, 0);
          sqlite3Put4byte((u8*)&pWal->hdr.aSalt[0], pWal->hdr.aFrameCksum[0]);
          sqlite3Put4byte((u8*)&pWal->hdr.aSalt[1], pWal->hdr.aFrameCksum[1]);
          walIndexWriteHdr(pWal);
          pInfo->nBackfill = 0;
          wal2RestartFinished(pWal, iApp);
          walUnlockShared(pWal, WAL_READ_LOCK(pWal->readLock));
          pWal->readLock = iNew ? WAL_LOCK_PART2_FULL1 : WAL_LOCK_PART1_FULL2;
          rc = walLockShared(pWal, WAL_READ_LOCK(pWal->readLock));
        }else if( rc==SQLITE_BUSY ){
          rc = SQLITE_OK;
        }
      }
    }
  }else if( pWal->readLock==0 ){
    volatile WalCkptInfo *pInfo = walCkptInfo(pWal);
    assert( pInfo->nBackfill==pWal->hdr.mxFrame );
    if( pInfo->nBackfill>0 ){
      u32 salt1;
      sqlite3FastRandomness(&pWal->sPrng, 4, &salt1);
      rc = walLockExclusive(pWal, WAL_READ_LOCK(1), WAL_NREADER-1);
      if( rc==SQLITE_OK ){
        /* If all readers are using WAL_READ_LOCK(0) (in other words if no
        ** readers are currently using the WAL), then the transactions
        ** frames will overwrite the start of the existing log. Update the
        ** wal-index header to reflect this.
        **
        ** In theory it would be Ok to update the cache of the header only
        ** at this point. But updating the actual wal-index header is also
        ** safe and means there is no special case for sqlite3WalUndo()
        ** to handle if this transaction is rolled back.  */
        walRestartHdr(pWal, salt1);
        walUnlockExclusive(pWal, WAL_READ_LOCK(1), WAL_NREADER-1);
        pWal->nPriorFrame = 0;
      }else if( rc!=SQLITE_BUSY ){
        return rc;
      }
    }

    /* Regardless of whether or not the wal file was restarted, change the
    ** read-lock held by this client to a slot other than aReadmark[0]. 
    ** Clients with a lock on aReadmark[0] read from the database file 
    ** only - never from the wal file. This means that if a writer holding
    ** a lock on aReadmark[0] were to commit a transaction but not close the
    ** read-transaction, subsequent read operations would read directly from
    ** the database file - ignoring the new pages just appended
    ** to the wal file. */
    rc = walUpgradeReadlock(pWal);
  }

  pWal->nPriorFrame = walGetPriorFrame(&pWal->hdr);
  return rc;
}

/*
** Information about the current state of the WAL file and where
** the next fsync should occur - passed from sqlite3WalFrames() into
** walWriteToLog().
*/
typedef struct WalWriter {
  Wal *pWal;                   /* The complete WAL information */
  sqlite3_file *pFd;           /* The WAL file to which we write */
  sqlite3_int64 iSyncPoint;    /* Fsync at this offset */
  int syncFlags;               /* Flags for the fsync */
  int szPage;                  /* Size of one page */
} WalWriter;

/*
** Write iAmt bytes of content into the WAL file beginning at iOffset.
** Do a sync when crossing the p->iSyncPoint boundary.
**
** In other words, if iSyncPoint is in between iOffset and iOffset+iAmt,
** first write the part before iSyncPoint, then sync, then write the
** rest.
*/
static int walWriteToLog(
  WalWriter *p,              /* WAL to write to */
  void *pContent,            /* Content to be written */
  int iAmt,                  /* Number of bytes to write */
  sqlite3_int64 iOffset      /* Start writing at this offset */
){
  int rc;
  if( iOffset<p->iSyncPoint && iOffset+iAmt>=p->iSyncPoint ){
    int iFirstAmt = (int)(p->iSyncPoint - iOffset);
    rc = sqlite3OsWrite(p->pFd, pContent, iFirstAmt, iOffset);
    if( rc ) return rc;
    iOffset += iFirstAmt;
    iAmt -= iFirstAmt;
    pContent = (void*)(iFirstAmt + (char*)pContent);
    assert( WAL_SYNC_FLAGS(p->syncFlags)!=0 );
    rc = sqlite3OsSync(p->pFd, WAL_SYNC_FLAGS(p->syncFlags));
    if( iAmt==0 || rc ) return rc;
  }
  rc = sqlite3OsWrite(p->pFd, pContent, iAmt, iOffset);
  return rc;
}

/*
** Write out a single frame of the WAL
*/
static int walWriteOneFrame(
  WalWriter *p,               /* Where to write the frame */
  PgHdr *pPage,               /* The page of the frame to be written */
  int nTruncate,              /* The commit flag.  Usually 0.  >0 for commit */
  sqlite3_int64 iOffset       /* Byte offset at which to write */
){
  int rc;                         /* Result code from subfunctions */
  void *pData;                    /* Data actually written */
  u8 aFrame[WAL_FRAME_HDRSIZE];   /* Buffer to assemble frame-header in */

#if defined(SQLITE_TEST) && defined(SQLITE_DEBUG)
  { 
    int iWal = walidxGetFile(&p->pWal->hdr);
    int iFrame = 1 + (iOffset / (WAL_FRAME_HDRSIZE + p->pWal->szPage));
    assert( p->pWal->apWalFd[iWal]==p->pFd );
    WALTRACE(("WAL%p: page %d written to frame %d of wal %d\n",
          p->pWal, (int)pPage->pgno, iFrame, iWal
    ));
  }
#endif

  pData = pPage->pData;
  walEncodeFrame(p->pWal, pPage->pgno, nTruncate, pData, aFrame);
  rc = walWriteToLog(p, aFrame, sizeof(aFrame), iOffset);
  if( rc ) return rc;
  /* Write the page data */
  rc = walWriteToLog(p, pData, p->szPage, iOffset+sizeof(aFrame));
  return rc;
}

/*
** This function is called as part of committing a transaction within which
** one or more frames have been overwritten. It updates the checksums for
** all frames written to the wal file by the current transaction starting
** with the earliest to have been overwritten.
**
** SQLITE_OK is returned if successful, or an SQLite error code otherwise.
*/
static int walRewriteChecksums(Wal *pWal, u32 iLast){
  int rc = SQLITE_OK;             /* Return code */
  const int szPage = pWal->szPage;/* Database page size */
  u8 *aBuf;                       /* Buffer to load data from wal file into */
  u8 aFrame[WAL_FRAME_HDRSIZE];   /* Buffer to assemble frame-headers in */
  u32 iRead;                      /* Next frame to read from wal file */
  i64 iCksumOff;
  sqlite3_file *pWalFd = pWal->apWalFd[walidxGetFile(&pWal->hdr)];

  aBuf = sqlite3_malloc(szPage + WAL_FRAME_HDRSIZE);
  if( aBuf==0 ) return SQLITE_NOMEM_BKPT;

  /* Find the checksum values to use as input for the recalculating the
  ** first checksum. If the first frame is frame 1 (implying that the current
  ** transaction restarted the wal file), these values must be read from the
  ** wal-file header. Otherwise, read them from the frame header of the
  ** previous frame.  */
  assert( pWal->iReCksum>0 );
  if( pWal->iReCksum==1 ){
    iCksumOff = 24;
  }else{
    iCksumOff = walFrameOffset(pWal->iReCksum-1, szPage) + 16;
  }
  rc = sqlite3OsRead(pWalFd, aBuf, sizeof(u32)*2, iCksumOff);
  pWal->hdr.aFrameCksum[0] = sqlite3Get4byte(aBuf);
  pWal->hdr.aFrameCksum[1] = sqlite3Get4byte(&aBuf[sizeof(u32)]);

  iRead = pWal->iReCksum;
  pWal->iReCksum = 0;
  for(; rc==SQLITE_OK && iRead<=iLast; iRead++){
    i64 iOff = walFrameOffset(iRead, szPage);
    rc = sqlite3OsRead(pWalFd, aBuf, szPage+WAL_FRAME_HDRSIZE, iOff);
    if( rc==SQLITE_OK ){
      u32 iPgno, nDbSize;
      iPgno = sqlite3Get4byte(aBuf);
      nDbSize = sqlite3Get4byte(&aBuf[4]);

      walEncodeFrame(pWal, iPgno, nDbSize, &aBuf[WAL_FRAME_HDRSIZE], aFrame);
      rc = sqlite3OsWrite(pWalFd, aFrame, sizeof(aFrame), iOff);
    }
  }

  sqlite3_free(aBuf);
  return rc;
}

/*
** Write a set of frames to the log. The caller must hold the write-lock
** on the log file (obtained using sqlite3WalBeginWriteTransaction()).
*/
static int walFrames(
  Wal *pWal,                      /* Wal handle to write to */
  int szPage,                     /* Database page-size in bytes */
  PgHdr *pList,                   /* List of dirty pages to write */
  Pgno nTruncate,                 /* Database size after this commit */
  int isCommit,                   /* True if this is a commit */
  int sync_flags                  /* Flags to pass to OsSync() (or 0) */
){
  int rc;                         /* Used to catch return codes */
  u32 iFrame;                     /* Next frame address */
  PgHdr *p;                       /* Iterator to run through pList with. */
  PgHdr *pLast = 0;               /* Last frame in list */
  int nExtra = 0;                 /* Number of extra copies of last page */
  int szFrame;                    /* The size of a single frame */
  i64 iOffset;                    /* Next byte to write in WAL file */
  WalWriter w;                    /* The writer */
  u32 iFirst = 0;                 /* First frame that may be overwritten */
  WalIndexHdr *pLive;             /* Pointer to shared header */
  int iApp;
  int bWal2 = isWalMode2(pWal);

  assert( pList );
  assert( pWal->writeLock );

  /* If this frame set completes a transaction, then nTruncate>0.  If
  ** nTruncate==0 then this frame set does not complete the transaction. */
  assert( (isCommit!=0)==(nTruncate!=0) );

  pLive = (WalIndexHdr*)walIndexHdr(pWal);
  if( memcmp(&pWal->hdr, (void *)pLive, sizeof(WalIndexHdr))!=0 ){
    /* if( isWalMode2(pWal)==0 ) */
    iFirst = walidxGetMxFrame(pLive, walidxGetFile(pLive))+1;
  }

  /* See if it is possible to write these frames into the start of the
  ** log file, instead of appending to it at pWal->hdr.mxFrame.
  */
  else if( SQLITE_OK!=(rc = walRestartLog(pWal)) ){
    return rc;
  }

  /* If this is the first frame written into the log, write the WAL
  ** header to the start of the WAL file. See comments at the top of
  ** this source file for a description of the WAL header format.
  */
  iApp = walidxGetFile(&pWal->hdr);
  iFrame = walidxGetMxFrame(&pWal->hdr, iApp);
  assert( iApp==0 || bWal2 );

#if defined(SQLITE_TEST) && defined(SQLITE_DEBUG)
  { int cnt; for(cnt=0, p=pList; p; p=p->pDirty, cnt++){}
    WALTRACE(("WAL%p: frame write begin. %d frames. iWal=%d. mxFrame=%d. %s\n",
              pWal, cnt, iApp, iFrame, isCommit ? "Commit" : "Spill"));
  }
#endif

  if( iFrame==0 ){
    u32 iCkpt = 0;
    u8 aWalHdr[WAL_HDRSIZE];      /* Buffer to assemble wal-header in */
    u32 aCksum[2];                /* Checksum for wal-header */

    sqlite3Put4byte(&aWalHdr[0], (WAL_MAGIC | SQLITE_BIGENDIAN));
    sqlite3Put4byte(&aWalHdr[4], pWal->hdr.iVersion);
    sqlite3Put4byte(&aWalHdr[8], szPage);
    if( bWal2 ){
      if( walidxGetMxFrame(&pWal->hdr, !iApp)>0 ){
        u8 aPrev[4];
        rc = sqlite3OsRead(pWal->apWalFd[!iApp], aPrev, 4, 12);
        if( rc!=SQLITE_OK ){
          return rc;
        }
        iCkpt = (sqlite3Get4byte(aPrev) + 1) & 0x0F;
      }
    }else{
      iCkpt = pWal->nCkpt;
    }
    sqlite3Put4byte(&aWalHdr[12], iCkpt);
    memcpy(&aWalHdr[16], pWal->hdr.aSalt, 8);
    walChecksumBytes(1, aWalHdr, WAL_HDRSIZE-2*4, 0, aCksum);
    sqlite3Put4byte(&aWalHdr[24], aCksum[0]);
    sqlite3Put4byte(&aWalHdr[28], aCksum[1]);

    pWal->szPage = szPage;
    pWal->hdr.bigEndCksum = SQLITE_BIGENDIAN;
    pWal->hdr.aFrameCksum[0] = aCksum[0];
    pWal->hdr.aFrameCksum[1] = aCksum[1];
    pWal->truncateOnCommit = 1;

    rc = sqlite3OsWrite(pWal->apWalFd[iApp], aWalHdr, sizeof(aWalHdr), 0);
    WALTRACE(("WAL%p: wal-header write %s\n", pWal, rc ? "failed" : "ok"));
    if( rc!=SQLITE_OK ){
      return rc;
    }

    /* Sync the header (unless SQLITE_IOCAP_SEQUENTIAL is true or unless
    ** all syncing is turned off by PRAGMA synchronous=OFF).  Otherwise
    ** an out-of-order write following a WAL restart could result in
    ** database corruption.  See the ticket:
    **
    **     https://sqlite.org/src/info/ff5be73dee
    */
    if( pWal->syncHeader ){
      rc = sqlite3OsSync(pWal->apWalFd[iApp], CKPT_SYNC_FLAGS(sync_flags));
      if( rc ) return rc;
    }
  }
  if( (int)pWal->szPage!=szPage ){
    return SQLITE_CORRUPT_BKPT;  /* TH3 test case: cov1/corrupt155.test */
  }

  /* Setup information needed to write frames into the WAL */
  w.pWal = pWal;
  w.pFd = pWal->apWalFd[iApp];
  w.iSyncPoint = 0;
  w.syncFlags = sync_flags;
  w.szPage = szPage;
  iOffset = walFrameOffset(iFrame+1, szPage);
  szFrame = szPage + WAL_FRAME_HDRSIZE;

  /* Write all frames into the log file exactly once */
  for(p=pList; p; p=p->pDirty){
    int nDbSize;   /* 0 normally.  Positive == commit flag */

    /* Check if this page has already been written into the wal file by
    ** the current transaction. If so, overwrite the existing frame and
    ** set Wal.writeLock to WAL_WRITELOCK_RECKSUM - indicating that
    ** checksums must be recomputed when the transaction is committed.  */
    if( iFirst && (p->pDirty || isCommit==0) ){
      u32 iWrite = 0;
      VVA_ONLY(rc =) walSearchWal(pWal, iApp, p->pgno, &iWrite);
      assert( rc==SQLITE_OK || iWrite==0 );
      if( iWrite && bWal2 ){
        walExternalDecode(iWrite, &iWrite);
      }
      if( iWrite>=iFirst ){
        i64 iOff = walFrameOffset(iWrite, szPage) + WAL_FRAME_HDRSIZE;
        void *pData;
        if( pWal->iReCksum==0 || iWrite<pWal->iReCksum ){
          pWal->iReCksum = iWrite;
        }
        pData = p->pData;
        rc = sqlite3OsWrite(pWal->apWalFd[iApp], pData, szPage, iOff);
        if( rc ) return rc;
        p->flags &= ~PGHDR_WAL_APPEND;
        continue;
      }
    }

    iFrame++;
    assert( iOffset==walFrameOffset(iFrame, szPage) );
    nDbSize = (isCommit && p->pDirty==0) ? nTruncate : 0;
    rc = walWriteOneFrame(&w, p, nDbSize, iOffset);
    if( rc ) return rc;
    pLast = p;
    iOffset += szFrame;
    p->flags |= PGHDR_WAL_APPEND;
  }


  /* Recalculate checksums within the wal file if required. */
  if( isCommit && pWal->iReCksum ){
    rc = walRewriteChecksums(pWal, iFrame);
    if( rc ) return rc;
  }

  /* If this is the end of a transaction, then we might need to pad
  ** the transaction and/or sync the WAL file.
  **
  ** Padding and syncing only occur if this set of frames complete a
  ** transaction and if PRAGMA synchronous=FULL.  If synchronous==NORMAL
  ** or synchronous==OFF, then no padding or syncing are needed.
  **
  ** If SQLITE_IOCAP_POWERSAFE_OVERWRITE is defined, then padding is not
  ** needed and only the sync is done.  If padding is needed, then the
  ** final frame is repeated (with its commit mark) until the next sector
  ** boundary is crossed.  Only the part of the WAL prior to the last
  ** sector boundary is synced; the part of the last frame that extends
  ** past the sector boundary is written after the sync.
  */
  if( isCommit && WAL_SYNC_FLAGS(sync_flags)!=0 ){
    int bSync = 1;
    if( pWal->padToSectorBoundary ){
      int sectorSize = sqlite3SectorSize(w.pFd);
      w.iSyncPoint = ((iOffset+sectorSize-1)/sectorSize)*sectorSize;
      bSync = (w.iSyncPoint==iOffset);
      testcase( bSync );
      while( iOffset<w.iSyncPoint ){
        rc = walWriteOneFrame(&w, pLast, nTruncate, iOffset);
        if( rc ) return rc;
        iOffset += szFrame;
        nExtra++;
        assert( pLast!=0 );
      }
    }
    if( bSync ){
      assert( rc==SQLITE_OK );
      rc = sqlite3OsSync(w.pFd, WAL_SYNC_FLAGS(sync_flags));
    }
  }

  /* If this frame set completes the first transaction in the WAL and
  ** if PRAGMA journal_size_limit is set, then truncate the WAL to the
  ** journal size limit, if possible.
  */
  if( isCommit && pWal->truncateOnCommit && pWal->mxWalSize>=0 ){
    i64 sz = pWal->mxWalSize;
    if( walFrameOffset(iFrame+nExtra+1, szPage)>pWal->mxWalSize ){
      sz = walFrameOffset(iFrame+nExtra+1, szPage);
    }
    walLimitSize(pWal, sz);
    pWal->truncateOnCommit = 0;
  }

  /* Append data to the wal-index. It is not necessary to lock the
  ** wal-index to do this as the SQLITE_SHM_WRITE lock held on the wal-index
  ** guarantees that there are no other writers, and no data that may
  ** be in use by existing readers is being overwritten.
  */
  iFrame = walidxGetMxFrame(&pWal->hdr, iApp);
  for(p=pList; p && rc==SQLITE_OK; p=p->pDirty){
    if( (p->flags & PGHDR_WAL_APPEND)==0 ) continue;
    iFrame++;
    rc = walIndexAppend(pWal, iApp, iFrame, p->pgno);
  }
  assert( pLast!=0 || nExtra==0 );
  while( rc==SQLITE_OK && nExtra>0 ){
    iFrame++;
    nExtra--;
    rc = walIndexAppend(pWal, iApp, iFrame, pLast->pgno);
  }

  if( rc==SQLITE_OK ){
    /* Update the private copy of the header. */
    pWal->hdr.szPage = (u16)((szPage&0xff00) | (szPage>>16));
    testcase( szPage<=32768 );
    testcase( szPage>=65536 );
    walidxSetMxFrame(&pWal->hdr, iApp, iFrame);
    if( isCommit ){
      pWal->hdr.iChange++;
      pWal->hdr.nPage = nTruncate;
    }
    /* If this is a commit, update the wal-index header too. */
    if( isCommit ){
      walIndexWriteHdr(pWal);
      if( bWal2 ){
        int iOther = !walidxGetFile(&pWal->hdr);
        if( walidxGetMxFrame(&pWal->hdr, iOther) 
            && !walCkptInfo(pWal)->nBackfill 
        ){
          pWal->iCallback = walidxGetMxFrame(&pWal->hdr, 0);
          pWal->iCallback += walidxGetMxFrame(&pWal->hdr, 1);
        }
      }else{
        pWal->iCallback = iFrame;
      }
    }
  }

  WALTRACE(("WAL%p: frame write %s\n", pWal, rc ? "failed" : "ok"));
  return rc;
}


/* 
** Write a set of frames to the log. The caller must hold the write-lock
** on the log file (obtained using sqlite3WalBeginWriteTransaction()).
**
** The difference between this function and walFrames() is that this
** function wraps walFrames() in an SEH_TRY{...} block.
*/
int sqlite3WalFrames(
  Wal *pWal,                      /* Wal handle to write to */
  int szPage,                     /* Database page-size in bytes */
  PgHdr *pList,                   /* List of dirty pages to write */
  Pgno nTruncate,                 /* Database size after this commit */
  int isCommit,                   /* True if this is a commit */
  int sync_flags                  /* Flags to pass to OsSync() (or 0) */
){
  int rc;
  SEH_TRY {
    rc = walFrames(pWal, szPage, pList, nTruncate, isCommit, sync_flags);
  }
  SEH_EXCEPT( rc = walHandleException(pWal); )
  return rc;
}

/*
** This routine is called to implement sqlite3_wal_checkpoint() and
** related interfaces.
**
** Obtain a CHECKPOINT lock and then backfill as much information as
** we can from WAL into the database.
**
** If parameter xBusy is not NULL, it is a pointer to a busy-handler
** callback. In this case this function runs a blocking checkpoint.
*/
int sqlite3WalCheckpoint(
  Wal *pWal,                      /* Wal connection */
  sqlite3 *db,                    /* Check this handle's interrupt flag */
  int eMode,                      /* PASSIVE, FULL, RESTART, or TRUNCATE */
  int (*xBusy)(void*),            /* Function to call when busy */
  void *pBusyArg,                 /* Context argument for xBusyHandler */
  int sync_flags,                 /* Flags to sync db file with (or 0) */
  int nBuf,                       /* Size of temporary buffer */
  u8 *zBuf,                       /* Temporary buffer to use */
  int *pnLog,                     /* OUT: Number of frames in WAL */
  int *pnCkpt                     /* OUT: Number of backfilled frames in WAL */
){
  int rc;                         /* Return code */
  int isChanged = 0;              /* True if a new wal-index header is loaded */
  int eMode2 = eMode;             /* Mode to pass to walCheckpoint() */
  int (*xBusy2)(void*) = xBusy;   /* Busy handler for eMode2 */

  assert( pWal->ckptLock==0 );
  assert( pWal->writeLock==0 );

  /* EVIDENCE-OF: R-62920-47450 The busy-handler callback is never invoked
  ** in the SQLITE_CHECKPOINT_PASSIVE mode. */
  assert( eMode!=SQLITE_CHECKPOINT_PASSIVE || xBusy==0 );

  if( pWal->readOnly ) return SQLITE_READONLY;
  WALTRACE(("WAL%p: checkpoint begins\n", pWal));

  /* Enable blocking locks, if possible. */
  sqlite3WalDb(pWal, db);
  if( xBusy2 ) (void)walEnableBlocking(pWal);

  /* IMPLEMENTATION-OF: R-62028-47212 All calls obtain an exclusive
  ** "checkpoint" lock on the database file.
  ** EVIDENCE-OF: R-10421-19736 If any other process is running a
  ** checkpoint operation at the same time, the lock cannot be obtained and
  ** SQLITE_BUSY is returned.
  ** EVIDENCE-OF: R-53820-33897 Even if there is a busy-handler configured,
  ** it will not be invoked in this case.
  */
  rc = walLockExclusive(pWal, WAL_CKPT_LOCK, 1);
  testcase( rc==SQLITE_BUSY );
  testcase( rc!=SQLITE_OK && xBusy2!=0 );
  if( rc==SQLITE_OK ){
    pWal->ckptLock = 1;

    /* IMPLEMENTATION-OF: R-59782-36818 The SQLITE_CHECKPOINT_FULL, RESTART and
    ** TRUNCATE modes also obtain the exclusive "writer" lock on the database
    ** file.
    **
    ** EVIDENCE-OF: R-60642-04082 If the writer lock cannot be obtained
    ** immediately, and a busy-handler is configured, it is invoked and the
    ** writer lock retried until either the busy-handler returns 0 or the
    ** lock is successfully obtained.
    */
    if( eMode!=SQLITE_CHECKPOINT_PASSIVE ){
      rc = walBusyLock(pWal, xBusy2, pBusyArg, WAL_WRITE_LOCK, 1);
      if( rc==SQLITE_OK ){
        pWal->writeLock = 1;
      }else if( rc==SQLITE_BUSY ){
        eMode2 = SQLITE_CHECKPOINT_PASSIVE;
        xBusy2 = 0;
        rc = SQLITE_OK;
      }
    }
  }


  /* Read the wal-index header. */
  SEH_TRY {
    if( rc==SQLITE_OK ){
      /* For a passive checkpoint, do not re-enable blocking locks after
      ** reading the wal-index header. A passive checkpoint should not block 
      ** or invoke the busy handler. The only lock such a checkpoint may 
      ** attempt to obtain is a lock on a read-slot, and it should give up
      ** immediately and do a partial checkpoint if it cannot obtain it. */
      walDisableBlocking(pWal);
      rc = walIndexReadHdr(pWal, &isChanged);
      if( eMode2!=SQLITE_CHECKPOINT_PASSIVE ) (void)walEnableBlocking(pWal);
      if( isChanged && pWal->pDbFd->pMethods->iVersion>=3 ){
        sqlite3OsUnfetch(pWal->pDbFd, 0, 0);
      }
    }
  
    /* Copy data from the log to the database file. */
    if( rc==SQLITE_OK ){
      if( (walPagesize(pWal)!=nBuf) 
       && ((pWal->hdr.mxFrame2 & 0x7FFFFFFF) || pWal->hdr.mxFrame)
      ){
        rc = SQLITE_CORRUPT_BKPT;
      }else{
        rc = walCheckpoint(pWal, db, eMode2, xBusy2, pBusyArg, sync_flags,zBuf);
      }
  
      /* If no error occurred, set the output variables. */
      if( rc==SQLITE_OK || rc==SQLITE_BUSY ){
        if( pnLog ){
          WalIndexHdr *pHdr = &pWal->hdr;
          *pnLog = walidxGetMxFrame(pHdr, 0) + walidxGetMxFrame(pHdr, 1);
        }
        SEH_INJECT_FAULT;
        if( pnCkpt ){
          if( isWalMode2(pWal) ){
            if( (int)(walCkptInfo(pWal)->nBackfill) ){
              *pnCkpt = walidxGetMxFrame(&pWal->hdr,!walidxGetFile(&pWal->hdr));
            }else{
              *pnCkpt = 0;
            }
          }else{
            *pnCkpt = walCkptInfo(pWal)->nBackfill;
          }
        }
      }
    }
  }
  SEH_EXCEPT( rc = walHandleException(pWal); )

  if( isChanged && pWal->bClosing==0 ){
    /* If a new wal-index header was loaded before the checkpoint was
    ** performed, then the pager-cache associated with pWal is now
    ** out of date. So zero the cached wal-index header to ensure that
    ** next time the pager opens a snapshot on this database it knows that
    ** the cache needs to be reset.
    **
    ** Except, do not do this if the wal is being closed. In this case
    ** the caller needs the wal-index header to check if the database is
    ** in wal2 mode and the "other" wal file also needs to be checkpointed.
    ** Besides, the pager cache will not be used again in this case. */
    memset(&pWal->hdr, 0, sizeof(WalIndexHdr));
  }

  walDisableBlocking(pWal);
  sqlite3WalDb(pWal, 0);

  /* Release the locks. */
  sqlite3WalEndWriteTransaction(pWal);
  if( pWal->ckptLock ){
    walUnlockExclusive(pWal, WAL_CKPT_LOCK, 1);
    pWal->ckptLock = 0;
  }
  WALTRACE(("WAL%p: checkpoint %s\n", pWal, rc ? "failed" : "ok"));
#ifdef SQLITE_ENABLE_SETLK_TIMEOUT
  if( rc==SQLITE_BUSY_TIMEOUT ) rc = SQLITE_BUSY;
#endif
  return (rc==SQLITE_OK && eMode!=eMode2 ? SQLITE_BUSY : rc);
}

/* Return the value to pass to a sqlite3_wal_hook callback, the
** number of frames in the WAL at the point of the last commit since
** sqlite3WalCallback() was called.  If no commits have occurred since
** the last call, then return 0.
*/
int sqlite3WalCallback(Wal *pWal){
  u32 ret = 0;
  if( pWal ){
    ret = pWal->iCallback;
    pWal->iCallback = 0;
  }
  return (int)ret;
}

/*
** This function is called to change the WAL subsystem into or out
** of locking_mode=EXCLUSIVE.
**
** If op is zero, then attempt to change from locking_mode=EXCLUSIVE
** into locking_mode=NORMAL.  This means that we must acquire a lock
** on the pWal->readLock byte.  If the WAL is already in locking_mode=NORMAL
** or if the acquisition of the lock fails, then return 0.  If the
** transition out of exclusive-mode is successful, return 1.  This
** operation must occur while the pager is still holding the exclusive
** lock on the main database file.
**
** If op is one, then change from locking_mode=NORMAL into
** locking_mode=EXCLUSIVE.  This means that the pWal->readLock must
** be released.  Return 1 if the transition is made and 0 if the
** WAL is already in exclusive-locking mode - meaning that this
** routine is a no-op.  The pager must already hold the exclusive lock
** on the main database file before invoking this operation.
**
** If op is negative, then do a dry-run of the op==1 case but do
** not actually change anything. The pager uses this to see if it
** should acquire the database exclusive lock prior to invoking
** the op==1 case.
*/
int sqlite3WalExclusiveMode(Wal *pWal, int op){
  int rc;

  assert( pWal->writeLock==0 );
  assert( pWal->exclusiveMode!=WAL_HEAPMEMORY_MODE || op==-1 );

  /* pWal->readLock is usually set, but might be -1 if there was a
  ** prior error while attempting to acquire are read-lock. This cannot
  ** happen if the connection is actually in exclusive mode (as no xShmLock
  ** locks are taken in this case). Nor should the pager attempt to
  ** upgrade to exclusive-mode following such an error.
  */
#ifndef SQLITE_USE_SEH
  assert( pWal->readLock!=WAL_LOCK_NONE || pWal->lockError );
#endif
  assert( pWal->readLock!=WAL_LOCK_NONE || (op<=0 && pWal->exclusiveMode==0) );

  if( op==0 ){
    if( pWal->exclusiveMode ){
      pWal->exclusiveMode = WAL_NORMAL_MODE;
      rc = walLockShared(pWal, WAL_READ_LOCK(pWal->readLock));
      if( rc!=SQLITE_OK ){
        pWal->exclusiveMode = WAL_EXCLUSIVE_MODE;
      }
      rc = pWal->exclusiveMode==WAL_NORMAL_MODE;
    }else{
      /* Already in locking_mode=NORMAL */
      rc = 0;
    }
  }else if( op>0 ){
    assert( pWal->exclusiveMode==WAL_NORMAL_MODE );
    assert( pWal->readLock>=0 );
    walUnlockShared(pWal, WAL_READ_LOCK(pWal->readLock));
    pWal->exclusiveMode = WAL_EXCLUSIVE_MODE;
    rc = 1;
  }else{
    rc = pWal->exclusiveMode==WAL_NORMAL_MODE;
  }
  return rc;
}

/*
** Return true if the argument is non-NULL and the WAL module is using
** heap-memory for the wal-index. Otherwise, if the argument is NULL or the
** WAL module is using shared-memory, return false.
*/
int sqlite3WalHeapMemory(Wal *pWal){
  return (pWal && pWal->exclusiveMode==WAL_HEAPMEMORY_MODE );
}

#ifdef SQLITE_ENABLE_SNAPSHOT
/* Create a snapshot object.  The content of a snapshot is opaque to
** every other subsystem, so the WAL module can put whatever it needs
** in the object.
*/
int sqlite3WalSnapshotGet(Wal *pWal, sqlite3_snapshot **ppSnapshot){
  int rc = SQLITE_OK;
  WalIndexHdr *pRet;
  static const u32 aZero[4] = { 0, 0, 0, 0 };

  /* Snapshots may not be used with wal2 mode databases. */
  if( isWalMode2(pWal) ) return SQLITE_ERROR;

  assert( pWal->readLock>=0 && pWal->writeLock==0 );

  if( memcmp(&pWal->hdr.aFrameCksum[0],aZero,8)==0 ){
    *ppSnapshot = 0;
    return SQLITE_ERROR;
  }
  pRet = (WalIndexHdr*)sqlite3_malloc(sizeof(WalIndexHdr));
  if( pRet==0 ){
    rc = SQLITE_NOMEM_BKPT;
  }else{
    memcpy(pRet, &pWal->hdr, sizeof(WalIndexHdr));
    *ppSnapshot = (sqlite3_snapshot*)pRet;
  }

  return rc;
}

/* Try to open on pSnapshot when the next read-transaction starts
*/
void sqlite3WalSnapshotOpen(
  Wal *pWal,
  sqlite3_snapshot *pSnapshot
){
  pWal->pSnapshot = (WalIndexHdr*)pSnapshot;
}

/*
** Return a +ve value if snapshot p1 is newer than p2. A -ve value if
** p1 is older than p2 and zero if p1 and p2 are the same snapshot.
*/
int sqlite3_snapshot_cmp(sqlite3_snapshot *p1, sqlite3_snapshot *p2){
  WalIndexHdr *pHdr1 = (WalIndexHdr*)p1;
  WalIndexHdr *pHdr2 = (WalIndexHdr*)p2;

  /* aSalt[0] is a copy of the value stored in the wal file header. It
  ** is incremented each time the wal file is restarted.  */
  if( pHdr1->aSalt[0]<pHdr2->aSalt[0] ) return -1;
  if( pHdr1->aSalt[0]>pHdr2->aSalt[0] ) return +1;
  if( pHdr1->mxFrame<pHdr2->mxFrame ) return -1;
  if( pHdr1->mxFrame>pHdr2->mxFrame ) return +1;
  return 0;
}

/*
** The caller currently has a read transaction open on the database.
** This function takes a SHARED lock on the CHECKPOINTER slot and then
** checks if the snapshot passed as the second argument is still
** available. If so, SQLITE_OK is returned.
**
** If the snapshot is not available, SQLITE_ERROR is returned. Or, if
** the CHECKPOINTER lock cannot be obtained, SQLITE_BUSY. If any error
** occurs (any value other than SQLITE_OK is returned), the CHECKPOINTER
** lock is released before returning.
*/
int sqlite3WalSnapshotCheck(Wal *pWal, sqlite3_snapshot *pSnapshot){
  int rc;

  /* Snapshots may not be used with wal2 mode databases. */
  if( isWalMode2(pWal) ) return SQLITE_ERROR;

  SEH_TRY {
    rc = walLockShared(pWal, WAL_CKPT_LOCK);
    if( rc==SQLITE_OK ){
      WalIndexHdr *pNew = (WalIndexHdr*)pSnapshot;
      if( memcmp(pNew->aSalt, pWal->hdr.aSalt, sizeof(pWal->hdr.aSalt))
       || pNew->mxFrame<walCkptInfo(pWal)->nBackfillAttempted
      ){
        rc = SQLITE_ERROR_SNAPSHOT;
        walUnlockShared(pWal, WAL_CKPT_LOCK);
      }
    }
  }
  SEH_EXCEPT( rc = walHandleException(pWal) );
  return rc;
}

/*
** Release a lock obtained by an earlier successful call to
** sqlite3WalSnapshotCheck().
*/
void sqlite3WalSnapshotUnlock(Wal *pWal){
  assert( pWal );
  walUnlockShared(pWal, WAL_CKPT_LOCK);
}


#endif /* SQLITE_ENABLE_SNAPSHOT */

#ifdef SQLITE_ENABLE_ZIPVFS
/*
** If the argument is not NULL, it points to a Wal object that holds a
** read-lock. This function returns the database page-size if it is known,
** or zero if it is not (or if pWal is NULL).
*/
int sqlite3WalFramesize(Wal *pWal){
  assert( pWal==0 || pWal->readLock>=0 );
  return (pWal ? pWal->szPage : 0);
}
#endif

/* Return the sqlite3_file object for the WAL file
*/
sqlite3_file *sqlite3WalFile(Wal *pWal){
  return pWal->apWalFd[0];
}

/* 
** Return the values required by sqlite3_wal_info().
*/
int sqlite3WalInfo(Wal *pWal, u32 *pnPrior, u32 *pnFrame){
  int rc = SQLITE_OK;
  if( pWal ){
    *pnPrior = pWal->nPriorFrame;
    *pnFrame = walGetPriorFrame(&pWal->hdr);
  }
  return rc;
}

/* 
** Return the journal mode used by this Wal object.
*/
int sqlite3WalJournalMode(Wal *pWal){
  assert( pWal );
  return (isWalMode2(pWal) ? PAGER_JOURNALMODE_WAL2 : PAGER_JOURNALMODE_WAL);
}

#endif /* #ifndef SQLITE_OMIT_WAL */<|MERGE_RESOLUTION|>--- conflicted
+++ resolved
@@ -580,12 +580,7 @@
   assert( walidxGetMxFrame(pHdr, iWal)==mxFrame );
 }
 
-<<<<<<< HEAD
-#define walidxGetFile(pHdr) ((int)((pHdr)->mxFrame2 >> 31))
-=======
 #define walidxGetFile(pHdr) (int)((pHdr)->mxFrame2 >> 31)
->>>>>>> f5528a11
-
 #define walidxSetFile(pHdr, iWal) (                                          \
     (pHdr)->mxFrame2 = ((pHdr)->mxFrame2 & 0x7FFFFFFF) | (((u32)(iWal))<<31) \
 )
