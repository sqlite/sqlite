/*
** 2010 February 1
**
** The author disclaims copyright to this source code.  In place of
** a legal notice, here is a blessing:
**
**    May you do good and not evil.
**    May you find forgiveness for yourself and forgive others.
**    May you share freely, never taking more than you give.
**
*************************************************************************
**
** This file contains the implementation of a write-ahead log (WAL) used in
** "journal_mode=WAL" mode.
**
** WRITE-AHEAD LOG (WAL) FILE FORMAT
**
** A WAL file consists of a header followed by zero or more "frames".
** Each frame records the revised content of a single page from the
** database file.  All changes to the database are recorded by writing
** frames into the WAL.  Transactions commit when a frame is written that
** contains a commit marker.  A single WAL can and usually does record
** multiple transactions.  Periodically, the content of the WAL is
** transferred back into the database file in an operation called a
** "checkpoint".
**
** A single WAL file can be used multiple times.  In other words, the
** WAL can fill up with frames and then be checkpointed and then new
** frames can overwrite the old ones.  A WAL always grows from beginning
** toward the end.  Checksums and counters attached to each frame are
** used to determine which frames within the WAL are valid and which
** are leftovers from prior checkpoints.
**
** The WAL header is 32 bytes in size and consists of the following eight
** big-endian 32-bit unsigned integer values:
**
**     0: Magic number.  0x377f0682 or 0x377f0683
**     4: File format version.  Currently 3007000
**     8: Database page size.  Example: 1024
**    12: Checkpoint sequence number
**    16: Salt-1, random integer incremented with each checkpoint
**    20: Salt-2, a different random integer changing with each ckpt
**    24: Checksum-1 (first part of checksum for first 24 bytes of header).
**    28: Checksum-2 (second part of checksum for first 24 bytes of header).
**
** Immediately following the wal-header are zero or more frames. Each
** frame consists of a 24-byte frame-header followed by <page-size> bytes
** of page data. The frame-header is six big-endian 32-bit unsigned
** integer values, as follows:
**
**     0: Page number.
**     4: For commit records, the size of the database image in pages
**        after the commit. For all other records, zero.
**     8: Salt-1 (copied from the header)
**    12: Salt-2 (copied from the header)
**    16: Checksum-1.
**    20: Checksum-2.
**
** A frame is considered valid if and only if the following conditions are
** true:
**
**    (1) The salt-1 and salt-2 values in the frame-header match
**        salt values in the wal-header
**
**    (2) The checksum values in the final 8 bytes of the frame-header
**        exactly match the checksum computed consecutively on the
**        WAL header and the first 8 bytes and the content of all frames
**        up to and including the current frame.
**
** The checksum is computed using 32-bit big-endian integers if the
** magic number in the first 4 bytes of the WAL is 0x377f0683 and it
** is computed using little-endian if the magic number is 0x377f0682.
** The checksum values are always stored in the frame header in a
** big-endian format regardless of which byte order is used to compute
** the checksum.  The checksum is computed by interpreting the input as
** an even number of unsigned 32-bit integers: x[0] through x[N].  The
** algorithm used for the checksum is as follows:
**
**   for i from 0 to n-1 step 2:
**     s0 += x[i] + s1;
**     s1 += x[i+1] + s0;
**   endfor
**
** Note that s0 and s1 are both weighted checksums using fibonacci weights
** in reverse order (the largest fibonacci weight occurs on the first element
** of the sequence being summed.)  The s1 value spans all 32-bit
** terms of the sequence whereas s0 omits the final term.
**
** On a checkpoint, the WAL is first VFS.xSync-ed, then valid content of the
** WAL is transferred into the database, then the database is VFS.xSync-ed.
** The VFS.xSync operations serve as write barriers - all writes launched
** before the xSync must complete before any write that launches after the
** xSync begins.
**
** After each checkpoint, the salt-1 value is incremented and the salt-2
** value is randomized.  This prevents old and new frames in the WAL from
** being considered valid at the same time and being checkpointing together
** following a crash.
**
** READER ALGORITHM
**
** To read a page from the database (call it page number P), a reader
** first checks the WAL to see if it contains page P.  If so, then the
** last valid instance of page P that is a followed by a commit frame
** or is a commit frame itself becomes the value read.  If the WAL
** contains no copies of page P that are valid and which are a commit
** frame or are followed by a commit frame, then page P is read from
** the database file.
**
** To start a read transaction, the reader records the index of the last
** valid frame in the WAL.  The reader uses this recorded "mxFrame" value
** for all subsequent read operations.  New transactions can be appended
** to the WAL, but as long as the reader uses its original mxFrame value
** and ignores the newly appended content, it will see a consistent snapshot
** of the database from a single point in time.  This technique allows
** multiple concurrent readers to view different versions of the database
** content simultaneously.
**
** The reader algorithm in the previous paragraphs works correctly, but
** because frames for page P can appear anywhere within the WAL, the
** reader has to scan the entire WAL looking for page P frames.  If the
** WAL is large (multiple megabytes is typical) that scan can be slow,
** and read performance suffers.  To overcome this problem, a separate
** data structure called the wal-index is maintained to expedite the
** search for frames of a particular page.
**
** WAL-INDEX FORMAT
**
** Conceptually, the wal-index is shared memory, though VFS implementations
** might choose to implement the wal-index using a mmapped file.  Because
** the wal-index is shared memory, SQLite does not support journal_mode=WAL
** on a network filesystem.  All users of the database must be able to
** share memory.
**
** In the default unix and windows implementation, the wal-index is a mmapped
** file whose name is the database name with a "-shm" suffix added.  For that
** reason, the wal-index is sometimes called the "shm" file.
**
** The wal-index is transient.  After a crash, the wal-index can (and should
** be) reconstructed from the original WAL file.  In fact, the VFS is required
** to either truncate or zero the header of the wal-index when the last
** connection to it closes.  Because the wal-index is transient, it can
** use an architecture-specific format; it does not have to be cross-platform.
** Hence, unlike the database and WAL file formats which store all values
** as big endian, the wal-index can store multi-byte values in the native
** byte order of the host computer.
**
** The purpose of the wal-index is to answer this question quickly:  Given
** a page number P and a maximum frame index M, return the index of the
** last frame in the wal before frame M for page P in the WAL, or return
** NULL if there are no frames for page P in the WAL prior to M.
**
** The wal-index consists of a header region, followed by an one or
** more index blocks.
**
** The wal-index header contains the total number of frames within the WAL
** in the mxFrame field.
**
** Each index block except for the first contains information on
** HASHTABLE_NPAGE frames. The first index block contains information on
** HASHTABLE_NPAGE_ONE frames. The values of HASHTABLE_NPAGE_ONE and
** HASHTABLE_NPAGE are selected so that together the wal-index header and
** first index block are the same size as all other index blocks in the
** wal-index.  The values are:
**
**   HASHTABLE_NPAGE      4096
**   HASHTABLE_NPAGE_ONE  4062
**
** Each index block contains two sections, a page-mapping that contains the
** database page number associated with each wal frame, and a hash-table
** that allows readers to query an index block for a specific page number.
** The page-mapping is an array of HASHTABLE_NPAGE (or HASHTABLE_NPAGE_ONE
** for the first index block) 32-bit page numbers. The first entry in the
** first index-block contains the database page number corresponding to the
** first frame in the WAL file. The first entry in the second index block
** in the WAL file corresponds to the (HASHTABLE_NPAGE_ONE+1)th frame in
** the log, and so on.
**
** The last index block in a wal-index usually contains less than the full
** complement of HASHTABLE_NPAGE (or HASHTABLE_NPAGE_ONE) page-numbers,
** depending on the contents of the WAL file. This does not change the
** allocated size of the page-mapping array - the page-mapping array merely
** contains unused entries.
**
** Even without using the hash table, the last frame for page P
** can be found by scanning the page-mapping sections of each index block
** starting with the last index block and moving toward the first, and
** within each index block, starting at the end and moving toward the
** beginning.  The first entry that equals P corresponds to the frame
** holding the content for that page.
**
** The hash table consists of HASHTABLE_NSLOT 16-bit unsigned integers.
** HASHTABLE_NSLOT = 2*HASHTABLE_NPAGE, and there is one entry in the
** hash table for each page number in the mapping section, so the hash
** table is never more than half full.  The expected number of collisions
** prior to finding a match is 1.  Each entry of the hash table is an
** 1-based index of an entry in the mapping section of the same
** index block.   Let K be the 1-based index of the largest entry in
** the mapping section.  (For index blocks other than the last, K will
** always be exactly HASHTABLE_NPAGE (4096) and for the last index block
** K will be (mxFrame%HASHTABLE_NPAGE).)  Unused slots of the hash table
** contain a value of 0.
**
** To look for page P in the hash table, first compute a hash iKey on
** P as follows:
**
**      iKey = (P * 383) % HASHTABLE_NSLOT
**
** Then start scanning entries of the hash table, starting with iKey
** (wrapping around to the beginning when the end of the hash table is
** reached) until an unused hash slot is found. Let the first unused slot
** be at index iUnused.  (iUnused might be less than iKey if there was
** wrap-around.) Because the hash table is never more than half full,
** the search is guaranteed to eventually hit an unused entry.  Let
** iMax be the value between iKey and iUnused, closest to iUnused,
** where aHash[iMax]==P.  If there is no iMax entry (if there exists
** no hash slot such that aHash[i]==p) then page P is not in the
** current index block.  Otherwise the iMax-th mapping entry of the
** current index block corresponds to the last entry that references
** page P.
**
** A hash search begins with the last index block and moves toward the
** first index block, looking for entries corresponding to page P.  On
** average, only two or three slots in each index block need to be
** examined in order to either find the last entry for page P, or to
** establish that no such entry exists in the block.  Each index block
** holds over 4000 entries.  So two or three index blocks are sufficient
** to cover a typical 10 megabyte WAL file, assuming 1K pages.  8 or 10
** comparisons (on average) suffice to either locate a frame in the
** WAL or to establish that the frame does not exist in the WAL.  This
** is much faster than scanning the entire 10MB WAL.
**
** Note that entries are added in order of increasing K.  Hence, one
** reader might be using some value K0 and a second reader that started
** at a later time (after additional transactions were added to the WAL
** and to the wal-index) might be using a different value K1, where K1>K0.
** Both readers can use the same hash table and mapping section to get
** the correct result.  There may be entries in the hash table with
** K>K0 but to the first reader, those entries will appear to be unused
** slots in the hash table and so the first reader will get an answer as
** if no values greater than K0 had ever been inserted into the hash table
** in the first place - which is what reader one wants.  Meanwhile, the
** second reader using K1 will see additional values that were inserted
** later, which is exactly what reader two wants.
**
** When a rollback occurs, the value of K is decreased. Hash table entries
** that correspond to frames greater than the new K value are removed
** from the hash table at this point.
*/
#ifndef SQLITE_OMIT_WAL

#include "wal.h"

/*
** Trace output macros
*/
#if defined(SQLITE_TEST) && defined(SQLITE_DEBUG)
int sqlite3WalTrace = 0;
# define WALTRACE(X)  if(sqlite3WalTrace) sqlite3DebugPrintf X
#else
# define WALTRACE(X)
#endif

/*
** The maximum (and only) versions of the wal and wal-index formats
** that may be interpreted by this version of SQLite.
**
** If a client begins recovering a WAL file and finds that (a) the checksum
** values in the wal-header are correct and (b) the version field is not
** WAL_MAX_VERSION, recovery fails and SQLite returns SQLITE_CANTOPEN.
**
** Similarly, if a client successfully reads a wal-index header (i.e. the
** checksum test is successful) and finds that the version field is not
** WALINDEX_MAX_VERSION, then no read-transaction is opened and SQLite
** returns SQLITE_CANTOPEN.
*/
#define WAL_MAX_VERSION      3007000
#define WALINDEX_MAX_VERSION 3007000

/*
** Index numbers for various locking bytes.   WAL_NREADER is the number
** of available reader locks and should be at least 3.  The default
** is SQLITE_SHM_NLOCK==8 and  WAL_NREADER==5.
**
** Technically, the various VFSes are free to implement these locks however
** they see fit.  However, compatibility is encouraged so that VFSes can
** interoperate.  The standard implementation used on both unix and windows
** is for the index number to indicate a byte offset into the
** WalCkptInfo.aLock[] array in the wal-index header.  In other words, all
** locks are on the shm file.  The WALINDEX_LOCK_OFFSET constant (which
** should be 120) is the location in the shm file for the first locking
** byte.
*/
#define WAL_WRITE_LOCK         0
#define WAL_ALL_BUT_WRITE      1
#define WAL_CKPT_LOCK          1
#define WAL_RECOVER_LOCK       2
#define WAL_READ_LOCK(I)       (3+(I))
#define WAL_NREADER            (SQLITE_SHM_NLOCK-3)


/* Object declarations */
typedef struct WalIndexHdr WalIndexHdr;
typedef struct WalIterator WalIterator;
typedef struct WalCkptInfo WalCkptInfo;


/*
** The following object holds a copy of the wal-index header content.
**
** The actual header in the wal-index consists of two copies of this
** object followed by one instance of the WalCkptInfo object.
** For all versions of SQLite through 3.10.0 and probably beyond,
** the locking bytes (WalCkptInfo.aLock) start at offset 120 and
** the total header size is 136 bytes.
**
** The szPage value can be any power of 2 between 512 and 32768, inclusive.
** Or it can be 1 to represent a 65536-byte page.  The latter case was
** added in 3.7.1 when support for 64K pages was added.
*/
struct WalIndexHdr {
  u32 iVersion;                   /* Wal-index version */
  u32 unused;                     /* Unused (padding) field */
  u32 iChange;                    /* Counter incremented each transaction */
  u8 isInit;                      /* 1 when initialized */
  u8 bigEndCksum;                 /* True if checksums in WAL are big-endian */
  u16 szPage;                     /* Database page size in bytes. 1==64K */
  u32 mxFrame;                    /* Index of last valid frame in the WAL */
  u32 nPage;                      /* Size of database in pages */
  u32 aFrameCksum[2];             /* Checksum of last frame in log */
  u32 aSalt[2];                   /* Two salt values copied from WAL header */
  u32 aCksum[2];                  /* Checksum over all prior fields */
};

/*
** A copy of the following object occurs in the wal-index immediately
** following the second copy of the WalIndexHdr.  This object stores
** information used by checkpoint.
**
** nBackfill is the number of frames in the WAL that have been written
** back into the database. (We call the act of moving content from WAL to
** database "backfilling".)  The nBackfill number is never greater than
** WalIndexHdr.mxFrame.  nBackfill can only be increased by threads
** holding the WAL_CKPT_LOCK lock (which includes a recovery thread).
** However, a WAL_WRITE_LOCK thread can move the value of nBackfill from
** mxFrame back to zero when the WAL is reset.
**
** nBackfillAttempted is the largest value of nBackfill that a checkpoint
** has attempted to achieve.  Normally nBackfill==nBackfillAtempted, however
** the nBackfillAttempted is set before any backfilling is done and the
** nBackfill is only set after all backfilling completes.  So if a checkpoint
** crashes, nBackfillAttempted might be larger than nBackfill.  The
** WalIndexHdr.mxFrame must never be less than nBackfillAttempted.
**
** The aLock[] field is a set of bytes used for locking.  These bytes should
** never be read or written.
**
** There is one entry in aReadMark[] for each reader lock.  If a reader
** holds read-lock K, then the value in aReadMark[K] is no greater than
** the mxFrame for that reader.  The value READMARK_NOT_USED (0xffffffff)
** for any aReadMark[] means that entry is unused.  aReadMark[0] is
** a special case; its value is never used and it exists as a place-holder
** to avoid having to offset aReadMark[] indexes by one.  Readers holding
** WAL_READ_LOCK(0) always ignore the entire WAL and read all content
** directly from the database.
**
** The value of aReadMark[K] may only be changed by a thread that
** is holding an exclusive lock on WAL_READ_LOCK(K).  Thus, the value of
** aReadMark[K] cannot changed while there is a reader is using that mark
** since the reader will be holding a shared lock on WAL_READ_LOCK(K).
**
** The checkpointer may only transfer frames from WAL to database where
** the frame numbers are less than or equal to every aReadMark[] that is
** in use (that is, every aReadMark[j] for which there is a corresponding
** WAL_READ_LOCK(j)).  New readers (usually) pick the aReadMark[] with the
** largest value and will increase an unused aReadMark[] to mxFrame if there
** is not already an aReadMark[] equal to mxFrame.  The exception to the
** previous sentence is when nBackfill equals mxFrame (meaning that everything
** in the WAL has been backfilled into the database) then new readers
** will choose aReadMark[0] which has value 0 and hence such reader will
** get all their all content directly from the database file and ignore
** the WAL.
**
** Writers normally append new frames to the end of the WAL.  However,
** if nBackfill equals mxFrame (meaning that all WAL content has been
** written back into the database) and if no readers are using the WAL
** (in other words, if there are no WAL_READ_LOCK(i) where i>0) then
** the writer will first "reset" the WAL back to the beginning and start
** writing new content beginning at frame 1.
**
** We assume that 32-bit loads are atomic and so no locks are needed in
** order to read from any aReadMark[] entries.
*/
struct WalCkptInfo {
  u32 nBackfill;                  /* Number of WAL frames backfilled into DB */
  u32 aReadMark[WAL_NREADER];     /* Reader marks */
  u8 aLock[SQLITE_SHM_NLOCK];     /* Reserved space for locks */
  u32 nBackfillAttempted;         /* WAL frames perhaps written, or maybe not */
  u32 notUsed0;                   /* Available for future enhancements */
};
#define READMARK_NOT_USED  0xffffffff

/*
** This is a schematic view of the complete 136-byte header of the
** wal-index file (also known as the -shm file):
**
**      +-----------------------------+
**   0: | iVersion                    | \
**      +-----------------------------+  |
**   4: | (unused padding)            |  |
**      +-----------------------------+  |
**   8: | iChange                     |  |
**      +-------+-------+-------------+  |
**  12: | bInit |  bBig |   szPage    |  |
**      +-------+-------+-------------+  |
**  16: | mxFrame                     |  |  First copy of the
**      +-----------------------------+  |  WalIndexHdr object
**  20: | nPage                       |  |
**      +-----------------------------+  |
**  24: | aFrameCksum                 |  |
**      |                             |  |
**      +-----------------------------+  |
**  32: | aSalt                       |  |
**      |                             |  |
**      +-----------------------------+  |
**  40: | aCksum                      |  |
**      |                             | /
**      +-----------------------------+
**  48: | iVersion                    | \
**      +-----------------------------+  |
**  52: | (unused padding)            |  |
**      +-----------------------------+  |
**  56: | iChange                     |  |
**      +-------+-------+-------------+  |
**  60: | bInit |  bBig |   szPage    |  |
**      +-------+-------+-------------+  |  Second copy of the
**  64: | mxFrame                     |  |  WalIndexHdr
**      +-----------------------------+  |
**  68: | nPage                       |  |
**      +-----------------------------+  |
**  72: | aFrameCksum                 |  |
**      |                             |  |
**      +-----------------------------+  |
**  80: | aSalt                       |  |
**      |                             |  |
**      +-----------------------------+  |
**  88: | aCksum                      |  |
**      |                             | /
**      +-----------------------------+
**  96: | nBackfill                   |
**      +-----------------------------+
** 100: | 5 read marks                |
**      |                             |
**      |                             |
**      |                             |
**      |                             |
**      +-------+-------+------+------+
** 120: | Write | Ckpt  | Rcvr | Rd0  | \
**      +-------+-------+------+------+  ) 8 lock bytes
**      | Read1 | Read2 | Rd3  | Rd4  | /
**      +-------+-------+------+------+
** 128: | nBackfillAttempted          |
**      +-----------------------------+
** 132: | (unused padding)            |
**      +-----------------------------+
*/

/* A block of WALINDEX_LOCK_RESERVED bytes beginning at
** WALINDEX_LOCK_OFFSET is reserved for locks. Since some systems
** only support mandatory file-locks, we do not read or write data
** from the region of the file on which locks are applied.
*/
#define WALINDEX_LOCK_OFFSET (sizeof(WalIndexHdr)*2+offsetof(WalCkptInfo,aLock))
#define WALINDEX_HDR_SIZE    (sizeof(WalIndexHdr)*2+sizeof(WalCkptInfo))

/* Size of header before each frame in wal */
#define WAL_FRAME_HDRSIZE 24

/* Size of write ahead log header, including checksum. */
#define WAL_HDRSIZE 32

/* WAL magic value. Either this value, or the same value with the least
** significant bit also set (WAL_MAGIC | 0x00000001) is stored in 32-bit
** big-endian format in the first 4 bytes of a WAL file.
**
** If the LSB is set, then the checksums for each frame within the WAL
** file are calculated by treating all data as an array of 32-bit
** big-endian words. Otherwise, they are calculated by interpreting
** all data as 32-bit little-endian words.
*/
#define WAL_MAGIC 0x377f0682

/*
** Return the offset of frame iFrame in the write-ahead log file,
** assuming a database page size of szPage bytes. The offset returned
** is to the start of the write-ahead log frame-header.
*/
#define walFrameOffset(iFrame, szPage) (                               \
  WAL_HDRSIZE + ((iFrame)-1)*(i64)((szPage)+WAL_FRAME_HDRSIZE)         \
)

/*
** An open write-ahead log file is represented by an instance of the
** following object.
**
** writeLock:
**   This is usually set to 1 whenever the WRITER lock is held. However,
**   if it is set to 2, then the WRITER lock is held but must be released
**   by walHandleException() if a SEH exception is thrown.
*/
struct Wal {
  sqlite3_vfs *pVfs;         /* The VFS used to create pDbFd */
  sqlite3_file *pDbFd;       /* File handle for the database file */
  sqlite3_file *pWalFd;      /* File handle for WAL file */
  u32 iCallback;             /* Value to pass to log callback (or 0) */
  i64 mxWalSize;             /* Truncate WAL to this size upon reset */
  int nWiData;               /* Size of array apWiData */
  int szFirstBlock;          /* Size of first block written to WAL file */
  volatile u32 **apWiData;   /* Pointer to wal-index content in memory */
  u32 szPage;                /* Database page size */
  i16 readLock;              /* Which read lock is being held.  -1 for none */
  u8 syncFlags;              /* Flags to use to sync header writes */
  u8 exclusiveMode;          /* Non-zero if connection is in exclusive mode */
  u8 writeLock;              /* True if in a write transaction */
  u8 ckptLock;               /* True if holding a checkpoint lock */
  u8 readOnly;               /* WAL_RDWR, WAL_RDONLY, or WAL_SHM_RDONLY */
  u8 truncateOnCommit;       /* True to truncate WAL file on commit */
  u8 syncHeader;             /* Fsync the WAL header if true */
  u8 padToSectorBoundary;    /* Pad transactions out to the next sector */
  u8 bShmUnreliable;         /* SHM content is read-only and unreliable */
  WalIndexHdr hdr;           /* Wal-index header for current transaction */
  u32 minFrame;              /* Ignore wal frames before this one */
  u32 iReCksum;              /* On commit, recalculate checksums from here */
  u32 nPriorFrame;           /* For sqlite3WalInfo() */
  const char *zWalName;      /* Name of WAL file */
  u32 nCkpt;                 /* Checkpoint sequence counter in the wal-header */
  FastPrng sPrng;            /* Random number generator */
#ifdef SQLITE_USE_SEH
  u32 lockMask;              /* Mask of locks held */
  void *pFree;               /* Pointer to sqlite3_free() if exception thrown */
  u32 *pWiValue;             /* Value to write into apWiData[iWiPg] */
  int iWiPg;                 /* Write pWiValue into apWiData[iWiPg] */
  int iSysErrno;             /* System error code following exception */
#endif
#ifdef SQLITE_DEBUG
  int nSehTry;               /* Number of nested SEH_TRY{} blocks */
  u8 lockError;              /* True if a locking error has occurred */
#endif
#ifdef SQLITE_ENABLE_SNAPSHOT
  WalIndexHdr *pSnapshot;    /* Start transaction here if not NULL */
  int bGetSnapshot;          /* Transaction opened for sqlite3_get_snapshot() */
#endif
#ifdef SQLITE_ENABLE_SETLK_TIMEOUT
  sqlite3 *db;
#endif
};

/*
** Candidate values for Wal.exclusiveMode.
*/
#define WAL_NORMAL_MODE     0
#define WAL_EXCLUSIVE_MODE  1
#define WAL_HEAPMEMORY_MODE 2

/*
** Possible values for WAL.readOnly
*/
#define WAL_RDWR        0    /* Normal read/write connection */
#define WAL_RDONLY      1    /* The WAL file is readonly */
#define WAL_SHM_RDONLY  2    /* The SHM file is readonly */

/*
** Each page of the wal-index mapping contains a hash-table made up of
** an array of HASHTABLE_NSLOT elements of the following type.
*/
typedef u16 ht_slot;

/*
** This structure is used to implement an iterator that loops through
** all frames in the WAL in database page order. Where two or more frames
** correspond to the same database page, the iterator visits only the
** frame most recently written to the WAL (in other words, the frame with
** the largest index).
**
** The internals of this structure are only accessed by:
**
**   walIteratorInit() - Create a new iterator,
**   walIteratorNext() - Step an iterator,
**   walIteratorFree() - Free an iterator.
**
** This functionality is used by the checkpoint code (see walCheckpoint()).
*/
struct WalIterator {
  u32 iPrior;                     /* Last result returned from the iterator */
  int nSegment;                   /* Number of entries in aSegment[] */
  struct WalSegment {
    int iNext;                    /* Next slot in aIndex[] not yet returned */
    ht_slot *aIndex;              /* i0, i1, i2... such that aPgno[iN] ascend */
    u32 *aPgno;                   /* Array of page numbers. */
    int nEntry;                   /* Nr. of entries in aPgno[] and aIndex[] */
    int iZero;                    /* Frame number associated with aPgno[0] */
  } aSegment[FLEXARRAY];          /* One for every 32KB page in the wal-index */
};

/* Size (in bytes) of a WalIterator object suitable for N or fewer segments */
#define SZ_WALITERATOR(N)  \
     (offsetof(WalIterator,aSegment)*(N)*sizeof(struct WalSegment))

/*
** Define the parameters of the hash tables in the wal-index file. There
** is a hash-table following every HASHTABLE_NPAGE page numbers in the
** wal-index.
**
** Changing any of these constants will alter the wal-index format and
** create incompatibilities.
*/
#define HASHTABLE_NPAGE      4096                 /* Must be power of 2 */
#define HASHTABLE_HASH_1     383                  /* Should be prime */
#define HASHTABLE_NSLOT      (HASHTABLE_NPAGE*2)  /* Must be a power of 2 */

/*
** The block of page numbers associated with the first hash-table in a
** wal-index is smaller than usual. This is so that there is a complete
** hash-table on each aligned 32KB page of the wal-index.
*/
#define HASHTABLE_NPAGE_ONE  (HASHTABLE_NPAGE - (WALINDEX_HDR_SIZE/sizeof(u32)))

/* The wal-index is divided into pages of WALINDEX_PGSZ bytes each. */
#define WALINDEX_PGSZ   (                                         \
    sizeof(ht_slot)*HASHTABLE_NSLOT + HASHTABLE_NPAGE*sizeof(u32) \
)

/*
** Structured Exception Handling (SEH) is a Windows-specific technique
** for catching exceptions raised while accessing memory-mapped files.
**
** The -DSQLITE_USE_SEH compile-time option means to use SEH to catch and
** deal with system-level errors that arise during WAL -shm file processing.
** Without this compile-time option, any system-level faults that appear
** while accessing the memory-mapped -shm file will cause a process-wide
** signal to be deliver, which will more than likely cause the entire
** process to exit.
*/
#ifdef SQLITE_USE_SEH
#include <Windows.h>

/* Beginning of a block of code in which an exception might occur */
# define SEH_TRY    __try { \
   assert( walAssertLockmask(pWal) && pWal->nSehTry==0 ); \
   VVA_ONLY(pWal->nSehTry++);

/* The end of a block of code in which an exception might occur */
# define SEH_EXCEPT(X) \
   VVA_ONLY(pWal->nSehTry--); \
   assert( pWal->nSehTry==0 ); \
   } __except( sehExceptionFilter(pWal, GetExceptionCode(), GetExceptionInformation() ) ){ X }

/* Simulate a memory-mapping fault in the -shm file for testing purposes */
# define SEH_INJECT_FAULT sehInjectFault(pWal) 

/*
** The second argument is the return value of GetExceptionCode() for the 
** current exception. Return EXCEPTION_EXECUTE_HANDLER if the exception code
** indicates that the exception may have been caused by accessing the *-shm 
** file mapping. Or EXCEPTION_CONTINUE_SEARCH otherwise.
*/
static int sehExceptionFilter(Wal *pWal, int eCode, EXCEPTION_POINTERS *p){
  VVA_ONLY(pWal->nSehTry--);
  if( eCode==EXCEPTION_IN_PAGE_ERROR ){
    if( p && p->ExceptionRecord && p->ExceptionRecord->NumberParameters>=3 ){
      /* From MSDN: For this type of exception, the first element of the
      ** ExceptionInformation[] array is a read-write flag - 0 if the exception
      ** was thrown while reading, 1 if while writing. The second element is
      ** the virtual address being accessed. The "third array element specifies
      ** the underlying NTSTATUS code that resulted in the exception". */
      pWal->iSysErrno = (int)p->ExceptionRecord->ExceptionInformation[2];
    }
    return EXCEPTION_EXECUTE_HANDLER;
  }
  return EXCEPTION_CONTINUE_SEARCH;
}

/*
** If one is configured, invoke the xTestCallback callback with 650 as
** the argument. If it returns true, throw the same exception that is
** thrown by the system if the *-shm file mapping is accessed after it
** has been invalidated.
*/
static void sehInjectFault(Wal *pWal){
  int res;
  assert( pWal->nSehTry>0 );

  res = sqlite3FaultSim(650);
  if( res!=0 ){
    ULONG_PTR aArg[3];
    aArg[0] = 0;
    aArg[1] = 0;
    aArg[2] = (ULONG_PTR)res;
    RaiseException(EXCEPTION_IN_PAGE_ERROR, 0, 3, (const ULONG_PTR*)aArg);
  }
}

/*
** There are two ways to use this macro. To set a pointer to be freed
** if an exception is thrown:
**
**   SEH_FREE_ON_ERROR(0, pPtr);
**
** and to cancel the same:
**
**   SEH_FREE_ON_ERROR(pPtr, 0);
**
** In the first case, there must not already be a pointer registered to
** be freed. In the second case, pPtr must be the registered pointer.
*/
#define SEH_FREE_ON_ERROR(X,Y) \
  assert( (X==0 || Y==0) && pWal->pFree==X ); pWal->pFree = Y

/*
** There are two ways to use this macro. To arrange for pWal->apWiData[iPg]
** to be set to pValue if an exception is thrown:
**
**   SEH_SET_ON_ERROR(iPg, pValue);
**
** and to cancel the same:
**
**   SEH_SET_ON_ERROR(0, 0);
*/
#define SEH_SET_ON_ERROR(X,Y)  pWal->iWiPg = X; pWal->pWiValue = Y

#else
# define SEH_TRY          VVA_ONLY(pWal->nSehTry++);
# define SEH_EXCEPT(X)    VVA_ONLY(pWal->nSehTry--); assert( pWal->nSehTry==0 );
# define SEH_INJECT_FAULT assert( pWal->nSehTry>0 );
# define SEH_FREE_ON_ERROR(X,Y)
# define SEH_SET_ON_ERROR(X,Y)
#endif /* ifdef SQLITE_USE_SEH */


/*
** Obtain a pointer to the iPage'th page of the wal-index. The wal-index
** is broken into pages of WALINDEX_PGSZ bytes. Wal-index pages are
** numbered from zero.
**
** If the wal-index is currently smaller the iPage pages then the size
** of the wal-index might be increased, but only if it is safe to do
** so.  It is safe to enlarge the wal-index if pWal->writeLock is true
** or pWal->exclusiveMode==WAL_HEAPMEMORY_MODE.
**
** Three possible result scenarios:
**
**   (1)  rc==SQLITE_OK    and *ppPage==Requested-Wal-Index-Page
**   (2)  rc>=SQLITE_ERROR and *ppPage==NULL
**   (3)  rc==SQLITE_OK    and *ppPage==NULL  // only if iPage==0
**
** Scenario (3) can only occur when pWal->writeLock is false and iPage==0
*/
static SQLITE_NOINLINE int walIndexPageRealloc(
  Wal *pWal,               /* The WAL context */
  int iPage,               /* The page we seek */
  volatile u32 **ppPage    /* Write the page pointer here */
){
  int rc = SQLITE_OK;

  /* Enlarge the pWal->apWiData[] array if required */
  if( pWal->nWiData<=iPage ){
    sqlite3_int64 nByte = sizeof(u32*)*(1+(i64)iPage);
    volatile u32 **apNew;
    apNew = (volatile u32 **)sqlite3Realloc((void *)pWal->apWiData, nByte);
    if( !apNew ){
      *ppPage = 0;
      return SQLITE_NOMEM_BKPT;
    }
    memset((void*)&apNew[pWal->nWiData], 0,
           sizeof(u32*)*(iPage+1-pWal->nWiData));
    pWal->apWiData = apNew;
    pWal->nWiData = iPage+1;
  }

  /* Request a pointer to the required page from the VFS */
  assert( pWal->apWiData[iPage]==0 );
  if( pWal->exclusiveMode==WAL_HEAPMEMORY_MODE ){
    pWal->apWiData[iPage] = (u32 volatile *)sqlite3MallocZero(WALINDEX_PGSZ);
    if( !pWal->apWiData[iPage] ) rc = SQLITE_NOMEM_BKPT;
  }else{
    rc = sqlite3OsShmMap(pWal->pDbFd, iPage, WALINDEX_PGSZ,
        pWal->writeLock, (void volatile **)&pWal->apWiData[iPage]
    );
    assert( pWal->apWiData[iPage]!=0
         || rc!=SQLITE_OK
         || (pWal->writeLock==0 && iPage==0) );
    testcase( pWal->apWiData[iPage]==0 && rc==SQLITE_OK );
    if( rc==SQLITE_OK ){
      if( iPage>0 && sqlite3FaultSim(600) ) rc = SQLITE_NOMEM;
    }else if( (rc&0xff)==SQLITE_READONLY ){
      pWal->readOnly |= WAL_SHM_RDONLY;
      if( rc==SQLITE_READONLY ){
        rc = SQLITE_OK;
      }
    }
  }

  *ppPage = pWal->apWiData[iPage];
  assert( iPage==0 || *ppPage || rc!=SQLITE_OK );
  return rc;
}
static int walIndexPage(
  Wal *pWal,               /* The WAL context */
  int iPage,               /* The page we seek */
  volatile u32 **ppPage    /* Write the page pointer here */
){
  SEH_INJECT_FAULT;
  if( pWal->nWiData<=iPage || (*ppPage = pWal->apWiData[iPage])==0 ){
    return walIndexPageRealloc(pWal, iPage, ppPage);
  }
  return SQLITE_OK;
}

/*
** Return a pointer to the WalCkptInfo structure in the wal-index.
*/
static volatile WalCkptInfo *walCkptInfo(Wal *pWal){
  assert( pWal->nWiData>0 && pWal->apWiData[0] );
  SEH_INJECT_FAULT;
  return (volatile WalCkptInfo*)&(pWal->apWiData[0][sizeof(WalIndexHdr)/2]);
}

/*
** Return a pointer to the WalIndexHdr structure in the wal-index.
*/
static volatile WalIndexHdr *walIndexHdr(Wal *pWal){
  assert( pWal->nWiData>0 && pWal->apWiData[0] );
  SEH_INJECT_FAULT;
  return (volatile WalIndexHdr*)pWal->apWiData[0];
}

/*
** The argument to this macro must be of type u32. On a little-endian
** architecture, it returns the u32 value that results from interpreting
** the 4 bytes as a big-endian value. On a big-endian architecture, it
** returns the value that would be produced by interpreting the 4 bytes
** of the input value as a little-endian integer.
*/
#define BYTESWAP32(x) ( \
    (((x)&0x000000FF)<<24) + (((x)&0x0000FF00)<<8)  \
  + (((x)&0x00FF0000)>>8)  + (((x)&0xFF000000)>>24) \
)

/*
** Generate or extend an 8 byte checksum based on the data in
** array aByte[] and the initial values of aIn[0] and aIn[1] (or
** initial values of 0 and 0 if aIn==NULL).
**
** The checksum is written back into aOut[] before returning.
**
** nByte must be a positive multiple of 8.
*/
static void walChecksumBytes(
  int nativeCksum, /* True for native byte-order, false for non-native */
  u8 *a,           /* Content to be checksummed */
  int nByte,       /* Bytes of content in a[].  Must be a multiple of 8. */
  const u32 *aIn,  /* Initial checksum value input */
  u32 *aOut        /* OUT: Final checksum value output */
){
  u32 s1, s2;
  u32 *aData = (u32 *)a;
  u32 *aEnd = (u32 *)&a[nByte];

  if( aIn ){
    s1 = aIn[0];
    s2 = aIn[1];
  }else{
    s1 = s2 = 0;
  }

  /* nByte is a multiple of 8 between 8 and 65536 */
  assert( nByte>=8 && (nByte&7)==0 && nByte<=65536 );

  if( !nativeCksum ){
    do {
      s1 += BYTESWAP32(aData[0]) + s2;
      s2 += BYTESWAP32(aData[1]) + s1;
      aData += 2;
    }while( aData<aEnd );
  }else if( nByte%64==0 ){
    do {
      s1 += *aData++ + s2;
      s2 += *aData++ + s1;
      s1 += *aData++ + s2;
      s2 += *aData++ + s1;
      s1 += *aData++ + s2;
      s2 += *aData++ + s1;
      s1 += *aData++ + s2;
      s2 += *aData++ + s1;
      s1 += *aData++ + s2;
      s2 += *aData++ + s1;
      s1 += *aData++ + s2;
      s2 += *aData++ + s1;
      s1 += *aData++ + s2;
      s2 += *aData++ + s1;
      s1 += *aData++ + s2;
      s2 += *aData++ + s1;
    }while( aData<aEnd );
  }else{
    do {
      s1 += *aData++ + s2;
      s2 += *aData++ + s1;
    }while( aData<aEnd );
  }
  assert( aData==aEnd );

  aOut[0] = s1;
  aOut[1] = s2;
}

/*
** If there is the possibility of concurrent access to the SHM file
** from multiple threads and/or processes, then do a memory barrier.
*/
static void walShmBarrier(Wal *pWal){
  if( pWal->exclusiveMode!=WAL_HEAPMEMORY_MODE ){
    sqlite3OsShmBarrier(pWal->pDbFd);
  }
}

/*
** Add the SQLITE_NO_TSAN as part of the return-type of a function
** definition as a hint that the function contains constructs that
** might give false-positive TSAN warnings.
**
** See tag-20200519-1.
*/
#if defined(__clang__) && !defined(SQLITE_NO_TSAN)
# define SQLITE_NO_TSAN __attribute__((no_sanitize_thread))
#else
# define SQLITE_NO_TSAN
#endif

/*
** Write the header information in pWal->hdr into the wal-index.
**
** The checksum on pWal->hdr is updated before it is written.
*/
static SQLITE_NO_TSAN void walIndexWriteHdr(Wal *pWal){
  volatile WalIndexHdr *aHdr = walIndexHdr(pWal);
  const int nCksum = offsetof(WalIndexHdr, aCksum);

  assert( pWal->writeLock );
  pWal->hdr.isInit = 1;
  pWal->hdr.iVersion = WALINDEX_MAX_VERSION;
  walChecksumBytes(1, (u8*)&pWal->hdr, nCksum, 0, pWal->hdr.aCksum);
  /* Possible TSAN false-positive.  See tag-20200519-1 */
  memcpy((void*)&aHdr[1], (const void*)&pWal->hdr, sizeof(WalIndexHdr));
  walShmBarrier(pWal);
  memcpy((void*)&aHdr[0], (const void*)&pWal->hdr, sizeof(WalIndexHdr));
}

/*
** This function encodes a single frame header and writes it to a buffer
** supplied by the caller. A frame-header is made up of a series of
** 4-byte big-endian integers, as follows:
**
**     0: Page number.
**     4: For commit records, the size of the database image in pages
**        after the commit. For all other records, zero.
**     8: Salt-1 (copied from the wal-header)
**    12: Salt-2 (copied from the wal-header)
**    16: Checksum-1.
**    20: Checksum-2.
*/
static void walEncodeFrame(
  Wal *pWal,                      /* The write-ahead log */
  u32 iPage,                      /* Database page number for frame */
  u32 nTruncate,                  /* New db size (or 0 for non-commit frames) */
  u8 *aData,                      /* Pointer to page data */
  u8 *aFrame                      /* OUT: Write encoded frame here */
){
  int nativeCksum;                /* True for native byte-order checksums */
  u32 *aCksum = pWal->hdr.aFrameCksum;
  assert( WAL_FRAME_HDRSIZE==24 );
  sqlite3Put4byte(&aFrame[0], iPage);
  sqlite3Put4byte(&aFrame[4], nTruncate);
  if( pWal->iReCksum==0 ){
    memcpy(&aFrame[8], pWal->hdr.aSalt, 8);

    nativeCksum = (pWal->hdr.bigEndCksum==SQLITE_BIGENDIAN);
    walChecksumBytes(nativeCksum, aFrame, 8, aCksum, aCksum);
    walChecksumBytes(nativeCksum, aData, pWal->szPage, aCksum, aCksum);

    sqlite3Put4byte(&aFrame[16], aCksum[0]);
    sqlite3Put4byte(&aFrame[20], aCksum[1]);
  }else{
    memset(&aFrame[8], 0, 16);
  }
}

/*
** Check to see if the frame with header in aFrame[] and content
** in aData[] is valid.  If it is a valid frame, fill *piPage and
** *pnTruncate and return true.  Return if the frame is not valid.
*/
static int walDecodeFrame(
  Wal *pWal,                      /* The write-ahead log */
  u32 *piPage,                    /* OUT: Database page number for frame */
  u32 *pnTruncate,                /* OUT: New db size (or 0 if not commit) */
  u8 *aData,                      /* Pointer to page data (for checksum) */
  u8 *aFrame                      /* Frame data */
){
  int nativeCksum;                /* True for native byte-order checksums */
  u32 *aCksum = pWal->hdr.aFrameCksum;
  u32 pgno;                       /* Page number of the frame */
  assert( WAL_FRAME_HDRSIZE==24 );

  /* A frame is only valid if the salt values in the frame-header
  ** match the salt values in the wal-header.
  */
  if( memcmp(&pWal->hdr.aSalt, &aFrame[8], 8)!=0 ){
    return 0;
  }

  /* A frame is only valid if the page number is greater than zero.
  */
  pgno = sqlite3Get4byte(&aFrame[0]);
  if( pgno==0 ){
    return 0;
  }

  /* A frame is only valid if a checksum of the WAL header,
  ** all prior frames, the first 16 bytes of this frame-header,
  ** and the frame-data matches the checksum in the last 8
  ** bytes of this frame-header.
  */
  nativeCksum = (pWal->hdr.bigEndCksum==SQLITE_BIGENDIAN);
  walChecksumBytes(nativeCksum, aFrame, 8, aCksum, aCksum);
  walChecksumBytes(nativeCksum, aData, pWal->szPage, aCksum, aCksum);
  if( aCksum[0]!=sqlite3Get4byte(&aFrame[16])
   || aCksum[1]!=sqlite3Get4byte(&aFrame[20])
  ){
    /* Checksum failed. */
    return 0;
  }

  /* If we reach this point, the frame is valid.  Return the page number
  ** and the new database size.
  */
  *piPage = pgno;
  *pnTruncate = sqlite3Get4byte(&aFrame[4]);
  return 1;
}


#if defined(SQLITE_TEST) && defined(SQLITE_DEBUG)
/*
** Names of locks.  This routine is used to provide debugging output and is not
** a part of an ordinary build.
*/
static const char *walLockName(int lockIdx){
  if( lockIdx==WAL_WRITE_LOCK ){
    return "WRITE-LOCK";
  }else if( lockIdx==WAL_CKPT_LOCK ){
    return "CKPT-LOCK";
  }else if( lockIdx==WAL_RECOVER_LOCK ){
    return "RECOVER-LOCK";
  }else{
    static char zName[15];
    sqlite3_snprintf(sizeof(zName), zName, "READ-LOCK[%d]",
                     lockIdx-WAL_READ_LOCK(0));
    return zName;
  }
}
#endif /*defined(SQLITE_TEST) || defined(SQLITE_DEBUG) */


/*
** Set or release locks on the WAL.  Locks are either shared or exclusive.
** A lock cannot be moved directly between shared and exclusive - it must go
** through the concurrent state first.
**
** In locking_mode=EXCLUSIVE, all of these routines become no-ops.
*/
static int walLockShared(Wal *pWal, int lockIdx){
  int rc;
  if( pWal->exclusiveMode ) return SQLITE_OK;
  rc = sqlite3OsShmLock(pWal->pDbFd, lockIdx, 1,
                        SQLITE_SHM_LOCK | SQLITE_SHM_SHARED);
  WALTRACE(("WAL%p: acquire SHARED-%s %s\n", pWal,
            walLockName(lockIdx), rc ? "failed" : "ok"));
  VVA_ONLY( pWal->lockError = (u8)(rc!=SQLITE_OK && (rc&0xFF)!=SQLITE_BUSY); )
#ifdef SQLITE_USE_SEH
  if( rc==SQLITE_OK ) pWal->lockMask |= (1 << lockIdx);
#endif
  return rc;
}
static void walUnlockShared(Wal *pWal, int lockIdx){
  if( pWal->exclusiveMode ) return;
  (void)sqlite3OsShmLock(pWal->pDbFd, lockIdx, 1,
                         SQLITE_SHM_UNLOCK | SQLITE_SHM_SHARED);
#ifdef SQLITE_USE_SEH
  pWal->lockMask &= ~(1 << lockIdx);
#endif
  WALTRACE(("WAL%p: release SHARED-%s\n", pWal, walLockName(lockIdx)));
}
static int walLockExclusive(Wal *pWal, int lockIdx, int n){
  int rc;
  if( pWal->exclusiveMode ) return SQLITE_OK;
  rc = sqlite3OsShmLock(pWal->pDbFd, lockIdx, n,
                        SQLITE_SHM_LOCK | SQLITE_SHM_EXCLUSIVE);
  WALTRACE(("WAL%p: acquire EXCLUSIVE-%s cnt=%d %s\n", pWal,
            walLockName(lockIdx), n, rc ? "failed" : "ok"));
  VVA_ONLY( pWal->lockError = (u8)(rc!=SQLITE_OK && (rc&0xFF)!=SQLITE_BUSY); )
#ifdef SQLITE_USE_SEH
  if( rc==SQLITE_OK ){
    pWal->lockMask |= (((1<<n)-1) << (SQLITE_SHM_NLOCK+lockIdx));
  }
#endif
  return rc;
}
static void walUnlockExclusive(Wal *pWal, int lockIdx, int n){
  if( pWal->exclusiveMode ) return;
  (void)sqlite3OsShmLock(pWal->pDbFd, lockIdx, n,
                         SQLITE_SHM_UNLOCK | SQLITE_SHM_EXCLUSIVE);
#ifdef SQLITE_USE_SEH
  pWal->lockMask &= ~(((1<<n)-1) << (SQLITE_SHM_NLOCK+lockIdx));
#endif
  WALTRACE(("WAL%p: release EXCLUSIVE-%s cnt=%d\n", pWal,
             walLockName(lockIdx), n));
}

/*
** Compute a hash on a page number.  The resulting hash value must land
** between 0 and (HASHTABLE_NSLOT-1).  The walHashNext() function advances
** the hash to the next value in the event of a collision.
*/
static int walHash(u32 iPage){
  assert( iPage>0 );
  assert( (HASHTABLE_NSLOT & (HASHTABLE_NSLOT-1))==0 );
  return (iPage*HASHTABLE_HASH_1) & (HASHTABLE_NSLOT-1);
}
static int walNextHash(int iPriorHash){
  return (iPriorHash+1)&(HASHTABLE_NSLOT-1);
}

/*
** An instance of the WalHashLoc object is used to describe the location
** of a page hash table in the wal-index.  This becomes the return value
** from walHashGet().
*/
typedef struct WalHashLoc WalHashLoc;
struct WalHashLoc {
  volatile ht_slot *aHash;  /* Start of the wal-index hash table */
  volatile u32 *aPgno;      /* aPgno[1] is the page of first frame indexed */
  u32 iZero;                /* One less than the frame number of first indexed*/
};

/*
** Return pointers to the hash table and page number array stored on
** page iHash of the wal-index. The wal-index is broken into 32KB pages
** numbered starting from 0.
**
** Set output variable pLoc->aHash to point to the start of the hash table
** in the wal-index file. Set pLoc->iZero to one less than the frame
** number of the first frame indexed by this hash table. If a
** slot in the hash table is set to N, it refers to frame number
** (pLoc->iZero+N) in the log.
**
** Finally, set pLoc->aPgno so that pLoc->aPgno[0] is the page number of the
** first frame indexed by the hash table, frame (pLoc->iZero).
*/
static int walHashGet(
  Wal *pWal,                      /* WAL handle */
  int iHash,                      /* Find the iHash'th table */
  WalHashLoc *pLoc                /* OUT: Hash table location */
){
  int rc;                         /* Return code */

  rc = walIndexPage(pWal, iHash, &pLoc->aPgno);
  assert( rc==SQLITE_OK || iHash>0 );

  if( pLoc->aPgno ){
    pLoc->aHash = (volatile ht_slot *)&pLoc->aPgno[HASHTABLE_NPAGE];
    if( iHash==0 ){
      pLoc->aPgno = &pLoc->aPgno[WALINDEX_HDR_SIZE/sizeof(u32)];
      pLoc->iZero = 0;
    }else{
      pLoc->iZero = HASHTABLE_NPAGE_ONE + (iHash-1)*HASHTABLE_NPAGE;
    }
  }else if( NEVER(rc==SQLITE_OK) ){
    rc = SQLITE_ERROR;
  }
  return rc;
}

/*
** Return the number of the wal-index page that contains the hash-table
** and page-number array that contain entries corresponding to WAL frame
** iFrame. The wal-index is broken up into 32KB pages. Wal-index pages
** are numbered starting from 0.
*/
static int walFramePage(u32 iFrame){
  int iHash = (iFrame+HASHTABLE_NPAGE-HASHTABLE_NPAGE_ONE-1) / HASHTABLE_NPAGE;
  assert( (iHash==0 || iFrame>HASHTABLE_NPAGE_ONE)
       && (iHash>=1 || iFrame<=HASHTABLE_NPAGE_ONE)
       && (iHash<=1 || iFrame>(HASHTABLE_NPAGE_ONE+HASHTABLE_NPAGE))
       && (iHash>=2 || iFrame<=HASHTABLE_NPAGE_ONE+HASHTABLE_NPAGE)
       && (iHash<=2 || iFrame>(HASHTABLE_NPAGE_ONE+2*HASHTABLE_NPAGE))
  );
  assert( iHash>=0 );
  return iHash;
}

/*
** Return the page number associated with frame iFrame in this WAL.
*/
static u32 walFramePgno(Wal *pWal, u32 iFrame){
  int iHash = walFramePage(iFrame);
  SEH_INJECT_FAULT;
  if( iHash==0 ){
    return pWal->apWiData[0][WALINDEX_HDR_SIZE/sizeof(u32) + iFrame - 1];
  }
  return pWal->apWiData[iHash][(iFrame-1-HASHTABLE_NPAGE_ONE)%HASHTABLE_NPAGE];
}

/*
** Remove entries from the hash table that point to WAL slots greater
** than pWal->hdr.mxFrame.
**
** This function is called whenever pWal->hdr.mxFrame is decreased due
** to a rollback or savepoint.
**
** At most only the hash table containing pWal->hdr.mxFrame needs to be
** updated.  Any later hash tables will be automatically cleared when
** pWal->hdr.mxFrame advances to the point where those hash tables are
** actually needed.
*/
static void walCleanupHash(Wal *pWal){
  WalHashLoc sLoc;                /* Hash table location */
  int iLimit = 0;                 /* Zero values greater than this */
  int nByte;                      /* Number of bytes to zero in aPgno[] */
  int i;                          /* Used to iterate through aHash[] */

  assert( pWal->writeLock );
  testcase( pWal->hdr.mxFrame==HASHTABLE_NPAGE_ONE-1 );
  testcase( pWal->hdr.mxFrame==HASHTABLE_NPAGE_ONE );
  testcase( pWal->hdr.mxFrame==HASHTABLE_NPAGE_ONE+1 );

  if( pWal->hdr.mxFrame==0 ) return;

  /* Obtain pointers to the hash-table and page-number array containing
  ** the entry that corresponds to frame pWal->hdr.mxFrame. It is guaranteed
  ** that the page said hash-table and array reside on is already mapped.(1)
  */
  assert( pWal->nWiData>walFramePage(pWal->hdr.mxFrame) );
  assert( pWal->apWiData[walFramePage(pWal->hdr.mxFrame)] );
  i = walHashGet(pWal, walFramePage(pWal->hdr.mxFrame), &sLoc);
  if( NEVER(i) ) return; /* Defense-in-depth, in case (1) above is wrong */

  /* Zero all hash-table entries that correspond to frame numbers greater
  ** than pWal->hdr.mxFrame.
  */
  iLimit = pWal->hdr.mxFrame - sLoc.iZero;
  assert( iLimit>0 );
  for(i=0; i<HASHTABLE_NSLOT; i++){
    if( sLoc.aHash[i]>iLimit ){
      sLoc.aHash[i] = 0;
    }
  }

  /* Zero the entries in the aPgno array that correspond to frames with
  ** frame numbers greater than pWal->hdr.mxFrame.
  */
  nByte = (int)((char *)sLoc.aHash - (char *)&sLoc.aPgno[iLimit]);
  assert( nByte>=0 );
  memset((void *)&sLoc.aPgno[iLimit], 0, nByte);

#ifdef SQLITE_ENABLE_EXPENSIVE_ASSERT
  /* Verify that the every entry in the mapping region is still reachable
  ** via the hash table even after the cleanup.
  */
  if( iLimit ){
    int j;           /* Loop counter */
    int iKey;        /* Hash key */
    for(j=0; j<iLimit; j++){
      for(iKey=walHash(sLoc.aPgno[j]);sLoc.aHash[iKey];iKey=walNextHash(iKey)){
        if( sLoc.aHash[iKey]==j+1 ) break;
      }
      assert( sLoc.aHash[iKey]==j+1 );
    }
  }
#endif /* SQLITE_ENABLE_EXPENSIVE_ASSERT */
}


/*
** Set an entry in the wal-index that will map database page number
** pPage into WAL frame iFrame.
*/
static int walIndexAppend(Wal *pWal, u32 iFrame, u32 iPage){
  int rc;                         /* Return code */
  WalHashLoc sLoc;                /* Wal-index hash table location */

  rc = walHashGet(pWal, walFramePage(iFrame), &sLoc);

  /* Assuming the wal-index file was successfully mapped, populate the
  ** page number array and hash table entry.
  */
  if( rc==SQLITE_OK ){
    int iKey;                     /* Hash table key */
    int idx;                      /* Value to write to hash-table slot */
    int nCollide;                 /* Number of hash collisions */

    idx = iFrame - sLoc.iZero;
    assert( idx <= HASHTABLE_NSLOT/2 + 1 );

    /* If this is the first entry to be added to this hash-table, zero the
    ** entire hash table and aPgno[] array before proceeding.
    */
    if( idx==1 ){
      int nByte = (int)((u8*)&sLoc.aHash[HASHTABLE_NSLOT] - (u8*)sLoc.aPgno);
      assert( nByte>=0 );
      memset((void*)sLoc.aPgno, 0, nByte);
    }

    /* If the entry in aPgno[] is already set, then the previous writer
    ** must have exited unexpectedly in the middle of a transaction (after
    ** writing one or more dirty pages to the WAL to free up memory).
    ** Remove the remnants of that writers uncommitted transaction from
    ** the hash-table before writing any new entries.
    */
    if( sLoc.aPgno[idx-1] ){
      walCleanupHash(pWal);
      assert( !sLoc.aPgno[idx-1] );
    }

    /* Write the aPgno[] array entry and the hash-table slot. */
    nCollide = idx;
    for(iKey=walHash(iPage); sLoc.aHash[iKey]; iKey=walNextHash(iKey)){
      if( (nCollide--)==0 ) return SQLITE_CORRUPT_BKPT;
    }
    sLoc.aPgno[idx-1] = iPage;
    AtomicStore(&sLoc.aHash[iKey], (ht_slot)idx);

#ifdef SQLITE_ENABLE_EXPENSIVE_ASSERT
    /* Verify that the number of entries in the hash table exactly equals
    ** the number of entries in the mapping region.
    */
    {
      int i;           /* Loop counter */
      int nEntry = 0;  /* Number of entries in the hash table */
      for(i=0; i<HASHTABLE_NSLOT; i++){ if( sLoc.aHash[i] ) nEntry++; }
      assert( nEntry==idx );
    }

    /* Verify that the every entry in the mapping region is reachable
    ** via the hash table.  This turns out to be a really, really expensive
    ** thing to check, so only do this occasionally - not on every
    ** iteration.
    */
    if( (idx&0x3ff)==0 ){
      int i;           /* Loop counter */
      for(i=0; i<idx; i++){
        for(iKey=walHash(sLoc.aPgno[i]);
            sLoc.aHash[iKey];
            iKey=walNextHash(iKey)){
          if( sLoc.aHash[iKey]==i+1 ) break;
        }
        assert( sLoc.aHash[iKey]==i+1 );
      }
    }
#endif /* SQLITE_ENABLE_EXPENSIVE_ASSERT */
  }

  return rc;
}


/*
** Recover the wal-index by reading the write-ahead log file.
**
** This routine first tries to establish an exclusive lock on the
** wal-index to prevent other threads/processes from doing anything
** with the WAL or wal-index while recovery is running.  The
** WAL_RECOVER_LOCK is also held so that other threads will know
** that this thread is running recovery.  If unable to establish
** the necessary locks, this routine returns SQLITE_BUSY.
*/
static int walIndexRecover(Wal *pWal){
  int rc;                         /* Return Code */
  i64 nSize;                      /* Size of log file */
  u32 aFrameCksum[2] = {0, 0};
  int iLock;                      /* Lock offset to lock for checkpoint */

  /* Obtain an exclusive lock on all byte in the locking range not already
  ** locked by the caller. The caller is guaranteed to have locked the
  ** WAL_WRITE_LOCK byte, and may have also locked the WAL_CKPT_LOCK byte.
  ** If successful, the same bytes that are locked here are concurrent before
  ** this function returns.
  */
  assert( pWal->ckptLock==1 || pWal->ckptLock==0 );
  assert( WAL_ALL_BUT_WRITE==WAL_WRITE_LOCK+1 );
  assert( WAL_CKPT_LOCK==WAL_ALL_BUT_WRITE );
  assert( pWal->writeLock );
  iLock = WAL_ALL_BUT_WRITE + pWal->ckptLock;
  rc = walLockExclusive(pWal, iLock, WAL_READ_LOCK(0)-iLock);
  if( rc ){
    return rc;
  }

  WALTRACE(("WAL%p: recovery begin...\n", pWal));

  memset(&pWal->hdr, 0, sizeof(WalIndexHdr));

  rc = sqlite3OsFileSize(pWal->pWalFd, &nSize);
  if( rc!=SQLITE_OK ){
    goto recovery_error;
  }

  if( nSize>WAL_HDRSIZE ){
    u8 aBuf[WAL_HDRSIZE];         /* Buffer to load WAL header into */
    u32 *aPrivate = 0;            /* Heap copy of *-shm hash being populated */
    u8 *aFrame = 0;               /* Malloc'd buffer to load entire frame */
    int szFrame;                  /* Number of bytes in buffer aFrame[] */
    u8 *aData;                    /* Pointer to data part of aFrame buffer */
    int szPage;                   /* Page size according to the log */
    u32 magic;                    /* Magic value read from WAL header */
    u32 version;                  /* Magic value read from WAL header */
    int isValid;                  /* True if this frame is valid */
    u32 iPg;                      /* Current 32KB wal-index page */
    u32 iLastFrame;               /* Last frame in wal, based on nSize alone */

    /* Read in the WAL header. */
    rc = sqlite3OsRead(pWal->pWalFd, aBuf, WAL_HDRSIZE, 0);
    if( rc!=SQLITE_OK ){
      goto recovery_error;
    }

    /* If the database page size is not a power of two, or is greater than
    ** SQLITE_MAX_PAGE_SIZE, conclude that the WAL file contains no valid
    ** data. Similarly, if the 'magic' value is invalid, ignore the whole
    ** WAL file.
    */
    magic = sqlite3Get4byte(&aBuf[0]);
    szPage = sqlite3Get4byte(&aBuf[8]);
    if( (magic&0xFFFFFFFE)!=WAL_MAGIC
     || szPage&(szPage-1)
     || szPage>SQLITE_MAX_PAGE_SIZE
     || szPage<512
    ){
      goto finished;
    }
    pWal->hdr.bigEndCksum = (u8)(magic&0x00000001);
    pWal->szPage = szPage;
    pWal->nCkpt = sqlite3Get4byte(&aBuf[12]);
    memcpy(&pWal->hdr.aSalt, &aBuf[16], 8);

    /* Verify that the WAL header checksum is correct */
    walChecksumBytes(pWal->hdr.bigEndCksum==SQLITE_BIGENDIAN,
        aBuf, WAL_HDRSIZE-2*4, 0, pWal->hdr.aFrameCksum
    );
    if( pWal->hdr.aFrameCksum[0]!=sqlite3Get4byte(&aBuf[24])
     || pWal->hdr.aFrameCksum[1]!=sqlite3Get4byte(&aBuf[28])
    ){
      goto finished;
    }

    /* Verify that the version number on the WAL format is one that
    ** are able to understand */
    version = sqlite3Get4byte(&aBuf[4]);
    if( version!=WAL_MAX_VERSION ){
      rc = SQLITE_CANTOPEN_BKPT;
      goto finished;
    }

    /* Malloc a buffer to read frames into. */
    szFrame = szPage + WAL_FRAME_HDRSIZE;
    aFrame = (u8 *)sqlite3_malloc64(szFrame + WALINDEX_PGSZ);
    SEH_FREE_ON_ERROR(0, aFrame);
    if( !aFrame ){
      rc = SQLITE_NOMEM_BKPT;
      goto recovery_error;
    }
    aData = &aFrame[WAL_FRAME_HDRSIZE];
    aPrivate = (u32*)&aData[szPage];

    /* Read all frames from the log file. */
    iLastFrame = (nSize - WAL_HDRSIZE) / szFrame;
    for(iPg=0; iPg<=(u32)walFramePage(iLastFrame); iPg++){
      u32 *aShare;
      u32 iFrame;                 /* Index of last frame read */
      u32 iLast = MIN(iLastFrame, HASHTABLE_NPAGE_ONE+iPg*HASHTABLE_NPAGE);
      u32 iFirst = 1 + (iPg==0?0:HASHTABLE_NPAGE_ONE+(iPg-1)*HASHTABLE_NPAGE);
      u32 nHdr, nHdr32;
      rc = walIndexPage(pWal, iPg, (volatile u32**)&aShare);
      assert( aShare!=0 || rc!=SQLITE_OK );
      if( aShare==0 ) break;
      SEH_SET_ON_ERROR(iPg, aShare);
      pWal->apWiData[iPg] = aPrivate;

      for(iFrame=iFirst; iFrame<=iLast; iFrame++){
        i64 iOffset = walFrameOffset(iFrame, szPage);
        u32 pgno;                 /* Database page number for frame */
        u32 nTruncate;            /* dbsize field from frame header */

        /* Read and decode the next log frame. */
        rc = sqlite3OsRead(pWal->pWalFd, aFrame, szFrame, iOffset);
        if( rc!=SQLITE_OK ) break;
        isValid = walDecodeFrame(pWal, &pgno, &nTruncate, aData, aFrame);
        if( !isValid ) break;
        rc = walIndexAppend(pWal, iFrame, pgno);
        if( NEVER(rc!=SQLITE_OK) ) break;

        /* If nTruncate is non-zero, this is a commit record. */
        if( nTruncate ){
          pWal->hdr.mxFrame = iFrame;
          pWal->hdr.nPage = nTruncate;
          pWal->hdr.szPage = (u16)((szPage&0xff00) | (szPage>>16));
          testcase( szPage<=32768 );
          testcase( szPage>=65536 );
          aFrameCksum[0] = pWal->hdr.aFrameCksum[0];
          aFrameCksum[1] = pWal->hdr.aFrameCksum[1];
        }
      }
      pWal->apWiData[iPg] = aShare;
      SEH_SET_ON_ERROR(0,0);
      nHdr = (iPg==0 ? WALINDEX_HDR_SIZE : 0);
      nHdr32 = nHdr / sizeof(u32);
#ifndef SQLITE_SAFER_WALINDEX_RECOVERY
      /* Memcpy() should work fine here, on all reasonable implementations.
      ** Technically, memcpy() might change the destination to some
      ** intermediate value before setting to the final value, and that might
      ** cause a concurrent reader to malfunction.  Memcpy() is allowed to
      ** do that, according to the spec, but no memcpy() implementation that
      ** we know of actually does that, which is why we say that memcpy()
      ** is safe for this.  Memcpy() is certainly a lot faster.
      */
      memcpy(&aShare[nHdr32], &aPrivate[nHdr32], WALINDEX_PGSZ-nHdr);
#else
      /* In the event that some platform is found for which memcpy()
      ** changes the destination to some intermediate value before
      ** setting the final value, this alternative copy routine is
      ** provided.
      */
      {
        int i;
        for(i=nHdr32; i<WALINDEX_PGSZ/sizeof(u32); i++){
          if( aShare[i]!=aPrivate[i] ){
            /* Atomic memory operations are not required here because if
            ** the value needs to be changed, that means it is not being
            ** accessed concurrently. */
            aShare[i] = aPrivate[i];
          }
        }
      }
#endif
      SEH_INJECT_FAULT;
      if( iFrame<=iLast ) break;
    }

    SEH_FREE_ON_ERROR(aFrame, 0);
    sqlite3_free(aFrame);
  }

finished:
  if( rc==SQLITE_OK ){
    volatile WalCkptInfo *pInfo;
    int i;
    pWal->hdr.aFrameCksum[0] = aFrameCksum[0];
    pWal->hdr.aFrameCksum[1] = aFrameCksum[1];
    walIndexWriteHdr(pWal);

    /* Reset the checkpoint-header. This is safe because this thread is
    ** currently holding locks that exclude all other writers and
    ** checkpointers. Then set the values of read-mark slots 1 through N.
    */
    pInfo = walCkptInfo(pWal);
    pInfo->nBackfill = 0;
    pInfo->nBackfillAttempted = pWal->hdr.mxFrame;
    pInfo->aReadMark[0] = 0;
    for(i=1; i<WAL_NREADER; i++){
      rc = walLockExclusive(pWal, WAL_READ_LOCK(i), 1);
      if( rc==SQLITE_OK ){
        if( i==1 && pWal->hdr.mxFrame ){
          pInfo->aReadMark[i] = pWal->hdr.mxFrame;
        }else{
          pInfo->aReadMark[i] = READMARK_NOT_USED;
        }
        SEH_INJECT_FAULT;
        walUnlockExclusive(pWal, WAL_READ_LOCK(i), 1);
      }else if( rc!=SQLITE_BUSY ){
        goto recovery_error;
      }
    }

    /* If more than one frame was recovered from the log file, report an
    ** event via sqlite3_log(). This is to help with identifying performance
    ** problems caused by applications routinely shutting down without
    ** checkpointing the log file.
    */
    if( pWal->hdr.nPage ){
      sqlite3_log(SQLITE_NOTICE_RECOVER_WAL,
          "recovered %d frames from WAL file %s",
          pWal->hdr.mxFrame, pWal->zWalName
      );
    }
  }

recovery_error:
  WALTRACE(("WAL%p: recovery %s\n", pWal, rc ? "failed" : "ok"));
  walUnlockExclusive(pWal, iLock, WAL_READ_LOCK(0)-iLock);
  return rc;
}

/*
** Close an open wal-index.
*/
static void walIndexClose(Wal *pWal, int isDelete){
  if( pWal->exclusiveMode==WAL_HEAPMEMORY_MODE || pWal->bShmUnreliable ){
    int i;
    for(i=0; i<pWal->nWiData; i++){
      sqlite3_free((void *)pWal->apWiData[i]);
      pWal->apWiData[i] = 0;
    }
  }
  if( pWal->exclusiveMode!=WAL_HEAPMEMORY_MODE ){
    sqlite3OsShmUnmap(pWal->pDbFd, isDelete);
  }
}

/*
** Open a connection to the WAL file zWalName. The database file must
** already be opened on connection pDbFd. The buffer that zWalName points
** to must remain valid for the lifetime of the returned Wal* handle.
**
** A SHARED lock should be held on the database file when this function
** is called. The purpose of this SHARED lock is to prevent any other
** client from unlinking the WAL or wal-index file. If another process
** were to do this just after this client opened one of these files, the
** system would be badly broken.
**
** If the log file is successfully opened, SQLITE_OK is returned and
** *ppWal is set to point to a new WAL handle. If an error occurs,
** an SQLite error code is returned and *ppWal is left unmodified.
*/
int sqlite3WalOpen(
  sqlite3_vfs *pVfs,              /* vfs module to open wal and wal-index */
  sqlite3_file *pDbFd,            /* The open database file */
  const char *zWalName,           /* Name of the WAL file */
  int bNoShm,                     /* True to run in heap-memory mode */
  i64 mxWalSize,                  /* Truncate WAL to this size on reset */
  Wal **ppWal                     /* OUT: Allocated Wal handle */
){
  int rc;                         /* Return Code */
  Wal *pRet;                      /* Object to allocate and return */
  int flags;                      /* Flags passed to OsOpen() */

  assert( zWalName && zWalName[0] );
  assert( pDbFd );

  /* Verify the values of various constants.  Any changes to the values
  ** of these constants would result in an incompatible on-disk format
  ** for the -shm file.  Any change that causes one of these asserts to
  ** fail is a backward compatibility problem, even if the change otherwise
  ** works.
  **
  ** This table also serves as a helpful cross-reference when trying to
  ** interpret hex dumps of the -shm file.
  */
  assert(    48 ==  sizeof(WalIndexHdr)  );
  assert(    40 ==  sizeof(WalCkptInfo)  );
  assert(   120 ==  WALINDEX_LOCK_OFFSET );
  assert(   136 ==  WALINDEX_HDR_SIZE    );
  assert(  4096 ==  HASHTABLE_NPAGE      );
  assert(  4062 ==  HASHTABLE_NPAGE_ONE  );
  assert(  8192 ==  HASHTABLE_NSLOT      );
  assert(   383 ==  HASHTABLE_HASH_1     );
  assert( 32768 ==  WALINDEX_PGSZ        );
  assert(     8 ==  SQLITE_SHM_NLOCK     );
  assert(     5 ==  WAL_NREADER          );
  assert(    24 ==  WAL_FRAME_HDRSIZE    );
  assert(    32 ==  WAL_HDRSIZE          );
  assert(   120 ==  WALINDEX_LOCK_OFFSET + WAL_WRITE_LOCK   );
  assert(   121 ==  WALINDEX_LOCK_OFFSET + WAL_CKPT_LOCK    );
  assert(   122 ==  WALINDEX_LOCK_OFFSET + WAL_RECOVER_LOCK );
  assert(   123 ==  WALINDEX_LOCK_OFFSET + WAL_READ_LOCK(0) );
  assert(   124 ==  WALINDEX_LOCK_OFFSET + WAL_READ_LOCK(1) );
  assert(   125 ==  WALINDEX_LOCK_OFFSET + WAL_READ_LOCK(2) );
  assert(   126 ==  WALINDEX_LOCK_OFFSET + WAL_READ_LOCK(3) );
  assert(   127 ==  WALINDEX_LOCK_OFFSET + WAL_READ_LOCK(4) );

  /* In the amalgamation, the os_unix.c and os_win.c source files come before
  ** this source file.  Verify that the #defines of the locking byte offsets
  ** in os_unix.c and os_win.c agree with the WALINDEX_LOCK_OFFSET value.
  ** For that matter, if the lock offset ever changes from its initial design
  ** value of 120, we need to know that so there is an assert() to check it.
  */
#ifdef WIN_SHM_BASE
  assert( WIN_SHM_BASE==WALINDEX_LOCK_OFFSET );
#endif
#ifdef UNIX_SHM_BASE
  assert( UNIX_SHM_BASE==WALINDEX_LOCK_OFFSET );
#endif


  /* Allocate an instance of struct Wal to return. */
  *ppWal = 0;
  pRet = (Wal*)sqlite3MallocZero(sizeof(Wal) + pVfs->szOsFile);
  if( !pRet ){
    return SQLITE_NOMEM_BKPT;
  }

  pRet->pVfs = pVfs;
  pRet->pWalFd = (sqlite3_file *)&pRet[1];
  pRet->pDbFd = pDbFd;
  pRet->readLock = -1;
  pRet->mxWalSize = mxWalSize;
  pRet->zWalName = zWalName;
  pRet->syncHeader = 1;
  pRet->padToSectorBoundary = 1;
  pRet->exclusiveMode = (bNoShm ? WAL_HEAPMEMORY_MODE: WAL_NORMAL_MODE);
  sqlite3FastPrngInit(&pRet->sPrng);

  /* Open file handle on the write-ahead log file. */
  flags = (SQLITE_OPEN_READWRITE|SQLITE_OPEN_CREATE|SQLITE_OPEN_WAL);
  rc = sqlite3OsOpen(pVfs, zWalName, pRet->pWalFd, flags, &flags);
  if( rc==SQLITE_OK && flags&SQLITE_OPEN_READONLY ){
    pRet->readOnly = WAL_RDONLY;
  }

  if( rc!=SQLITE_OK ){
    walIndexClose(pRet, 0);
    sqlite3OsClose(pRet->pWalFd);
    sqlite3_free(pRet);
  }else{
    int iDC = sqlite3OsDeviceCharacteristics(pDbFd);
    if( iDC & SQLITE_IOCAP_SEQUENTIAL ){ pRet->syncHeader = 0; }
    if( iDC & SQLITE_IOCAP_POWERSAFE_OVERWRITE ){
      pRet->padToSectorBoundary = 0;
    }
    *ppWal = pRet;
    WALTRACE(("WAL%d: opened\n", pRet));
  }
  return rc;
}

/*
** Change the size to which the WAL file is truncated on each reset.
*/
void sqlite3WalLimit(Wal *pWal, i64 iLimit){
  if( pWal ) pWal->mxWalSize = iLimit;
}

/*
** Find the smallest page number out of all pages held in the WAL that
** has not been returned by any prior invocation of this method on the
** same WalIterator object.   Write into *piFrame the frame index where
** that page was last written into the WAL.  Write into *piPage the page
** number.
**
** Return 0 on success.  If there are no pages in the WAL with a page
** number larger than *piPage, then return 1.
*/
static int walIteratorNext(
  WalIterator *p,               /* Iterator */
  u32 *piPage,                  /* OUT: The page number of the next page */
  u32 *piFrame                  /* OUT: Wal frame index of next page */
){
  u32 iMin;                     /* Result pgno must be greater than iMin */
  u32 iRet = 0xFFFFFFFF;        /* 0xffffffff is never a valid page number */
  int i;                        /* For looping through segments */

  iMin = p->iPrior;
  assert( iMin<0xffffffff );
  for(i=p->nSegment-1; i>=0; i--){
    struct WalSegment *pSegment = &p->aSegment[i];
    while( pSegment->iNext<pSegment->nEntry ){
      u32 iPg = pSegment->aPgno[pSegment->aIndex[pSegment->iNext]];
      if( iPg>iMin ){
        if( iPg<iRet ){
          iRet = iPg;
          *piFrame = pSegment->iZero + pSegment->aIndex[pSegment->iNext];
        }
        break;
      }
      pSegment->iNext++;
    }
  }

  *piPage = p->iPrior = iRet;
  return (iRet==0xFFFFFFFF);
}

/*
** This function merges two sorted lists into a single sorted list.
**
** aLeft[] and aRight[] are arrays of indices.  The sort key is
** aContent[aLeft[]] and aContent[aRight[]].  Upon entry, the following
** is guaranteed for all J<K:
**
**        aContent[aLeft[J]] < aContent[aLeft[K]]
**        aContent[aRight[J]] < aContent[aRight[K]]
**
** This routine overwrites aRight[] with a new (probably longer) sequence
** of indices such that the aRight[] contains every index that appears in
** either aLeft[] or the old aRight[] and such that the second condition
** above is still met.
**
** The aContent[aLeft[X]] values will be unique for all X.  And the
** aContent[aRight[X]] values will be unique too.  But there might be
** one or more combinations of X and Y such that
**
**      aLeft[X]!=aRight[Y]  &&  aContent[aLeft[X]] == aContent[aRight[Y]]
**
** When that happens, omit the aLeft[X] and use the aRight[Y] index.
*/
static void walMerge(
  const u32 *aContent,            /* Pages in wal - keys for the sort */
  ht_slot *aLeft,                 /* IN: Left hand input list */
  int nLeft,                      /* IN: Elements in array *paLeft */
  ht_slot **paRight,              /* IN/OUT: Right hand input list */
  int *pnRight,                   /* IN/OUT: Elements in *paRight */
  ht_slot *aTmp                   /* Temporary buffer */
){
  int iLeft = 0;                  /* Current index in aLeft */
  int iRight = 0;                 /* Current index in aRight */
  int iOut = 0;                   /* Current index in output buffer */
  int nRight = *pnRight;
  ht_slot *aRight = *paRight;

  assert( nLeft>0 && nRight>0 );
  while( iRight<nRight || iLeft<nLeft ){
    ht_slot logpage;
    Pgno dbpage;

    if( (iLeft<nLeft)
     && (iRight>=nRight || aContent[aLeft[iLeft]]<aContent[aRight[iRight]])
    ){
      logpage = aLeft[iLeft++];
    }else{
      logpage = aRight[iRight++];
    }
    dbpage = aContent[logpage];

    aTmp[iOut++] = logpage;
    if( iLeft<nLeft && aContent[aLeft[iLeft]]==dbpage ) iLeft++;

    assert( iLeft>=nLeft || aContent[aLeft[iLeft]]>dbpage );
    assert( iRight>=nRight || aContent[aRight[iRight]]>dbpage );
  }

  *paRight = aLeft;
  *pnRight = iOut;
  memcpy(aLeft, aTmp, sizeof(aTmp[0])*iOut);
}

/*
** Sort the elements in list aList using aContent[] as the sort key.
** Remove elements with duplicate keys, preferring to keep the
** larger aList[] values.
**
** The aList[] entries are indices into aContent[].  The values in
** aList[] are to be sorted so that for all J<K:
**
**      aContent[aList[J]] < aContent[aList[K]]
**
** For any X and Y such that
**
**      aContent[aList[X]] == aContent[aList[Y]]
**
** Keep the larger of the two values aList[X] and aList[Y] and discard
** the smaller.
*/
static void walMergesort(
  const u32 *aContent,            /* Pages in wal */
  ht_slot *aBuffer,               /* Buffer of at least *pnList items to use */
  ht_slot *aList,                 /* IN/OUT: List to sort */
  int *pnList                     /* IN/OUT: Number of elements in aList[] */
){
  struct Sublist {
    int nList;                    /* Number of elements in aList */
    ht_slot *aList;               /* Pointer to sub-list content */
  };

  const int nList = *pnList;      /* Size of input list */
  int nMerge = 0;                 /* Number of elements in list aMerge */
  ht_slot *aMerge = 0;            /* List to be merged */
  int iList;                      /* Index into input list */
  u32 iSub = 0;                   /* Index into aSub array */
  struct Sublist aSub[13];        /* Array of sub-lists */

  memset(aSub, 0, sizeof(aSub));
  assert( nList<=HASHTABLE_NPAGE && nList>0 );
  assert( HASHTABLE_NPAGE==(1<<(ArraySize(aSub)-1)) );

  for(iList=0; iList<nList; iList++){
    nMerge = 1;
    aMerge = &aList[iList];
    for(iSub=0; iList & (1<<iSub); iSub++){
      struct Sublist *p;
      assert( iSub<ArraySize(aSub) );
      p = &aSub[iSub];
      assert( p->aList && p->nList<=(1<<iSub) );
      assert( p->aList==&aList[iList&~((2<<iSub)-1)] );
      walMerge(aContent, p->aList, p->nList, &aMerge, &nMerge, aBuffer);
    }
    aSub[iSub].aList = aMerge;
    aSub[iSub].nList = nMerge;
  }

  for(iSub++; iSub<ArraySize(aSub); iSub++){
    if( nList & (1<<iSub) ){
      struct Sublist *p;
      assert( iSub<ArraySize(aSub) );
      p = &aSub[iSub];
      assert( p->nList<=(1<<iSub) );
      assert( p->aList==&aList[nList&~((2<<iSub)-1)] );
      walMerge(aContent, p->aList, p->nList, &aMerge, &nMerge, aBuffer);
    }
  }
  assert( aMerge==aList );
  *pnList = nMerge;

#ifdef SQLITE_DEBUG
  {
    int i;
    for(i=1; i<*pnList; i++){
      assert( aContent[aList[i]] > aContent[aList[i-1]] );
    }
  }
#endif
}

/*
** Free an iterator allocated by walIteratorInit().
*/
static void walIteratorFree(WalIterator *p){
  sqlite3_free(p);
}

/*
** Construct a WalInterator object that can be used to loop over all
** pages in the WAL following frame nBackfill in ascending order. Frames
** nBackfill or earlier may be included - excluding them is an optimization
** only. The caller must hold the checkpoint lock.
**
** On success, make *pp point to the newly allocated WalInterator object
** return SQLITE_OK. Otherwise, return an error code. If this routine
** returns an error, the value of *pp is undefined.
**
** The calling routine should invoke walIteratorFree() to destroy the
** WalIterator object when it has finished with it.
*/
static int walIteratorInit(Wal *pWal, u32 nBackfill, WalIterator **pp){
  WalIterator *p;                 /* Return value */
  int nSegment;                   /* Number of segments to merge */
  u32 iLast;                      /* Last frame in log */
  sqlite3_int64 nByte;            /* Number of bytes to allocate */
  int i;                          /* Iterator variable */
  ht_slot *aTmp;                  /* Temp space used by merge-sort */
  int rc = SQLITE_OK;             /* Return Code */

  /* This routine only runs while holding the checkpoint lock. And
  ** it only runs if there is actually content in the log (mxFrame>0).
  */
  assert( pWal->ckptLock && pWal->hdr.mxFrame>0 );
  iLast = pWal->hdr.mxFrame;

  /* Allocate space for the WalIterator object. */
  nSegment = walFramePage(iLast) + 1;
  nByte = SZ_WALITERATOR(nSegment)
        + iLast*sizeof(ht_slot);
  p = (WalIterator *)sqlite3_malloc64(nByte
      + sizeof(ht_slot) * (iLast>HASHTABLE_NPAGE?HASHTABLE_NPAGE:iLast)
  );
  if( !p ){
    return SQLITE_NOMEM_BKPT;
  }
  memset(p, 0, nByte);
  p->nSegment = nSegment;
  aTmp = (ht_slot*)&(((u8*)p)[nByte]);
  SEH_FREE_ON_ERROR(0, p);
  for(i=walFramePage(nBackfill+1); rc==SQLITE_OK && i<nSegment; i++){
    WalHashLoc sLoc;

    rc = walHashGet(pWal, i, &sLoc);
    if( rc==SQLITE_OK ){
      int j;                      /* Counter variable */
      int nEntry;                 /* Number of entries in this segment */
      ht_slot *aIndex;            /* Sorted index for this segment */

      if( (i+1)==nSegment ){
        nEntry = (int)(iLast - sLoc.iZero);
      }else{
        nEntry = (int)((u32*)sLoc.aHash - (u32*)sLoc.aPgno);
      }
      aIndex = &((ht_slot *)&p->aSegment[p->nSegment])[sLoc.iZero];
      sLoc.iZero++;

      for(j=0; j<nEntry; j++){
        aIndex[j] = (ht_slot)j;
      }
      walMergesort((u32 *)sLoc.aPgno, aTmp, aIndex, &nEntry);
      p->aSegment[i].iZero = sLoc.iZero;
      p->aSegment[i].nEntry = nEntry;
      p->aSegment[i].aIndex = aIndex;
      p->aSegment[i].aPgno = (u32 *)sLoc.aPgno;
    }
  }
  if( rc!=SQLITE_OK ){
    SEH_FREE_ON_ERROR(p, 0);
    walIteratorFree(p);
    p = 0;
  }
  *pp = p;
  return rc;
}

#ifdef SQLITE_ENABLE_SETLK_TIMEOUT


/*
** Attempt to enable blocking locks that block for nMs ms. Return 1 if 
** blocking locks are successfully enabled, or 0 otherwise.
*/
static int walEnableBlockingMs(Wal *pWal, int nMs){
  int rc = sqlite3OsFileControl(
      pWal->pDbFd, SQLITE_FCNTL_LOCK_TIMEOUT, (void*)&nMs
  );
  return (rc==SQLITE_OK);
}

/*
** Attempt to enable blocking locks. Blocking locks are enabled only if (a)
** they are supported by the VFS, and (b) the database handle is configured
** with a busy-timeout. Return 1 if blocking locks are successfully enabled,
** or 0 otherwise.
*/
static int walEnableBlocking(Wal *pWal){
  int res = 0;
  if( pWal->db ){
    int tmout = pWal->db->setlkTimeout;
    if( tmout ){
      res = walEnableBlockingMs(pWal, tmout);
    }
  }
  return res;
}

/*
** Disable blocking locks.
*/
static void walDisableBlocking(Wal *pWal){
  int tmout = 0;
  sqlite3OsFileControl(pWal->pDbFd, SQLITE_FCNTL_LOCK_TIMEOUT, (void*)&tmout);
}

/*
** If parameter bLock is true, attempt to enable blocking locks, take
** the WRITER lock, and then disable blocking locks. If blocking locks
** cannot be enabled, no attempt to obtain the WRITER lock is made. Return
** an SQLite error code if an error occurs, or SQLITE_OK otherwise. It is not
** an error if blocking locks can not be enabled.
**
** If the bLock parameter is false and the WRITER lock is held, release it.
*/
int sqlite3WalWriteLock(Wal *pWal, int bLock){
  int rc = SQLITE_OK;
  assert( pWal->readLock<0 || bLock==0 );
  if( bLock ){
    assert( pWal->db );
    if( walEnableBlocking(pWal) ){
      rc = walLockExclusive(pWal, WAL_WRITE_LOCK, 1);
      if( rc==SQLITE_OK ){
        pWal->writeLock = 1;
      }
      walDisableBlocking(pWal);
    }
  }else if( pWal->writeLock ){
    walUnlockExclusive(pWal, WAL_WRITE_LOCK, 1);
    pWal->writeLock = 0;
  }
  return rc;
}

/*
** Set the database handle used to determine if blocking locks are required.
*/
void sqlite3WalDb(Wal *pWal, sqlite3 *db){
  pWal->db = db;
}

#else
# define walEnableBlocking(x) 0
# define walDisableBlocking(x)
# define walEnableBlockingMs(pWal, ms) 0
# define sqlite3WalDb(pWal, db)
#endif   /* ifdef SQLITE_ENABLE_SETLK_TIMEOUT */


/*
** Attempt to obtain the exclusive WAL lock defined by parameters lockIdx and
** n. If the attempt fails and parameter xBusy is not NULL, then it is a
** busy-handler function. Invoke it and retry the lock until either the
** lock is successfully obtained or the busy-handler returns 0.
*/
static int walBusyLock(
  Wal *pWal,                      /* WAL connection */
  int (*xBusy)(void*),            /* Function to call when busy */
  void *pBusyArg,                 /* Context argument for xBusyHandler */
  int lockIdx,                    /* Offset of first byte to lock */
  int n                           /* Number of bytes to lock */
){
  int rc;
  do {
    rc = walLockExclusive(pWal, lockIdx, n);
  }while( xBusy && rc==SQLITE_BUSY && xBusy(pBusyArg) );
#ifdef SQLITE_ENABLE_SETLK_TIMEOUT
  if( rc==SQLITE_BUSY_TIMEOUT ){
    walDisableBlocking(pWal);
    rc = SQLITE_BUSY;
  }
#endif
  return rc;
}

/*
** The cache of the wal-index header must be valid to call this function.
** Return the page-size in bytes used by the database.
*/
static int walPagesize(Wal *pWal){
  return (pWal->hdr.szPage&0xfe00) + ((pWal->hdr.szPage&0x0001)<<16);
}

/*
** The following is guaranteed when this function is called:
**
**   a) the WRITER lock is held,
**   b) the entire log file has been checkpointed, and
**   c) any existing readers are reading exclusively from the database
**      file - there are no readers that may attempt to read a frame from
**      the log file.
**
** This function updates the shared-memory structures so that the next
** client to write to the database (which may be this one) does so by
** writing frames into the start of the log file.
**
** The value of parameter salt1 is used as the aSalt[1] value in the
** new wal-index header. It should be passed a pseudo-random value (i.e.
** one obtained from sqlite3_randomness()).
*/
static void walRestartHdr(Wal *pWal, u32 salt1){
  volatile WalCkptInfo *pInfo = walCkptInfo(pWal);
  int i;                          /* Loop counter */
  u32 *aSalt = pWal->hdr.aSalt;   /* Big-endian salt values */
  pWal->nCkpt++;
  pWal->hdr.mxFrame = 0;
  sqlite3Put4byte((u8*)&aSalt[0], 1 + sqlite3Get4byte((u8*)&aSalt[0]));
  memcpy(&pWal->hdr.aSalt[1], &salt1, 4);
  walIndexWriteHdr(pWal);
  AtomicStore(&pInfo->nBackfill, 0);
  pInfo->nBackfillAttempted = 0;
  pInfo->aReadMark[1] = 0;
  for(i=2; i<WAL_NREADER; i++) pInfo->aReadMark[i] = READMARK_NOT_USED;
  assert( pInfo->aReadMark[0]==0 );
}

/*
** Copy as much content as we can from the WAL back into the database file
** in response to an sqlite3_wal_checkpoint() request or the equivalent.
**
** The amount of information copies from WAL to database might be limited
** by active readers.  This routine will never overwrite a database page
** that a concurrent reader might be using.
**
** All I/O barrier operations (a.k.a fsyncs) occur in this routine when
** SQLite is in WAL-mode in synchronous=NORMAL.  That means that if
** checkpoints are always run by a background thread or background
** process, foreground threads will never block on a lengthy fsync call.
**
** Fsync is called on the WAL before writing content out of the WAL and
** into the database.  This ensures that if the new content is persistent
** in the WAL and can be recovered following a power-loss or hard reset.
**
** Fsync is also called on the database file if (and only if) the entire
** WAL content is copied into the database file.  This second fsync makes
** it safe to delete the WAL since the new content will persist in the
** database file.
**
** This routine uses and updates the nBackfill field of the wal-index header.
** This is the only routine that will increase the value of nBackfill.
** (A WAL reset or recovery will revert nBackfill to zero, but not increase
** its value.)
**
** The caller must be holding sufficient locks to ensure that no other
** checkpoint is running (in any other thread or process) at the same
** time.
*/
static int walCheckpoint(
  Wal *pWal,                      /* Wal connection */
  sqlite3 *db,                    /* Check for interrupts on this handle */
  int eMode,                      /* One of PASSIVE, FULL or RESTART */
  int (*xBusy)(void*),            /* Function to call when busy */
  void *pBusyArg,                 /* Context argument for xBusyHandler */
  int sync_flags,                 /* Flags for OsSync() (or 0) */
  u8 *zBuf                        /* Temporary buffer to use */
){
  int rc = SQLITE_OK;             /* Return code */
  int szPage;                     /* Database page-size */
  WalIterator *pIter = 0;         /* Wal iterator context */
  u32 iDbpage = 0;                /* Next database page to write */
  u32 iFrame = 0;                 /* Wal frame containing data for iDbpage */
  u32 mxSafeFrame;                /* Max frame that can be backfilled */
  u32 mxPage;                     /* Max database page to write */
  int i;                          /* Loop counter */
  volatile WalCkptInfo *pInfo;    /* The checkpoint status information */

  szPage = walPagesize(pWal);
  testcase( szPage<=32768 );
  testcase( szPage>=65536 );
  pInfo = walCkptInfo(pWal);
  if( pInfo->nBackfill<pWal->hdr.mxFrame ){

    /* EVIDENCE-OF: R-62920-47450 The busy-handler callback is never invoked
    ** in the SQLITE_CHECKPOINT_PASSIVE mode. */
    assert( eMode!=SQLITE_CHECKPOINT_PASSIVE || xBusy==0 );

    /* Compute in mxSafeFrame the index of the last frame of the WAL that is
    ** safe to write into the database.  Frames beyond mxSafeFrame might
    ** overwrite database pages that are in use by active readers and thus
    ** cannot be backfilled from the WAL.
    */
    mxSafeFrame = pWal->hdr.mxFrame;
    mxPage = pWal->hdr.nPage;
    for(i=1; i<WAL_NREADER; i++){
      u32 y = AtomicLoad(pInfo->aReadMark+i); SEH_INJECT_FAULT;
      if( mxSafeFrame>y ){
        assert( y<=pWal->hdr.mxFrame );
        rc = walBusyLock(pWal, xBusy, pBusyArg, WAL_READ_LOCK(i), 1);
        if( rc==SQLITE_OK ){
          u32 iMark = (i==1 ? mxSafeFrame : READMARK_NOT_USED);
          AtomicStore(pInfo->aReadMark+i, iMark); SEH_INJECT_FAULT;
          walUnlockExclusive(pWal, WAL_READ_LOCK(i), 1);
        }else if( rc==SQLITE_BUSY ){
          mxSafeFrame = y;
          xBusy = 0;
        }else{
          goto walcheckpoint_out;
        }
      }
    }

    /* Allocate the iterator */
    if( pInfo->nBackfill<mxSafeFrame ){
      rc = walIteratorInit(pWal, pInfo->nBackfill, &pIter);
      assert( rc==SQLITE_OK || pIter==0 );
    }

    if( pIter
     && (rc = walBusyLock(pWal,xBusy,pBusyArg,WAL_READ_LOCK(0),1))==SQLITE_OK
    ){
      u32 nBackfill = pInfo->nBackfill;
      pInfo->nBackfillAttempted = mxSafeFrame; SEH_INJECT_FAULT;

      /* Sync the WAL to disk */
      rc = sqlite3OsSync(pWal->pWalFd, CKPT_SYNC_FLAGS(sync_flags));

      /* If the database may grow as a result of this checkpoint, hint
      ** about the eventual size of the db file to the VFS layer.
      */
      if( rc==SQLITE_OK ){
        i64 nReq = ((i64)mxPage * szPage);
        i64 nSize;                    /* Current size of database file */
        sqlite3OsFileControl(pWal->pDbFd, SQLITE_FCNTL_CKPT_START, 0);
        rc = sqlite3OsFileSize(pWal->pDbFd, &nSize);
        if( rc==SQLITE_OK && nSize<nReq ){
          if( (nSize+65536+(i64)pWal->hdr.mxFrame*szPage)<nReq ){
            /* If the size of the final database is larger than the current
            ** database plus the amount of data in the wal file, plus the
            ** maximum size of the pending-byte page (65536 bytes), then
            ** must be corruption somewhere.  */
            rc = SQLITE_CORRUPT_BKPT;
          }else{
            sqlite3OsFileControlHint(pWal->pDbFd, SQLITE_FCNTL_SIZE_HINT,&nReq);
          }
        }

      }

      /* Iterate through the contents of the WAL, copying data to the db file */
      while( rc==SQLITE_OK && 0==walIteratorNext(pIter, &iDbpage, &iFrame) ){
        i64 iOffset;
        assert( walFramePgno(pWal, iFrame)==iDbpage );
        SEH_INJECT_FAULT;
        if( AtomicLoad(&db->u1.isInterrupted) ){
          rc = db->mallocFailed ? SQLITE_NOMEM_BKPT : SQLITE_INTERRUPT;
          break;
        }
        if( iFrame<=nBackfill || iFrame>mxSafeFrame || iDbpage>mxPage ){
          continue;
        }
        iOffset = walFrameOffset(iFrame, szPage) + WAL_FRAME_HDRSIZE;
        /* testcase( IS_BIG_INT(iOffset) ); // requires a 4GiB WAL file */
        rc = sqlite3OsRead(pWal->pWalFd, zBuf, szPage, iOffset);
        if( rc!=SQLITE_OK ) break;
        iOffset = (iDbpage-1)*(i64)szPage;
        testcase( IS_BIG_INT(iOffset) );
        rc = sqlite3OsWrite(pWal->pDbFd, zBuf, szPage, iOffset);
        if( rc!=SQLITE_OK ) break;
      }
      sqlite3OsFileControl(pWal->pDbFd, SQLITE_FCNTL_CKPT_DONE, 0);

      /* If work was actually accomplished... */
      if( rc==SQLITE_OK ){
        if( mxSafeFrame==walIndexHdr(pWal)->mxFrame ){
          i64 szDb = pWal->hdr.nPage*(i64)szPage;
          testcase( IS_BIG_INT(szDb) );
          rc = sqlite3OsTruncate(pWal->pDbFd, szDb);
          if( rc==SQLITE_OK ){
            rc = sqlite3OsSync(pWal->pDbFd, CKPT_SYNC_FLAGS(sync_flags));
          }
        }
        if( rc==SQLITE_OK ){
          AtomicStore(&pInfo->nBackfill, mxSafeFrame); SEH_INJECT_FAULT;
        }
      }

      /* Release the reader lock held while backfilling */
      walUnlockExclusive(pWal, WAL_READ_LOCK(0), 1);
    }

    if( rc==SQLITE_BUSY ){
      /* Reset the return code so as not to report a checkpoint failure
      ** just because there are active readers.  */
      rc = SQLITE_OK;
    }
  }

  /* If this is an SQLITE_CHECKPOINT_RESTART or TRUNCATE operation, and the
  ** entire wal file has been copied into the database file, then block
  ** until all readers have finished using the wal file. This ensures that
  ** the next process to write to the database restarts the wal file.
  */
  if( rc==SQLITE_OK && eMode!=SQLITE_CHECKPOINT_PASSIVE ){
    assert( pWal->writeLock );
    SEH_INJECT_FAULT;
    if( pInfo->nBackfill<pWal->hdr.mxFrame ){
      rc = SQLITE_BUSY;
    }else if( eMode>=SQLITE_CHECKPOINT_RESTART ){
      u32 salt1;
      sqlite3FastRandomness(&pWal->sPrng, 4, &salt1);
      assert( pInfo->nBackfill==pWal->hdr.mxFrame );
      rc = walBusyLock(pWal, xBusy, pBusyArg, WAL_READ_LOCK(1), WAL_NREADER-1);
      if( rc==SQLITE_OK ){
        if( eMode==SQLITE_CHECKPOINT_TRUNCATE ){
          /* IMPLEMENTATION-OF: R-44699-57140 This mode works the same way as
          ** SQLITE_CHECKPOINT_RESTART with the addition that it also
          ** truncates the log file to zero bytes just prior to a
          ** successful return.
          **
          ** In theory, it might be safe to do this without updating the
          ** wal-index header in shared memory, as all subsequent reader or
          ** writer clients should see that the entire log file has been
          ** checkpointed and behave accordingly. This seems unsafe though,
          ** as it would leave the system in a state where the contents of
          ** the wal-index header do not match the contents of the
          ** file-system. To avoid this, update the wal-index header to
          ** indicate that the log file contains zero valid frames.  */
          walRestartHdr(pWal, salt1);
          rc = sqlite3OsTruncate(pWal->pWalFd, 0);
        }
        walUnlockExclusive(pWal, WAL_READ_LOCK(1), WAL_NREADER-1);
      }
    }
  }

 walcheckpoint_out:
  SEH_FREE_ON_ERROR(pIter, 0);
  walIteratorFree(pIter);
  return rc;
}

/*
** If the WAL file is currently larger than nMax bytes in size, truncate
** it to exactly nMax bytes. If an error occurs while doing so, ignore it.
*/
static void walLimitSize(Wal *pWal, i64 nMax){
  i64 sz;
  int rx;
  sqlite3BeginBenignMalloc();
  rx = sqlite3OsFileSize(pWal->pWalFd, &sz);
  if( rx==SQLITE_OK && (sz > nMax ) ){
    rx = sqlite3OsTruncate(pWal->pWalFd, nMax);
  }
  sqlite3EndBenignMalloc();
  if( rx ){
    sqlite3_log(rx, "cannot limit WAL size: %s", pWal->zWalName);
  }
}

#ifdef SQLITE_USE_SEH
/*
** This is the "standard" exception handler used in a few places to handle 
** an exception thrown by reading from the *-shm mapping after it has become
** invalid in SQLITE_USE_SEH builds. It is used as follows:
**
**   SEH_TRY { ... }
**   SEH_EXCEPT( rc = walHandleException(pWal); )
**
** This function does three things:
**
**   1) Determines the locks that should be held, based on the contents of
**      the Wal.readLock, Wal.writeLock and Wal.ckptLock variables. All other
**      held locks are assumed to be transient locks that would have been
**      released had the exception not been thrown and are dropped.
**
**   2) Frees the pointer at Wal.pFree, if any, using sqlite3_free().
**
**   3) Set pWal->apWiData[pWal->iWiPg] to pWal->pWiValue if not NULL
**
**   4) Returns SQLITE_IOERR.
*/
static int walHandleException(Wal *pWal){
  if( pWal->exclusiveMode==0 ){
    static const int S = 1;
    static const int E = (1<<SQLITE_SHM_NLOCK);
    int ii;
    u32 mUnlock;
    if( pWal->writeLock==2 ) pWal->writeLock = 0;
    mUnlock = pWal->lockMask & ~(
        (pWal->readLock<0 ? 0 : (S << WAL_READ_LOCK(pWal->readLock)))
        | (pWal->writeLock ? (E << WAL_WRITE_LOCK) : 0)
        | (pWal->ckptLock ? (E << WAL_CKPT_LOCK) : 0)
        );
    for(ii=0; ii<SQLITE_SHM_NLOCK; ii++){
      if( (S<<ii) & mUnlock ) walUnlockShared(pWal, ii);
      if( (E<<ii) & mUnlock ) walUnlockExclusive(pWal, ii, 1);
    }
  }
  sqlite3_free(pWal->pFree);
  pWal->pFree = 0;
  if( pWal->pWiValue ){
    pWal->apWiData[pWal->iWiPg] = pWal->pWiValue;
    pWal->pWiValue = 0;
  }
  return SQLITE_IOERR_IN_PAGE;
}

/*
** Assert that the Wal.lockMask mask, which indicates the locks held
** by the connection, is consistent with the Wal.readLock, Wal.writeLock
** and Wal.ckptLock variables. To be used as:
**
**   assert( walAssertLockmask(pWal) );
*/
static int walAssertLockmask(Wal *pWal){
  if( pWal->exclusiveMode==0 ){
    static const int S = 1;
    static const int E = (1<<SQLITE_SHM_NLOCK);
    u32 mExpect = (
        (pWal->readLock<0 ? 0 : (S << WAL_READ_LOCK(pWal->readLock)))
      | (pWal->writeLock ? (E << WAL_WRITE_LOCK) : 0)
      | (pWal->ckptLock ? (E << WAL_CKPT_LOCK) : 0)
#ifdef SQLITE_ENABLE_SNAPSHOT
      | (pWal->pSnapshot ? (pWal->lockMask & (1 << WAL_CKPT_LOCK)) : 0)
#endif
    );
    assert( mExpect==pWal->lockMask );
  }
  return 1;
}

/*
** Return and zero the "system error" field set when an 
** EXCEPTION_IN_PAGE_ERROR exception is caught.
*/
int sqlite3WalSystemErrno(Wal *pWal){
  int iRet = 0;
  if( pWal ){
    iRet = pWal->iSysErrno;
    pWal->iSysErrno = 0;
  }
  return iRet;
}

#else
# define walAssertLockmask(x) 1
#endif /* ifdef SQLITE_USE_SEH */

/*
** Close a connection to a log file.
*/
int sqlite3WalClose(
  Wal *pWal,                      /* Wal to close */
  sqlite3 *db,                    /* For interrupt flag */
  int sync_flags,                 /* Flags to pass to OsSync() (or 0) */
  int nBuf,
  u8 *zBuf                        /* Buffer of at least nBuf bytes */
){
  int rc = SQLITE_OK;
  if( pWal ){
    int isDelete = 0;             /* True to unlink wal and wal-index files */

    assert( walAssertLockmask(pWal) );

    /* If an EXCLUSIVE lock can be obtained on the database file (using the
    ** ordinary, rollback-mode locking methods, this guarantees that the
    ** connection associated with this log file is the only connection to
    ** the database. In this case checkpoint the database and unlink both
    ** the wal and wal-index files.
    **
    ** The EXCLUSIVE lock is not released before returning.
    */
    if( zBuf!=0
     && SQLITE_OK==(rc = sqlite3OsLock(pWal->pDbFd, SQLITE_LOCK_EXCLUSIVE))
    ){
      if( pWal->exclusiveMode==WAL_NORMAL_MODE ){
        pWal->exclusiveMode = WAL_EXCLUSIVE_MODE;
      }
      rc = sqlite3WalCheckpoint(pWal, db,
          SQLITE_CHECKPOINT_PASSIVE, 0, 0, sync_flags, nBuf, zBuf, 0, 0
      );
      if( rc==SQLITE_OK ){
        int bPersist = -1;
        sqlite3OsFileControlHint(
            pWal->pDbFd, SQLITE_FCNTL_PERSIST_WAL, &bPersist
        );
        if( bPersist!=1 ){
          /* Try to delete the WAL file if the checkpoint completed and
          ** fsynced (rc==SQLITE_OK) and if we are not in persistent-wal
          ** mode (!bPersist) */
          isDelete = 1;
        }else if( pWal->mxWalSize>=0 ){
          /* Try to truncate the WAL file to zero bytes if the checkpoint
          ** completed and fsynced (rc==SQLITE_OK) and we are in persistent
          ** WAL mode (bPersist) and if the PRAGMA journal_size_limit is a
          ** non-negative value (pWal->mxWalSize>=0).  Note that we truncate
          ** to zero bytes as truncating to the journal_size_limit might
          ** leave a corrupt WAL file on disk. */
          walLimitSize(pWal, 0);
        }
      }
    }

    walIndexClose(pWal, isDelete);
    sqlite3OsClose(pWal->pWalFd);
    if( isDelete ){
      sqlite3BeginBenignMalloc();
      sqlite3OsDelete(pWal->pVfs, pWal->zWalName, 0);
      sqlite3EndBenignMalloc();
    }
    WALTRACE(("WAL%p: closed\n", pWal));
    sqlite3_free((void *)pWal->apWiData);
    sqlite3_free(pWal);
  }
  return rc;
}

/*
** Try to copy the wal-index header from shared-memory into (*pHdr). Return
** zero if successful or non-zero otherwise. If the header is corrupted
** (either because the two copies are inconsistent or because the checksum 
** values are incorrect), the read fails and non-zero is returned.
*/
static int walIndexLoadHdr(Wal *pWal, WalIndexHdr *pHdr){
  u32 aCksum[2];                  /* Checksum on the header content */
  WalIndexHdr h2;                 /* Second copy of the header content */
  WalIndexHdr volatile *aHdr;     /* Header in shared memory */

  /* The first page of the wal-index must be mapped at this point. */
  assert( pWal->nWiData>0 && pWal->apWiData[0] );

  /* Read the header. This might happen concurrently with a write to the
  ** same area of shared memory on a different CPU in a SMP,
  ** meaning it is possible that an inconsistent snapshot is read
  ** from the file. If this happens, return non-zero.
  **
  ** There are two copies of the header at the beginning of the wal-index.
  ** When reading, read [0] first then [1].  Writes are in the reverse order.
  ** Memory barriers are used to prevent the compiler or the hardware from
  ** reordering the reads and writes.
  */
  aHdr = walIndexHdr(pWal);
  memcpy(pHdr, (void *)&aHdr[0], sizeof(h2));
  walShmBarrier(pWal);
  memcpy(&h2, (void *)&aHdr[1], sizeof(h2));

  if( memcmp(&h2, pHdr, sizeof(h2))!=0 ){
    return 1;   /* Dirty read */
  }  
  if( h2.isInit==0 ){
    return 1;   /* Malformed header - probably all zeros */
  }
  walChecksumBytes(1, (u8*)&h2, sizeof(h2)-sizeof(h2.aCksum), 0, aCksum);
  if( aCksum[0]!=h2.aCksum[0] || aCksum[1]!=h2.aCksum[1] ){
    return 1;   /* Checksum does not match */
  }

  return 0;
}

/*
** Try to read the wal-index header.  Return 0 on success and 1 if
** there is a problem.
**
** The wal-index is in shared memory.  Another thread or process might
** be writing the header at the same time this procedure is trying to
** read it, which might result in inconsistency.  A dirty read is detected
** by verifying that both copies of the header are the same and also by
** a checksum on the header.
**
** If and only if the read is consistent and the header is different from
** pWal->hdr, then pWal->hdr is updated to the content of the new header
** and *pChanged is set to 1.
**
** If the checksum cannot be verified return non-zero. If the header
** is read successfully and the checksum verified, return zero.
*/
static SQLITE_NO_TSAN int walIndexTryHdr(Wal *pWal, int *pChanged){
  WalIndexHdr h1;                 /* Copy of the header content */

  if( walIndexLoadHdr(pWal, &h1) ){
    return 1;
  }

  if( memcmp(&pWal->hdr, &h1, sizeof(WalIndexHdr)) ){
    *pChanged = 1;
    memcpy(&pWal->hdr, &h1, sizeof(WalIndexHdr));
    pWal->szPage = (pWal->hdr.szPage&0xfe00) + ((pWal->hdr.szPage&0x0001)<<16);
    testcase( pWal->szPage<=32768 );
    testcase( pWal->szPage>=65536 );
  }

  /* The header was successfully read. Return zero. */
  return 0;
}

/*
** This is the value that walTryBeginRead returns when it needs to
** be retried.
*/
#define WAL_RETRY  (-1)

/*
** Read the wal-index header from the wal-index and into pWal->hdr.
** If the wal-header appears to be corrupt, try to reconstruct the
** wal-index from the WAL before returning.
**
** Set *pChanged to 1 if the wal-index header value in pWal->hdr is
** changed by this operation.  If pWal->hdr is unchanged, set *pChanged
** to 0.
**
** If the wal-index header is successfully read, return SQLITE_OK.
** Otherwise an SQLite error code.
*/
static int walIndexReadHdr(Wal *pWal, int *pChanged){
  int rc;                         /* Return code */
  int badHdr;                     /* True if a header read failed */
  volatile u32 *page0;            /* Chunk of wal-index containing header */

  /* Ensure that page 0 of the wal-index (the page that contains the
  ** wal-index header) is mapped. Return early if an error occurs here.
  */
  assert( pChanged );
  rc = walIndexPage(pWal, 0, &page0);
  if( rc!=SQLITE_OK ){
    assert( rc!=SQLITE_READONLY ); /* READONLY changed to OK in walIndexPage */
    if( rc==SQLITE_READONLY_CANTINIT ){
      /* The SQLITE_READONLY_CANTINIT return means that the shared-memory
      ** was openable but is not writable, and this thread is unable to
      ** confirm that another write-capable connection has the shared-memory
      ** open, and hence the content of the shared-memory is unreliable,
      ** since the shared-memory might be inconsistent with the WAL file
      ** and there is no writer on hand to fix it. */
      assert( page0==0 );
      assert( pWal->writeLock==0 );
      assert( pWal->readOnly & WAL_SHM_RDONLY );
      pWal->bShmUnreliable = 1;
      pWal->exclusiveMode = WAL_HEAPMEMORY_MODE;
      *pChanged = 1;
    }else{
      return rc; /* Any other non-OK return is just an error */
    }
  }else{
    /* page0 can be NULL if the SHM is zero bytes in size and pWal->writeLock
    ** is zero, which prevents the SHM from growing */
    testcase( page0!=0 );
  }
  assert( page0!=0 || pWal->writeLock==0 );

  /* If the first page of the wal-index has been mapped, try to read the
  ** wal-index header immediately, without holding any lock. This usually
  ** works, but may fail if the wal-index header is corrupt or currently
  ** being modified by another thread or process.
  */
  badHdr = (page0 ? walIndexTryHdr(pWal, pChanged) : 1);

  /* If the first attempt failed, it might have been due to a race
  ** with a writer.  So get a WRITE lock and try again.
  */
  if( badHdr ){
    if( pWal->bShmUnreliable==0 && (pWal->readOnly & WAL_SHM_RDONLY) ){
      if( SQLITE_OK==(rc = walLockShared(pWal, WAL_WRITE_LOCK)) ){
        walUnlockShared(pWal, WAL_WRITE_LOCK);
        rc = SQLITE_READONLY_RECOVERY;
      }
    }else{
      int bWriteLock = pWal->writeLock;
      if( bWriteLock 
       || SQLITE_OK==(rc = walLockExclusive(pWal, WAL_WRITE_LOCK, 1)) 
      ){
        /* If the write-lock was just obtained, set writeLock to 2 instead of
        ** the usual 1. This causes walIndexPage() to behave as if the 
        ** write-lock were held (so that it allocates new pages as required),
        ** and walHandleException() to unlock the write-lock if a SEH exception
        ** is thrown.  */
        if( !bWriteLock ) pWal->writeLock = 2;
        if( SQLITE_OK==(rc = walIndexPage(pWal, 0, &page0)) ){
          badHdr = walIndexTryHdr(pWal, pChanged);
          if( badHdr ){
            /* If the wal-index header is still malformed even while holding
            ** a WRITE lock, it can only mean that the header is corrupted and
            ** needs to be reconstructed.  So run recovery to do exactly that.
            ** Disable blocking locks first.  */
            walDisableBlocking(pWal);
            rc = walIndexRecover(pWal);
            *pChanged = 1;
          }
        }
        if( bWriteLock==0 ){
          pWal->writeLock = 0;
          walUnlockExclusive(pWal, WAL_WRITE_LOCK, 1);
        }
      }
    }
  }

  /* If the header is read successfully, check the version number to make
  ** sure the wal-index was not constructed with some future format that
  ** this version of SQLite cannot understand.
  */
  if( badHdr==0 && pWal->hdr.iVersion!=WALINDEX_MAX_VERSION ){
    rc = SQLITE_CANTOPEN_BKPT;
  }
  if( pWal->bShmUnreliable ){
    if( rc!=SQLITE_OK ){
      walIndexClose(pWal, 0);
      pWal->bShmUnreliable = 0;
      assert( pWal->nWiData>0 && pWal->apWiData[0]==0 );
      /* walIndexRecover() might have returned SHORT_READ if a concurrent
      ** writer truncated the WAL out from under it.  If that happens, it
      ** indicates that a writer has fixed the SHM file for us, so retry */
      if( rc==SQLITE_IOERR_SHORT_READ ) rc = WAL_RETRY;
    }
    pWal->exclusiveMode = WAL_NORMAL_MODE;
  }

  return rc;
}

/*
** Open a transaction in a connection where the shared-memory is read-only
** and where we cannot verify that there is a separate write-capable connection
** on hand to keep the shared-memory up-to-date with the WAL file.
**
** This can happen, for example, when the shared-memory is implemented by
** memory-mapping a *-shm file, where a prior writer has shut down and
** left the *-shm file on disk, and now the present connection is trying
** to use that database but lacks write permission on the *-shm file.
** Other scenarios are also possible, depending on the VFS implementation.
**
** Precondition:
**
**    The *-wal file has been read and an appropriate wal-index has been
**    constructed in pWal->apWiData[] using heap memory instead of shared
**    memory.
**
** If this function returns SQLITE_OK, then the read transaction has
** been successfully opened. In this case output variable (*pChanged)
** is set to true before returning if the caller should discard the
** contents of the page cache before proceeding. Or, if it returns
** WAL_RETRY, then the heap memory wal-index has been discarded and
** the caller should retry opening the read transaction from the
** beginning (including attempting to map the *-shm file).
**
** If an error occurs, an SQLite error code is returned.
*/
static int walBeginShmUnreliable(Wal *pWal, int *pChanged){
  i64 szWal;                      /* Size of wal file on disk in bytes */
  i64 iOffset;                    /* Current offset when reading wal file */
  u8 aBuf[WAL_HDRSIZE];           /* Buffer to load WAL header into */
  u8 *aFrame = 0;                 /* Malloc'd buffer to load entire frame */
  int szFrame;                    /* Number of bytes in buffer aFrame[] */
  u8 *aData;                      /* Pointer to data part of aFrame buffer */
  volatile void *pDummy;          /* Dummy argument for xShmMap */
  int rc;                         /* Return code */
  u32 aSaveCksum[2];              /* Saved copy of pWal->hdr.aFrameCksum */

  assert( pWal->bShmUnreliable );
  assert( pWal->readOnly & WAL_SHM_RDONLY );
  assert( pWal->nWiData>0 && pWal->apWiData[0] );

  /* Take WAL_READ_LOCK(0). This has the effect of preventing any
  ** writers from running a checkpoint, but does not stop them
  ** from running recovery.  */
  rc = walLockShared(pWal, WAL_READ_LOCK(0));
  if( rc!=SQLITE_OK ){
    if( rc==SQLITE_BUSY ) rc = WAL_RETRY;
    goto begin_unreliable_shm_out;
  }
  pWal->readLock = 0;

  /* Check to see if a separate writer has attached to the shared-memory area,
  ** thus making the shared-memory "reliable" again.  Do this by invoking
  ** the xShmMap() routine of the VFS and looking to see if the return
  ** is SQLITE_READONLY instead of SQLITE_READONLY_CANTINIT.
  **
  ** If the shared-memory is now "reliable" return WAL_RETRY, which will
  ** cause the heap-memory WAL-index to be discarded and the actual
  ** shared memory to be used in its place.
  **
  ** This step is important because, even though this connection is holding
  ** the WAL_READ_LOCK(0) which prevents a checkpoint, a writer might
  ** have already checkpointed the WAL file and, while the current
  ** is active, wrap the WAL and start overwriting frames that this
  ** process wants to use.
  **
  ** Once sqlite3OsShmMap() has been called for an sqlite3_file and has
  ** returned any SQLITE_READONLY value, it must return only SQLITE_READONLY
  ** or SQLITE_READONLY_CANTINIT or some error for all subsequent invocations,
  ** even if some external agent does a "chmod" to make the shared-memory
  ** writable by us, until sqlite3OsShmUnmap() has been called.
  ** This is a requirement on the VFS implementation.
   */
  rc = sqlite3OsShmMap(pWal->pDbFd, 0, WALINDEX_PGSZ, 0, &pDummy);
  assert( rc!=SQLITE_OK ); /* SQLITE_OK not possible for read-only connection */
  if( rc!=SQLITE_READONLY_CANTINIT ){
    rc = (rc==SQLITE_READONLY ? WAL_RETRY : rc);
    goto begin_unreliable_shm_out;
  }

  /* We reach this point only if the real shared-memory is still unreliable.
  ** Assume the in-memory WAL-index substitute is correct and load it
  ** into pWal->hdr.
  */
  memcpy(&pWal->hdr, (void*)walIndexHdr(pWal), sizeof(WalIndexHdr));

  /* Make sure some writer hasn't come in and changed the WAL file out
  ** from under us, then disconnected, while we were not looking.
  */
  rc = sqlite3OsFileSize(pWal->pWalFd, &szWal);
  if( rc!=SQLITE_OK ){
    goto begin_unreliable_shm_out;
  }
  if( szWal<WAL_HDRSIZE ){
    /* If the wal file is too small to contain a wal-header and the
    ** wal-index header has mxFrame==0, then it must be safe to proceed
    ** reading the database file only. However, the page cache cannot
    ** be trusted, as a read/write connection may have connected, written
    ** the db, run a checkpoint, truncated the wal file and disconnected
    ** since this client's last read transaction.  */
    *pChanged = 1;
    rc = (pWal->hdr.mxFrame==0 ? SQLITE_OK : WAL_RETRY);
    goto begin_unreliable_shm_out;
  }

  /* Check the salt keys at the start of the wal file still match. */
  rc = sqlite3OsRead(pWal->pWalFd, aBuf, WAL_HDRSIZE, 0);
  if( rc!=SQLITE_OK ){
    goto begin_unreliable_shm_out;
  }
  if( memcmp(&pWal->hdr.aSalt, &aBuf[16], 8) ){
    /* Some writer has wrapped the WAL file while we were not looking.
    ** Return WAL_RETRY which will cause the in-memory WAL-index to be
    ** rebuilt. */
    rc = WAL_RETRY;
    goto begin_unreliable_shm_out;
  }

  /* Allocate a buffer to read frames into */
  assert( (pWal->szPage & (pWal->szPage-1))==0 );
  assert( pWal->szPage>=512 && pWal->szPage<=65536 );
  szFrame = pWal->szPage + WAL_FRAME_HDRSIZE;
  aFrame = (u8 *)sqlite3_malloc64(szFrame);
  if( aFrame==0 ){
    rc = SQLITE_NOMEM_BKPT;
    goto begin_unreliable_shm_out;
  }
  aData = &aFrame[WAL_FRAME_HDRSIZE];

  /* Check to see if a complete transaction has been appended to the
  ** wal file since the heap-memory wal-index was created. If so, the
  ** heap-memory wal-index is discarded and WAL_RETRY returned to
  ** the caller.  */
  aSaveCksum[0] = pWal->hdr.aFrameCksum[0];
  aSaveCksum[1] = pWal->hdr.aFrameCksum[1];
  for(iOffset=walFrameOffset(pWal->hdr.mxFrame+1, pWal->szPage);
      iOffset+szFrame<=szWal;
      iOffset+=szFrame
  ){
    u32 pgno;                   /* Database page number for frame */
    u32 nTruncate;              /* dbsize field from frame header */

    /* Read and decode the next log frame. */
    rc = sqlite3OsRead(pWal->pWalFd, aFrame, szFrame, iOffset);
    if( rc!=SQLITE_OK ) break;
    if( !walDecodeFrame(pWal, &pgno, &nTruncate, aData, aFrame) ) break;

    /* If nTruncate is non-zero, then a complete transaction has been
    ** appended to this wal file. Set rc to WAL_RETRY and break out of
    ** the loop.  */
    if( nTruncate ){
      rc = WAL_RETRY;
      break;
    }
  }
  pWal->hdr.aFrameCksum[0] = aSaveCksum[0];
  pWal->hdr.aFrameCksum[1] = aSaveCksum[1];

 begin_unreliable_shm_out:
  sqlite3_free(aFrame);
  if( rc!=SQLITE_OK ){
    int i;
    for(i=0; i<pWal->nWiData; i++){
      sqlite3_free((void*)pWal->apWiData[i]);
      pWal->apWiData[i] = 0;
    }
    pWal->bShmUnreliable = 0;
    sqlite3WalEndReadTransaction(pWal);
    *pChanged = 1;
  }
  return rc;
}

/*
** The final argument passed to walTryBeginRead() is of type (int*). The
** caller should invoke walTryBeginRead as follows:
**
**   int cnt = 0;
**   do {
**     rc = walTryBeginRead(..., &cnt);
**   }while( rc==WAL_RETRY );
**
** The final value of "cnt" is of no use to the caller. It is used by
** the implementation of walTryBeginRead() as follows:
**
**   + Each time walTryBeginRead() is called, it is incremented. Once
**     it reaches WAL_RETRY_PROTOCOL_LIMIT - indicating that walTryBeginRead()
**     has many times been invoked and failed with WAL_RETRY - walTryBeginRead()
**     returns SQLITE_PROTOCOL.
**
**   + If SQLITE_ENABLE_SETLK_TIMEOUT is defined and walTryBeginRead() failed
**     because a blocking lock timed out (SQLITE_BUSY_TIMEOUT from the OS
**     layer), the WAL_RETRY_BLOCKED_MASK bit is set in "cnt". In this case
**     the next invocation of walTryBeginRead() may omit an expected call to 
**     sqlite3OsSleep(). There has already been a delay when the previous call
**     waited on a lock.
*/
#define WAL_RETRY_PROTOCOL_LIMIT 100
#ifdef SQLITE_ENABLE_SETLK_TIMEOUT
# define WAL_RETRY_BLOCKED_MASK    0x10000000
#else
# define WAL_RETRY_BLOCKED_MASK    0
#endif

/*
** Attempt to start a read transaction.  This might fail due to a race or
** other transient condition.  When that happens, it returns WAL_RETRY to
** indicate to the caller that it is safe to retry immediately.
**
** On success return SQLITE_OK.  On a permanent failure (such an
** I/O error or an SQLITE_BUSY because another process is running
** recovery) return a positive error code.
**
** The useWal parameter is true to force the use of the WAL and disable
** the case where the WAL is bypassed because it has been completely
** checkpointed.  If useWal==0 then this routine calls walIndexReadHdr()
** to make a copy of the wal-index header into pWal->hdr.  If the
** wal-index header has changed, *pChanged is set to 1 (as an indication
** to the caller that the local page cache is obsolete and needs to be
** flushed.)  When useWal==1, the wal-index header is assumed to already
** be loaded and the pChanged parameter is unused.
**
** The caller must set the cnt parameter to the number of prior calls to
** this routine during the current read attempt that returned WAL_RETRY.
** This routine will start taking more aggressive measures to clear the
** race conditions after multiple WAL_RETRY returns, and after an excessive
** number of errors will ultimately return SQLITE_PROTOCOL.  The
** SQLITE_PROTOCOL return indicates that some other process has gone rogue
** and is not honoring the locking protocol.  There is a vanishingly small
** chance that SQLITE_PROTOCOL could be returned because of a run of really
** bad luck when there is lots of contention for the wal-index, but that
** possibility is so small that it can be safely neglected, we believe.
**
** On success, this routine obtains a read lock on
** WAL_READ_LOCK(pWal->readLock).  The pWal->readLock integer is
** in the range 0 <= pWal->readLock < WAL_NREADER.  If pWal->readLock==(-1)
** that means the Wal does not hold any read lock.  The reader must not
** access any database page that is modified by a WAL frame up to and
** including frame number aReadMark[pWal->readLock].  The reader will
** use WAL frames up to and including pWal->hdr.mxFrame if pWal->readLock>0
** Or if pWal->readLock==0, then the reader will ignore the WAL
** completely and get all content directly from the database file.
** If the useWal parameter is 1 then the WAL will never be ignored and
** this routine will always set pWal->readLock>0 on success.
** When the read transaction is completed, the caller must release the
** lock on WAL_READ_LOCK(pWal->readLock) and set pWal->readLock to -1.
**
** This routine uses the nBackfill and aReadMark[] fields of the header
** to select a particular WAL_READ_LOCK() that strives to let the
** checkpoint process do as much work as possible.  This routine might
** update values of the aReadMark[] array in the header, but if it does
** so it takes care to hold an exclusive lock on the corresponding
** WAL_READ_LOCK() while changing values.
*/
static int walTryBeginRead(Wal *pWal, int *pChanged, int useWal, int *pCnt){
  volatile WalCkptInfo *pInfo;    /* Checkpoint information in wal-index */
  int rc = SQLITE_OK;             /* Return code  */
#ifdef SQLITE_ENABLE_SETLK_TIMEOUT
  int nBlockTmout = 0;
#endif

  assert( pWal->readLock<0 );     /* Not currently locked */

  /* useWal may only be set for read/write connections */
  assert( (pWal->readOnly & WAL_SHM_RDONLY)==0 || useWal==0 );

  /* Take steps to avoid spinning forever if there is a protocol error.
  **
  ** Circumstances that cause a RETRY should only last for the briefest
  ** instances of time.  No I/O or other system calls are done while the
  ** locks are held, so the locks should not be held for very long. But
  ** if we are unlucky, another process that is holding a lock might get
  ** paged out or take a page-fault that is time-consuming to resolve,
  ** during the few nanoseconds that it is holding the lock.  In that case,
  ** it might take longer than normal for the lock to free.
  **
  ** After 5 RETRYs, we begin calling sqlite3OsSleep().  The first few
  ** calls to sqlite3OsSleep() have a delay of 1 microsecond.  Really this
  ** is more of a scheduler yield than an actual delay.  But on the 10th
  ** an subsequent retries, the delays start becoming longer and longer,
  ** so that on the 100th (and last) RETRY we delay for 323 milliseconds.
  ** The total delay time before giving up is less than 10 seconds.
  */
  (*pCnt)++;
  if( *pCnt>5 ){
    int nDelay = 1;                      /* Pause time in microseconds */
    int cnt = (*pCnt & ~WAL_RETRY_BLOCKED_MASK);
    if( cnt>WAL_RETRY_PROTOCOL_LIMIT ){
      VVA_ONLY( pWal->lockError = 1; )
      return SQLITE_PROTOCOL;
    }
    if( *pCnt>=10 ) nDelay = (cnt-9)*(cnt-9)*39;
#ifdef SQLITE_ENABLE_SETLK_TIMEOUT
    /* In SQLITE_ENABLE_SETLK_TIMEOUT builds, configure the file-descriptor
    ** to block for locks for approximately nDelay us. This affects three
    ** locks: (a) the shared lock taken on the DMS slot in os_unix.c (if
    ** using os_unix.c), (b) the WRITER lock taken in walIndexReadHdr() if the
    ** first attempted read fails, and (c) the shared lock taken on the 
    ** read-mark.  
    **
    ** If the previous call failed due to an SQLITE_BUSY_TIMEOUT error,
    ** then sleep for the minimum of 1us. The previous call already provided 
    ** an extra delay while it was blocking on the lock.
    */
    nBlockTmout = (nDelay+998) / 1000;
    if( !useWal && walEnableBlockingMs(pWal, nBlockTmout) ){
      if( *pCnt & WAL_RETRY_BLOCKED_MASK ) nDelay = 1;
    }
#endif
    sqlite3OsSleep(pWal->pVfs, nDelay);
    *pCnt &= ~WAL_RETRY_BLOCKED_MASK;
  }

  if( !useWal ){
    assert( rc==SQLITE_OK );
    if( pWal->bShmUnreliable==0 ){
      rc = walIndexReadHdr(pWal, pChanged);
    }
#ifdef SQLITE_ENABLE_SETLK_TIMEOUT
    if( rc==SQLITE_BUSY_TIMEOUT ){
      rc = SQLITE_BUSY;
      *pCnt |= WAL_RETRY_BLOCKED_MASK;
    }
#endif
    if( rc==SQLITE_BUSY ){
      /* If there is not a recovery running in another thread or process
      ** then convert BUSY errors to WAL_RETRY.  If recovery is known to
      ** be running, convert BUSY to BUSY_RECOVERY.  There is a race here
      ** which might cause WAL_RETRY to be returned even if BUSY_RECOVERY
      ** would be technically correct.  But the race is benign since with
      ** WAL_RETRY this routine will be called again and will probably be
      ** right on the second iteration.
      */
      (void)walEnableBlocking(pWal);
      if( pWal->apWiData[0]==0 ){
        /* This branch is taken when the xShmMap() method returns SQLITE_BUSY.
        ** We assume this is a transient condition, so return WAL_RETRY. The
        ** xShmMap() implementation used by the default unix and win32 VFS
        ** modules may return SQLITE_BUSY due to a race condition in the
        ** code that determines whether or not the shared-memory region
        ** must be zeroed before the requested page is returned.
        */
        rc = WAL_RETRY;
      }else if( SQLITE_OK==(rc = walLockShared(pWal, WAL_RECOVER_LOCK)) ){
        walUnlockShared(pWal, WAL_RECOVER_LOCK);
        rc = WAL_RETRY;
      }else if( rc==SQLITE_BUSY ){
        rc = SQLITE_BUSY_RECOVERY;
      }
    }
    walDisableBlocking(pWal);
    if( rc!=SQLITE_OK ){
      return rc;
    }
    else if( pWal->bShmUnreliable ){
      return walBeginShmUnreliable(pWal, pChanged);
    }
  }

  assert( pWal->nWiData>0 );
  assert( pWal->apWiData[0]!=0 );
  pInfo = walCkptInfo(pWal);
  SEH_INJECT_FAULT;
  {
    u32 mxReadMark;               /* Largest aReadMark[] value */
    int mxI;                      /* Index of largest aReadMark[] value */
    int i;                        /* Loop counter */
    u32 mxFrame;                  /* Wal frame to lock to */
    if( !useWal && AtomicLoad(&pInfo->nBackfill)==pWal->hdr.mxFrame
#ifdef SQLITE_ENABLE_SNAPSHOT
     && ((pWal->bGetSnapshot==0 && pWal->pSnapshot==0) || pWal->hdr.mxFrame==0)
#endif
    ){
      /* The WAL has been completely backfilled (or it is empty).
      ** and can be safely ignored.
      */
      rc = walLockShared(pWal, WAL_READ_LOCK(0));
      walShmBarrier(pWal);
      if( rc==SQLITE_OK ){
        if( memcmp((void *)walIndexHdr(pWal), &pWal->hdr,sizeof(WalIndexHdr)) ){
          /* It is not safe to allow the reader to continue here if frames
          ** may have been appended to the log before READ_LOCK(0) was obtained.
          ** When holding READ_LOCK(0), the reader ignores the entire log file,
          ** which implies that the database file contains a trustworthy
          ** snapshot. Since holding READ_LOCK(0) prevents a checkpoint from
          ** happening, this is usually correct.
          **
          ** However, if frames have been appended to the log (or if the log
          ** is wrapped and written for that matter) before the READ_LOCK(0)
          ** is obtained, that is not necessarily true. A checkpointer may
          ** have started to backfill the appended frames but crashed before
          ** it finished. Leaving a corrupt image in the database file.
          */
          walUnlockShared(pWal, WAL_READ_LOCK(0));
          return WAL_RETRY;
        }
        pWal->readLock = 0;
        return SQLITE_OK;
      }else if( rc!=SQLITE_BUSY ){
        return rc;
      }
    }
  
    /* If we get this far, it means that the reader will want to use
    ** the WAL to get at content from recent commits.  The job now is
    ** to select one of the aReadMark[] entries that is closest to
    ** but not exceeding pWal->hdr.mxFrame and lock that entry.
    */
    mxReadMark = 0;
    mxI = 0;
    mxFrame = pWal->hdr.mxFrame;
#ifdef SQLITE_ENABLE_SNAPSHOT
    if( pWal->pSnapshot && pWal->pSnapshot->mxFrame<mxFrame ){
      mxFrame = pWal->pSnapshot->mxFrame;
    }
#endif
    for(i=1; i<WAL_NREADER; i++){
      u32 thisMark = AtomicLoad(pInfo->aReadMark+i); SEH_INJECT_FAULT;
      if( mxReadMark<=thisMark && thisMark<=mxFrame ){
        assert( thisMark!=READMARK_NOT_USED );
        mxReadMark = thisMark;
        mxI = i;
      }
    }
    if( (pWal->readOnly & WAL_SHM_RDONLY)==0
     && (mxReadMark<mxFrame || mxI==0)
    ){
      for(i=1; i<WAL_NREADER; i++){
        rc = walLockExclusive(pWal, WAL_READ_LOCK(i), 1);
        if( rc==SQLITE_OK ){
          AtomicStore(pInfo->aReadMark+i,mxFrame);
          mxReadMark = mxFrame;
          mxI = i;
          walUnlockExclusive(pWal, WAL_READ_LOCK(i), 1);
          break;
        }else if( rc!=SQLITE_BUSY ){
          return rc;
        }
      }
    }
    if( mxI==0 ){
      assert( rc==SQLITE_BUSY || (pWal->readOnly & WAL_SHM_RDONLY)!=0 );
      return rc==SQLITE_BUSY ? WAL_RETRY : SQLITE_READONLY_CANTINIT;
    }
  
    (void)walEnableBlockingMs(pWal, nBlockTmout);
    rc = walLockShared(pWal, WAL_READ_LOCK(mxI));
    walDisableBlocking(pWal);
    if( rc ){
#ifdef SQLITE_ENABLE_SETLK_TIMEOUT
      if( rc==SQLITE_BUSY_TIMEOUT ){
        *pCnt |= WAL_RETRY_BLOCKED_MASK;
      }
#else
      assert( rc!=SQLITE_BUSY_TIMEOUT );
#endif
      assert((rc&0xFF)!=SQLITE_BUSY||rc==SQLITE_BUSY||rc==SQLITE_BUSY_TIMEOUT);
      return (rc&0xFF)==SQLITE_BUSY ? WAL_RETRY : rc;
    }
    /* Now that the read-lock has been obtained, check that neither the
    ** value in the aReadMark[] array or the contents of the wal-index
    ** header have changed.
    **
    ** It is necessary to check that the wal-index header did not change
    ** between the time it was read and when the shared-lock was obtained
    ** on WAL_READ_LOCK(mxI) was obtained to account for the possibility
    ** that the log file may have been wrapped by a writer, or that frames
    ** that occur later in the log than pWal->hdr.mxFrame may have been
    ** copied into the database by a checkpointer. If either of these things
    ** happened, then reading the database with the current value of
    ** pWal->hdr.mxFrame risks reading a corrupted snapshot. So, retry
    ** instead.
    **
    ** Before checking that the live wal-index header has not changed
    ** since it was read, set Wal.minFrame to the first frame in the wal
    ** file that has not yet been checkpointed. This client will not need
    ** to read any frames earlier than minFrame from the wal file - they
    ** can be safely read directly from the database file.
    **
    ** Because a ShmBarrier() call is made between taking the copy of
    ** nBackfill and checking that the wal-header in shared-memory still
    ** matches the one cached in pWal->hdr, it is guaranteed that the
    ** checkpointer that set nBackfill was not working with a wal-index
    ** header newer than that cached in pWal->hdr. If it were, that could
    ** cause a problem. The checkpointer could omit to checkpoint
    ** a version of page X that lies before pWal->minFrame (call that version
    ** A) on the basis that there is a newer version (version B) of the same
    ** page later in the wal file. But if version B happens to like past
    ** frame pWal->hdr.mxFrame - then the client would incorrectly assume
    ** that it can read version A from the database file. However, since
    ** we can guarantee that the checkpointer that set nBackfill could not
    ** see any pages past pWal->hdr.mxFrame, this problem does not come up.
    */
    pWal->minFrame = AtomicLoad(&pInfo->nBackfill)+1; SEH_INJECT_FAULT;
    walShmBarrier(pWal);
    if( AtomicLoad(pInfo->aReadMark+mxI)!=mxReadMark
     || memcmp((void *)walIndexHdr(pWal), &pWal->hdr, sizeof(WalIndexHdr))
    ){
      walUnlockShared(pWal, WAL_READ_LOCK(mxI));
      return WAL_RETRY;
    }else{
      assert( mxReadMark<=pWal->hdr.mxFrame );
      pWal->readLock = (i16)mxI;
    }
  }
  return rc;
}

#ifdef SQLITE_ENABLE_SNAPSHOT
/*
** This function does the work of sqlite3WalSnapshotRecover().
*/
static int walSnapshotRecover(
  Wal *pWal,                      /* WAL handle */
  void *pBuf1,                    /* Temp buffer pWal->szPage bytes in size */
  void *pBuf2                     /* Temp buffer pWal->szPage bytes in size */
){
  int szPage = (int)pWal->szPage;
  int rc;
  i64 szDb;                       /* Size of db file in bytes */

  rc = sqlite3OsFileSize(pWal->pDbFd, &szDb);
  if( rc==SQLITE_OK ){
    volatile WalCkptInfo *pInfo = walCkptInfo(pWal);
    u32 i = pInfo->nBackfillAttempted;
    for(i=pInfo->nBackfillAttempted; i>AtomicLoad(&pInfo->nBackfill); i--){
      WalHashLoc sLoc;          /* Hash table location */
      u32 pgno;                 /* Page number in db file */
      i64 iDbOff;               /* Offset of db file entry */
      i64 iWalOff;              /* Offset of wal file entry */

      rc = walHashGet(pWal, walFramePage(i), &sLoc);
      if( rc!=SQLITE_OK ) break;
      assert( i - sLoc.iZero - 1 >=0 );
      pgno = sLoc.aPgno[i-sLoc.iZero-1];
      iDbOff = (i64)(pgno-1) * szPage;

      if( iDbOff+szPage<=szDb ){
        iWalOff = walFrameOffset(i, szPage) + WAL_FRAME_HDRSIZE;
        rc = sqlite3OsRead(pWal->pWalFd, pBuf1, szPage, iWalOff);

        if( rc==SQLITE_OK ){
          rc = sqlite3OsRead(pWal->pDbFd, pBuf2, szPage, iDbOff);
        }

        if( rc!=SQLITE_OK || 0==memcmp(pBuf1, pBuf2, szPage) ){
          break;
        }
      }

      pInfo->nBackfillAttempted = i-1;
    }
  }

  return rc;
}

/*
** Attempt to reduce the value of the WalCkptInfo.nBackfillAttempted
** variable so that older snapshots can be accessed. To do this, loop
** through all wal frames from nBackfillAttempted to (nBackfill+1),
** comparing their content to the corresponding page with the database
** file, if any. Set nBackfillAttempted to the frame number of the
** first frame for which the wal file content matches the db file.
**
** This is only really safe if the file-system is such that any page
** writes made by earlier checkpointers were atomic operations, which
** is not always true. It is also possible that nBackfillAttempted
** may be left set to a value larger than expected, if a wal frame
** contains content that duplicate of an earlier version of the same
** page.
**
** SQLITE_OK is returned if successful, or an SQLite error code if an
** error occurs. It is not an error if nBackfillAttempted cannot be
** decreased at all.
*/
int sqlite3WalSnapshotRecover(Wal *pWal){
  int rc;

  assert( pWal->readLock>=0 );
  rc = walLockExclusive(pWal, WAL_CKPT_LOCK, 1);
  if( rc==SQLITE_OK ){
    void *pBuf1 = sqlite3_malloc(pWal->szPage);
    void *pBuf2 = sqlite3_malloc(pWal->szPage);
    if( pBuf1==0 || pBuf2==0 ){
      rc = SQLITE_NOMEM;
    }else{
      pWal->ckptLock = 1;
      SEH_TRY {
        rc = walSnapshotRecover(pWal, pBuf1, pBuf2);
      }
      SEH_EXCEPT( rc = SQLITE_IOERR_IN_PAGE; )
      pWal->ckptLock = 0;
    }

    sqlite3_free(pBuf1);
    sqlite3_free(pBuf2);
    walUnlockExclusive(pWal, WAL_CKPT_LOCK, 1);
  }

  return rc;
}
#endif /* SQLITE_ENABLE_SNAPSHOT */

/*
** This function does the work of sqlite3WalBeginReadTransaction() (see 
** below). That function simply calls this one inside an SEH_TRY{...} block.
*/
static int walBeginReadTransaction(Wal *pWal, int *pChanged){
  int rc;                         /* Return code */
  int cnt = 0;                    /* Number of TryBeginRead attempts */
#ifdef SQLITE_ENABLE_SNAPSHOT
  int ckptLock = 0;
  int bChanged = 0;
  WalIndexHdr *pSnapshot = pWal->pSnapshot;
#endif

  assert( pWal->ckptLock==0 );
  assert( pWal->nSehTry>0 );

#ifdef SQLITE_ENABLE_SNAPSHOT
  if( pSnapshot ){
    if( memcmp(pSnapshot, &pWal->hdr, sizeof(WalIndexHdr))!=0 ){
      bChanged = 1;
    }

    /* It is possible that there is a checkpointer thread running
    ** concurrent with this code. If this is the case, it may be that the
    ** checkpointer has already determined that it will checkpoint
    ** snapshot X, where X is later in the wal file than pSnapshot, but
    ** has not yet set the pInfo->nBackfillAttempted variable to indicate
    ** its intent. To avoid the race condition this leads to, ensure that
    ** there is no checkpointer process by taking a shared CKPT lock
    ** before checking pInfo->nBackfillAttempted.  */
    (void)walEnableBlocking(pWal);
    rc = walLockShared(pWal, WAL_CKPT_LOCK);
    walDisableBlocking(pWal);

    if( rc!=SQLITE_OK ){
      return rc;
    }
    ckptLock = 1;
  }
#endif

  do{
    rc = walTryBeginRead(pWal, pChanged, 0, &cnt);
  }while( rc==WAL_RETRY );
  testcase( (rc&0xff)==SQLITE_BUSY );
  testcase( (rc&0xff)==SQLITE_IOERR );
  testcase( rc==SQLITE_PROTOCOL );
  testcase( rc==SQLITE_OK );

  pWal->nPriorFrame = pWal->hdr.mxFrame;
#ifdef SQLITE_ENABLE_SNAPSHOT
  if( rc==SQLITE_OK ){
    if( pSnapshot && memcmp(pSnapshot, &pWal->hdr, sizeof(WalIndexHdr))!=0 ){
      /* At this point the client has a lock on an aReadMark[] slot holding
      ** a value equal to or smaller than pSnapshot->mxFrame, but pWal->hdr
      ** is populated with the wal-index header corresponding to the head
      ** of the wal file. Verify that pSnapshot is still valid before
      ** continuing.  Reasons why pSnapshot might no longer be valid:
      **
      **    (1)  The WAL file has been reset since the snapshot was taken.
      **         In this case, the salt will have changed.
      **
      **    (2)  A checkpoint as been attempted that wrote frames past
      **         pSnapshot->mxFrame into the database file.  Note that the
      **         checkpoint need not have completed for this to cause problems.
      */
      volatile WalCkptInfo *pInfo = walCkptInfo(pWal);

      assert( pWal->readLock>0 || pWal->hdr.mxFrame==0 );
      assert( pInfo->aReadMark[pWal->readLock]<=pSnapshot->mxFrame );

      /* Check that the wal file has not been wrapped. Assuming that it has
      ** not, also check that no checkpointer has attempted to checkpoint any
      ** frames beyond pSnapshot->mxFrame. If either of these conditions are
      ** true, return SQLITE_ERROR_SNAPSHOT. Otherwise, overwrite pWal->hdr
      ** with *pSnapshot and set *pChanged as appropriate for opening the
      ** snapshot.  */
      if( !memcmp(pSnapshot->aSalt, pWal->hdr.aSalt, sizeof(pWal->hdr.aSalt))
       && pSnapshot->mxFrame>=pInfo->nBackfillAttempted
      ){
        assert( pWal->readLock>0 );
        memcpy(&pWal->hdr, pSnapshot, sizeof(WalIndexHdr));
        *pChanged = bChanged;
      }else{
        rc = SQLITE_ERROR_SNAPSHOT;
      }

      /* A client using a non-current snapshot may not ignore any frames
      ** from the start of the wal file. This is because, for a system
      ** where (minFrame < iSnapshot < maxFrame), a checkpointer may
      ** have omitted to checkpoint a frame earlier than minFrame in
      ** the file because there exists a frame after iSnapshot that
      ** is the same database page.  */
      pWal->minFrame = 1;

      if( rc!=SQLITE_OK ){
        sqlite3WalEndReadTransaction(pWal);
      }
    }
  }

  /* Release the shared CKPT lock obtained above. */
  if( ckptLock ){
    assert( pSnapshot );
    walUnlockShared(pWal, WAL_CKPT_LOCK);
  }
#endif
  return rc;
}

/*
** Begin a read transaction on the database.
**
** This routine used to be called sqlite3OpenSnapshot() and with good reason:
** it takes a snapshot of the state of the WAL and wal-index for the current
** instant in time.  The current thread will continue to use this snapshot.
** Other threads might append new content to the WAL and wal-index but
** that extra content is ignored by the current thread.
**
** If the database contents have changes since the previous read
** transaction, then *pChanged is set to 1 before returning.  The
** Pager layer will use this to know that its cache is stale and
** needs to be flushed.
*/
int sqlite3WalBeginReadTransaction(Wal *pWal, int *pChanged){
  int rc;
  SEH_TRY {
    rc = walBeginReadTransaction(pWal, pChanged);
  }
  SEH_EXCEPT( rc = walHandleException(pWal); )
  return rc;
}

/*
** Finish with a read transaction.  All this does is release the
** read-lock.
*/
void sqlite3WalEndReadTransaction(Wal *pWal){
#ifndef SQLITE_ENABLE_SETLK_TIMEOUT
  assert( pWal->writeLock==0 || pWal->readLock<0 );
#endif
  if( pWal->readLock>=0 ){
    sqlite3WalEndWriteTransaction(pWal);
    walUnlockShared(pWal, WAL_READ_LOCK(pWal->readLock));
    pWal->readLock = -1;
  }
}

/*
** Search the wal file for page pgno. If found, set *piRead to the frame that
** contains the page. Otherwise, if pgno is not in the wal file, set *piRead
** to zero.
**
** Return SQLITE_OK if successful, or an error code if an error occurs. If an
** error does occur, the final value of *piRead is undefined.
*/
static int walFindFrame(
  Wal *pWal,                      /* WAL handle */
  Pgno pgno,                      /* Database page number to read data for */
  u32 *piRead                     /* OUT: Frame number (or zero) */
){
  u32 iRead = 0;                  /* If !=0, WAL frame to return data from */
  u32 iLast = pWal->hdr.mxFrame;  /* Last page in WAL for this reader */
  int iHash;                      /* Used to loop through N hash tables */
  int iMinHash;

  /* This routine is only be called from within a read transaction. */
  assert( pWal->readLock>=0 || pWal->lockError );

  /* If the "last page" field of the wal-index header snapshot is 0, then
  ** no data will be read from the wal under any circumstances. Return early
  ** in this case as an optimization.  Likewise, if pWal->readLock==0,
  ** then the WAL is ignored by the reader so return early, as if the
  ** WAL were empty.
  */
  if( iLast==0 || (pWal->readLock==0 && pWal->bShmUnreliable==0) ){
    *piRead = 0;
    return SQLITE_OK;
  }

  /* Search the hash table or tables for an entry matching page number
  ** pgno. Each iteration of the following for() loop searches one
  ** hash table (each hash table indexes up to HASHTABLE_NPAGE frames).
  **
  ** This code might run concurrently to the code in walIndexAppend()
  ** that adds entries to the wal-index (and possibly to this hash
  ** table). This means the value just read from the hash
  ** slot (aHash[iKey]) may have been added before or after the
  ** current read transaction was opened. Values added after the
  ** read transaction was opened may have been written incorrectly -
  ** i.e. these slots may contain garbage data. However, we assume
  ** that any slots written before the current read transaction was
  ** opened remain unmodified.
  **
  ** For the reasons above, the if(...) condition featured in the inner
  ** loop of the following block is more stringent that would be required
  ** if we had exclusive access to the hash-table:
  **
  **   (aPgno[iFrame]==pgno):
  **     This condition filters out normal hash-table collisions.
  **
  **   (iFrame<=iLast):
  **     This condition filters out entries that were added to the hash
  **     table after the current read-transaction had started.
  */
  iMinHash = walFramePage(pWal->minFrame);
  for(iHash=walFramePage(iLast); iHash>=iMinHash; iHash--){
    WalHashLoc sLoc;              /* Hash table location */
    int iKey;                     /* Hash slot index */
    int nCollide;                 /* Number of hash collisions remaining */
    int rc;                       /* Error code */
    u32 iH;

    rc = walHashGet(pWal, iHash, &sLoc);
    if( rc!=SQLITE_OK ){
      return rc;
    }
    nCollide = HASHTABLE_NSLOT;
    iKey = walHash(pgno);
    SEH_INJECT_FAULT;
    while( (iH = AtomicLoad(&sLoc.aHash[iKey]))!=0 ){
      u32 iFrame = iH + sLoc.iZero;
      if( iFrame<=iLast && iFrame>=pWal->minFrame && sLoc.aPgno[iH-1]==pgno ){
        assert( iFrame>iRead || CORRUPT_DB );
        iRead = iFrame;
      }
      if( (nCollide--)==0 ){
        *piRead = 0;
        return SQLITE_CORRUPT_BKPT;
      }
      iKey = walNextHash(iKey);
    }
    if( iRead ) break;
  }

#ifdef SQLITE_ENABLE_EXPENSIVE_ASSERT
  /* If expensive assert() statements are available, do a linear search
  ** of the wal-index file content. Make sure the results agree with the
  ** result obtained using the hash indexes above.  */
  {
    u32 iRead2 = 0;
    u32 iTest;
    assert( pWal->bShmUnreliable || pWal->minFrame>0 );
    for(iTest=iLast; iTest>=pWal->minFrame && iTest>0; iTest--){
      if( walFramePgno(pWal, iTest)==pgno ){
        iRead2 = iTest;
        break;
      }
    }
    assert( iRead==iRead2 );
  }
#endif

  *piRead = iRead;
  return SQLITE_OK;
}

/*
** Search the wal file for page pgno. If found, set *piRead to the frame that
** contains the page. Otherwise, if pgno is not in the wal file, set *piRead
** to zero.
**
** Return SQLITE_OK if successful, or an error code if an error occurs. If an
** error does occur, the final value of *piRead is undefined.
**
** The difference between this function and walFindFrame() is that this
** function wraps walFindFrame() in an SEH_TRY{...} block.
*/
int sqlite3WalFindFrame(
  Wal *pWal,                      /* WAL handle */
  Pgno pgno,                      /* Database page number to read data for */
  u32 *piRead                     /* OUT: Frame number (or zero) */
){
  int rc;
  SEH_TRY {
    rc = walFindFrame(pWal, pgno, piRead);
  }
  SEH_EXCEPT( rc = SQLITE_IOERR_IN_PAGE; )
  return rc;
}

/*
** Read the contents of frame iRead from the wal file into buffer pOut
** (which is nOut bytes in size). Return SQLITE_OK if successful, or an
** error code otherwise.
*/
int sqlite3WalReadFrame(
  Wal *pWal,                      /* WAL handle */
  u32 iRead,                      /* Frame to read */
  int nOut,                       /* Size of buffer pOut in bytes */
  u8 *pOut                        /* Buffer to write page data to */
){
  int sz;
  i64 iOffset;
  sz = pWal->hdr.szPage;
  sz = (sz&0xfe00) + ((sz&0x0001)<<16);
  testcase( sz<=32768 );
  testcase( sz>=65536 );
  iOffset = walFrameOffset(iRead, sz) + WAL_FRAME_HDRSIZE;
  /* testcase( IS_BIG_INT(iOffset) ); // requires a 4GiB WAL */
  return sqlite3OsRead(pWal->pWalFd, pOut, (nOut>sz ? sz : nOut), iOffset);
}

/*
** Return the size of the database in pages (or zero, if unknown).
*/
Pgno sqlite3WalDbsize(Wal *pWal){
  if( pWal && ALWAYS(pWal->readLock>=0) ){
    return pWal->hdr.nPage;
  }
  return 0;
}

/*
** Take the WRITER lock on the WAL file. Return SQLITE_OK if successful,
** or an SQLite error code otherwise. This routine does not invoke any
** busy-handler callbacks, that is done at a higher level.
*/
static int walWriteLock(Wal *pWal){
  int rc;

  /* Cannot start a write transaction without first holding a read lock */
  assert( pWal->readLock>=0 );
  assert( pWal->writeLock==0 );
  assert( pWal->iReCksum==0 );

  /* If this is a read-only connection, obtaining a write-lock is not
  ** possible. In this case return SQLITE_READONLY. Otherwise, attempt
  ** to grab the WRITER lock. Set Wal.writeLock to true and return
  ** SQLITE_OK if successful, or leave Wal.writeLock clear and return 
  ** an SQLite error code (possibly SQLITE_BUSY) otherwise. */
  if( pWal->readOnly ){
    rc = SQLITE_READONLY;
  }else{
    rc = walLockExclusive(pWal, WAL_WRITE_LOCK, 1);
    if( rc==SQLITE_OK ){
      pWal->writeLock = 1;
    }
  }

  return rc;
}

/*
** This function starts a write transaction on the WAL.
**
** A read transaction must have already been started by a prior call
** to sqlite3WalBeginReadTransaction().
**
** If another thread or process has written into the database since
** the read transaction was started, then it is not possible for this
** thread to write as doing so would cause a fork.  So this routine
** returns SQLITE_BUSY in that case and no write transaction is started.
**
** There can only be a single writer active at a time.
*/
int sqlite3WalBeginWriteTransaction(Wal *pWal){
  int rc;

#ifdef SQLITE_ENABLE_SETLK_TIMEOUT
  /* If the write-lock is already held, then it was obtained before the
  ** read-transaction was even opened, making this call a no-op.
  ** Return early. */
  if( pWal->writeLock ){
    assert( !memcmp(&pWal->hdr,(void*)pWal->apWiData[0],sizeof(WalIndexHdr)) );
    return SQLITE_OK;
  }
#endif
  
  rc = walWriteLock(pWal);
  if( rc==SQLITE_OK ){
    /* If another connection has written to the database file since the
    ** time the read transaction on this connection was started, then
    ** the write is disallowed. Release the WRITER lock and return
    ** SQLITE_BUSY_SNAPSHOT in this case.  */
    SEH_TRY {
      if( memcmp(&pWal->hdr, (void*)walIndexHdr(pWal),sizeof(WalIndexHdr))!=0 ){
        rc = SQLITE_BUSY_SNAPSHOT;
      }
    }
    SEH_EXCEPT( rc = SQLITE_IOERR_IN_PAGE; )
    if( rc!=SQLITE_OK ){
      walUnlockExclusive(pWal, WAL_WRITE_LOCK, 1);
      pWal->writeLock = 0;
    }
  }
  return rc;
}

/*
** This function is called by a writer that has a read-lock on aReadmark[0]
** (pWal->readLock==0). This function relinquishes that lock and takes a
** lock on a different aReadmark[] slot. 
**
** SQLITE_OK is returned if successful, or an SQLite error code otherwise.
*/
static int walUpgradeReadlock(Wal *pWal){
  int cnt;
  int rc;
  assert( pWal->writeLock && pWal->readLock==0 );
  walUnlockShared(pWal, WAL_READ_LOCK(0));
  pWal->readLock = -1;
  cnt = 0;
  do{
    int notUsed;
    rc = walTryBeginRead(pWal, &notUsed, 1, &cnt);
  }while( rc==WAL_RETRY );
  assert( (rc&0xff)!=SQLITE_BUSY ); /* BUSY not possible when useWal==1 */
  testcase( (rc&0xff)==SQLITE_IOERR );
  testcase( rc==SQLITE_PROTOCOL );
  testcase( rc==SQLITE_OK );
  return rc;
}


#ifndef SQLITE_OMIT_CONCURRENT
/*
** This function does the work of sqlite3WalLockForCommit(). The difference
** between this function and sqlite3WalLockForCommit() is that the latter
** encloses everything in a SEH_TRY {} block.
*/
static int walLockForCommit(
  Wal *pWal, 
  PgHdr *pPg1, 
  Bitvec *pAllRead, 
  Pgno *piConflict
){
  int rc = walWriteLock(pWal);

  /* If the database has been modified since this transaction was started,
  ** check if it is still possible to commit. The transaction can be 
  ** committed if:
  **
  **   a) None of the pages in pList have been modified since the 
  **      transaction opened, and
  **
  **   b) The database schema cookie has not been modified since the
  **      transaction was started.
  */
  if( rc==SQLITE_OK ){
    WalIndexHdr head;

    if( walIndexLoadHdr(pWal, &head) ){
      /* This branch is taken if the wal-index header is corrupted. This 
      ** occurs if some other writer has crashed while committing a 
      ** transaction to this database since the current concurrent transaction
      ** was opened.  */
      rc = SQLITE_BUSY_SNAPSHOT;
    }else if( memcmp(&pWal->hdr, (void*)&head, sizeof(WalIndexHdr))!=0 ){
      int iHash;
      int iLast = walFramePage(head.mxFrame);
      u32 iFirst = pWal->hdr.mxFrame+1;     /* First wal frame to check */
      if( memcmp(pWal->hdr.aSalt, (u32*)head.aSalt, sizeof(u32)*2) ){
        assert( pWal->readLock==0 );
        iFirst = 1;
      }
      if( pPg1==0 ){
        /* If pPg1==0, then the current transaction modified the database
        ** schema. This means it conflicts with all other transactions. */
        *piConflict = 1;
        rc = SQLITE_BUSY_SNAPSHOT;
      }
      for(iHash=walFramePage(iFirst); rc==SQLITE_OK && iHash<=iLast; iHash++){
        WalHashLoc sLoc;

        rc = walHashGet(pWal, iHash, &sLoc);
        if( rc==SQLITE_OK ){
          u32 i, iMin, iMax;
          assert( head.mxFrame>=sLoc.iZero );
          iMin = (sLoc.iZero >= iFirst) ? 1 : (iFirst - sLoc.iZero);
          iMax = (iHash==0) ? HASHTABLE_NPAGE_ONE : HASHTABLE_NPAGE;
          if( iMax>(head.mxFrame-sLoc.iZero) ) iMax = (head.mxFrame-sLoc.iZero);
          for(i=iMin; rc==SQLITE_OK && i<=iMax; i++){
            PgHdr *pPg;
            if( sLoc.aPgno[i-1]==1 ){
              /* Check that the schema cookie has not been modified. If
              ** it has not, the commit can proceed. */
              u8 aNew[4];
              u8 *aOld = &((u8*)pPg1->pData)[40];
              int sz;
              i64 iOffset;
              sz = pWal->hdr.szPage;
              sz = (sz&0xfe00) + ((sz&0x0001)<<16);
              iOffset = walFrameOffset(i+sLoc.iZero, sz) + WAL_FRAME_HDRSIZE+40;
              rc = sqlite3OsRead(pWal->pWalFd, aNew, sizeof(aNew), iOffset);
              if( rc==SQLITE_OK && memcmp(aOld, aNew, sizeof(aNew)) ){
                rc = SQLITE_BUSY_SNAPSHOT;
              }
            }else if( sqlite3BitvecTestNotNull(pAllRead, sLoc.aPgno[i-1]) ){
              *piConflict = sLoc.aPgno[i-1];
              rc = SQLITE_BUSY_SNAPSHOT;
            }else
            if( (pPg = sqlite3PagerLookup(pPg1->pPager, sLoc.aPgno[i-1])) ){
              /* Page aPgno[i-1], which is present in the pager cache, has been
              ** modified since the current CONCURRENT transaction was started.
              ** However it was not read by the current transaction, so is not
              ** a conflict. There are two possibilities: (a) the page was
              ** allocated at the of the file by the current transaction or 
              ** (b) was present in the cache at the start of the transaction.
              **
              ** For case (a), do nothing. This page will be moved within the
              ** database file by the commit code to avoid the conflict. The
              ** call to PagerUnref() is to release the reference grabbed by
              ** the sqlite3PagerLookup() above.  
              **
              ** In case (b), drop the page from the cache - otherwise
              ** following the snapshot upgrade the cache would be inconsistent
              ** with the database as stored on disk. */
              if( sqlite3PagerIswriteable(pPg) ){
                sqlite3PagerUnref(pPg);
              }else{
                sqlite3PcacheDrop(pPg);
              }
            }
          }
        }
      }
    }
  }

  pWal->nPriorFrame = pWal->hdr.mxFrame;
  return rc;
}

/* 
** This function is only ever called when committing a "BEGIN CONCURRENT"
** transaction. It may be assumed that no frames have been written to
** the wal file. The second parameter is a pointer to the in-memory 
** representation of page 1 of the database (which may or may not be
** dirty). The third is a bitvec with a bit set for each page in the
** database file that was read by the current concurrent transaction.
**
** This function performs three tasks:
**
**   1) It obtains the WRITER lock on the wal file,
**
**   2) It checks that there are no conflicts between the current
**      transaction and any transactions committed to the wal file since
**      it was opened, and
**
**   3) It ejects any non-dirty pages from the page-cache that have been
**      written by another client since the CONCURRENT transaction was started
**      (so as to avoid ending up with an inconsistent cache after the
**      current transaction is committed).
**
** If no error occurs and the caller may proceed with committing the 
** transaction, SQLITE_OK is returned. SQLITE_BUSY is returned if the WRITER
** lock cannot be obtained. Or, if the WRITER lock can be obtained but there
** are conflicts with a committed transaction, SQLITE_BUSY_SNAPSHOT. Finally,
** if an error (i.e. an OOM condition or IO error), an SQLite error code
** is returned.
*/
int sqlite3WalLockForCommit(
  Wal *pWal, 
  PgHdr *pPg1, 
  Bitvec *pAllRead, 
  Pgno *piConflict
){
  int rc = SQLITE_OK;
  SEH_TRY {
    rc = walLockForCommit(pWal, pPg1, pAllRead, piConflict);
  } SEH_EXCEPT( rc = SQLITE_IOERR_IN_PAGE; )
  return rc;
}

/* !defined(SQLITE_OMIT_CONCURRENT)
**
** This function is called as part of committing an CONCURRENT transaction.
** It is assumed that sqlite3WalLockForCommit() has already been successfully
** called and so (a) the WRITER lock is held and (b) it is known that the
** wal-index-header stored in shared memory is not corrupt.
**
** Before returning, this function upgrades the client so that it is 
** operating on the database snapshot currently at the head of the wal file
** (even if the CONCURRENT transaction ran against an older snapshot).
**
** SQLITE_OK is returned if successful, or an SQLite error code otherwise.
*/
int sqlite3WalUpgradeSnapshot(Wal *pWal){
  int rc = SQLITE_OK;
  assert( pWal->writeLock );

  SEH_TRY {
    assert( pWal->szPage==pWal->hdr.szPage );
    memcpy(&pWal->hdr, (void*)walIndexHdr(pWal), sizeof(WalIndexHdr));
    assert( pWal->szPage==pWal->hdr.szPage || pWal->szPage==0 );
    pWal->szPage = pWal->hdr.szPage;

    /* If this client has its read-lock on slot aReadmark[0] and the entire
    ** wal has not been checkpointed, switch it to a different slot. Otherwise
    ** any reads performed between now and committing the transaction will
    ** read from the old snapshot - not the one just upgraded to.  */
    if( pWal->readLock==0 && pWal->hdr.mxFrame!=walCkptInfo(pWal)->nBackfill ){
      rc = walUpgradeReadlock(pWal);
    }
  } SEH_EXCEPT( rc = SQLITE_IOERR_IN_PAGE; )
  return rc;
}
#endif   /* SQLITE_OMIT_CONCURRENT */

/*
** End a write transaction.  The commit has already been done.  This
** routine merely releases the lock.
*/
int sqlite3WalEndWriteTransaction(Wal *pWal){
  if( pWal->writeLock ){
    walUnlockExclusive(pWal, WAL_WRITE_LOCK, 1);
    pWal->writeLock = 0;
    pWal->iReCksum = 0;
    pWal->truncateOnCommit = 0;
  }
  return SQLITE_OK;
}

/*
** If any data has been written (but not committed) to the log file, this
** function moves the write-pointer back to the start of the transaction.
**
** Additionally, the callback function is invoked for each frame written
** to the WAL since the start of the transaction. If the callback returns
** other than SQLITE_OK, it is not invoked again and the error code is
** returned to the caller.
**
** Otherwise, if the callback function does not return an error, this
** function returns SQLITE_OK.
*/
int sqlite3WalUndo(
  Wal *pWal, 
  int (*xUndo)(void *, Pgno), 
  void *pUndoCtx,
  int bConcurrent                 /* True if this is a CONCURRENT transaction */
){
  int rc = SQLITE_OK;
  if( pWal->writeLock ){
    Pgno iMax = pWal->hdr.mxFrame;
    Pgno iFrame;

    SEH_TRY {
      /* Restore the clients cache of the wal-index header to the state it
      ** was in before the client began writing to the database.
      */
      memcpy(&pWal->hdr, (void *)walIndexHdr(pWal), sizeof(WalIndexHdr));
#ifndef SQLITE_OMIT_CONCURRENT
      if( bConcurrent ){
        pWal->hdr.aCksum[0]++;
      }
#else
      UNUSED_PARAMETER(bConcurrent);
#endif
      for(iFrame=pWal->hdr.mxFrame+1;
          ALWAYS(rc==SQLITE_OK) && iFrame<=iMax;
          iFrame++
      ){
        /* This call cannot fail. Unless the page for which the page number
        ** is passed as the second argument is (a) in the cache and
        ** (b) has an outstanding reference, then xUndo is either a no-op
        ** (if (a) is false) or simply expels the page from the cache (if (b)
        ** is false).
        **
        ** If the upper layer is doing a rollback, it is guaranteed that there
        ** are no outstanding references to any page other than page 1. And
        ** page 1 is never written to the log until the transaction is
        ** committed. As a result, the call to xUndo may not fail.
        */
        assert( walFramePgno(pWal, iFrame)!=1 );
        rc = xUndo(pUndoCtx, walFramePgno(pWal, iFrame));
      }
      if( iMax!=pWal->hdr.mxFrame ) walCleanupHash(pWal);
    }
    SEH_EXCEPT( rc = SQLITE_IOERR_IN_PAGE; )
    pWal->iReCksum = 0;
  }
  return rc;
}

/*
** Argument aWalData must point to an array of WAL_SAVEPOINT_NDATA u32
** values. This function populates the array with values required to
** "rollback" the write position of the WAL handle back to the current
** point in the event of a savepoint rollback (via WalSavepointUndo()).
*/
void sqlite3WalSavepoint(Wal *pWal, u32 *aWalData){
  aWalData[0] = pWal->hdr.mxFrame;
  aWalData[1] = pWal->hdr.aFrameCksum[0];
  aWalData[2] = pWal->hdr.aFrameCksum[1];
  aWalData[3] = pWal->nCkpt;
}

/*
** Move the write position of the WAL back to the point identified by
** the values in the aWalData[] array. aWalData must point to an array
** of WAL_SAVEPOINT_NDATA u32 values that has been previously populated
** by a call to WalSavepoint().
*/
int sqlite3WalSavepointUndo(Wal *pWal, u32 *aWalData){
  int rc = SQLITE_OK;

  assert( pWal->writeLock || aWalData[0]==pWal->hdr.mxFrame );
  assert( aWalData[3]!=pWal->nCkpt || aWalData[0]<=pWal->hdr.mxFrame );

  if( aWalData[3]!=pWal->nCkpt ){
    /* This savepoint was opened immediately after the write-transaction
    ** was started. Right after that, the writer decided to wrap around
    ** to the start of the log. Update the savepoint values to match.
    */
    aWalData[0] = 0;
    aWalData[3] = pWal->nCkpt;
  }

  if( aWalData[0]<pWal->hdr.mxFrame ){
    pWal->hdr.mxFrame = aWalData[0];
    pWal->hdr.aFrameCksum[0] = aWalData[1];
    pWal->hdr.aFrameCksum[1] = aWalData[2];
    SEH_TRY {
      walCleanupHash(pWal);
    }
    SEH_EXCEPT( rc = SQLITE_IOERR_IN_PAGE; )
    if( pWal->iReCksum>pWal->hdr.mxFrame ){
      pWal->iReCksum = 0;
    }
  }

  return rc;
}

/*
** This function is called just before writing a set of frames to the log
** file (see sqlite3WalFrames()). It checks to see if, instead of appending
** to the current log file, it is possible to overwrite the start of the
** existing log file with the new frames (i.e. "reset" the log). If so,
** it sets pWal->hdr.mxFrame to 0. Otherwise, pWal->hdr.mxFrame is left
** unchanged.
**
** SQLITE_OK is returned if no error is encountered (regardless of whether
** or not pWal->hdr.mxFrame is modified). An SQLite error code is returned
** if an error occurs.
*/
static int walRestartLog(Wal *pWal){
  int rc = SQLITE_OK;

  if( pWal->readLock==0 ){
    volatile WalCkptInfo *pInfo = walCkptInfo(pWal);
    assert( pInfo->nBackfill==pWal->hdr.mxFrame );
    if( pInfo->nBackfill>0 ){
      u32 salt1;
      sqlite3FastRandomness(&pWal->sPrng, 4, &salt1);
      rc = walLockExclusive(pWal, WAL_READ_LOCK(1), WAL_NREADER-1);
      if( rc==SQLITE_OK ){
        /* If all readers are using WAL_READ_LOCK(0) (in other words if no
        ** readers are currently using the WAL), then the transactions
        ** frames will overwrite the start of the existing log. Update the
        ** wal-index header to reflect this.
        **
        ** In theory it would be Ok to update the cache of the header only
        ** at this point. But updating the actual wal-index header is also
        ** safe and means there is no special case for sqlite3WalUndo()
        ** to handle if this transaction is rolled back.  */
        walRestartHdr(pWal, salt1);
        walUnlockExclusive(pWal, WAL_READ_LOCK(1), WAL_NREADER-1);
        pWal->nPriorFrame = 0;
      }else if( rc!=SQLITE_BUSY ){
        return rc;
      }
    }

    /* Regardless of whether or not the wal file was restarted, change the
    ** read-lock held by this client to a slot other than aReadmark[0]. 
    ** Clients with a lock on aReadmark[0] read from the database file 
    ** only - never from the wal file. This means that if a writer holding
    ** a lock on aReadmark[0] were to commit a transaction but not close the
    ** read-transaction, subsequent read operations would read directly from
    ** the database file - ignoring the new pages just appended
    ** to the wal file. */
    rc = walUpgradeReadlock(pWal);
  }
  return rc;
}

/*
** Information about the current state of the WAL file and where
** the next fsync should occur - passed from sqlite3WalFrames() into
** walWriteToLog().
*/
typedef struct WalWriter {
  Wal *pWal;                   /* The complete WAL information */
  sqlite3_file *pFd;           /* The WAL file to which we write */
  sqlite3_int64 iSyncPoint;    /* Fsync at this offset */
  int syncFlags;               /* Flags for the fsync */
  int szPage;                  /* Size of one page */
} WalWriter;

/*
** Write iAmt bytes of content into the WAL file beginning at iOffset.
** Do a sync when crossing the p->iSyncPoint boundary.
**
** In other words, if iSyncPoint is in between iOffset and iOffset+iAmt,
** first write the part before iSyncPoint, then sync, then write the
** rest.
*/
static int walWriteToLog(
  WalWriter *p,              /* WAL to write to */
  void *pContent,            /* Content to be written */
  int iAmt,                  /* Number of bytes to write */
  sqlite3_int64 iOffset      /* Start writing at this offset */
){
  int rc;
  if( iOffset<p->iSyncPoint && iOffset+iAmt>=p->iSyncPoint ){
    int iFirstAmt = (int)(p->iSyncPoint - iOffset);
    rc = sqlite3OsWrite(p->pFd, pContent, iFirstAmt, iOffset);
    if( rc ) return rc;
    iOffset += iFirstAmt;
    iAmt -= iFirstAmt;
    pContent = (void*)(iFirstAmt + (char*)pContent);
    assert( WAL_SYNC_FLAGS(p->syncFlags)!=0 );
    rc = sqlite3OsSync(p->pFd, WAL_SYNC_FLAGS(p->syncFlags));
    if( iAmt==0 || rc ) return rc;
  }
  rc = sqlite3OsWrite(p->pFd, pContent, iAmt, iOffset);
  return rc;
}

/*
** Write out a single frame of the WAL
*/
static int walWriteOneFrame(
  WalWriter *p,               /* Where to write the frame */
  PgHdr *pPage,               /* The page of the frame to be written */
  int nTruncate,              /* The commit flag.  Usually 0.  >0 for commit */
  sqlite3_int64 iOffset       /* Byte offset at which to write */
){
  int rc;                         /* Result code from subfunctions */
  void *pData;                    /* Data actually written */
  u8 aFrame[WAL_FRAME_HDRSIZE];   /* Buffer to assemble frame-header in */
  pData = pPage->pData;
  walEncodeFrame(p->pWal, pPage->pgno, nTruncate, pData, aFrame);
  rc = walWriteToLog(p, aFrame, sizeof(aFrame), iOffset);
  if( rc ) return rc;
  /* Write the page data */
  rc = walWriteToLog(p, pData, p->szPage, iOffset+sizeof(aFrame));
  return rc;
}

/*
** This function is called as part of committing a transaction within which
** one or more frames have been overwritten. It updates the checksums for
** all frames written to the wal file by the current transaction starting
** with the earliest to have been overwritten.
**
** SQLITE_OK is returned if successful, or an SQLite error code otherwise.
*/
static int walRewriteChecksums(Wal *pWal, u32 iLast){
  const int szPage = pWal->szPage;/* Database page size */
  int rc = SQLITE_OK;             /* Return code */
  u8 *aBuf;                       /* Buffer to load data from wal file into */
  u8 aFrame[WAL_FRAME_HDRSIZE];   /* Buffer to assemble frame-headers in */
  u32 iRead;                      /* Next frame to read from wal file */
  i64 iCksumOff;

  aBuf = sqlite3_malloc(szPage + WAL_FRAME_HDRSIZE);
  if( aBuf==0 ) return SQLITE_NOMEM_BKPT;

  /* Find the checksum values to use as input for the recalculating the
  ** first checksum. If the first frame is frame 1 (implying that the current
  ** transaction restarted the wal file), these values must be read from the
  ** wal-file header. Otherwise, read them from the frame header of the
  ** previous frame.  */
  assert( pWal->iReCksum>0 );
  if( pWal->iReCksum==1 ){
    iCksumOff = 24;
  }else{
    iCksumOff = walFrameOffset(pWal->iReCksum-1, szPage) + 16;
  }
  rc = sqlite3OsRead(pWal->pWalFd, aBuf, sizeof(u32)*2, iCksumOff);
  pWal->hdr.aFrameCksum[0] = sqlite3Get4byte(aBuf);
  pWal->hdr.aFrameCksum[1] = sqlite3Get4byte(&aBuf[sizeof(u32)]);

  iRead = pWal->iReCksum;
  pWal->iReCksum = 0;
  for(; rc==SQLITE_OK && iRead<=iLast; iRead++){
    i64 iOff = walFrameOffset(iRead, szPage);
    rc = sqlite3OsRead(pWal->pWalFd, aBuf, szPage+WAL_FRAME_HDRSIZE, iOff);
    if( rc==SQLITE_OK ){
      u32 iPgno, nDbSize;
      iPgno = sqlite3Get4byte(aBuf);
      nDbSize = sqlite3Get4byte(&aBuf[4]);

      walEncodeFrame(pWal, iPgno, nDbSize, &aBuf[WAL_FRAME_HDRSIZE], aFrame);
      rc = sqlite3OsWrite(pWal->pWalFd, aFrame, sizeof(aFrame), iOff);
    }
  }

  sqlite3_free(aBuf);
  return rc;
}

/*
** Write a set of frames to the log. The caller must hold the write-lock
** on the log file (obtained using sqlite3WalBeginWriteTransaction()).
*/
static int walFrames(
  Wal *pWal,                      /* Wal handle to write to */
  int szPage,                     /* Database page-size in bytes */
  PgHdr *pList,                   /* List of dirty pages to write */
  Pgno nTruncate,                 /* Database size after this commit */
  int isCommit,                   /* True if this is a commit */
  int sync_flags                  /* Flags to pass to OsSync() (or 0) */
){
  int rc;                         /* Used to catch return codes */
  u32 iFrame;                     /* Next frame address */
  PgHdr *p;                       /* Iterator to run through pList with. */
  PgHdr *pLast = 0;               /* Last frame in list */
  int nExtra = 0;                 /* Number of extra copies of last page */
  int szFrame;                    /* The size of a single frame */
  i64 iOffset;                    /* Next byte to write in WAL file */
  WalWriter w;                    /* The writer */
  u32 iFirst = 0;                 /* First frame that may be overwritten */
  WalIndexHdr *pLive;             /* Pointer to shared header */

  assert( pList );
  assert( pWal->writeLock );

  /* If this frame set completes a transaction, then nTruncate>0.  If
  ** nTruncate==0 then this frame set does not complete the transaction. */
  assert( (isCommit!=0)==(nTruncate!=0) );

#if defined(SQLITE_TEST) && defined(SQLITE_DEBUG)
  { int cnt; for(cnt=0, p=pList; p; p=p->pDirty, cnt++){}
    WALTRACE(("WAL%p: frame write begin. %d frames. mxFrame=%d. %s\n",
              pWal, cnt, pWal->hdr.mxFrame, isCommit ? "Commit" : "Spill"));
  }
#endif

  pLive = (WalIndexHdr*)walIndexHdr(pWal);
  if( memcmp(&pWal->hdr, (void *)pLive, sizeof(WalIndexHdr))!=0 ){
    iFirst = pLive->mxFrame+1;
  }

  /* See if it is possible to write these frames into the start of the
  ** log file, instead of appending to it at pWal->hdr.mxFrame.
  */
  if( SQLITE_OK!=(rc = walRestartLog(pWal)) ){
    return rc;
  }

  /* If this is the first frame written into the log, write the WAL
  ** header to the start of the WAL file. See comments at the top of
  ** this source file for a description of the WAL header format.
  */
  iFrame = pWal->hdr.mxFrame;
  if( iFrame==0 ){
    u8 aWalHdr[WAL_HDRSIZE];      /* Buffer to assemble wal-header in */
    u32 aCksum[2];                /* Checksum for wal-header */

    sqlite3Put4byte(&aWalHdr[0], (WAL_MAGIC | SQLITE_BIGENDIAN));
    sqlite3Put4byte(&aWalHdr[4], WAL_MAX_VERSION);
    sqlite3Put4byte(&aWalHdr[8], szPage);
    sqlite3Put4byte(&aWalHdr[12], pWal->nCkpt);
    if( pWal->nCkpt==0 ) sqlite3FastRandomness(&pWal->sPrng, 8, pWal->hdr.aSalt);
    memcpy(&aWalHdr[16], pWal->hdr.aSalt, 8);
    walChecksumBytes(1, aWalHdr, WAL_HDRSIZE-2*4, 0, aCksum);
    sqlite3Put4byte(&aWalHdr[24], aCksum[0]);
    sqlite3Put4byte(&aWalHdr[28], aCksum[1]);

    pWal->szPage = szPage;
    pWal->hdr.bigEndCksum = SQLITE_BIGENDIAN;
    pWal->hdr.aFrameCksum[0] = aCksum[0];
    pWal->hdr.aFrameCksum[1] = aCksum[1];
    pWal->truncateOnCommit = 1;

    rc = sqlite3OsWrite(pWal->pWalFd, aWalHdr, sizeof(aWalHdr), 0);
    WALTRACE(("WAL%p: wal-header write %s\n", pWal, rc ? "failed" : "ok"));
    if( rc!=SQLITE_OK ){
      return rc;
    }

    /* Sync the header (unless SQLITE_IOCAP_SEQUENTIAL is true or unless
    ** all syncing is turned off by PRAGMA synchronous=OFF).  Otherwise
    ** an out-of-order write following a WAL restart could result in
    ** database corruption.  See the ticket:
    **
    **     https://sqlite.org/src/info/ff5be73dee
    */
    if( pWal->syncHeader ){
      rc = sqlite3OsSync(pWal->pWalFd, CKPT_SYNC_FLAGS(sync_flags));
      if( rc ) return rc;
    }
  }
  if( (int)pWal->szPage!=szPage ){
    return SQLITE_CORRUPT_BKPT;  /* TH3 test case: cov1/corrupt155.test */
  }

  /* Setup information needed to write frames into the WAL */
  w.pWal = pWal;
  w.pFd = pWal->pWalFd;
  w.iSyncPoint = 0;
  w.syncFlags = sync_flags;
  w.szPage = szPage;
  iOffset = walFrameOffset(iFrame+1, szPage);
  szFrame = szPage + WAL_FRAME_HDRSIZE;

  /* Write all frames into the log file exactly once */
  for(p=pList; p; p=p->pDirty){
    int nDbSize;   /* 0 normally.  Positive == commit flag */

    /* Check if this page has already been written into the wal file by
    ** the current transaction. If so, overwrite the existing frame and
    ** set Wal.writeLock to WAL_WRITELOCK_RECKSUM - indicating that
    ** checksums must be recomputed when the transaction is committed.  */
    if( iFirst && (p->pDirty || isCommit==0) ){
      u32 iWrite = 0;
      VVA_ONLY(rc =) walFindFrame(pWal, p->pgno, &iWrite);
      assert( rc==SQLITE_OK || iWrite==0 );
      if( iWrite>=iFirst ){
        i64 iOff = walFrameOffset(iWrite, szPage) + WAL_FRAME_HDRSIZE;
        void *pData;
        if( pWal->iReCksum==0 || iWrite<pWal->iReCksum ){
          pWal->iReCksum = iWrite;
        }
        pData = p->pData;
        rc = sqlite3OsWrite(pWal->pWalFd, pData, szPage, iOff);
        if( rc ) return rc;
        p->flags &= ~PGHDR_WAL_APPEND;
        continue;
      }
    }

    iFrame++;
    assert( iOffset==walFrameOffset(iFrame, szPage) );
    nDbSize = (isCommit && p->pDirty==0) ? nTruncate : 0;
    rc = walWriteOneFrame(&w, p, nDbSize, iOffset);
    if( rc ) return rc;
    pLast = p;
    iOffset += szFrame;
    p->flags |= PGHDR_WAL_APPEND;
  }

  /* Recalculate checksums within the wal file if required. */
  if( isCommit && pWal->iReCksum ){
    rc = walRewriteChecksums(pWal, iFrame);
    if( rc ) return rc;
  }

  /* If this is the end of a transaction, then we might need to pad
  ** the transaction and/or sync the WAL file.
  **
  ** Padding and syncing only occur if this set of frames complete a
  ** transaction and if PRAGMA synchronous=FULL.  If synchronous==NORMAL
  ** or synchronous==OFF, then no padding or syncing are needed.
  **
  ** If SQLITE_IOCAP_POWERSAFE_OVERWRITE is defined, then padding is not
  ** needed and only the sync is done.  If padding is needed, then the
  ** final frame is repeated (with its commit mark) until the next sector
  ** boundary is crossed.  Only the part of the WAL prior to the last
  ** sector boundary is synced; the part of the last frame that extends
  ** past the sector boundary is written after the sync.
  */
  if( isCommit && WAL_SYNC_FLAGS(sync_flags)!=0 ){
    int bSync = 1;
    if( pWal->padToSectorBoundary ){
      int sectorSize = sqlite3SectorSize(pWal->pWalFd);
      w.iSyncPoint = ((iOffset+sectorSize-1)/sectorSize)*sectorSize;
      bSync = (w.iSyncPoint==iOffset);
      testcase( bSync );
      while( iOffset<w.iSyncPoint ){
        rc = walWriteOneFrame(&w, pLast, nTruncate, iOffset);
        if( rc ) return rc;
        iOffset += szFrame;
        nExtra++;
        assert( pLast!=0 );
      }
    }
    if( bSync ){
      assert( rc==SQLITE_OK );
      rc = sqlite3OsSync(w.pFd, WAL_SYNC_FLAGS(sync_flags));
    }
  }

  /* If this frame set completes the first transaction in the WAL and
  ** if PRAGMA journal_size_limit is set, then truncate the WAL to the
  ** journal size limit, if possible.
  */
  if( isCommit && pWal->truncateOnCommit && pWal->mxWalSize>=0 ){
    i64 sz = pWal->mxWalSize;
    if( walFrameOffset(iFrame+nExtra+1, szPage)>pWal->mxWalSize ){
      sz = walFrameOffset(iFrame+nExtra+1, szPage);
    }
    walLimitSize(pWal, sz);
    pWal->truncateOnCommit = 0;
  }

  /* Append data to the wal-index. It is not necessary to lock the
  ** wal-index to do this as the SQLITE_SHM_WRITE lock held on the wal-index
  ** guarantees that there are no other writers, and no data that may
  ** be in use by existing readers is being overwritten.
  */
  iFrame = pWal->hdr.mxFrame;
  for(p=pList; p && rc==SQLITE_OK; p=p->pDirty){
    if( (p->flags & PGHDR_WAL_APPEND)==0 ) continue;
    iFrame++;
    rc = walIndexAppend(pWal, iFrame, p->pgno);
  }
  assert( pLast!=0 || nExtra==0 );
  while( rc==SQLITE_OK && nExtra>0 ){
    iFrame++;
    nExtra--;
    rc = walIndexAppend(pWal, iFrame, pLast->pgno);
  }

  if( rc==SQLITE_OK ){
    /* Update the private copy of the header. */
    pWal->hdr.szPage = (u16)((szPage&0xff00) | (szPage>>16));
    testcase( szPage<=32768 );
    testcase( szPage>=65536 );
    pWal->hdr.mxFrame = iFrame;
    if( isCommit ){
      pWal->hdr.iChange++;
      pWal->hdr.nPage = nTruncate;
    }
    /* If this is a commit, update the wal-index header too. */
    if( isCommit ){
      walIndexWriteHdr(pWal);
      pWal->iCallback = iFrame;
    }
  }

  WALTRACE(("WAL%p: frame write %s\n", pWal, rc ? "failed" : "ok"));
  return rc;
}

/* 
** Write a set of frames to the log. The caller must hold the write-lock
** on the log file (obtained using sqlite3WalBeginWriteTransaction()).
**
** The difference between this function and walFrames() is that this
** function wraps walFrames() in an SEH_TRY{...} block.
*/
int sqlite3WalFrames(
  Wal *pWal,                      /* Wal handle to write to */
  int szPage,                     /* Database page-size in bytes */
  PgHdr *pList,                   /* List of dirty pages to write */
  Pgno nTruncate,                 /* Database size after this commit */
  int isCommit,                   /* True if this is a commit */
  int sync_flags                  /* Flags to pass to OsSync() (or 0) */
){
  int rc;
  SEH_TRY {
    rc = walFrames(pWal, szPage, pList, nTruncate, isCommit, sync_flags);
  }
  SEH_EXCEPT( rc = walHandleException(pWal); )
  return rc;
}

/*
** This routine is called to implement sqlite3_wal_checkpoint() and
** related interfaces.
**
** Obtain a CHECKPOINT lock and then backfill as much information as
** we can from WAL into the database.
**
** If parameter xBusy is not NULL, it is a pointer to a busy-handler
** callback. In this case this function runs a blocking checkpoint.
*/
int sqlite3WalCheckpoint(
  Wal *pWal,                      /* Wal connection */
  sqlite3 *db,                    /* Check this handle's interrupt flag */
  int eMode,                      /* PASSIVE, FULL, RESTART, or TRUNCATE */
  int (*xBusy)(void*),            /* Function to call when busy */
  void *pBusyArg,                 /* Context argument for xBusyHandler */
  int sync_flags,                 /* Flags to sync db file with (or 0) */
  int nBuf,                       /* Size of temporary buffer */
  u8 *zBuf,                       /* Temporary buffer to use */
  int *pnLog,                     /* OUT: Number of frames in WAL */
  int *pnCkpt                     /* OUT: Number of backfilled frames in WAL */
){
  int rc;                         /* Return code */
  int isChanged = 0;              /* True if a new wal-index header is loaded */
  int eMode2 = eMode;             /* Mode to pass to walCheckpoint() */
  int (*xBusy2)(void*) = xBusy;   /* Busy handler for eMode2 */

  assert( pWal->ckptLock==0 );
  assert( pWal->writeLock==0 );

  /* EVIDENCE-OF: R-62920-47450 The busy-handler callback is never invoked
  ** in the SQLITE_CHECKPOINT_PASSIVE mode. */
  assert( SQLITE_CHECKPOINT_NOOP<SQLITE_CHECKPOINT_PASSIVE );
  assert( eMode>SQLITE_CHECKPOINT_PASSIVE || xBusy==0 );

  if( pWal->readOnly ) return SQLITE_READONLY;
  WALTRACE(("WAL%p: checkpoint begins\n", pWal));

  /* Enable blocking locks, if possible. */
  sqlite3WalDb(pWal, db);
  if( xBusy2 ) (void)walEnableBlocking(pWal);

  /* IMPLEMENTATION-OF: R-62028-47212 All calls obtain an exclusive
  ** "checkpoint" lock on the database file.
  ** EVIDENCE-OF: R-10421-19736 If any other process is running a
  ** checkpoint operation at the same time, the lock cannot be obtained and
  ** SQLITE_BUSY is returned.
  ** EVIDENCE-OF: R-53820-33897 Even if there is a busy-handler configured,
  ** it will not be invoked in this case.
  */
  if( eMode!=SQLITE_CHECKPOINT_NOOP ){
    rc = walLockExclusive(pWal, WAL_CKPT_LOCK, 1);
    testcase( rc==SQLITE_BUSY );
    testcase( rc!=SQLITE_OK && xBusy2!=0 );
    if( rc==SQLITE_OK ){
      pWal->ckptLock = 1;

      /* IMPLEMENTATION-OF: R-59782-36818 The SQLITE_CHECKPOINT_FULL, RESTART 
      ** and TRUNCATE modes also obtain the exclusive "writer" lock on the 
      ** database file.
      **
      ** EVIDENCE-OF: R-60642-04082 If the writer lock cannot be obtained
      ** immediately, and a busy-handler is configured, it is invoked and the
      ** writer lock retried until either the busy-handler returns 0 or the
      ** lock is successfully obtained.
      */
      if( eMode!=SQLITE_CHECKPOINT_PASSIVE ){
        rc = walBusyLock(pWal, xBusy2, pBusyArg, WAL_WRITE_LOCK, 1);
        if( rc==SQLITE_OK ){
          pWal->writeLock = 1;
        }else if( rc==SQLITE_BUSY ){
          eMode2 = SQLITE_CHECKPOINT_PASSIVE;
          xBusy2 = 0;
          rc = SQLITE_OK;
        }
      }
    }
  }else{
    rc = SQLITE_OK;
  }


  /* Read the wal-index header. */
  SEH_TRY {
    if( rc==SQLITE_OK ){
      /* For a passive checkpoint, do not re-enable blocking locks after
      ** reading the wal-index header. A passive checkpoint should not block 
      ** or invoke the busy handler. The only lock such a checkpoint may 
      ** attempt to obtain is a lock on a read-slot, and it should give up
      ** immediately and do a partial checkpoint if it cannot obtain it. */
      walDisableBlocking(pWal);
      rc = walIndexReadHdr(pWal, &isChanged);
      if( eMode2>SQLITE_CHECKPOINT_PASSIVE ) (void)walEnableBlocking(pWal);
      if( isChanged && pWal->pDbFd->pMethods->iVersion>=3 ){
        sqlite3OsUnfetch(pWal->pDbFd, 0, 0);
      }
    }
  
    /* Copy data from the log to the database file. */
    if( rc==SQLITE_OK ){
      if( pWal->hdr.mxFrame && walPagesize(pWal)!=nBuf ){
        rc = SQLITE_CORRUPT_BKPT;
<<<<<<< HEAD
      }else{
        rc = walCheckpoint(pWal, db, eMode2, xBusy2, pBusyArg, sync_flags, zBuf);
=======
      }else if( eMode2!=SQLITE_CHECKPOINT_NOOP ){
        rc = walCheckpoint(pWal, db, eMode2, xBusy2, pBusyArg, sync_flags,zBuf);
>>>>>>> 78202b9a
      }

      /* If no error occurred, set the output variables. */
      if( rc==SQLITE_OK || rc==SQLITE_BUSY ){
        if( pnLog ) *pnLog = (int)pWal->hdr.mxFrame;
        SEH_INJECT_FAULT;
        if( pnCkpt ) *pnCkpt = (int)(walCkptInfo(pWal)->nBackfill);
      }
    }
  }
  SEH_EXCEPT( rc = walHandleException(pWal); )

  if( isChanged ){
    /* If a new wal-index header was loaded before the checkpoint was
    ** performed, then the pager-cache associated with pWal is now
    ** out of date. So zero the cached wal-index header to ensure that
    ** next time the pager opens a snapshot on this database it knows that
    ** the cache needs to be reset.
    */
    memset(&pWal->hdr, 0, sizeof(WalIndexHdr));
  }

  walDisableBlocking(pWal);
  sqlite3WalDb(pWal, 0);

  /* Release the locks. */
  sqlite3WalEndWriteTransaction(pWal);
  if( pWal->ckptLock ){
    walUnlockExclusive(pWal, WAL_CKPT_LOCK, 1);
    pWal->ckptLock = 0;
  }
  WALTRACE(("WAL%p: checkpoint %s\n", pWal, rc ? "failed" : "ok"));
#ifdef SQLITE_ENABLE_SETLK_TIMEOUT
  if( rc==SQLITE_BUSY_TIMEOUT ) rc = SQLITE_BUSY;
#endif
  return (rc==SQLITE_OK && eMode!=eMode2 ? SQLITE_BUSY : rc);
}

/* Return the value to pass to a sqlite3_wal_hook callback, the
** number of frames in the WAL at the point of the last commit since
** sqlite3WalCallback() was called.  If no commits have occurred since
** the last call, then return 0.
*/
int sqlite3WalCallback(Wal *pWal){
  u32 ret = 0;
  if( pWal ){
    ret = pWal->iCallback;
    pWal->iCallback = 0;
  }
  return (int)ret;
}

/*
** This function is called to change the WAL subsystem into or out
** of locking_mode=EXCLUSIVE.
**
** If op is zero, then attempt to change from locking_mode=EXCLUSIVE
** into locking_mode=NORMAL.  This means that we must acquire a lock
** on the pWal->readLock byte.  If the WAL is already in locking_mode=NORMAL
** or if the acquisition of the lock fails, then return 0.  If the
** transition out of exclusive-mode is successful, return 1.  This
** operation must occur while the pager is still holding the exclusive
** lock on the main database file.
**
** If op is one, then change from locking_mode=NORMAL into
** locking_mode=EXCLUSIVE.  This means that the pWal->readLock must
** be released.  Return 1 if the transition is made and 0 if the
** WAL is already in exclusive-locking mode - meaning that this
** routine is a no-op.  The pager must already hold the exclusive lock
** on the main database file before invoking this operation.
**
** If op is negative, then do a dry-run of the op==1 case but do
** not actually change anything. The pager uses this to see if it
** should acquire the database exclusive lock prior to invoking
** the op==1 case.
*/
int sqlite3WalExclusiveMode(Wal *pWal, int op){
  int rc;
  assert( pWal->writeLock==0 );
  assert( pWal->exclusiveMode!=WAL_HEAPMEMORY_MODE || op==-1 );

  /* pWal->readLock is usually set, but might be -1 if there was a
  ** prior error while attempting to acquire are read-lock. This cannot
  ** happen if the connection is actually in exclusive mode (as no xShmLock
  ** locks are taken in this case). Nor should the pager attempt to
  ** upgrade to exclusive-mode following such an error.
  */
#ifndef SQLITE_USE_SEH
  assert( pWal->readLock>=0 || pWal->lockError );
#endif
  assert( pWal->readLock>=0 || (op<=0 && pWal->exclusiveMode==0) );

  if( op==0 ){
    if( pWal->exclusiveMode!=WAL_NORMAL_MODE ){
      pWal->exclusiveMode = WAL_NORMAL_MODE;
      if( walLockShared(pWal, WAL_READ_LOCK(pWal->readLock))!=SQLITE_OK ){
        pWal->exclusiveMode = WAL_EXCLUSIVE_MODE;
      }
      rc = pWal->exclusiveMode==WAL_NORMAL_MODE;
    }else{
      /* Already in locking_mode=NORMAL */
      rc = 0;
    }
  }else if( op>0 ){
    assert( pWal->exclusiveMode==WAL_NORMAL_MODE );
    assert( pWal->readLock>=0 );
    walUnlockShared(pWal, WAL_READ_LOCK(pWal->readLock));
    pWal->exclusiveMode = WAL_EXCLUSIVE_MODE;
    rc = 1;
  }else{
    rc = pWal->exclusiveMode==WAL_NORMAL_MODE;
  }
  return rc;
}

/*
** Return true if the argument is non-NULL and the WAL module is using
** heap-memory for the wal-index. Otherwise, if the argument is NULL or the
** WAL module is using shared-memory, return false.
*/
int sqlite3WalHeapMemory(Wal *pWal){
  return (pWal && pWal->exclusiveMode==WAL_HEAPMEMORY_MODE );
}

#ifdef SQLITE_ENABLE_SNAPSHOT
/* Create a snapshot object.  The content of a snapshot is opaque to
** every other subsystem, so the WAL module can put whatever it needs
** in the object.
*/
int sqlite3WalSnapshotGet(Wal *pWal, sqlite3_snapshot **ppSnapshot){
  int rc = SQLITE_OK;
  WalIndexHdr *pRet;
  static const u32 aZero[4] = { 0, 0, 0, 0 };

  assert( pWal->readLock>=0 && pWal->writeLock==0 );

  if( memcmp(&pWal->hdr.aFrameCksum[0],aZero,16)==0 ){
    *ppSnapshot = 0;
    return SQLITE_ERROR;
  }
  pRet = (WalIndexHdr*)sqlite3_malloc(sizeof(WalIndexHdr));
  if( pRet==0 ){
    rc = SQLITE_NOMEM_BKPT;
  }else{
    memcpy(pRet, &pWal->hdr, sizeof(WalIndexHdr));
    *ppSnapshot = (sqlite3_snapshot*)pRet;
  }

  return rc;
}

/* Try to open on pSnapshot when the next read-transaction starts
*/
void sqlite3WalSnapshotOpen(
  Wal *pWal,
  sqlite3_snapshot *pSnapshot
){
  if( pSnapshot && ((WalIndexHdr*)pSnapshot)->iVersion==0 ){
    /* iVersion==0 means that this is a call to sqlite3_snapshot_get().  In
    ** this case set the bGetSnapshot flag so that if the call to
    ** sqlite3_snapshot_get() is about to read transaction on this wal 
    ** file, it does not take read-lock 0 if the wal file has been completely
    ** checkpointed. Taking read-lock 0 would work, but then it would be
    ** possible for a subsequent writer to destroy the snapshot even while 
    ** this connection is holding its read-transaction open. This is contrary
    ** to user expectations, so we avoid it by not taking read-lock 0. */
    pWal->bGetSnapshot = 1;
  }else{
    pWal->pSnapshot = (WalIndexHdr*)pSnapshot;
    pWal->bGetSnapshot = 0;
  }
}

/*
** Return a +ve value if snapshot p1 is newer than p2. A -ve value if
** p1 is older than p2 and zero if p1 and p2 are the same snapshot.
*/
int sqlite3_snapshot_cmp(sqlite3_snapshot *p1, sqlite3_snapshot *p2){
  WalIndexHdr *pHdr1 = (WalIndexHdr*)p1;
  WalIndexHdr *pHdr2 = (WalIndexHdr*)p2;

  /* aSalt[0] is a copy of the value stored in the wal file header. It
  ** is incremented each time the wal file is restarted.  */
  if( pHdr1->aSalt[0]<pHdr2->aSalt[0] ) return -1;
  if( pHdr1->aSalt[0]>pHdr2->aSalt[0] ) return +1;
  if( pHdr1->mxFrame<pHdr2->mxFrame ) return -1;
  if( pHdr1->mxFrame>pHdr2->mxFrame ) return +1;
  return 0;
}

/*
** The caller currently has a read transaction open on the database.
** This function takes a SHARED lock on the CHECKPOINTER slot and then
** checks if the snapshot passed as the second argument is still
** available. If so, SQLITE_OK is returned.
**
** If the snapshot is not available, SQLITE_ERROR is returned. Or, if
** the CHECKPOINTER lock cannot be obtained, SQLITE_BUSY. If any error
** occurs (any value other than SQLITE_OK is returned), the CHECKPOINTER
** lock is released before returning.
*/
int sqlite3WalSnapshotCheck(Wal *pWal, sqlite3_snapshot *pSnapshot){
  int rc;
  SEH_TRY {
    rc = walLockShared(pWal, WAL_CKPT_LOCK);
    if( rc==SQLITE_OK ){
      WalIndexHdr *pNew = (WalIndexHdr*)pSnapshot;
      if( memcmp(pNew->aSalt, pWal->hdr.aSalt, sizeof(pWal->hdr.aSalt))
       || pNew->mxFrame<walCkptInfo(pWal)->nBackfillAttempted
      ){
        rc = SQLITE_ERROR_SNAPSHOT;
        walUnlockShared(pWal, WAL_CKPT_LOCK);
      }
    }
  }
  SEH_EXCEPT( rc = walHandleException(pWal); )
  return rc;
}

/*
** Release a lock obtained by an earlier successful call to
** sqlite3WalSnapshotCheck().
*/
void sqlite3WalSnapshotUnlock(Wal *pWal){
  assert( pWal );
  walUnlockShared(pWal, WAL_CKPT_LOCK);
}


#endif /* SQLITE_ENABLE_SNAPSHOT */

#ifdef SQLITE_ENABLE_ZIPVFS
/*
** If the argument is not NULL, it points to a Wal object that holds a
** read-lock. This function returns the database page-size if it is known,
** or zero if it is not (or if pWal is NULL).
*/
int sqlite3WalFramesize(Wal *pWal){
  assert( pWal==0 || pWal->readLock>=0 );
  return (pWal ? pWal->szPage : 0);
}
#endif

/* Return the sqlite3_file object for the WAL file
*/
sqlite3_file *sqlite3WalFile(Wal *pWal){
  return pWal->pWalFd;
}

/* 
** Return the values required by sqlite3_wal_info().
*/
int sqlite3WalInfo(Wal *pWal, u32 *pnPrior, u32 *pnFrame){
  int rc = SQLITE_OK;
  if( pWal ){
    *pnFrame = pWal->hdr.mxFrame;
    *pnPrior = pWal->nPriorFrame;
  }
  return rc;
}

#endif /* #ifndef SQLITE_OMIT_WAL */<|MERGE_RESOLUTION|>--- conflicted
+++ resolved
@@ -4614,13 +4614,8 @@
     if( rc==SQLITE_OK ){
       if( pWal->hdr.mxFrame && walPagesize(pWal)!=nBuf ){
         rc = SQLITE_CORRUPT_BKPT;
-<<<<<<< HEAD
-      }else{
+      }else if( eMode2!=SQLITE_CHECKPOINT_NOOP ){
         rc = walCheckpoint(pWal, db, eMode2, xBusy2, pBusyArg, sync_flags, zBuf);
-=======
-      }else if( eMode2!=SQLITE_CHECKPOINT_NOOP ){
-        rc = walCheckpoint(pWal, db, eMode2, xBusy2, pBusyArg, sync_flags,zBuf);
->>>>>>> 78202b9a
       }
 
       /* If no error occurred, set the output variables. */
