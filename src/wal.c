--- conflicted
+++ resolved
@@ -4514,7 +4514,7 @@
   cnt = 0;
   do{
     int notUsed;
-    rc = walTryBeginRead(pWal, &notUsed, 1, ++cnt);
+    rc = walTryBeginRead(pWal, &notUsed, 1, &cnt);
   }while( rc==WAL_RETRY );
   assert( (rc&0xff)!=SQLITE_BUSY ); /* BUSY not possible when useWal==1 */
   testcase( (rc&0xff)==SQLITE_IOERR );
@@ -5004,7 +5004,6 @@
         return rc;
       }
     }
-<<<<<<< HEAD
 
     /* Regardless of whether or not the wal file was restarted, change the
     ** read-lock held by this client to a slot other than aReadmark[0]. 
@@ -5015,19 +5014,6 @@
     ** the database file - ignoring the new pages just appended
     ** to the wal file. */
     rc = walUpgradeReadlock(pWal);
-=======
-    walUnlockShared(pWal, WAL_READ_LOCK(0));
-    pWal->readLock = WAL_LOCK_NONE;
-    cnt = 0;
-    do{
-      int notUsed;
-      rc = walTryBeginRead(pWal, &notUsed, 1, &cnt);
-    }while( rc==WAL_RETRY );
-    assert( (rc&0xff)!=SQLITE_BUSY ); /* BUSY not possible when useWal==1 */
-    testcase( (rc&0xff)==SQLITE_IOERR );
-    testcase( rc==SQLITE_PROTOCOL );
-    testcase( rc==SQLITE_OK );
->>>>>>> ff46ff5c
   }
 
   pWal->nPriorFrame = walGetPriorFrame(&pWal->hdr);
