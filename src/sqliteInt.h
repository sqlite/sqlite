--- conflicted
+++ resolved
@@ -2677,11 +2677,7 @@
 #define OPFLAG_ISUPDATE      0x04    /* This OP_Insert is an sql UPDATE */
 #define OPFLAG_APPEND        0x08    /* This is likely to be an append */
 #define OPFLAG_USESEEKRESULT 0x10    /* Try to avoid a seek in BtreeInsert() */
-<<<<<<< HEAD
-#define OPFLAG_CLEARCACHE    0x20    /* Clear pseudo-table cache in OP_Column */
 #define OPFLAG_ISNOOP        0x40    /* OP_Delete does pre-update-hook only */
-=======
->>>>>>> 8dd8362d
 #define OPFLAG_LENGTHARG     0x40    /* OP_Column only used for length() */
 #define OPFLAG_TYPEOFARG     0x80    /* OP_Column only used for typeof() */
 #define OPFLAG_BULKCSR       0x01    /* OP_Open** used to open bulk cursor */
