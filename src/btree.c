
/*
** 2004 April 6
**
** The author disclaims copyright to this source code.  In place of
** a legal notice, here is a blessing:
**
**    May you do good and not evil.
**    May you find forgiveness for yourself and forgive others.
**    May you share freely, never taking more than you give.
**
*************************************************************************
** This file implements an external (disk-based) database using BTrees.
** See the header comment on "btreeInt.h" for additional information.
** Including a description of file format and an overview of operation.
*/
#include "btreeInt.h"

/*
** The header string that appears at the beginning of every
** SQLite database.
*/
static const char zMagicHeader[] = SQLITE_FILE_HEADER;

/*
** Set this global variable to 1 to enable tracing using the TRACE
** macro.
*/
#if 0
int sqlite3BtreeTrace=1;  /* True to enable tracing */
# define TRACE(X)  if(sqlite3BtreeTrace){printf X;fflush(stdout);}
#else
# define TRACE(X)
#endif

/*
** Extract a 2-byte big-endian integer from an array of unsigned bytes.
** But if the value is zero, make it 65536.
**
** This routine is used to extract the "offset to cell content area" value
** from the header of a btree page.  If the page size is 65536 and the page
** is empty, the offset should be 65536, but the 2-byte value stores zero.
** This routine makes the necessary adjustment to 65536.
*/
#define get2byteNotZero(X)  (((((int)get2byte(X))-1)&0xffff)+1)

/*
** Values passed as the 5th argument to allocateBtreePage()
*/
#define BTALLOC_ANY   0           /* Allocate any page */
#define BTALLOC_EXACT 1           /* Allocate exact page if possible */
#define BTALLOC_LE    2           /* Allocate any page <= the parameter */

/*
** Macro IfNotOmitAV(x) returns (x) if SQLITE_OMIT_AUTOVACUUM is not
** defined, or 0 if it is. For example:
**
**   bIncrVacuum = IfNotOmitAV(pBtShared->incrVacuum);
*/
#ifndef SQLITE_OMIT_AUTOVACUUM
#define IfNotOmitAV(expr) (expr)
#else
#define IfNotOmitAV(expr) 0
#endif

#ifndef SQLITE_OMIT_SHARED_CACHE
/*
** A list of BtShared objects that are eligible for participation
** in shared cache.  This variable has file scope during normal builds,
** but the test harness needs to access it so we make it global for
** test builds.
**
** Access to this variable is protected by SQLITE_MUTEX_STATIC_MAIN.
*/
#ifdef SQLITE_TEST
BtShared *SQLITE_WSD sqlite3SharedCacheList = 0;
#else
static BtShared *SQLITE_WSD sqlite3SharedCacheList = 0;
#endif
#endif /* SQLITE_OMIT_SHARED_CACHE */

#ifndef SQLITE_OMIT_SHARED_CACHE
/*
** Enable or disable the shared pager and schema features.
**
** This routine has no effect on existing database connections.
** The shared cache setting effects only future calls to
** sqlite3_open(), sqlite3_open16(), or sqlite3_open_v2().
*/
int sqlite3_enable_shared_cache(int enable){
  sqlite3GlobalConfig.sharedCacheEnabled = enable;
  return SQLITE_OK;
}
#endif



#ifdef SQLITE_OMIT_SHARED_CACHE
  /*
  ** The functions querySharedCacheTableLock(), setSharedCacheTableLock(),
  ** and clearAllSharedCacheTableLocks()
  ** manipulate entries in the BtShared.pLock linked list used to store
  ** shared-cache table level locks. If the library is compiled with the
  ** shared-cache feature disabled, then there is only ever one user
  ** of each BtShared structure and so this locking is not necessary.
  ** So define the lock related functions as no-ops.
  */
  #define querySharedCacheTableLock(a,b,c) SQLITE_OK
  #define setSharedCacheTableLock(a,b,c) SQLITE_OK
  #define clearAllSharedCacheTableLocks(a)
  #define downgradeAllSharedCacheTableLocks(a)
  #define hasSharedCacheTableLock(a,b,c,d) 1
  #define hasReadConflicts(a, b) 0
#endif

#ifdef SQLITE_DEBUG
/*
** Return and reset the seek counter for a Btree object.
*/
sqlite3_uint64 sqlite3BtreeSeekCount(Btree *pBt){
  u64 n =  pBt->nSeek;
  pBt->nSeek = 0;
  return n;
}
#endif

/*
** Implementation of the SQLITE_CORRUPT_PAGE() macro. Takes a single
** (MemPage*) as an argument. The (MemPage*) must not be NULL.
**
** If SQLITE_DEBUG is not defined, then this macro is equivalent to
** SQLITE_CORRUPT_BKPT. Or, if SQLITE_DEBUG is set, then the log message
** normally produced as a side-effect of SQLITE_CORRUPT_BKPT is augmented
** with the page number and filename associated with the (MemPage*).
*/
#ifdef SQLITE_DEBUG
int corruptPageError(int lineno, MemPage *p){
  char *zMsg;
  sqlite3BeginBenignMalloc();
  zMsg = sqlite3_mprintf("database corruption page %u of %s",
             p->pgno, sqlite3PagerFilename(p->pBt->pPager, 0)
  );
  sqlite3EndBenignMalloc();
  if( zMsg ){
    sqlite3ReportError(SQLITE_CORRUPT, lineno, zMsg);
  }
  sqlite3_free(zMsg);
  return SQLITE_CORRUPT_BKPT;
}
# define SQLITE_CORRUPT_PAGE(pMemPage) corruptPageError(__LINE__, pMemPage)
#else
# define SQLITE_CORRUPT_PAGE(pMemPage) SQLITE_CORRUPT_PGNO(pMemPage->pgno)
#endif

#ifndef SQLITE_OMIT_SHARED_CACHE

#ifdef SQLITE_DEBUG
/*
**** This function is only used as part of an assert() statement. ***
**
** Check to see if pBtree holds the required locks to read or write to the
** table with root page iRoot.   Return 1 if it does and 0 if not.
**
** For example, when writing to a table with root-page iRoot via
** Btree connection pBtree:
**
**    assert( hasSharedCacheTableLock(pBtree, iRoot, 0, WRITE_LOCK) );
**
** When writing to an index that resides in a sharable database, the
** caller should have first obtained a lock specifying the root page of
** the corresponding table. This makes things a bit more complicated,
** as this module treats each table as a separate structure. To determine
** the table corresponding to the index being written, this
** function has to search through the database schema.
**
** Instead of a lock on the table/index rooted at page iRoot, the caller may
** hold a write-lock on the schema table (root page 1). This is also
** acceptable.
*/
static int hasSharedCacheTableLock(
  Btree *pBtree,         /* Handle that must hold lock */
  Pgno iRoot,            /* Root page of b-tree */
  int isIndex,           /* True if iRoot is the root of an index b-tree */
  int eLockType          /* Required lock type (READ_LOCK or WRITE_LOCK) */
){
  Schema *pSchema = (Schema *)pBtree->pBt->pSchema;
  Pgno iTab = 0;
  BtLock *pLock;

  /* If this database is not shareable, or if the client is reading
  ** and has the read-uncommitted flag set, then no lock is required.
  ** Return true immediately.
  */
  if( (pBtree->sharable==0)
   || (eLockType==READ_LOCK && (pBtree->db->flags & SQLITE_ReadUncommit))
  ){
    return 1;
  }

  /* If the client is reading  or writing an index and the schema is
  ** not loaded, then it is too difficult to actually check to see if
  ** the correct locks are held.  So do not bother - just return true.
  ** This case does not come up very often anyhow.
  */
  if( isIndex && (!pSchema || (pSchema->schemaFlags&DB_SchemaLoaded)==0) ){
    return 1;
  }

  /* Figure out the root-page that the lock should be held on. For table
  ** b-trees, this is just the root page of the b-tree being read or
  ** written. For index b-trees, it is the root page of the associated
  ** table.  */
  if( isIndex ){
    HashElem *p;
    int bSeen = 0;
    for(p=sqliteHashFirst(&pSchema->idxHash); p; p=sqliteHashNext(p)){
      Index *pIdx = (Index *)sqliteHashData(p);
      if( pIdx->tnum==iRoot ){
        if( bSeen ){
          /* Two or more indexes share the same root page.  There must
          ** be imposter tables.  So just return true.  The assert is not
          ** useful in that case. */
          return 1;
        }
        iTab = pIdx->pTable->tnum;
        bSeen = 1;
      }
    }
  }else{
    iTab = iRoot;
  }

  /* Search for the required lock. Either a write-lock on root-page iTab, a
  ** write-lock on the schema table, or (if the client is reading) a
  ** read-lock on iTab will suffice. Return 1 if any of these are found.  */
  for(pLock=pBtree->pBt->pLock; pLock; pLock=pLock->pNext){
    if( pLock->pBtree==pBtree
     && (pLock->iTable==iTab || (pLock->eLock==WRITE_LOCK && pLock->iTable==1))
     && pLock->eLock>=eLockType
    ){
      return 1;
    }
  }

  /* Failed to find the required lock. */
  return 0;
}
#endif /* SQLITE_DEBUG */

#ifdef SQLITE_DEBUG
/*
**** This function may be used as part of assert() statements only. ****
**
** Return true if it would be illegal for pBtree to write into the
** table or index rooted at iRoot because other shared connections are
** simultaneously reading that same table or index.
**
** It is illegal for pBtree to write if some other Btree object that
** shares the same BtShared object is currently reading or writing
** the iRoot table.  Except, if the other Btree object has the
** read-uncommitted flag set, then it is OK for the other object to
** have a read cursor.
**
** For example, before writing to any part of the table or index
** rooted at page iRoot, one should call:
**
**    assert( !hasReadConflicts(pBtree, iRoot) );
*/
static int hasReadConflicts(Btree *pBtree, Pgno iRoot){
  BtCursor *p;
  for(p=pBtree->pBt->pCursor; p; p=p->pNext){
    if( p->pgnoRoot==iRoot
     && p->pBtree!=pBtree
     && 0==(p->pBtree->db->flags & SQLITE_ReadUncommit)
    ){
      return 1;
    }
  }
  return 0;
}
#endif    /* #ifdef SQLITE_DEBUG */

/*
** Query to see if Btree handle p may obtain a lock of type eLock
** (READ_LOCK or WRITE_LOCK) on the table with root-page iTab. Return
** SQLITE_OK if the lock may be obtained (by calling
** setSharedCacheTableLock()), or SQLITE_LOCKED if not.
*/
static int querySharedCacheTableLock(Btree *p, Pgno iTab, u8 eLock){
  BtShared *pBt = p->pBt;
  BtLock *pIter;

  assert( sqlite3BtreeHoldsMutex(p) );
  assert( eLock==READ_LOCK || eLock==WRITE_LOCK );
  assert( p->db!=0 );
  assert( !(p->db->flags&SQLITE_ReadUncommit)||eLock==WRITE_LOCK||iTab==1 );
 
  /* If requesting a write-lock, then the Btree must have an open write
  ** transaction on this file. And, obviously, for this to be so there
  ** must be an open write transaction on the file itself.
  */
  assert( eLock==READ_LOCK || (p==pBt->pWriter && p->inTrans==TRANS_WRITE) );
  assert( eLock==READ_LOCK || pBt->inTransaction==TRANS_WRITE );
 
  /* This routine is a no-op if the shared-cache is not enabled */
  if( !p->sharable ){
    return SQLITE_OK;
  }

  /* If some other connection is holding an exclusive lock, the
  ** requested lock may not be obtained.
  */
  if( pBt->pWriter!=p && (pBt->btsFlags & BTS_EXCLUSIVE)!=0 ){
    sqlite3ConnectionBlocked(p->db, pBt->pWriter->db);
    return SQLITE_LOCKED_SHAREDCACHE;
  }

  for(pIter=pBt->pLock; pIter; pIter=pIter->pNext){
    /* The condition (pIter->eLock!=eLock) in the following if(...)
    ** statement is a simplification of:
    **
    **   (eLock==WRITE_LOCK || pIter->eLock==WRITE_LOCK)
    **
    ** since we know that if eLock==WRITE_LOCK, then no other connection
    ** may hold a WRITE_LOCK on any table in this file (since there can
    ** only be a single writer).
    */
    assert( pIter->eLock==READ_LOCK || pIter->eLock==WRITE_LOCK );
    assert( eLock==READ_LOCK || pIter->pBtree==p || pIter->eLock==READ_LOCK);
    if( pIter->pBtree!=p && pIter->iTable==iTab && pIter->eLock!=eLock ){
      sqlite3ConnectionBlocked(p->db, pIter->pBtree->db);
      if( eLock==WRITE_LOCK ){
        assert( p==pBt->pWriter );
        pBt->btsFlags |= BTS_PENDING;
      }
      return SQLITE_LOCKED_SHAREDCACHE;
    }
  }
  return SQLITE_OK;
}
#endif /* !SQLITE_OMIT_SHARED_CACHE */

#ifndef SQLITE_OMIT_SHARED_CACHE
/*
** Add a lock on the table with root-page iTable to the shared-btree used
** by Btree handle p. Parameter eLock must be either READ_LOCK or
** WRITE_LOCK.
**
** This function assumes the following:
**
**   (a) The specified Btree object p is connected to a sharable
**       database (one with the BtShared.sharable flag set), and
**
**   (b) No other Btree objects hold a lock that conflicts
**       with the requested lock (i.e. querySharedCacheTableLock() has
**       already been called and returned SQLITE_OK).
**
** SQLITE_OK is returned if the lock is added successfully. SQLITE_NOMEM
** is returned if a malloc attempt fails.
*/
static int setSharedCacheTableLock(Btree *p, Pgno iTable, u8 eLock){
  BtShared *pBt = p->pBt;
  BtLock *pLock = 0;
  BtLock *pIter;

  assert( sqlite3BtreeHoldsMutex(p) );
  assert( eLock==READ_LOCK || eLock==WRITE_LOCK );
  assert( p->db!=0 );

  /* A connection with the read-uncommitted flag set will never try to
  ** obtain a read-lock using this function. The only read-lock obtained
  ** by a connection in read-uncommitted mode is on the sqlite_schema
  ** table, and that lock is obtained in BtreeBeginTrans().  */
  assert( 0==(p->db->flags&SQLITE_ReadUncommit) || eLock==WRITE_LOCK );

  /* This function should only be called on a sharable b-tree after it
  ** has been determined that no other b-tree holds a conflicting lock.  */
  assert( p->sharable );
  assert( SQLITE_OK==querySharedCacheTableLock(p, iTable, eLock) );

  /* First search the list for an existing lock on this table. */
  for(pIter=pBt->pLock; pIter; pIter=pIter->pNext){
    if( pIter->iTable==iTable && pIter->pBtree==p ){
      pLock = pIter;
      break;
    }
  }

  /* If the above search did not find a BtLock struct associating Btree p
  ** with table iTable, allocate one and link it into the list.
  */
  if( !pLock ){
    pLock = (BtLock *)sqlite3MallocZero(sizeof(BtLock));
    if( !pLock ){
      return SQLITE_NOMEM_BKPT;
    }
    pLock->iTable = iTable;
    pLock->pBtree = p;
    pLock->pNext = pBt->pLock;
    pBt->pLock = pLock;
  }

  /* Set the BtLock.eLock variable to the maximum of the current lock
  ** and the requested lock. This means if a write-lock was already held
  ** and a read-lock requested, we don't incorrectly downgrade the lock.
  */
  assert( WRITE_LOCK>READ_LOCK );
  if( eLock>pLock->eLock ){
    pLock->eLock = eLock;
  }

  return SQLITE_OK;
}
#endif /* !SQLITE_OMIT_SHARED_CACHE */

#ifndef SQLITE_OMIT_SHARED_CACHE
/*
** Release all the table locks (locks obtained via calls to
** the setSharedCacheTableLock() procedure) held by Btree object p.
**
** This function assumes that Btree p has an open read or write
** transaction. If it does not, then the BTS_PENDING flag
** may be incorrectly cleared.
*/
static void clearAllSharedCacheTableLocks(Btree *p){
  BtShared *pBt = p->pBt;
  BtLock **ppIter = &pBt->pLock;

  assert( sqlite3BtreeHoldsMutex(p) );
  assert( p->sharable || 0==*ppIter );
  assert( p->inTrans>0 );

  while( *ppIter ){
    BtLock *pLock = *ppIter;
    assert( (pBt->btsFlags & BTS_EXCLUSIVE)==0 || pBt->pWriter==pLock->pBtree );
    assert( pLock->pBtree->inTrans>=pLock->eLock );
    if( pLock->pBtree==p ){
      *ppIter = pLock->pNext;
      assert( pLock->iTable!=1 || pLock==&p->lock );
      if( pLock->iTable!=1 ){
        sqlite3_free(pLock);
      }
    }else{
      ppIter = &pLock->pNext;
    }
  }

  assert( (pBt->btsFlags & BTS_PENDING)==0 || pBt->pWriter );
  if( pBt->pWriter==p ){
    pBt->pWriter = 0;
    pBt->btsFlags &= ~(BTS_EXCLUSIVE|BTS_PENDING);
  }else if( pBt->nTransaction==2 ){
    /* This function is called when Btree p is concluding its
    ** transaction. If there currently exists a writer, and p is not
    ** that writer, then the number of locks held by connections other
    ** than the writer must be about to drop to zero. In this case
    ** set the BTS_PENDING flag to 0.
    **
    ** If there is not currently a writer, then BTS_PENDING must
    ** be zero already. So this next line is harmless in that case.
    */
    pBt->btsFlags &= ~BTS_PENDING;
  }
}

/*
** This function changes all write-locks held by Btree p into read-locks.
*/
static void downgradeAllSharedCacheTableLocks(Btree *p){
  BtShared *pBt = p->pBt;
  if( pBt->pWriter==p ){
    BtLock *pLock;
    pBt->pWriter = 0;
    pBt->btsFlags &= ~(BTS_EXCLUSIVE|BTS_PENDING);
    for(pLock=pBt->pLock; pLock; pLock=pLock->pNext){
      assert( pLock->eLock==READ_LOCK || pLock->pBtree==p );
      pLock->eLock = READ_LOCK;
    }
  }
}

#endif /* SQLITE_OMIT_SHARED_CACHE */

static void releasePage(MemPage *pPage);         /* Forward reference */
static void releasePageOne(MemPage *pPage);      /* Forward reference */
static void releasePageNotNull(MemPage *pPage);  /* Forward reference */

/*
***** This routine is used inside of assert() only ****
**
** Verify that the cursor holds the mutex on its BtShared
*/
#ifdef SQLITE_DEBUG
static int cursorHoldsMutex(BtCursor *p){
  return sqlite3_mutex_held(p->pBt->mutex);
}

/* Verify that the cursor and the BtShared agree about what is the current
** database connetion. This is important in shared-cache mode. If the database
** connection pointers get out-of-sync, it is possible for routines like
** btreeInitPage() to reference an stale connection pointer that references a
** a connection that has already closed.  This routine is used inside assert()
** statements only and for the purpose of double-checking that the btree code
** does keep the database connection pointers up-to-date.
*/
static int cursorOwnsBtShared(BtCursor *p){
  assert( cursorHoldsMutex(p) );
  return (p->pBtree->db==p->pBt->db);
}
#endif

/*
** Invalidate the overflow cache of the cursor passed as the first argument.
** on the shared btree structure pBt.
*/
#define invalidateOverflowCache(pCur) (pCur->curFlags &= ~BTCF_ValidOvfl)

/*
** Invalidate the overflow page-list cache for all cursors opened
** on the shared btree structure pBt.
*/
static void invalidateAllOverflowCache(BtShared *pBt){
  BtCursor *p;
  assert( sqlite3_mutex_held(pBt->mutex) );
  for(p=pBt->pCursor; p; p=p->pNext){
    invalidateOverflowCache(p);
  }
}

#ifndef SQLITE_OMIT_INCRBLOB
/*
** This function is called before modifying the contents of a table
** to invalidate any incrblob cursors that are open on the
** row or one of the rows being modified.
**
** If argument isClearTable is true, then the entire contents of the
** table is about to be deleted. In this case invalidate all incrblob
** cursors open on any row within the table with root-page pgnoRoot.
**
** Otherwise, if argument isClearTable is false, then the row with
** rowid iRow is being replaced or deleted. In this case invalidate
** only those incrblob cursors open on that specific row.
*/
static void invalidateIncrblobCursors(
  Btree *pBtree,          /* The database file to check */
  Pgno pgnoRoot,          /* The table that might be changing */
  i64 iRow,               /* The rowid that might be changing */
  int isClearTable        /* True if all rows are being deleted */
){
  BtCursor *p;
  assert( pBtree->hasIncrblobCur );
  assert( sqlite3BtreeHoldsMutex(pBtree) );
  pBtree->hasIncrblobCur = 0;
  for(p=pBtree->pBt->pCursor; p; p=p->pNext){
    if( (p->curFlags & BTCF_Incrblob)!=0 ){
      pBtree->hasIncrblobCur = 1;
      if( p->pgnoRoot==pgnoRoot && (isClearTable || p->info.nKey==iRow) ){
        p->eState = CURSOR_INVALID;
      }
    }
  }
}

#else
  /* Stub function when INCRBLOB is omitted */
  #define invalidateIncrblobCursors(w,x,y,z)
#endif /* SQLITE_OMIT_INCRBLOB */

/*
** Set bit pgno of the BtShared.pHasContent bitvec. This is called
** when a page that previously contained data becomes a free-list leaf
** page.
**
** The BtShared.pHasContent bitvec exists to work around an obscure
** bug caused by the interaction of two useful IO optimizations surrounding
** free-list leaf pages:
**
**   1) When all data is deleted from a page and the page becomes
**      a free-list leaf page, the page is not written to the database
**      (as free-list leaf pages contain no meaningful data). Sometimes
**      such a page is not even journalled (as it will not be modified,
**      why bother journalling it?).
**
**   2) When a free-list leaf page is reused, its content is not read
**      from the database or written to the journal file (why should it
**      be, if it is not at all meaningful?).
**
** By themselves, these optimizations work fine and provide a handy
** performance boost to bulk delete or insert operations. However, if
** a page is moved to the free-list and then reused within the same
** transaction, a problem comes up. If the page is not journalled when
** it is moved to the free-list and it is also not journalled when it
** is extracted from the free-list and reused, then the original data
** may be lost. In the event of a rollback, it may not be possible
** to restore the database to its original configuration.
**
** The solution is the BtShared.pHasContent bitvec. Whenever a page is
** moved to become a free-list leaf page, the corresponding bit is
** set in the bitvec. Whenever a leaf page is extracted from the free-list,
** optimization 2 above is omitted if the corresponding bit is already
** set in BtShared.pHasContent. The contents of the bitvec are cleared
** at the end of every transaction.
*/
static int btreeSetHasContent(BtShared *pBt, Pgno pgno){
  int rc = SQLITE_OK;
  if( !pBt->pHasContent ){
    assert( pgno<=pBt->nPage );
    pBt->pHasContent = sqlite3BitvecCreate(pBt->nPage);
    if( !pBt->pHasContent ){
      rc = SQLITE_NOMEM_BKPT;
    }
  }
  if( rc==SQLITE_OK && pgno<=sqlite3BitvecSize(pBt->pHasContent) ){
    rc = sqlite3BitvecSet(pBt->pHasContent, pgno);
  }
  return rc;
}

/*
** Query the BtShared.pHasContent vector.
**
** This function is called when a free-list leaf page is removed from the
** free-list for reuse. It returns false if it is safe to retrieve the
** page from the pager layer with the 'no-content' flag set. True otherwise.
*/
static int btreeGetHasContent(BtShared *pBt, Pgno pgno){
  Bitvec *p = pBt->pHasContent;
  return p && (pgno>sqlite3BitvecSize(p) || sqlite3BitvecTestNotNull(p, pgno));
}

/*
** Clear (destroy) the BtShared.pHasContent bitvec. This should be
** invoked at the conclusion of each write-transaction.
*/
static void btreeClearHasContent(BtShared *pBt){
  sqlite3BitvecDestroy(pBt->pHasContent);
  pBt->pHasContent = 0;
}

/*
** Release all of the apPage[] pages for a cursor.
*/
static void btreeReleaseAllCursorPages(BtCursor *pCur){
  int i;
  if( pCur->iPage>=0 ){
    for(i=0; i<pCur->iPage; i++){
      releasePageNotNull(pCur->apPage[i]);
    }
    releasePageNotNull(pCur->pPage);
    pCur->iPage = -1;
  }
}

/*
** The cursor passed as the only argument must point to a valid entry
** when this function is called (i.e. have eState==CURSOR_VALID). This
** function saves the current cursor key in variables pCur->nKey and
** pCur->pKey. SQLITE_OK is returned if successful or an SQLite error
** code otherwise.
**
** If the cursor is open on an intkey table, then the integer key
** (the rowid) is stored in pCur->nKey and pCur->pKey is left set to
** NULL. If the cursor is open on a non-intkey table, then pCur->pKey is
** set to point to a malloced buffer pCur->nKey bytes in size containing
** the key.
*/
static int saveCursorKey(BtCursor *pCur){
  int rc = SQLITE_OK;
  assert( CURSOR_VALID==pCur->eState );
  assert( 0==pCur->pKey );
  assert( cursorHoldsMutex(pCur) );

  if( pCur->curIntKey ){
    /* Only the rowid is required for a table btree */
    pCur->nKey = sqlite3BtreeIntegerKey(pCur);
  }else{
    /* For an index btree, save the complete key content. It is possible
    ** that the current key is corrupt. In that case, it is possible that
    ** the sqlite3VdbeRecordUnpack() function may overread the buffer by
    ** up to the size of 1 varint plus 1 8-byte value when the cursor
    ** position is restored. Hence the 17 bytes of padding allocated
    ** below. */
    void *pKey;
    pCur->nKey = sqlite3BtreePayloadSize(pCur);
    pKey = sqlite3Malloc( pCur->nKey + 9 + 8 );
    if( pKey ){
      rc = sqlite3BtreePayload(pCur, 0, (int)pCur->nKey, pKey);
      if( rc==SQLITE_OK ){
        memset(((u8*)pKey)+pCur->nKey, 0, 9+8);
        pCur->pKey = pKey;
      }else{
        sqlite3_free(pKey);
      }
    }else{
      rc = SQLITE_NOMEM_BKPT;
    }
  }
  assert( !pCur->curIntKey || !pCur->pKey );
  return rc;
}

/*
** Save the current cursor position in the variables BtCursor.nKey
** and BtCursor.pKey. The cursor's state is set to CURSOR_REQUIRESEEK.
**
** The caller must ensure that the cursor is valid (has eState==CURSOR_VALID)
** prior to calling this routine. 
*/
static int saveCursorPosition(BtCursor *pCur){
  int rc;

  assert( CURSOR_VALID==pCur->eState || CURSOR_SKIPNEXT==pCur->eState );
  assert( 0==pCur->pKey );
  assert( cursorHoldsMutex(pCur) );

  if( pCur->curFlags & BTCF_Pinned ){
    return SQLITE_CONSTRAINT_PINNED;
  }
  if( pCur->eState==CURSOR_SKIPNEXT ){
    pCur->eState = CURSOR_VALID;
  }else{
    pCur->skipNext = 0;
  }

  rc = saveCursorKey(pCur);
  if( rc==SQLITE_OK ){
    btreeReleaseAllCursorPages(pCur);
    pCur->eState = CURSOR_REQUIRESEEK;
  }

  pCur->curFlags &= ~(BTCF_ValidNKey|BTCF_ValidOvfl|BTCF_AtLast);
  return rc;
}

/* Forward reference */
static int SQLITE_NOINLINE saveCursorsOnList(BtCursor*,Pgno,BtCursor*);

/*
** Save the positions of all cursors (except pExcept) that are open on
** the table with root-page iRoot.  "Saving the cursor position" means that
** the location in the btree is remembered in such a way that it can be
** moved back to the same spot after the btree has been modified.  This
** routine is called just before cursor pExcept is used to modify the
** table, for example in BtreeDelete() or BtreeInsert().
**
** If there are two or more cursors on the same btree, then all such
** cursors should have their BTCF_Multiple flag set.  The btreeCursor()
** routine enforces that rule.  This routine only needs to be called in
** the uncommon case when pExpect has the BTCF_Multiple flag set.
**
** If pExpect!=NULL and if no other cursors are found on the same root-page,
** then the BTCF_Multiple flag on pExpect is cleared, to avoid another
** pointless call to this routine.
**
** Implementation note:  This routine merely checks to see if any cursors
** need to be saved.  It calls out to saveCursorsOnList() in the (unusual)
** event that cursors are in need to being saved.
*/
static int saveAllCursors(BtShared *pBt, Pgno iRoot, BtCursor *pExcept){
  BtCursor *p;
  assert( sqlite3_mutex_held(pBt->mutex) );
  assert( pExcept==0 || pExcept->pBt==pBt );
  for(p=pBt->pCursor; p; p=p->pNext){
    if( p!=pExcept && (0==iRoot || p->pgnoRoot==iRoot) ) break;
  }
  if( p ) return saveCursorsOnList(p, iRoot, pExcept);
  if( pExcept ) pExcept->curFlags &= ~BTCF_Multiple;
  return SQLITE_OK;
}

/* This helper routine to saveAllCursors does the actual work of saving
** the cursors if and when a cursor is found that actually requires saving.
** The common case is that no cursors need to be saved, so this routine is
** broken out from its caller to avoid unnecessary stack pointer movement.
*/
static int SQLITE_NOINLINE saveCursorsOnList(
  BtCursor *p,         /* The first cursor that needs saving */
  Pgno iRoot,          /* Only save cursor with this iRoot. Save all if zero */
  BtCursor *pExcept    /* Do not save this cursor */
){
  do{
    if( p!=pExcept && (0==iRoot || p->pgnoRoot==iRoot) ){
      if( p->eState==CURSOR_VALID || p->eState==CURSOR_SKIPNEXT ){
        int rc = saveCursorPosition(p);
        if( SQLITE_OK!=rc ){
          return rc;
        }
      }else{
        testcase( p->iPage>=0 );
        btreeReleaseAllCursorPages(p);
      }
    }
    p = p->pNext;
  }while( p );
  return SQLITE_OK;
}

/*
** Clear the current cursor position.
*/
void sqlite3BtreeClearCursor(BtCursor *pCur){
  assert( cursorHoldsMutex(pCur) );
  sqlite3_free(pCur->pKey);
  pCur->pKey = 0;
  pCur->eState = CURSOR_INVALID;
}

/*
** In this version of BtreeMoveto, pKey is a packed index record
** such as is generated by the OP_MakeRecord opcode.  Unpack the
** record and then call sqlite3BtreeIndexMoveto() to do the work.
*/
static int btreeMoveto(
  BtCursor *pCur,     /* Cursor open on the btree to be searched */
  const void *pKey,   /* Packed key if the btree is an index */
  i64 nKey,           /* Integer key for tables.  Size of pKey for indices */
  int bias,           /* Bias search to the high end */
  int *pRes           /* Write search results here */
){
  int rc;                    /* Status code */
  UnpackedRecord *pIdxKey;   /* Unpacked index key */

  if( pKey ){
    KeyInfo *pKeyInfo = pCur->pKeyInfo;
    assert( nKey==(i64)(int)nKey );
    pIdxKey = sqlite3VdbeAllocUnpackedRecord(pKeyInfo);
    if( pIdxKey==0 ) return SQLITE_NOMEM_BKPT;
    sqlite3VdbeRecordUnpack(pKeyInfo, (int)nKey, pKey, pIdxKey);
    if( pIdxKey->nField==0 || pIdxKey->nField>pKeyInfo->nAllField ){
      rc = SQLITE_CORRUPT_BKPT;
    }else{
      rc = sqlite3BtreeIndexMoveto(pCur, pIdxKey, pRes);
    }
    sqlite3DbFree(pCur->pKeyInfo->db, pIdxKey);
  }else{
    pIdxKey = 0;
    rc = sqlite3BtreeTableMoveto(pCur, nKey, bias, pRes);
  }
  return rc;
}

/*
** Restore the cursor to the position it was in (or as close to as possible)
** when saveCursorPosition() was called. Note that this call deletes the
** saved position info stored by saveCursorPosition(), so there can be
** at most one effective restoreCursorPosition() call after each
** saveCursorPosition().
*/
static int btreeRestoreCursorPosition(BtCursor *pCur){
  int rc;
  int skipNext = 0;
  assert( cursorOwnsBtShared(pCur) );
  assert( pCur->eState>=CURSOR_REQUIRESEEK );
  if( pCur->eState==CURSOR_FAULT ){
    return pCur->skipNext;
  }
  pCur->eState = CURSOR_INVALID;
  if( sqlite3FaultSim(410) ){
    rc = SQLITE_IOERR;
  }else{
    rc = btreeMoveto(pCur, pCur->pKey, pCur->nKey, 0, &skipNext);
  }
  if( rc==SQLITE_OK ){
    sqlite3_free(pCur->pKey);
    pCur->pKey = 0;
    assert( pCur->eState==CURSOR_VALID || pCur->eState==CURSOR_INVALID );
    if( skipNext ) pCur->skipNext = skipNext;
    if( pCur->skipNext && pCur->eState==CURSOR_VALID ){
      pCur->eState = CURSOR_SKIPNEXT;
    }
  }
  return rc;
}

#define restoreCursorPosition(p) \
  (p->eState>=CURSOR_REQUIRESEEK ? \
         btreeRestoreCursorPosition(p) : \
         SQLITE_OK)

/*
** Determine whether or not a cursor has moved from the position where
** it was last placed, or has been invalidated for any other reason.
** Cursors can move when the row they are pointing at is deleted out
** from under them, for example.  Cursor might also move if a btree
** is rebalanced.
**
** Calling this routine with a NULL cursor pointer returns false.
**
** Use the separate sqlite3BtreeCursorRestore() routine to restore a cursor
** back to where it ought to be if this routine returns true.
*/
int sqlite3BtreeCursorHasMoved(BtCursor *pCur){
  assert( EIGHT_BYTE_ALIGNMENT(pCur)
       || pCur==sqlite3BtreeFakeValidCursor() );
  assert( offsetof(BtCursor, eState)==0 );
  assert( sizeof(pCur->eState)==1 );
  return CURSOR_VALID != *(u8*)pCur;
}

/*
** Return a pointer to a fake BtCursor object that will always answer
** false to the sqlite3BtreeCursorHasMoved() routine above.  The fake
** cursor returned must not be used with any other Btree interface.
*/
BtCursor *sqlite3BtreeFakeValidCursor(void){
  static u8 fakeCursor = CURSOR_VALID;
  assert( offsetof(BtCursor, eState)==0 );
  return (BtCursor*)&fakeCursor;
}

/*
** This routine restores a cursor back to its original position after it
** has been moved by some outside activity (such as a btree rebalance or
** a row having been deleted out from under the cursor). 
**
** On success, the *pDifferentRow parameter is false if the cursor is left
** pointing at exactly the same row.  *pDifferntRow is the row the cursor
** was pointing to has been deleted, forcing the cursor to point to some
** nearby row.
**
** This routine should only be called for a cursor that just returned
** TRUE from sqlite3BtreeCursorHasMoved().
*/
int sqlite3BtreeCursorRestore(BtCursor *pCur, int *pDifferentRow){
  int rc;

  assert( pCur!=0 );
  assert( pCur->eState!=CURSOR_VALID );
  rc = restoreCursorPosition(pCur);
  if( rc ){
    *pDifferentRow = 1;
    return rc;
  }
  if( pCur->eState!=CURSOR_VALID ){
    *pDifferentRow = 1;
  }else{
    *pDifferentRow = 0;
  }
  return SQLITE_OK;
}

#ifdef SQLITE_ENABLE_CURSOR_HINTS
/*
** Provide hints to the cursor.  The particular hint given (and the type
** and number of the varargs parameters) is determined by the eHintType
** parameter.  See the definitions of the BTREE_HINT_* macros for details.
*/
void sqlite3BtreeCursorHint(BtCursor *pCur, int eHintType, ...){
  /* Used only by system that substitute their own storage engine */
#ifdef SQLITE_DEBUG
  if( ALWAYS(eHintType==BTREE_HINT_RANGE) ){
    va_list ap;
    Expr *pExpr;
    Walker w;
    memset(&w, 0, sizeof(w));
    w.xExprCallback = sqlite3CursorRangeHintExprCheck;
    va_start(ap, eHintType);
    pExpr = va_arg(ap, Expr*);
    w.u.aMem = va_arg(ap, Mem*);
    va_end(ap);
    assert( pExpr!=0 );
    assert( w.u.aMem!=0 );
    sqlite3WalkExpr(&w, pExpr);
  }
#endif /* SQLITE_DEBUG */
}
#endif /* SQLITE_ENABLE_CURSOR_HINTS */


/*
** Provide flag hints to the cursor.
*/
void sqlite3BtreeCursorHintFlags(BtCursor *pCur, unsigned x){
  assert( x==BTREE_SEEK_EQ || x==BTREE_BULKLOAD || x==0 );
  pCur->hints = x;
}


#ifndef SQLITE_OMIT_AUTOVACUUM
/*
** Given a page number of a regular database page, return the page
** number for the pointer-map page that contains the entry for the
** input page number.
**
** Return 0 (not a valid page) for pgno==1 since there is
** no pointer map associated with page 1.  The integrity_check logic
** requires that ptrmapPageno(*,1)!=1.
*/
static Pgno ptrmapPageno(BtShared *pBt, Pgno pgno){
  int nPagesPerMapPage;
  Pgno iPtrMap, ret;
  assert( sqlite3_mutex_held(pBt->mutex) );
  if( pgno<2 ) return 0;
  nPagesPerMapPage = (pBt->usableSize/5)+1;
  iPtrMap = (pgno-2)/nPagesPerMapPage;
  ret = (iPtrMap*nPagesPerMapPage) + 2;
  if( ret==PENDING_BYTE_PAGE(pBt) ){
    ret++;
  }
  return ret;
}

/*
** Write an entry into the pointer map.
**
** This routine updates the pointer map entry for page number 'key'
** so that it maps to type 'eType' and parent page number 'pgno'.
**
** If *pRC is initially non-zero (non-SQLITE_OK) then this routine is
** a no-op.  If an error occurs, the appropriate error code is written
** into *pRC.
*/
static void ptrmapPut(BtShared *pBt, Pgno key, u8 eType, Pgno parent, int *pRC){
  DbPage *pDbPage;  /* The pointer map page */
  u8 *pPtrmap;      /* The pointer map data */
  Pgno iPtrmap;     /* The pointer map page number */
  int offset;       /* Offset in pointer map page */
  int rc;           /* Return code from subfunctions */

  if( *pRC ) return;

  assert( sqlite3_mutex_held(pBt->mutex) );
  /* The super-journal page number must never be used as a pointer map page */
  assert( 0==PTRMAP_ISPAGE(pBt, PENDING_BYTE_PAGE(pBt)) );

  assert( pBt->autoVacuum );
  if( key==0 ){
    *pRC = SQLITE_CORRUPT_BKPT;
    return;
  }
  iPtrmap = PTRMAP_PAGENO(pBt, key);
  rc = sqlite3PagerGet(pBt->pPager, iPtrmap, &pDbPage, 0);
  if( rc!=SQLITE_OK ){
    *pRC = rc;
    return;
  }
  if( ((char*)sqlite3PagerGetExtra(pDbPage))[0]!=0 ){
    /* The first byte of the extra data is the MemPage.isInit byte.
    ** If that byte is set, it means this page is also being used
    ** as a btree page. */
    *pRC = SQLITE_CORRUPT_BKPT;
    goto ptrmap_exit;
  }
  offset = PTRMAP_PTROFFSET(iPtrmap, key);
  if( offset<0 ){
    *pRC = SQLITE_CORRUPT_BKPT;
    goto ptrmap_exit;
  }
  assert( offset <= (int)pBt->usableSize-5 );
  pPtrmap = (u8 *)sqlite3PagerGetData(pDbPage);

  if( eType!=pPtrmap[offset] || get4byte(&pPtrmap[offset+1])!=parent ){
    TRACE(("PTRMAP_UPDATE: %u->(%u,%u)\n", key, eType, parent));
    *pRC= rc = sqlite3PagerWrite(pDbPage);
    if( rc==SQLITE_OK ){
      pPtrmap[offset] = eType;
      put4byte(&pPtrmap[offset+1], parent);
    }
  }

ptrmap_exit:
  sqlite3PagerUnref(pDbPage);
}

/*
** Read an entry from the pointer map.
**
** This routine retrieves the pointer map entry for page 'key', writing
** the type and parent page number to *pEType and *pPgno respectively.
** An error code is returned if something goes wrong, otherwise SQLITE_OK.
*/
static int ptrmapGet(BtShared *pBt, Pgno key, u8 *pEType, Pgno *pPgno){
  DbPage *pDbPage;   /* The pointer map page */
  int iPtrmap;       /* Pointer map page index */
  u8 *pPtrmap;       /* Pointer map page data */
  int offset;        /* Offset of entry in pointer map */
  int rc;

  assert( sqlite3_mutex_held(pBt->mutex) );

  iPtrmap = PTRMAP_PAGENO(pBt, key);
  rc = sqlite3PagerGet(pBt->pPager, iPtrmap, &pDbPage, 0);
  if( rc!=0 ){
    return rc;
  }
  pPtrmap = (u8 *)sqlite3PagerGetData(pDbPage);

  offset = PTRMAP_PTROFFSET(iPtrmap, key);
  if( offset<0 ){
    sqlite3PagerUnref(pDbPage);
    return SQLITE_CORRUPT_BKPT;
  }
  assert( offset <= (int)pBt->usableSize-5 );
  assert( pEType!=0 );
  *pEType = pPtrmap[offset];
  if( pPgno ) *pPgno = get4byte(&pPtrmap[offset+1]);

  sqlite3PagerUnref(pDbPage);
  if( *pEType<1 || *pEType>5 ) return SQLITE_CORRUPT_PGNO(iPtrmap);
  return SQLITE_OK;
}

#else /* if defined SQLITE_OMIT_AUTOVACUUM */
  #define ptrmapPut(w,x,y,z,rc)
  #define ptrmapGet(w,x,y,z) SQLITE_OK
  #define ptrmapPutOvflPtr(x, y, z, rc)
#endif

/*
** Given a btree page and a cell index (0 means the first cell on
** the page, 1 means the second cell, and so forth) return a pointer
** to the cell content.
**
** findCellPastPtr() does the same except it skips past the initial
** 4-byte child pointer found on interior pages, if there is one.
**
** This routine works only for pages that do not contain overflow cells.
*/
#define findCell(P,I) \
  ((P)->aData + ((P)->maskPage & get2byteAligned(&(P)->aCellIdx[2*(I)])))
#define findCellPastPtr(P,I) \
  ((P)->aDataOfst + ((P)->maskPage & get2byteAligned(&(P)->aCellIdx[2*(I)])))


/*
** This is common tail processing for btreeParseCellPtr() and
** btreeParseCellPtrIndex() for the case when the cell does not fit entirely
** on a single B-tree page.  Make necessary adjustments to the CellInfo
** structure.
*/
static SQLITE_NOINLINE void btreeParseCellAdjustSizeForOverflow(
  MemPage *pPage,         /* Page containing the cell */
  u8 *pCell,              /* Pointer to the cell text. */
  CellInfo *pInfo         /* Fill in this structure */
){
  /* If the payload will not fit completely on the local page, we have
  ** to decide how much to store locally and how much to spill onto
  ** overflow pages.  The strategy is to minimize the amount of unused
  ** space on overflow pages while keeping the amount of local storage
  ** in between minLocal and maxLocal.
  **
  ** Warning:  changing the way overflow payload is distributed in any
  ** way will result in an incompatible file format.
  */
  int minLocal;  /* Minimum amount of payload held locally */
  int maxLocal;  /* Maximum amount of payload held locally */
  int surplus;   /* Overflow payload available for local storage */

  minLocal = pPage->minLocal;
  maxLocal = pPage->maxLocal;
  surplus = minLocal + (pInfo->nPayload - minLocal)%(pPage->pBt->usableSize-4);
  testcase( surplus==maxLocal );
  testcase( surplus==maxLocal+1 );
  if( surplus <= maxLocal ){
    pInfo->nLocal = (u16)surplus;
  }else{
    pInfo->nLocal = (u16)minLocal;
  }
  pInfo->nSize = (u16)(&pInfo->pPayload[pInfo->nLocal] - pCell) + 4;
}

/*
** Given a record with nPayload bytes of payload stored within btree
** page pPage, return the number of bytes of payload stored locally.
*/
static int btreePayloadToLocal(MemPage *pPage, i64 nPayload){
  int maxLocal;  /* Maximum amount of payload held locally */
  maxLocal = pPage->maxLocal;
  if( nPayload<=maxLocal ){
    return nPayload;
  }else{
    int minLocal;  /* Minimum amount of payload held locally */
    int surplus;   /* Overflow payload available for local storage */
    minLocal = pPage->minLocal;
    surplus = minLocal + (nPayload - minLocal)%(pPage->pBt->usableSize-4);
    return ( surplus <= maxLocal ) ? surplus : minLocal;
  }
}

/*
** The following routines are implementations of the MemPage.xParseCell()
** method.
**
** Parse a cell content block and fill in the CellInfo structure.
**
** btreeParseCellPtr()        =>   table btree leaf nodes
** btreeParseCellNoPayload()  =>   table btree internal nodes
** btreeParseCellPtrIndex()   =>   index btree nodes
**
** There is also a wrapper function btreeParseCell() that works for
** all MemPage types and that references the cell by index rather than
** by pointer.
*/
static void btreeParseCellPtrNoPayload(
  MemPage *pPage,         /* Page containing the cell */
  u8 *pCell,              /* Pointer to the cell text. */
  CellInfo *pInfo         /* Fill in this structure */
){
  assert( sqlite3_mutex_held(pPage->pBt->mutex) );
  assert( pPage->leaf==0 );
  assert( pPage->childPtrSize==4 );
#ifndef SQLITE_DEBUG
  UNUSED_PARAMETER(pPage);
#endif
  pInfo->nSize = 4 + getVarint(&pCell[4], (u64*)&pInfo->nKey);
  pInfo->nPayload = 0;
  pInfo->nLocal = 0;
  pInfo->pPayload = 0;
  return;
}
static void btreeParseCellPtr(
  MemPage *pPage,         /* Page containing the cell */
  u8 *pCell,              /* Pointer to the cell text. */
  CellInfo *pInfo         /* Fill in this structure */
){
  u8 *pIter;              /* For scanning through pCell */
  u32 nPayload;           /* Number of bytes of cell payload */
  u64 iKey;               /* Extracted Key value */

  assert( sqlite3_mutex_held(pPage->pBt->mutex) );
  assert( pPage->leaf==0 || pPage->leaf==1 );
  assert( pPage->intKeyLeaf );
  assert( pPage->childPtrSize==0 );
  pIter = pCell;

  /* The next block of code is equivalent to:
  **
  **     pIter += getVarint32(pIter, nPayload);
  **
  ** The code is inlined to avoid a function call.
  */
  nPayload = *pIter;
  if( nPayload>=0x80 ){
    u8 *pEnd = &pIter[8];
    nPayload &= 0x7f;
    do{
      nPayload = (nPayload<<7) | (*++pIter & 0x7f);
    }while( (*pIter)>=0x80 && pIter<pEnd );
  }
  pIter++;

  /* The next block of code is equivalent to:
  **
  **     pIter += getVarint(pIter, (u64*)&pInfo->nKey);
  **
  ** The code is inlined and the loop is unrolled for performance.
  ** This routine is a high-runner.
  */
  iKey = *pIter;
  if( iKey>=0x80 ){
    u8 x;
    iKey = (iKey<<7) ^ (x = *++pIter);
    if( x>=0x80 ){
      iKey = (iKey<<7) ^ (x = *++pIter);
      if( x>=0x80 ){
        iKey = (iKey<<7) ^ 0x10204000 ^ (x = *++pIter);
        if( x>=0x80 ){
          iKey = (iKey<<7) ^ 0x4000 ^ (x = *++pIter);
          if( x>=0x80 ){
            iKey = (iKey<<7) ^ 0x4000 ^ (x = *++pIter);
            if( x>=0x80 ){
              iKey = (iKey<<7) ^ 0x4000 ^ (x = *++pIter);
              if( x>=0x80 ){
                iKey = (iKey<<7) ^ 0x4000 ^ (x = *++pIter);
                if( x>=0x80 ){
                  iKey = (iKey<<8) ^ 0x8000 ^ (*++pIter);
                }
              }
            }
          }
        }
      }else{
        iKey ^= 0x204000;
      }
    }else{
      iKey ^= 0x4000;
    }
  }
  pIter++;

  pInfo->nKey = *(i64*)&iKey;
  pInfo->nPayload = nPayload;
  pInfo->pPayload = pIter;
  testcase( nPayload==pPage->maxLocal );
  testcase( nPayload==(u32)pPage->maxLocal+1 );
  if( nPayload<=pPage->maxLocal ){
    /* This is the (easy) common case where the entire payload fits
    ** on the local page.  No overflow is required.
    */
    pInfo->nSize = nPayload + (u16)(pIter - pCell);
    if( pInfo->nSize<4 ) pInfo->nSize = 4;
    pInfo->nLocal = (u16)nPayload;
  }else{
    btreeParseCellAdjustSizeForOverflow(pPage, pCell, pInfo);
  }
}
static void btreeParseCellPtrIndex(
  MemPage *pPage,         /* Page containing the cell */
  u8 *pCell,              /* Pointer to the cell text. */
  CellInfo *pInfo         /* Fill in this structure */
){
  u8 *pIter;              /* For scanning through pCell */
  u32 nPayload;           /* Number of bytes of cell payload */

  assert( sqlite3_mutex_held(pPage->pBt->mutex) );
  assert( pPage->leaf==0 || pPage->leaf==1 );
  assert( pPage->intKeyLeaf==0 );
  pIter = pCell + pPage->childPtrSize;
  nPayload = *pIter;
  if( nPayload>=0x80 ){
    u8 *pEnd = &pIter[8];
    nPayload &= 0x7f;
    do{
      nPayload = (nPayload<<7) | (*++pIter & 0x7f);
    }while( *(pIter)>=0x80 && pIter<pEnd );
  }
  pIter++;
  pInfo->nKey = nPayload;
  pInfo->nPayload = nPayload;
  pInfo->pPayload = pIter;
  testcase( nPayload==pPage->maxLocal );
  testcase( nPayload==(u32)pPage->maxLocal+1 );
  if( nPayload<=pPage->maxLocal ){
    /* This is the (easy) common case where the entire payload fits
    ** on the local page.  No overflow is required.
    */
    pInfo->nSize = nPayload + (u16)(pIter - pCell);
    if( pInfo->nSize<4 ) pInfo->nSize = 4;
    pInfo->nLocal = (u16)nPayload;
  }else{
    btreeParseCellAdjustSizeForOverflow(pPage, pCell, pInfo);
  }
}
static void btreeParseCell(
  MemPage *pPage,         /* Page containing the cell */
  int iCell,              /* The cell index.  First cell is 0 */
  CellInfo *pInfo         /* Fill in this structure */
){
  pPage->xParseCell(pPage, findCell(pPage, iCell), pInfo);
}

/*
** The following routines are implementations of the MemPage.xCellSize
** method.
**
** Compute the total number of bytes that a Cell needs in the cell
** data area of the btree-page.  The return number includes the cell
** data header and the local payload, but not any overflow page or
** the space used by the cell pointer.
**
** cellSizePtrNoPayload()    =>   table internal nodes
** cellSizePtrTableLeaf()    =>   table leaf nodes
** cellSizePtr()             =>   index internal nodes
** cellSizeIdxLeaf()         =>   index leaf nodes
*/
static u16 cellSizePtr(MemPage *pPage, u8 *pCell){
  u8 *pIter = pCell + 4;                   /* For looping over bytes of pCell */
  u8 *pEnd;                                /* End mark for a varint */
  u32 nSize;                               /* Size value to return */

#ifdef SQLITE_DEBUG
  /* The value returned by this function should always be the same as
  ** the (CellInfo.nSize) value found by doing a full parse of the
  ** cell. If SQLITE_DEBUG is defined, an assert() at the bottom of
  ** this function verifies that this invariant is not violated. */
  CellInfo debuginfo;
  pPage->xParseCell(pPage, pCell, &debuginfo);
#endif

  assert( pPage->childPtrSize==4 );
  nSize = *pIter;
  if( nSize>=0x80 ){
    pEnd = &pIter[8];
    nSize &= 0x7f;
    do{
      nSize = (nSize<<7) | (*++pIter & 0x7f);
    }while( *(pIter)>=0x80 && pIter<pEnd );
  }
  pIter++;
  testcase( nSize==pPage->maxLocal );
  testcase( nSize==(u32)pPage->maxLocal+1 );
  if( nSize<=pPage->maxLocal ){
    nSize += (u32)(pIter - pCell);
    assert( nSize>4 );
  }else{
    int minLocal = pPage->minLocal;
    nSize = minLocal + (nSize - minLocal) % (pPage->pBt->usableSize - 4);
    testcase( nSize==pPage->maxLocal );
    testcase( nSize==(u32)pPage->maxLocal+1 );
    if( nSize>pPage->maxLocal ){
      nSize = minLocal;
    }
    nSize += 4 + (u16)(pIter - pCell);
  }
  assert( nSize==debuginfo.nSize || CORRUPT_DB );
  return (u16)nSize;
}
static u16 cellSizePtrIdxLeaf(MemPage *pPage, u8 *pCell){
  u8 *pIter = pCell;                       /* For looping over bytes of pCell */
  u8 *pEnd;                                /* End mark for a varint */
  u32 nSize;                               /* Size value to return */

#ifdef SQLITE_DEBUG
  /* The value returned by this function should always be the same as
  ** the (CellInfo.nSize) value found by doing a full parse of the
  ** cell. If SQLITE_DEBUG is defined, an assert() at the bottom of
  ** this function verifies that this invariant is not violated. */
  CellInfo debuginfo;
  pPage->xParseCell(pPage, pCell, &debuginfo);
#endif

  assert( pPage->childPtrSize==0 );
  nSize = *pIter;
  if( nSize>=0x80 ){
    pEnd = &pIter[8];
    nSize &= 0x7f;
    do{
      nSize = (nSize<<7) | (*++pIter & 0x7f);
    }while( *(pIter)>=0x80 && pIter<pEnd );
  }
  pIter++;
  testcase( nSize==pPage->maxLocal );
  testcase( nSize==(u32)pPage->maxLocal+1 );
  if( nSize<=pPage->maxLocal ){
    nSize += (u32)(pIter - pCell);
    if( nSize<4 ) nSize = 4;
  }else{
    int minLocal = pPage->minLocal;
    nSize = minLocal + (nSize - minLocal) % (pPage->pBt->usableSize - 4);
    testcase( nSize==pPage->maxLocal );
    testcase( nSize==(u32)pPage->maxLocal+1 );
    if( nSize>pPage->maxLocal ){
      nSize = minLocal;
    }
    nSize += 4 + (u16)(pIter - pCell);
  }
  assert( nSize==debuginfo.nSize || CORRUPT_DB );
  return (u16)nSize;
}
static u16 cellSizePtrNoPayload(MemPage *pPage, u8 *pCell){
  u8 *pIter = pCell + 4; /* For looping over bytes of pCell */
  u8 *pEnd;              /* End mark for a varint */

#ifdef SQLITE_DEBUG
  /* The value returned by this function should always be the same as
  ** the (CellInfo.nSize) value found by doing a full parse of the
  ** cell. If SQLITE_DEBUG is defined, an assert() at the bottom of
  ** this function verifies that this invariant is not violated. */
  CellInfo debuginfo;
  pPage->xParseCell(pPage, pCell, &debuginfo);
#else
  UNUSED_PARAMETER(pPage);
#endif

  assert( pPage->childPtrSize==4 );
  pEnd = pIter + 9;
  while( (*pIter++)&0x80 && pIter<pEnd );
  assert( debuginfo.nSize==(u16)(pIter - pCell) || CORRUPT_DB );
  return (u16)(pIter - pCell);
}
static u16 cellSizePtrTableLeaf(MemPage *pPage, u8 *pCell){
  u8 *pIter = pCell;   /* For looping over bytes of pCell */
  u8 *pEnd;            /* End mark for a varint */
  u32 nSize;           /* Size value to return */

#ifdef SQLITE_DEBUG
  /* The value returned by this function should always be the same as
  ** the (CellInfo.nSize) value found by doing a full parse of the
  ** cell. If SQLITE_DEBUG is defined, an assert() at the bottom of
  ** this function verifies that this invariant is not violated. */
  CellInfo debuginfo;
  pPage->xParseCell(pPage, pCell, &debuginfo);
#endif

  nSize = *pIter;
  if( nSize>=0x80 ){
    pEnd = &pIter[8];
    nSize &= 0x7f;
    do{
      nSize = (nSize<<7) | (*++pIter & 0x7f);
    }while( *(pIter)>=0x80 && pIter<pEnd );
  }
  pIter++;
  /* pIter now points at the 64-bit integer key value, a variable length
  ** integer. The following block moves pIter to point at the first byte
  ** past the end of the key value. */
  if( (*pIter++)&0x80
   && (*pIter++)&0x80
   && (*pIter++)&0x80
   && (*pIter++)&0x80
   && (*pIter++)&0x80
   && (*pIter++)&0x80
   && (*pIter++)&0x80
   && (*pIter++)&0x80 ){ pIter++; }
  testcase( nSize==pPage->maxLocal );
  testcase( nSize==(u32)pPage->maxLocal+1 );
  if( nSize<=pPage->maxLocal ){
    nSize += (u32)(pIter - pCell);
    if( nSize<4 ) nSize = 4;
  }else{
    int minLocal = pPage->minLocal;
    nSize = minLocal + (nSize - minLocal) % (pPage->pBt->usableSize - 4);
    testcase( nSize==pPage->maxLocal );
    testcase( nSize==(u32)pPage->maxLocal+1 );
    if( nSize>pPage->maxLocal ){
      nSize = minLocal;
    }
    nSize += 4 + (u16)(pIter - pCell);
  }
  assert( nSize==debuginfo.nSize || CORRUPT_DB );
  return (u16)nSize;
}


#ifdef SQLITE_DEBUG
/* This variation on cellSizePtr() is used inside of assert() statements
** only. */
static u16 cellSize(MemPage *pPage, int iCell){
  return pPage->xCellSize(pPage, findCell(pPage, iCell));
}
#endif

#ifndef SQLITE_OMIT_AUTOVACUUM
/*
** The cell pCell is currently part of page pSrc but will ultimately be part
** of pPage.  (pSrc and pPage are often the same.)  If pCell contains a
** pointer to an overflow page, insert an entry into the pointer-map for
** the overflow page that will be valid after pCell has been moved to pPage.
*/
static void ptrmapPutOvflPtr(MemPage *pPage, MemPage *pSrc, u8 *pCell,int *pRC){
  CellInfo info;
  if( *pRC ) return;
  assert( pCell!=0 );
  pPage->xParseCell(pPage, pCell, &info);
  if( info.nLocal<info.nPayload ){
    Pgno ovfl;
    if( SQLITE_WITHIN(pSrc->aDataEnd, pCell, pCell+info.nLocal) ){
      testcase( pSrc!=pPage );
      *pRC = SQLITE_CORRUPT_BKPT;
      return;
    }
    ovfl = get4byte(&pCell[info.nSize-4]);
    ptrmapPut(pPage->pBt, ovfl, PTRMAP_OVERFLOW1, pPage->pgno, pRC);
  }
}
#endif


/*
** Defragment the page given. This routine reorganizes cells within the
** page so that there are no free-blocks on the free-block list.
**
** Parameter nMaxFrag is the maximum amount of fragmented space that may be
** present in the page after this routine returns.
**
** EVIDENCE-OF: R-44582-60138 SQLite may from time to time reorganize a
** b-tree page so that there are no freeblocks or fragment bytes, all
** unused bytes are contained in the unallocated space region, and all
** cells are packed tightly at the end of the page.
*/
static int defragmentPage(MemPage *pPage, int nMaxFrag){
  int i;                     /* Loop counter */
  int pc;                    /* Address of the i-th cell */
  int hdr;                   /* Offset to the page header */
  int size;                  /* Size of a cell */
  int usableSize;            /* Number of usable bytes on a page */
  int cellOffset;            /* Offset to the cell pointer array */
  int cbrk;                  /* Offset to the cell content area */
  int nCell;                 /* Number of cells on the page */
  unsigned char *data;       /* The page data */
  unsigned char *temp;       /* Temp area for cell content */
  unsigned char *src;        /* Source of content */
  int iCellFirst;            /* First allowable cell index */
  int iCellLast;             /* Last possible cell index */
  int iCellStart;            /* First cell offset in input */

  assert( sqlite3PagerIswriteable(pPage->pDbPage) );
  assert( pPage->pBt!=0 );
  assert( pPage->pBt->usableSize <= SQLITE_MAX_PAGE_SIZE );
  assert( pPage->nOverflow==0 );
  assert( sqlite3_mutex_held(pPage->pBt->mutex) );
  data = pPage->aData;
  hdr = pPage->hdrOffset;
  cellOffset = pPage->cellOffset;
  nCell = pPage->nCell;
  assert( nCell==get2byte(&data[hdr+3]) || CORRUPT_DB );
  iCellFirst = cellOffset + 2*nCell;
  usableSize = pPage->pBt->usableSize;

  /* This block handles pages with two or fewer free blocks and nMaxFrag
  ** or fewer fragmented bytes. In this case it is faster to move the
  ** two (or one) blocks of cells using memmove() and add the required
  ** offsets to each pointer in the cell-pointer array than it is to
  ** reconstruct the entire page.  */
  if( (int)data[hdr+7]<=nMaxFrag ){
    int iFree = get2byte(&data[hdr+1]);
    if( iFree>usableSize-4 ) return SQLITE_CORRUPT_PAGE(pPage);
    if( iFree ){
      int iFree2 = get2byte(&data[iFree]);
      if( iFree2>usableSize-4 ) return SQLITE_CORRUPT_PAGE(pPage);
      if( 0==iFree2 || (data[iFree2]==0 && data[iFree2+1]==0) ){
        u8 *pEnd = &data[cellOffset + nCell*2];
        u8 *pAddr;
        int sz2 = 0;
        int sz = get2byte(&data[iFree+2]);
        int top = get2byte(&data[hdr+5]);
        if( top>=iFree ){
          return SQLITE_CORRUPT_PAGE(pPage);
        }
        if( iFree2 ){
          if( iFree+sz>iFree2 ) return SQLITE_CORRUPT_PAGE(pPage);
          sz2 = get2byte(&data[iFree2+2]);
          if( iFree2+sz2 > usableSize ) return SQLITE_CORRUPT_PAGE(pPage);
          memmove(&data[iFree+sz+sz2], &data[iFree+sz], iFree2-(iFree+sz));
          sz += sz2;
        }else if( iFree+sz>usableSize ){
          return SQLITE_CORRUPT_PAGE(pPage);
        }

        cbrk = top+sz;
        assert( cbrk+(iFree-top) <= usableSize );
        memmove(&data[cbrk], &data[top], iFree-top);
        for(pAddr=&data[cellOffset]; pAddr<pEnd; pAddr+=2){
          pc = get2byte(pAddr);
          if( pc<iFree ){ put2byte(pAddr, pc+sz); }
          else if( pc<iFree2 ){ put2byte(pAddr, pc+sz2); }
        }
        goto defragment_out;
      }
    }
  }

  cbrk = usableSize;
  iCellLast = usableSize - 4;
  iCellStart = get2byte(&data[hdr+5]);
  if( nCell>0 ){
    temp = sqlite3PagerTempSpace(pPage->pBt->pPager);
    memcpy(temp, data, usableSize);
    src = temp;
    for(i=0; i<nCell; i++){
      u8 *pAddr;     /* The i-th cell pointer */
      pAddr = &data[cellOffset + i*2];
      pc = get2byte(pAddr);
      testcase( pc==iCellFirst );
      testcase( pc==iCellLast );
      /* These conditions have already been verified in btreeInitPage()
      ** if PRAGMA cell_size_check=ON.
      */
      if( pc>iCellLast ){
        return SQLITE_CORRUPT_PAGE(pPage);
      }
      assert( pc>=0 && pc<=iCellLast );
      size = pPage->xCellSize(pPage, &src[pc]);
      cbrk -= size;
      if( cbrk<iCellStart || pc+size>usableSize ){
        return SQLITE_CORRUPT_PAGE(pPage);
      }
      assert( cbrk+size<=usableSize && cbrk>=iCellStart );
      testcase( cbrk+size==usableSize );
      testcase( pc+size==usableSize );
      put2byte(pAddr, cbrk);
      memcpy(&data[cbrk], &src[pc], size);
    }
  }
  data[hdr+7] = 0;

defragment_out:
  assert( pPage->nFree>=0 );
  if( data[hdr+7]+cbrk-iCellFirst!=pPage->nFree ){
    return SQLITE_CORRUPT_PAGE(pPage);
  }
  assert( cbrk>=iCellFirst );
  put2byte(&data[hdr+5], cbrk);
  data[hdr+1] = 0;
  data[hdr+2] = 0;
  memset(&data[iCellFirst], 0, cbrk-iCellFirst);
  assert( sqlite3PagerIswriteable(pPage->pDbPage) );
  return SQLITE_OK;
}

/*
** Search the free-list on page pPg for space to store a cell nByte bytes in
** size. If one can be found, return a pointer to the space and remove it
** from the free-list.
**
** If no suitable space can be found on the free-list, return NULL.
**
** This function may detect corruption within pPg.  If corruption is
** detected then *pRc is set to SQLITE_CORRUPT and NULL is returned.
**
** Slots on the free list that are between 1 and 3 bytes larger than nByte
** will be ignored if adding the extra space to the fragmentation count
** causes the fragmentation count to exceed 60.
*/
static u8 *pageFindSlot(MemPage *pPg, int nByte, int *pRc){
  const int hdr = pPg->hdrOffset;            /* Offset to page header */
  u8 * const aData = pPg->aData;             /* Page data */
  int iAddr = hdr + 1;                       /* Address of ptr to pc */
  u8 *pTmp = &aData[iAddr];                  /* Temporary ptr into aData[] */
  int pc = get2byte(pTmp);                   /* Address of a free slot */
  int x;                                     /* Excess size of the slot */
  int maxPC = pPg->pBt->usableSize - nByte;  /* Max address for a usable slot */
  int size;                                  /* Size of the free slot */

  assert( pc>0 );
  while( pc<=maxPC ){
    /* EVIDENCE-OF: R-22710-53328 The third and fourth bytes of each
    ** freeblock form a big-endian integer which is the size of the freeblock
    ** in bytes, including the 4-byte header. */
    pTmp = &aData[pc+2];
    size = get2byte(pTmp);
    if( (x = size - nByte)>=0 ){
      testcase( x==4 );
      testcase( x==3 );
      if( x<4 ){
        /* EVIDENCE-OF: R-11498-58022 In a well-formed b-tree page, the total
        ** number of bytes in fragments may not exceed 60. */
        if( aData[hdr+7]>57 ) return 0;

        /* Remove the slot from the free-list. Update the number of
        ** fragmented bytes within the page. */
        memcpy(&aData[iAddr], &aData[pc], 2);
        aData[hdr+7] += (u8)x;
        return &aData[pc];
      }else if( x+pc > maxPC ){
        /* This slot extends off the end of the usable part of the page */
        *pRc = SQLITE_CORRUPT_PAGE(pPg);
        return 0;
      }else{
        /* The slot remains on the free-list. Reduce its size to account
        ** for the portion used by the new allocation. */
        put2byte(&aData[pc+2], x);
      }
      return &aData[pc + x];
    }
    iAddr = pc;
    pTmp = &aData[pc];
    pc = get2byte(pTmp);
    if( pc<=iAddr ){
      if( pc ){
        /* The next slot in the chain comes before the current slot */
        *pRc = SQLITE_CORRUPT_PAGE(pPg);
      }
      return 0;
    }
  }
  if( pc>maxPC+nByte-4 ){
    /* The free slot chain extends off the end of the page */
    *pRc = SQLITE_CORRUPT_PAGE(pPg);
  }
  return 0;
}

/*
** Allocate nByte bytes of space from within the B-Tree page passed
** as the first argument. Write into *pIdx the index into pPage->aData[]
** of the first byte of allocated space. Return either SQLITE_OK or
** an error code (usually SQLITE_CORRUPT).
**
** The caller guarantees that there is sufficient space to make the
** allocation.  This routine might need to defragment in order to bring
** all the space together, however.  This routine will avoid using
** the first two bytes past the cell pointer area since presumably this
** allocation is being made in order to insert a new cell, so we will
** also end up needing a new cell pointer.
*/
static SQLITE_INLINE int allocateSpace(MemPage *pPage, int nByte, int *pIdx){
  const int hdr = pPage->hdrOffset;    /* Local cache of pPage->hdrOffset */
  u8 * const data = pPage->aData;      /* Local cache of pPage->aData */
  int top;                             /* First byte of cell content area */
  int rc = SQLITE_OK;                  /* Integer return code */
  u8 *pTmp;                            /* Temp ptr into data[] */
  int gap;        /* First byte of gap between cell pointers and cell content */
 
  assert( sqlite3PagerIswriteable(pPage->pDbPage) );
  assert( pPage->pBt );
  assert( sqlite3_mutex_held(pPage->pBt->mutex) );
  assert( nByte>=0 );  /* Minimum cell size is 4 */
  assert( pPage->nFree>=nByte );
  assert( pPage->nOverflow==0 );
  assert( nByte < (int)(pPage->pBt->usableSize-8) );

  assert( pPage->cellOffset == hdr + 12 - 4*pPage->leaf );
  gap = pPage->cellOffset + 2*pPage->nCell;
  assert( gap<=65536 );
  /* EVIDENCE-OF: R-29356-02391 If the database uses a 65536-byte page size
  ** and the reserved space is zero (the usual value for reserved space)
  ** then the cell content offset of an empty page wants to be 65536.
  ** However, that integer is too large to be stored in a 2-byte unsigned
  ** integer, so a value of 0 is used in its place. */
  pTmp = &data[hdr+5];
  top = get2byte(pTmp);
  if( gap>top ){
    if( top==0 && pPage->pBt->usableSize==65536 ){
      top = 65536;
    }else{
      return SQLITE_CORRUPT_PAGE(pPage);
    }
  }else if( top>(int)pPage->pBt->usableSize ){
    return SQLITE_CORRUPT_PAGE(pPage);
  }

  /* If there is enough space between gap and top for one more cell pointer,
  ** and if the freelist is not empty, then search the
  ** freelist looking for a slot big enough to satisfy the request.
  */
  testcase( gap+2==top );
  testcase( gap+1==top );
  testcase( gap==top );
  if( (data[hdr+2] || data[hdr+1]) && gap+2<=top ){
    u8 *pSpace = pageFindSlot(pPage, nByte, &rc);
    if( pSpace ){
      int g2;
      assert( pSpace+nByte<=data+pPage->pBt->usableSize );
      *pIdx = g2 = (int)(pSpace-data);
      if( g2<=gap ){
        return SQLITE_CORRUPT_PAGE(pPage);
      }else{
        return SQLITE_OK;
      }
    }else if( rc ){
      return rc;
    }
  }

  /* The request could not be fulfilled using a freelist slot.  Check
  ** to see if defragmentation is necessary.
  */
  testcase( gap+2+nByte==top );
  if( gap+2+nByte>top ){
    assert( pPage->nCell>0 || CORRUPT_DB );
    assert( pPage->nFree>=0 );
    rc = defragmentPage(pPage, MIN(4, pPage->nFree - (2+nByte)));
    if( rc ) return rc;
    top = get2byteNotZero(&data[hdr+5]);
    assert( gap+2+nByte<=top );
  }


  /* Allocate memory from the gap in between the cell pointer array
  ** and the cell content area.  The btreeComputeFreeSpace() call has already
  ** validated the freelist.  Given that the freelist is valid, there
  ** is no way that the allocation can extend off the end of the page.
  ** The assert() below verifies the previous sentence.
  */
  top -= nByte;
  put2byte(&data[hdr+5], top);
  assert( top+nByte <= (int)pPage->pBt->usableSize );
  *pIdx = top;
  return SQLITE_OK;
}

/*
** Return a section of the pPage->aData to the freelist.
** The first byte of the new free block is pPage->aData[iStart]
** and the size of the block is iSize bytes.
**
** Adjacent freeblocks are coalesced.
**
** Even though the freeblock list was checked by btreeComputeFreeSpace(),
** that routine will not detect overlap between cells or freeblocks.  Nor
** does it detect cells or freeblocks that encroach into the reserved bytes
** at the end of the page.  So do additional corruption checks inside this
** routine and return SQLITE_CORRUPT if any problems are found.
*/
static int freeSpace(MemPage *pPage, u16 iStart, u16 iSize){
  u16 iPtr;                             /* Address of ptr to next freeblock */
  u16 iFreeBlk;                         /* Address of the next freeblock */
  u8 hdr;                               /* Page header size.  0 or 100 */
  u8 nFrag = 0;                         /* Reduction in fragmentation */
  u16 iOrigSize = iSize;                /* Original value of iSize */
  u16 x;                                /* Offset to cell content area */
  u32 iEnd = iStart + iSize;            /* First byte past the iStart buffer */
  unsigned char *data = pPage->aData;   /* Page content */
  u8 *pTmp;                             /* Temporary ptr into data[] */

  assert( pPage->pBt!=0 );
  assert( sqlite3PagerIswriteable(pPage->pDbPage) );
  assert( CORRUPT_DB || iStart>=pPage->hdrOffset+6+pPage->childPtrSize );
  assert( CORRUPT_DB || iEnd <= pPage->pBt->usableSize );
  assert( sqlite3_mutex_held(pPage->pBt->mutex) );
  assert( iSize>=4 );   /* Minimum cell size is 4 */
  assert( CORRUPT_DB || iStart<=pPage->pBt->usableSize-4 );

  /* The list of freeblocks must be in ascending order.  Find the
  ** spot on the list where iStart should be inserted.
  */
  hdr = pPage->hdrOffset;
  iPtr = hdr + 1;
  if( data[iPtr+1]==0 && data[iPtr]==0 ){
    iFreeBlk = 0;  /* Shortcut for the case when the freelist is empty */
  }else{
    while( (iFreeBlk = get2byte(&data[iPtr]))<iStart ){
      if( iFreeBlk<=iPtr ){
        if( iFreeBlk==0 ) break; /* TH3: corrupt082.100 */
        return SQLITE_CORRUPT_PAGE(pPage);
      }
      iPtr = iFreeBlk;
    }
    if( iFreeBlk>pPage->pBt->usableSize-4 ){ /* TH3: corrupt081.100 */
      return SQLITE_CORRUPT_PAGE(pPage);
    }
    assert( iFreeBlk>iPtr || iFreeBlk==0 || CORRUPT_DB );
 
    /* At this point:
    **    iFreeBlk:   First freeblock after iStart, or zero if none
    **    iPtr:       The address of a pointer to iFreeBlk
    **
    ** Check to see if iFreeBlk should be coalesced onto the end of iStart.
    */
    if( iFreeBlk && iEnd+3>=iFreeBlk ){
      nFrag = iFreeBlk - iEnd;
      if( iEnd>iFreeBlk ) return SQLITE_CORRUPT_PAGE(pPage);
      iEnd = iFreeBlk + get2byte(&data[iFreeBlk+2]);
      if( iEnd > pPage->pBt->usableSize ){
        return SQLITE_CORRUPT_PAGE(pPage);
      }
      iSize = iEnd - iStart;
      iFreeBlk = get2byte(&data[iFreeBlk]);
    }
 
    /* If iPtr is another freeblock (that is, if iPtr is not the freelist
    ** pointer in the page header) then check to see if iStart should be
    ** coalesced onto the end of iPtr.
    */
    if( iPtr>hdr+1 ){
      int iPtrEnd = iPtr + get2byte(&data[iPtr+2]);
      if( iPtrEnd+3>=iStart ){
        if( iPtrEnd>iStart ) return SQLITE_CORRUPT_PAGE(pPage);
        nFrag += iStart - iPtrEnd;
        iSize = iEnd - iPtr;
        iStart = iPtr;
      }
    }
    if( nFrag>data[hdr+7] ) return SQLITE_CORRUPT_PAGE(pPage);
    data[hdr+7] -= nFrag;
  }
  pTmp = &data[hdr+5];
  x = get2byte(pTmp);
  if( pPage->pBt->btsFlags & BTS_FAST_SECURE ){
    /* Overwrite deleted information with zeros when the secure_delete
    ** option is enabled */
    memset(&data[iStart], 0, iSize);
  }
  if( iStart<=x ){
    /* The new freeblock is at the beginning of the cell content area,
    ** so just extend the cell content area rather than create another
    ** freelist entry */
    if( iStart<x ) return SQLITE_CORRUPT_PAGE(pPage);
    if( iPtr!=hdr+1 ) return SQLITE_CORRUPT_PAGE(pPage);
    put2byte(&data[hdr+1], iFreeBlk);
    put2byte(&data[hdr+5], iEnd);
  }else{
    /* Insert the new freeblock into the freelist */
    put2byte(&data[iPtr], iStart);
    put2byte(&data[iStart], iFreeBlk);
    put2byte(&data[iStart+2], iSize);
  }
  pPage->nFree += iOrigSize;
  return SQLITE_OK;
}

/*
** Decode the flags byte (the first byte of the header) for a page
** and initialize fields of the MemPage structure accordingly.
**
** Only the following combinations are supported.  Anything different
** indicates a corrupt database files:
**
**         PTF_ZERODATA                             (0x02,  2)
**         PTF_LEAFDATA | PTF_INTKEY                (0x05,  5)
**         PTF_ZERODATA | PTF_LEAF                  (0x0a, 10)
**         PTF_LEAFDATA | PTF_INTKEY | PTF_LEAF     (0x0d, 13)
*/
static int decodeFlags(MemPage *pPage, int flagByte){
  BtShared *pBt;     /* A copy of pPage->pBt */

  assert( pPage->hdrOffset==(pPage->pgno==1 ? 100 : 0) );
  assert( sqlite3_mutex_held(pPage->pBt->mutex) );
  pBt = pPage->pBt;
  pPage->max1bytePayload = pBt->max1bytePayload;
  if( flagByte>=(PTF_ZERODATA | PTF_LEAF) ){
    pPage->childPtrSize = 0;
    pPage->leaf = 1;
    if( flagByte==(PTF_LEAFDATA | PTF_INTKEY | PTF_LEAF) ){
      pPage->intKeyLeaf = 1;
      pPage->xCellSize = cellSizePtrTableLeaf;
      pPage->xParseCell = btreeParseCellPtr;
      pPage->intKey = 1;
      pPage->maxLocal = pBt->maxLeaf;
      pPage->minLocal = pBt->minLeaf;
    }else if( flagByte==(PTF_ZERODATA | PTF_LEAF) ){
      pPage->intKey = 0;
      pPage->intKeyLeaf = 0;
      pPage->xCellSize = cellSizePtrIdxLeaf;
      pPage->xParseCell = btreeParseCellPtrIndex;
      pPage->maxLocal = pBt->maxLocal;
      pPage->minLocal = pBt->minLocal;
    }else{
      pPage->intKey = 0;
      pPage->intKeyLeaf = 0;
      pPage->xCellSize = cellSizePtrIdxLeaf;
      pPage->xParseCell = btreeParseCellPtrIndex;
      return SQLITE_CORRUPT_PAGE(pPage);
    }
  }else{
    pPage->childPtrSize = 4;
    pPage->leaf = 0;
    if( flagByte==(PTF_ZERODATA) ){
      pPage->intKey = 0;
      pPage->intKeyLeaf = 0;
      pPage->xCellSize = cellSizePtr;
      pPage->xParseCell = btreeParseCellPtrIndex;
      pPage->maxLocal = pBt->maxLocal;
      pPage->minLocal = pBt->minLocal;
    }else if( flagByte==(PTF_LEAFDATA | PTF_INTKEY) ){
      pPage->intKeyLeaf = 0;
      pPage->xCellSize = cellSizePtrNoPayload;
      pPage->xParseCell = btreeParseCellPtrNoPayload;
      pPage->intKey = 1;
      pPage->maxLocal = pBt->maxLeaf;
      pPage->minLocal = pBt->minLeaf;
    }else{
      pPage->intKey = 0;
      pPage->intKeyLeaf = 0;
      pPage->xCellSize = cellSizePtr;
      pPage->xParseCell = btreeParseCellPtrIndex;
      return SQLITE_CORRUPT_PAGE(pPage);
    }
  }
  return SQLITE_OK;
}

/*
** Compute the amount of freespace on the page.  In other words, fill
** in the pPage->nFree field.
*/
static int btreeComputeFreeSpace(MemPage *pPage){
  int pc;            /* Address of a freeblock within pPage->aData[] */
  u8 hdr;            /* Offset to beginning of page header */
  u8 *data;          /* Equal to pPage->aData */
  int usableSize;    /* Amount of usable space on each page */
  int nFree;         /* Number of unused bytes on the page */
  int top;           /* First byte of the cell content area */
  int iCellFirst;    /* First allowable cell or freeblock offset */
  int iCellLast;     /* Last possible cell or freeblock offset */

  assert( pPage->pBt!=0 );
  assert( pPage->pBt->db!=0 );
  assert( sqlite3_mutex_held(pPage->pBt->mutex) );
  assert( pPage->pgno==sqlite3PagerPagenumber(pPage->pDbPage) );
  assert( pPage == sqlite3PagerGetExtra(pPage->pDbPage) );
  assert( pPage->aData == sqlite3PagerGetData(pPage->pDbPage) );
  assert( pPage->isInit==1 );
  assert( pPage->nFree<0 );

  usableSize = pPage->pBt->usableSize;
  hdr = pPage->hdrOffset;
  data = pPage->aData;
  /* EVIDENCE-OF: R-58015-48175 The two-byte integer at offset 5 designates
  ** the start of the cell content area. A zero value for this integer is
  ** interpreted as 65536. */
  top = get2byteNotZero(&data[hdr+5]);
  iCellFirst = hdr + 8 + pPage->childPtrSize + 2*pPage->nCell;
  iCellLast = usableSize - 4;

  /* Compute the total free space on the page
  ** EVIDENCE-OF: R-23588-34450 The two-byte integer at offset 1 gives the
  ** start of the first freeblock on the page, or is zero if there are no
  ** freeblocks. */
  pc = get2byte(&data[hdr+1]);
  nFree = data[hdr+7] + top;  /* Init nFree to non-freeblock free space */
  if( pc>0 ){
    u32 next, size;
    if( pc<top ){
      /* EVIDENCE-OF: R-55530-52930 In a well-formed b-tree page, there will
      ** always be at least one cell before the first freeblock.
      */
      return SQLITE_CORRUPT_PAGE(pPage);
    }
    while( 1 ){
      if( pc>iCellLast ){
        /* Freeblock off the end of the page */
        return SQLITE_CORRUPT_PAGE(pPage);
      }
      next = get2byte(&data[pc]);
      size = get2byte(&data[pc+2]);
      nFree = nFree + size;
      if( next<=pc+size+3 ) break;
      pc = next;
    }
    if( next>0 ){
      /* Freeblock not in ascending order */
      return SQLITE_CORRUPT_PAGE(pPage);
    }
    if( pc+size>(unsigned int)usableSize ){
      /* Last freeblock extends past page end */
      return SQLITE_CORRUPT_PAGE(pPage);
    }
  }

  /* At this point, nFree contains the sum of the offset to the start
  ** of the cell-content area plus the number of free bytes within
  ** the cell-content area. If this is greater than the usable-size
  ** of the page, then the page must be corrupted. This check also
  ** serves to verify that the offset to the start of the cell-content
  ** area, according to the page header, lies within the page.
  */
  if( nFree>usableSize || nFree<iCellFirst ){
    return SQLITE_CORRUPT_PAGE(pPage);
  }
  pPage->nFree = (u16)(nFree - iCellFirst);
  return SQLITE_OK;
}

/*
** Do additional sanity check after btreeInitPage() if
** PRAGMA cell_size_check=ON
*/
static SQLITE_NOINLINE int btreeCellSizeCheck(MemPage *pPage){
  int iCellFirst;    /* First allowable cell or freeblock offset */
  int iCellLast;     /* Last possible cell or freeblock offset */
  int i;             /* Index into the cell pointer array */
  int sz;            /* Size of a cell */
  int pc;            /* Address of a freeblock within pPage->aData[] */
  u8 *data;          /* Equal to pPage->aData */
  int usableSize;    /* Maximum usable space on the page */
  int cellOffset;    /* Start of cell content area */

  iCellFirst = pPage->cellOffset + 2*pPage->nCell;
  usableSize = pPage->pBt->usableSize;
  iCellLast = usableSize - 4;
  data = pPage->aData;
  cellOffset = pPage->cellOffset;
  if( !pPage->leaf ) iCellLast--;
  for(i=0; i<pPage->nCell; i++){
    pc = get2byteAligned(&data[cellOffset+i*2]);
    testcase( pc==iCellFirst );
    testcase( pc==iCellLast );
    if( pc<iCellFirst || pc>iCellLast ){
      return SQLITE_CORRUPT_PAGE(pPage);
    }
    sz = pPage->xCellSize(pPage, &data[pc]);
    testcase( pc+sz==usableSize );
    if( pc+sz>usableSize ){
      return SQLITE_CORRUPT_PAGE(pPage);
    }
  }
  return SQLITE_OK;
}

/*
** Initialize the auxiliary information for a disk block.
**
** Return SQLITE_OK on success.  If we see that the page does
** not contain a well-formed database page, then return
** SQLITE_CORRUPT.  Note that a return of SQLITE_OK does not
** guarantee that the page is well-formed.  It only shows that
** we failed to detect any corruption.
*/
static int btreeInitPage(MemPage *pPage){
  u8 *data;          /* Equal to pPage->aData */
  BtShared *pBt;        /* The main btree structure */

  assert( pPage->pBt!=0 );
  assert( pPage->pBt->db!=0 );
  assert( sqlite3_mutex_held(pPage->pBt->mutex) );
  assert( pPage->pgno==sqlite3PagerPagenumber(pPage->pDbPage) );
  assert( pPage == sqlite3PagerGetExtra(pPage->pDbPage) );
  assert( pPage->aData == sqlite3PagerGetData(pPage->pDbPage) );
  assert( pPage->isInit==0 );

  pBt = pPage->pBt;
  data = pPage->aData + pPage->hdrOffset;
  /* EVIDENCE-OF: R-28594-02890 The one-byte flag at offset 0 indicating
  ** the b-tree page type. */
  if( decodeFlags(pPage, data[0]) ){
    return SQLITE_CORRUPT_PAGE(pPage);
  }
  assert( pBt->pageSize>=512 && pBt->pageSize<=65536 );
  pPage->maskPage = (u16)(pBt->pageSize - 1);
  pPage->nOverflow = 0;
  pPage->cellOffset = pPage->hdrOffset + 8 + pPage->childPtrSize;
  pPage->aCellIdx = data + pPage->childPtrSize + 8;
  pPage->aDataEnd = pPage->aData + pBt->pageSize;
  pPage->aDataOfst = pPage->aData + pPage->childPtrSize;
  /* EVIDENCE-OF: R-37002-32774 The two-byte integer at offset 3 gives the
  ** number of cells on the page. */
  pPage->nCell = get2byte(&data[3]);
  if( pPage->nCell>MX_CELL(pBt) ){
    /* To many cells for a single page.  The page must be corrupt */
    return SQLITE_CORRUPT_PAGE(pPage);
  }
  testcase( pPage->nCell==MX_CELL(pBt) );
  /* EVIDENCE-OF: R-24089-57979 If a page contains no cells (which is only
  ** possible for a root page of a table that contains no rows) then the
  ** offset to the cell content area will equal the page size minus the
  ** bytes of reserved space. */
  assert( pPage->nCell>0
       || get2byteNotZero(&data[5])==(int)pBt->usableSize
       || CORRUPT_DB );
  pPage->nFree = -1;  /* Indicate that this value is yet uncomputed */
  pPage->isInit = 1;
  if( pBt->db->flags & SQLITE_CellSizeCk ){
    return btreeCellSizeCheck(pPage);
  }
  return SQLITE_OK;
}

/*
** Set up a raw page so that it looks like a database page holding
** no entries.
*/
static void zeroPage(MemPage *pPage, int flags){
  unsigned char *data = pPage->aData;
  BtShared *pBt = pPage->pBt;
  u8 hdr = pPage->hdrOffset;
  u16 first;

  assert( sqlite3PagerPagenumber(pPage->pDbPage)==pPage->pgno || CORRUPT_DB );
  assert( sqlite3PagerGetExtra(pPage->pDbPage) == (void*)pPage );
  assert( sqlite3PagerGetData(pPage->pDbPage) == data );
  assert( sqlite3PagerIswriteable(pPage->pDbPage) );
  assert( sqlite3_mutex_held(pBt->mutex) );
  if( pBt->btsFlags & BTS_FAST_SECURE ){
    memset(&data[hdr], 0, pBt->usableSize - hdr);
  }
  data[hdr] = (char)flags;
  first = hdr + ((flags&PTF_LEAF)==0 ? 12 : 8);
  memset(&data[hdr+1], 0, 4);
  data[hdr+7] = 0;
  put2byte(&data[hdr+5], pBt->usableSize);
  pPage->nFree = (u16)(pBt->usableSize - first);
  decodeFlags(pPage, flags);
  pPage->cellOffset = first;
  pPage->aDataEnd = &data[pBt->pageSize];
  pPage->aCellIdx = &data[first];
  pPage->aDataOfst = &data[pPage->childPtrSize];
  pPage->nOverflow = 0;
  assert( pBt->pageSize>=512 && pBt->pageSize<=65536 );
  pPage->maskPage = (u16)(pBt->pageSize - 1);
  pPage->nCell = 0;
  pPage->isInit = 1;
}


/*
** Convert a DbPage obtained from the pager into a MemPage used by
** the btree layer.
*/
static MemPage *btreePageFromDbPage(DbPage *pDbPage, Pgno pgno, BtShared *pBt){
  MemPage *pPage = (MemPage*)sqlite3PagerGetExtra(pDbPage);
  if( pgno!=pPage->pgno ){
    pPage->aData = sqlite3PagerGetData(pDbPage);
    pPage->pDbPage = pDbPage;
    pPage->pBt = pBt;
    pPage->pgno = pgno;
    pPage->hdrOffset = pgno==1 ? 100 : 0;
  }
  assert( pPage->aData==sqlite3PagerGetData(pDbPage) );
  return pPage;
}

/*
** Get a page from the pager.  Initialize the MemPage.pBt and
** MemPage.aData elements if needed.  See also: btreeGetUnusedPage().
**
** If the PAGER_GET_NOCONTENT flag is set, it means that we do not care
** about the content of the page at this time.  So do not go to the disk
** to fetch the content.  Just fill in the content with zeros for now.
** If in the future we call sqlite3PagerWrite() on this page, that
** means we have started to be concerned about content and the disk
** read should occur at that point.
*/
static int btreeGetPage(
  BtShared *pBt,       /* The btree */
  Pgno pgno,           /* Number of the page to fetch */
  MemPage **ppPage,    /* Return the page in this parameter */
  int flags            /* PAGER_GET_NOCONTENT or PAGER_GET_READONLY */
){
  int rc;
  DbPage *pDbPage;

  assert( flags==0 || flags==PAGER_GET_NOCONTENT || flags==PAGER_GET_READONLY );
  assert( sqlite3_mutex_held(pBt->mutex) );
  rc = sqlite3PagerGet(pBt->pPager, pgno, (DbPage**)&pDbPage, flags);
  if( rc ) return rc;
  *ppPage = btreePageFromDbPage(pDbPage, pgno, pBt);
  return SQLITE_OK;
}

/*
** Retrieve a page from the pager cache. If the requested page is not
** already in the pager cache return NULL. Initialize the MemPage.pBt and
** MemPage.aData elements if needed.
*/
static MemPage *btreePageLookup(BtShared *pBt, Pgno pgno){
  DbPage *pDbPage;
  assert( sqlite3_mutex_held(pBt->mutex) );
  pDbPage = sqlite3PagerLookup(pBt->pPager, pgno);
  if( pDbPage ){
    return btreePageFromDbPage(pDbPage, pgno, pBt);
  }
  return 0;
}

/*
** Return the size of the database file in pages. If there is any kind of
** error, return ((unsigned int)-1).
*/
static Pgno btreePagecount(BtShared *pBt){
  return pBt->nPage;
}
Pgno sqlite3BtreeLastPage(Btree *p){
  assert( sqlite3BtreeHoldsMutex(p) );
  return btreePagecount(p->pBt);
}

/*
** Get a page from the pager and initialize it.
*/
static int getAndInitPage(
  BtShared *pBt,                  /* The database file */
  Pgno pgno,                      /* Number of the page to get */
  MemPage **ppPage,               /* Write the page pointer here */
  int bReadOnly                   /* True for a read-only page */
){
  int rc;
  DbPage *pDbPage;
  MemPage *pPage;
  assert( sqlite3_mutex_held(pBt->mutex) );

  if( pgno>btreePagecount(pBt) ){
    *ppPage = 0;
    return SQLITE_CORRUPT_BKPT;
  }
  rc = sqlite3PagerGet(pBt->pPager, pgno, (DbPage**)&pDbPage, bReadOnly);
  if( rc ){
    *ppPage = 0;
    return rc;
  }
  pPage = (MemPage*)sqlite3PagerGetExtra(pDbPage);
  if( pPage->isInit==0 ){
    btreePageFromDbPage(pDbPage, pgno, pBt);
    rc = btreeInitPage(pPage);
    if( rc!=SQLITE_OK ){
      releasePage(pPage);
      *ppPage = 0;
      return rc;
    }
  }
  assert( pPage->pgno==pgno || CORRUPT_DB );
  assert( pPage->aData==sqlite3PagerGetData(pDbPage) );
  *ppPage = pPage;
  return SQLITE_OK;
}

/*
** Release a MemPage.  This should be called once for each prior
** call to btreeGetPage.
**
** Page1 is a special case and must be released using releasePageOne().
*/
static void releasePageNotNull(MemPage *pPage){
  assert( pPage->aData );
  assert( pPage->pBt );
  assert( pPage->pDbPage!=0 );
  assert( sqlite3PagerGetExtra(pPage->pDbPage) == (void*)pPage );
  assert( sqlite3PagerGetData(pPage->pDbPage)==pPage->aData );
  assert( sqlite3_mutex_held(pPage->pBt->mutex) );
  sqlite3PagerUnrefNotNull(pPage->pDbPage);
}
static void releasePage(MemPage *pPage){
  if( pPage ) releasePageNotNull(pPage);
}
static void releasePageOne(MemPage *pPage){
  assert( pPage!=0 );
  assert( pPage->aData );
  assert( pPage->pBt );
  assert( pPage->pDbPage!=0 );
  assert( sqlite3PagerGetExtra(pPage->pDbPage) == (void*)pPage );
  assert( sqlite3PagerGetData(pPage->pDbPage)==pPage->aData );
  assert( sqlite3_mutex_held(pPage->pBt->mutex) );
  sqlite3PagerUnrefPageOne(pPage->pDbPage);
}

/*
** Get an unused page.
**
** This works just like btreeGetPage() with the addition:
**
**   *  If the page is already in use for some other purpose, immediately
**      release it and return an SQLITE_CURRUPT error.
**   *  Make sure the isInit flag is clear
*/
static int btreeGetUnusedPage(
  BtShared *pBt,       /* The btree */
  Pgno pgno,           /* Number of the page to fetch */
  MemPage **ppPage,    /* Return the page in this parameter */
  int flags            /* PAGER_GET_NOCONTENT or PAGER_GET_READONLY */
){
  int rc = btreeGetPage(pBt, pgno, ppPage, flags);
  if( rc==SQLITE_OK ){
    if( sqlite3PagerPageRefcount((*ppPage)->pDbPage)>1 ){
      releasePage(*ppPage);
      *ppPage = 0;
      return SQLITE_CORRUPT_BKPT;
    }
    (*ppPage)->isInit = 0;
  }else{
    *ppPage = 0;
  }
  return rc;
}


/*
** During a rollback, when the pager reloads information into the cache
** so that the cache is restored to its original state at the start of
** the transaction, for each page restored this routine is called.
**
** This routine needs to reset the extra data section at the end of the
** page to agree with the restored data.
*/
static void pageReinit(DbPage *pData){
  MemPage *pPage;
  pPage = (MemPage *)sqlite3PagerGetExtra(pData);
  assert( sqlite3PagerPageRefcount(pData)>0 );
  if( pPage->isInit ){
    assert( sqlite3_mutex_held(pPage->pBt->mutex) );
    pPage->isInit = 0;
    if( sqlite3PagerPageRefcount(pData)>1 ){
      /* pPage might not be a btree page;  it might be an overflow page
      ** or ptrmap page or a free page.  In those cases, the following
      ** call to btreeInitPage() will likely return SQLITE_CORRUPT.
      ** But no harm is done by this.  And it is very important that
      ** btreeInitPage() be called on every btree page so we make
      ** the call for every page that comes in for re-initializing. */
      btreeInitPage(pPage);
    }
  }
}

/*
** Invoke the busy handler for a btree.
*/
static int btreeInvokeBusyHandler(void *pArg){
  BtShared *pBt = (BtShared*)pArg;
  assert( pBt->db );
  assert( sqlite3_mutex_held(pBt->db->mutex) );
  return sqlite3InvokeBusyHandler(&pBt->db->busyHandler);
}

/*
** Open a database file.
**
** zFilename is the name of the database file.  If zFilename is NULL
** then an ephemeral database is created.  The ephemeral database might
** be exclusively in memory, or it might use a disk-based memory cache.
** Either way, the ephemeral database will be automatically deleted
** when sqlite3BtreeClose() is called.
**
** If zFilename is ":memory:" then an in-memory database is created
** that is automatically destroyed when it is closed.
**
** The "flags" parameter is a bitmask that might contain bits like
** BTREE_OMIT_JOURNAL and/or BTREE_MEMORY.
**
** If the database is already opened in the same database connection
** and we are in shared cache mode, then the open will fail with an
** SQLITE_CONSTRAINT error.  We cannot allow two or more BtShared
** objects in the same database connection since doing so will lead
** to problems with locking.
*/
int sqlite3BtreeOpen(
  sqlite3_vfs *pVfs,      /* VFS to use for this b-tree */
  const char *zFilename,  /* Name of the file containing the BTree database */
  sqlite3 *db,            /* Associated database handle */
  Btree **ppBtree,        /* Pointer to new Btree object written here */
  int flags,              /* Options */
  int vfsFlags            /* Flags passed through to sqlite3_vfs.xOpen() */
){
  BtShared *pBt = 0;             /* Shared part of btree structure */
  Btree *p;                      /* Handle to return */
  sqlite3_mutex *mutexOpen = 0;  /* Prevents a race condition. Ticket #3537 */
  int rc = SQLITE_OK;            /* Result code from this function */
  u8 nReserve;                   /* Byte of unused space on each page */
  unsigned char zDbHeader[100];  /* Database header content */

  /* True if opening an ephemeral, temporary database */
  const int isTempDb = zFilename==0 || zFilename[0]==0;

  /* Set the variable isMemdb to true for an in-memory database, or
  ** false for a file-based database.
  */
#ifdef SQLITE_OMIT_MEMORYDB
  const int isMemdb = 0;
#else
  const int isMemdb = (zFilename && strcmp(zFilename, ":memory:")==0)
                       || (isTempDb && sqlite3TempInMemory(db))
                       || (vfsFlags & SQLITE_OPEN_MEMORY)!=0;
#endif

  assert( db!=0 );
  assert( pVfs!=0 );
  assert( sqlite3_mutex_held(db->mutex) );
  assert( (flags&0xff)==flags );   /* flags fit in 8 bits */

  /* Only a BTREE_SINGLE database can be BTREE_UNORDERED */
  assert( (flags & BTREE_UNORDERED)==0 || (flags & BTREE_SINGLE)!=0 );

  /* A BTREE_SINGLE database is always a temporary and/or ephemeral */
  assert( (flags & BTREE_SINGLE)==0 || isTempDb );

  if( isMemdb ){
    flags |= BTREE_MEMORY;
  }
  if( (vfsFlags & SQLITE_OPEN_MAIN_DB)!=0 && (isMemdb || isTempDb) ){
    vfsFlags = (vfsFlags & ~SQLITE_OPEN_MAIN_DB) | SQLITE_OPEN_TEMP_DB;
  }
  p = sqlite3MallocZero(sizeof(Btree));
  if( !p ){
    return SQLITE_NOMEM_BKPT;
  }
  p->inTrans = TRANS_NONE;
  p->db = db;
#ifndef SQLITE_OMIT_SHARED_CACHE
  p->lock.pBtree = p;
  p->lock.iTable = 1;
#endif

#if !defined(SQLITE_OMIT_SHARED_CACHE) && !defined(SQLITE_OMIT_DISKIO)
  /*
  ** If this Btree is a candidate for shared cache, try to find an
  ** existing BtShared object that we can share with
  */
  if( isTempDb==0 && (isMemdb==0 || (vfsFlags&SQLITE_OPEN_URI)!=0) ){
    if( vfsFlags & SQLITE_OPEN_SHAREDCACHE ){
      int nFilename = sqlite3Strlen30(zFilename)+1;
      int nFullPathname = pVfs->mxPathname+1;
      char *zFullPathname = sqlite3Malloc(MAX(nFullPathname,nFilename));
      MUTEX_LOGIC( sqlite3_mutex *mutexShared; )

      p->sharable = 1;
      if( !zFullPathname ){
        sqlite3_free(p);
        return SQLITE_NOMEM_BKPT;
      }
      if( isMemdb ){
        memcpy(zFullPathname, zFilename, nFilename);
      }else{
        rc = sqlite3OsFullPathname(pVfs, zFilename,
                                   nFullPathname, zFullPathname);
        if( rc ){
          if( rc==SQLITE_OK_SYMLINK ){
            rc = SQLITE_OK;
          }else{
            sqlite3_free(zFullPathname);
            sqlite3_free(p);
            return rc;
          }
        }
      }
#if SQLITE_THREADSAFE
      mutexOpen = sqlite3MutexAlloc(SQLITE_MUTEX_STATIC_OPEN);
      sqlite3_mutex_enter(mutexOpen);
      mutexShared = sqlite3MutexAlloc(SQLITE_MUTEX_STATIC_MAIN);
      sqlite3_mutex_enter(mutexShared);
#endif
      for(pBt=GLOBAL(BtShared*,sqlite3SharedCacheList); pBt; pBt=pBt->pNext){
        assert( pBt->nRef>0 );
        if( 0==strcmp(zFullPathname, sqlite3PagerFilename(pBt->pPager, 0))
                 && sqlite3PagerVfs(pBt->pPager)==pVfs ){
          int iDb;
          for(iDb=db->nDb-1; iDb>=0; iDb--){
            Btree *pExisting = db->aDb[iDb].pBt;
            if( pExisting && pExisting->pBt==pBt ){
              sqlite3_mutex_leave(mutexShared);
              sqlite3_mutex_leave(mutexOpen);
              sqlite3_free(zFullPathname);
              sqlite3_free(p);
              return SQLITE_CONSTRAINT;
            }
          }
          p->pBt = pBt;
          pBt->nRef++;
          break;
        }
      }
      sqlite3_mutex_leave(mutexShared);
      sqlite3_free(zFullPathname);
    }
#ifdef SQLITE_DEBUG
    else{
      /* In debug mode, we mark all persistent databases as sharable
      ** even when they are not.  This exercises the locking code and
      ** gives more opportunity for asserts(sqlite3_mutex_held())
      ** statements to find locking problems.
      */
      p->sharable = 1;
    }
#endif
  }
#endif
  if( pBt==0 ){
    /*
    ** The following asserts make sure that structures used by the btree are
    ** the right size.  This is to guard against size changes that result
    ** when compiling on a different architecture.
    */
    assert( sizeof(i64)==8 );
    assert( sizeof(u64)==8 );
    assert( sizeof(u32)==4 );
    assert( sizeof(u16)==2 );
    assert( sizeof(Pgno)==4 );

    /* Suppress false-positive compiler warning from PVS-Studio */
    memset(&zDbHeader[16], 0, 8);
 
    pBt = sqlite3MallocZero( sizeof(*pBt) );
    if( pBt==0 ){
      rc = SQLITE_NOMEM_BKPT;
      goto btree_open_out;
    }
    rc = sqlite3PagerOpen(pVfs, &pBt->pPager, zFilename,
                          sizeof(MemPage), flags, vfsFlags, pageReinit);
    if( rc==SQLITE_OK ){
      sqlite3PagerSetMmapLimit(pBt->pPager, db->szMmap);
      rc = sqlite3PagerReadFileheader(pBt->pPager,sizeof(zDbHeader),zDbHeader);
    }
    if( rc!=SQLITE_OK ){
      goto btree_open_out;
    }
    pBt->openFlags = (u8)flags;
    pBt->db = db;
    sqlite3PagerSetBusyHandler(pBt->pPager, btreeInvokeBusyHandler, pBt);
    p->pBt = pBt;
 
    pBt->pCursor = 0;
    pBt->pPage1 = 0;
    if( sqlite3PagerIsreadonly(pBt->pPager) ) pBt->btsFlags |= BTS_READ_ONLY;
#if defined(SQLITE_SECURE_DELETE)
    pBt->btsFlags |= BTS_SECURE_DELETE;
#elif defined(SQLITE_FAST_SECURE_DELETE)
    pBt->btsFlags |= BTS_OVERWRITE;
#endif
    /* EVIDENCE-OF: R-51873-39618 The page size for a database file is
    ** determined by the 2-byte integer located at an offset of 16 bytes from
    ** the beginning of the database file. */
    pBt->pageSize = (zDbHeader[16]<<8) | (zDbHeader[17]<<16);
    if( pBt->pageSize<512 || pBt->pageSize>SQLITE_MAX_PAGE_SIZE
         || ((pBt->pageSize-1)&pBt->pageSize)!=0 ){
      pBt->pageSize = 0;
#ifndef SQLITE_OMIT_AUTOVACUUM
      /* If the magic name ":memory:" will create an in-memory database, then
      ** leave the autoVacuum mode at 0 (do not auto-vacuum), even if
      ** SQLITE_DEFAULT_AUTOVACUUM is true. On the other hand, if
      ** SQLITE_OMIT_MEMORYDB has been defined, then ":memory:" is just a
      ** regular file-name. In this case the auto-vacuum applies as per normal.
      */
      if( zFilename && !isMemdb ){
        pBt->autoVacuum = (SQLITE_DEFAULT_AUTOVACUUM ? 1 : 0);
        pBt->incrVacuum = (SQLITE_DEFAULT_AUTOVACUUM==2 ? 1 : 0);
      }
#endif
      nReserve = 0;
    }else{
      /* EVIDENCE-OF: R-37497-42412 The size of the reserved region is
      ** determined by the one-byte unsigned integer found at an offset of 20
      ** into the database file header. */
      nReserve = zDbHeader[20];
      pBt->btsFlags |= BTS_PAGESIZE_FIXED;
#ifndef SQLITE_OMIT_AUTOVACUUM
      pBt->autoVacuum = (get4byte(&zDbHeader[36 + 4*4])?1:0);
      pBt->incrVacuum = (get4byte(&zDbHeader[36 + 7*4])?1:0);
#endif
    }
    rc = sqlite3PagerSetPagesize(pBt->pPager, &pBt->pageSize, nReserve);
    if( rc ) goto btree_open_out;
    pBt->usableSize = pBt->pageSize - nReserve;
    assert( (pBt->pageSize & 7)==0 );  /* 8-byte alignment of pageSize */
  
#if !defined(SQLITE_OMIT_SHARED_CACHE) && !defined(SQLITE_OMIT_DISKIO)
    /* Add the new BtShared object to the linked list sharable BtShareds.
    */
    pBt->nRef = 1;
    if( p->sharable ){
      MUTEX_LOGIC( sqlite3_mutex *mutexShared; )
      MUTEX_LOGIC( mutexShared = sqlite3MutexAlloc(SQLITE_MUTEX_STATIC_MAIN);)
      if( SQLITE_THREADSAFE && sqlite3GlobalConfig.bCoreMutex ){
        pBt->mutex = sqlite3MutexAlloc(SQLITE_MUTEX_FAST);
        if( pBt->mutex==0 ){
          rc = SQLITE_NOMEM_BKPT;
          goto btree_open_out;
        }
      }
      sqlite3_mutex_enter(mutexShared);
      pBt->pNext = GLOBAL(BtShared*,sqlite3SharedCacheList);
      GLOBAL(BtShared*,sqlite3SharedCacheList) = pBt;
      sqlite3_mutex_leave(mutexShared);
    }
#endif
  }

#if !defined(SQLITE_OMIT_SHARED_CACHE) && !defined(SQLITE_OMIT_DISKIO)
  /* If the new Btree uses a sharable pBtShared, then link the new
  ** Btree into the list of all sharable Btrees for the same connection.
  ** The list is kept in ascending order by pBt address.
  */
  if( p->sharable ){
    int i;
    Btree *pSib;
    for(i=0; i<db->nDb; i++){
      if( (pSib = db->aDb[i].pBt)!=0 && pSib->sharable ){
        while( pSib->pPrev ){ pSib = pSib->pPrev; }
        if( (uptr)p->pBt<(uptr)pSib->pBt ){
          p->pNext = pSib;
          p->pPrev = 0;
          pSib->pPrev = p;
        }else{
          while( pSib->pNext && (uptr)pSib->pNext->pBt<(uptr)p->pBt ){
            pSib = pSib->pNext;
          }
          p->pNext = pSib->pNext;
          p->pPrev = pSib;
          if( p->pNext ){
            p->pNext->pPrev = p;
          }
          pSib->pNext = p;
        }
        break;
      }
    }
  }
#endif
  *ppBtree = p;

btree_open_out:
  if( rc!=SQLITE_OK ){
    if( pBt && pBt->pPager ){
      sqlite3PagerClose(pBt->pPager, 0);
    }
    sqlite3_free(pBt);
    sqlite3_free(p);
    *ppBtree = 0;
  }else{
    sqlite3_file *pFile;

    /* If the B-Tree was successfully opened, set the pager-cache size to the
    ** default value. Except, when opening on an existing shared pager-cache,
    ** do not change the pager-cache size.
    */
    if( sqlite3BtreeSchema(p, 0, 0)==0 ){
      sqlite3BtreeSetCacheSize(p, SQLITE_DEFAULT_CACHE_SIZE);
    }

    pFile = sqlite3PagerFile(pBt->pPager);
    if( pFile->pMethods ){
      sqlite3OsFileControlHint(pFile, SQLITE_FCNTL_PDB, (void*)&pBt->db);
    }
  }
  if( mutexOpen ){
    assert( sqlite3_mutex_held(mutexOpen) );
    sqlite3_mutex_leave(mutexOpen);
  }
  assert( rc!=SQLITE_OK || sqlite3BtreeConnectionCount(*ppBtree)>0 );
  return rc;
}

/*
** Decrement the BtShared.nRef counter.  When it reaches zero,
** remove the BtShared structure from the sharing list.  Return
** true if the BtShared.nRef counter reaches zero and return
** false if it is still positive.
*/
static int removeFromSharingList(BtShared *pBt){
#ifndef SQLITE_OMIT_SHARED_CACHE
  MUTEX_LOGIC( sqlite3_mutex *pMainMtx; )
  BtShared *pList;
  int removed = 0;

  assert( sqlite3_mutex_notheld(pBt->mutex) );
  MUTEX_LOGIC( pMainMtx = sqlite3MutexAlloc(SQLITE_MUTEX_STATIC_MAIN); )
  sqlite3_mutex_enter(pMainMtx);
  pBt->nRef--;
  if( pBt->nRef<=0 ){
    if( GLOBAL(BtShared*,sqlite3SharedCacheList)==pBt ){
      GLOBAL(BtShared*,sqlite3SharedCacheList) = pBt->pNext;
    }else{
      pList = GLOBAL(BtShared*,sqlite3SharedCacheList);
      while( ALWAYS(pList) && pList->pNext!=pBt ){
        pList=pList->pNext;
      }
      if( ALWAYS(pList) ){
        pList->pNext = pBt->pNext;
      }
    }
    if( SQLITE_THREADSAFE ){
      sqlite3_mutex_free(pBt->mutex);
    }
    removed = 1;
  }
  sqlite3_mutex_leave(pMainMtx);
  return removed;
#else
  return 1;
#endif
}

/*
** Make sure pBt->pTmpSpace points to an allocation of
** MX_CELL_SIZE(pBt) bytes with a 4-byte prefix for a left-child
** pointer.
*/
static SQLITE_NOINLINE int allocateTempSpace(BtShared *pBt){
  assert( pBt!=0 );
  assert( pBt->pTmpSpace==0 );
  /* This routine is called only by btreeCursor() when allocating the
  ** first write cursor for the BtShared object */
  assert( pBt->pCursor!=0 && (pBt->pCursor->curFlags & BTCF_WriteFlag)!=0 );
  pBt->pTmpSpace = sqlite3PageMalloc( pBt->pageSize );
  if( pBt->pTmpSpace==0 ){
    BtCursor *pCur = pBt->pCursor;
    pBt->pCursor = pCur->pNext;  /* Unlink the cursor */
    memset(pCur, 0, sizeof(*pCur));
    return SQLITE_NOMEM_BKPT;
  }

  /* One of the uses of pBt->pTmpSpace is to format cells before
  ** inserting them into a leaf page (function fillInCell()). If
  ** a cell is less than 4 bytes in size, it is rounded up to 4 bytes
  ** by the various routines that manipulate binary cells. Which
  ** can mean that fillInCell() only initializes the first 2 or 3
  ** bytes of pTmpSpace, but that the first 4 bytes are copied from
  ** it into a database page. This is not actually a problem, but it
  ** does cause a valgrind error when the 1 or 2 bytes of uninitialized
  ** data is passed to system call write(). So to avoid this error,
  ** zero the first 4 bytes of temp space here.
  **
  ** Also:  Provide four bytes of initialized space before the
  ** beginning of pTmpSpace as an area available to prepend the
  ** left-child pointer to the beginning of a cell.
  */
  memset(pBt->pTmpSpace, 0, 8);
  pBt->pTmpSpace += 4;
  return SQLITE_OK;
}

/*
** Free the pBt->pTmpSpace allocation
*/
static void freeTempSpace(BtShared *pBt){
  if( pBt->pTmpSpace ){
    pBt->pTmpSpace -= 4;
    sqlite3PageFree(pBt->pTmpSpace);
    pBt->pTmpSpace = 0;
  }
}

/*
** Close an open database and invalidate all cursors.
*/
int sqlite3BtreeClose(Btree *p){
  BtShared *pBt = p->pBt;

  /* Close all cursors opened via this handle.  */
  assert( sqlite3_mutex_held(p->db->mutex) );
  sqlite3BtreeEnter(p);

  /* Verify that no other cursors have this Btree open */
#ifdef SQLITE_DEBUG
  {
    BtCursor *pCur = pBt->pCursor;
    while( pCur ){
      BtCursor *pTmp = pCur;
      pCur = pCur->pNext;
      assert( pTmp->pBtree!=p );

    }
  }
#endif

  /* Rollback any active transaction and free the handle structure.
  ** The call to sqlite3BtreeRollback() drops any table-locks held by
  ** this handle.
  */
  sqlite3BtreeRollback(p, SQLITE_OK, 0);
  sqlite3BtreeLeave(p);

  /* If there are still other outstanding references to the shared-btree
  ** structure, return now. The remainder of this procedure cleans
  ** up the shared-btree.
  */
  assert( p->wantToLock==0 && p->locked==0 );
  if( !p->sharable || removeFromSharingList(pBt) ){
    /* The pBt is no longer on the sharing list, so we can access
    ** it without having to hold the mutex.
    **
    ** Clean out and delete the BtShared object.
    */
    assert( !pBt->pCursor );
    sqlite3PagerClose(pBt->pPager, p->db);
    if( pBt->xFreeSchema && pBt->pSchema ){
      pBt->xFreeSchema(pBt->pSchema);
    }
    sqlite3DbFree(0, pBt->pSchema);
    freeTempSpace(pBt);
    sqlite3_free(pBt);
  }

#ifndef SQLITE_OMIT_SHARED_CACHE
  assert( p->wantToLock==0 );
  assert( p->locked==0 );
  if( p->pPrev ) p->pPrev->pNext = p->pNext;
  if( p->pNext ) p->pNext->pPrev = p->pPrev;
#endif

  sqlite3_free(p);
  return SQLITE_OK;
}

/*
** Change the "soft" limit on the number of pages in the cache.
** Unused and unmodified pages will be recycled when the number of
** pages in the cache exceeds this soft limit.  But the size of the
** cache is allowed to grow larger than this limit if it contains
** dirty pages or pages still in active use.
*/
int sqlite3BtreeSetCacheSize(Btree *p, int mxPage){
  BtShared *pBt = p->pBt;
  assert( sqlite3_mutex_held(p->db->mutex) );
  sqlite3BtreeEnter(p);
  sqlite3PagerSetCachesize(pBt->pPager, mxPage);
  sqlite3BtreeLeave(p);
  return SQLITE_OK;
}

/*
** Change the "spill" limit on the number of pages in the cache.
** If the number of pages exceeds this limit during a write transaction,
** the pager might attempt to "spill" pages to the journal early in
** order to free up memory.
**
** The value returned is the current spill size.  If zero is passed
** as an argument, no changes are made to the spill size setting, so
** using mxPage of 0 is a way to query the current spill size.
*/
int sqlite3BtreeSetSpillSize(Btree *p, int mxPage){
  BtShared *pBt = p->pBt;
  int res;
  assert( sqlite3_mutex_held(p->db->mutex) );
  sqlite3BtreeEnter(p);
  res = sqlite3PagerSetSpillsize(pBt->pPager, mxPage);
  sqlite3BtreeLeave(p);
  return res;
}

#if SQLITE_MAX_MMAP_SIZE>0
/*
** Change the limit on the amount of the database file that may be
** memory mapped.
*/
int sqlite3BtreeSetMmapLimit(Btree *p, sqlite3_int64 szMmap){
  BtShared *pBt = p->pBt;
  assert( sqlite3_mutex_held(p->db->mutex) );
  sqlite3BtreeEnter(p);
  sqlite3PagerSetMmapLimit(pBt->pPager, szMmap);
  sqlite3BtreeLeave(p);
  return SQLITE_OK;
}
#endif /* SQLITE_MAX_MMAP_SIZE>0 */

/*
** Change the way data is synced to disk in order to increase or decrease
** how well the database resists damage due to OS crashes and power
** failures.  Level 1 is the same as asynchronous (no syncs() occur and
** there is a high probability of damage)  Level 2 is the default.  There
** is a very low but non-zero probability of damage.  Level 3 reduces the
** probability of damage to near zero but with a write performance reduction.
*/
#ifndef SQLITE_OMIT_PAGER_PRAGMAS
int sqlite3BtreeSetPagerFlags(
  Btree *p,              /* The btree to set the safety level on */
  unsigned pgFlags       /* Various PAGER_* flags */
){
  BtShared *pBt = p->pBt;
  assert( sqlite3_mutex_held(p->db->mutex) );
  sqlite3BtreeEnter(p);
  sqlite3PagerSetFlags(pBt->pPager, pgFlags);
  sqlite3BtreeLeave(p);
  return SQLITE_OK;
}
#endif

/*
** Change the default pages size and the number of reserved bytes per page.
** Or, if the page size has already been fixed, return SQLITE_READONLY
** without changing anything.
**
** The page size must be a power of 2 between 512 and 65536.  If the page
** size supplied does not meet this constraint then the page size is not
** changed.
**
** Page sizes are constrained to be a power of two so that the region
** of the database file used for locking (beginning at PENDING_BYTE,
** the first byte past the 1GB boundary, 0x40000000) needs to occur
** at the beginning of a page.
**
** If parameter nReserve is less than zero, then the number of reserved
** bytes per page is left unchanged.
**
** If the iFix!=0 then the BTS_PAGESIZE_FIXED flag is set so that the page size
** and autovacuum mode can no longer be changed.
*/
int sqlite3BtreeSetPageSize(Btree *p, int pageSize, int nReserve, int iFix){
  int rc = SQLITE_OK;
  int x;
  BtShared *pBt = p->pBt;
  assert( nReserve>=0 && nReserve<=255 );
  sqlite3BtreeEnter(p);
  pBt->nReserveWanted = nReserve;
  x = pBt->pageSize - pBt->usableSize;
  if( nReserve<x ) nReserve = x;
  if( pBt->btsFlags & BTS_PAGESIZE_FIXED ){
    sqlite3BtreeLeave(p);
    return SQLITE_READONLY;
  }
  assert( nReserve>=0 && nReserve<=255 );
  if( pageSize>=512 && pageSize<=SQLITE_MAX_PAGE_SIZE &&
        ((pageSize-1)&pageSize)==0 ){
    assert( (pageSize & 7)==0 );
    assert( !pBt->pCursor );
    if( nReserve>32 && pageSize==512 ) pageSize = 1024;
    pBt->pageSize = (u32)pageSize;
    freeTempSpace(pBt);
  }
  rc = sqlite3PagerSetPagesize(pBt->pPager, &pBt->pageSize, nReserve);
  pBt->usableSize = pBt->pageSize - (u16)nReserve;
  if( iFix ) pBt->btsFlags |= BTS_PAGESIZE_FIXED;
  sqlite3BtreeLeave(p);
  return rc;
}

/*
** Return the currently defined page size
*/
int sqlite3BtreeGetPageSize(Btree *p){
  return p->pBt->pageSize;
}

/*
** This function is similar to sqlite3BtreeGetReserve(), except that it
** may only be called if it is guaranteed that the b-tree mutex is already
** held.
**
** This is useful in one special case in the backup API code where it is
** known that the shared b-tree mutex is held, but the mutex on the
** database handle that owns *p is not. In this case if sqlite3BtreeEnter()
** were to be called, it might collide with some other operation on the
** database handle that owns *p, causing undefined behavior.
*/
int sqlite3BtreeGetReserveNoMutex(Btree *p){
  int n;
  assert( sqlite3_mutex_held(p->pBt->mutex) );
  n = p->pBt->pageSize - p->pBt->usableSize;
  return n;
}

/*
** Return the number of bytes of space at the end of every page that
** are intentionally left unused.  This is the "reserved" space that is
** sometimes used by extensions.
**
** The value returned is the larger of the current reserve size and
** the latest reserve size requested by SQLITE_FILECTRL_RESERVE_BYTES.
** The amount of reserve can only grow - never shrink.
*/
int sqlite3BtreeGetRequestedReserve(Btree *p){
  int n1, n2;
  sqlite3BtreeEnter(p);
  n1 = (int)p->pBt->nReserveWanted;
  n2 = sqlite3BtreeGetReserveNoMutex(p);
  sqlite3BtreeLeave(p);
  return n1>n2 ? n1 : n2;
}


/*
** Set the maximum page count for a database if mxPage is positive.
** No changes are made if mxPage is 0 or negative.
** Regardless of the value of mxPage, return the maximum page count.
*/
Pgno sqlite3BtreeMaxPageCount(Btree *p, Pgno mxPage){
  Pgno n;
  sqlite3BtreeEnter(p);
  n = sqlite3PagerMaxPageCount(p->pBt->pPager, mxPage);
  sqlite3BtreeLeave(p);
  return n;
}

/*
** Change the values for the BTS_SECURE_DELETE and BTS_OVERWRITE flags:
**
**    newFlag==0       Both BTS_SECURE_DELETE and BTS_OVERWRITE are cleared
**    newFlag==1       BTS_SECURE_DELETE set and BTS_OVERWRITE is cleared
**    newFlag==2       BTS_SECURE_DELETE cleared and BTS_OVERWRITE is set
**    newFlag==(-1)    No changes
**
** This routine acts as a query if newFlag is less than zero
**
** With BTS_OVERWRITE set, deleted content is overwritten by zeros, but
** freelist leaf pages are not written back to the database.  Thus in-page
** deleted content is cleared, but freelist deleted content is not.
**
** With BTS_SECURE_DELETE, operation is like BTS_OVERWRITE with the addition
** that freelist leaf pages are written back into the database, increasing
** the amount of disk I/O.
*/
int sqlite3BtreeSecureDelete(Btree *p, int newFlag){
  int b;
  if( p==0 ) return 0;
  sqlite3BtreeEnter(p);
  assert( BTS_OVERWRITE==BTS_SECURE_DELETE*2 );
  assert( BTS_FAST_SECURE==(BTS_OVERWRITE|BTS_SECURE_DELETE) );
  if( newFlag>=0 ){
    p->pBt->btsFlags &= ~BTS_FAST_SECURE;
    p->pBt->btsFlags |= BTS_SECURE_DELETE*newFlag;
  }
  b = (p->pBt->btsFlags & BTS_FAST_SECURE)/BTS_SECURE_DELETE;
  sqlite3BtreeLeave(p);
  return b;
}

/*
** Change the 'auto-vacuum' property of the database. If the 'autoVacuum'
** parameter is non-zero, then auto-vacuum mode is enabled. If zero, it
** is disabled. The default value for the auto-vacuum property is
** determined by the SQLITE_DEFAULT_AUTOVACUUM macro.
*/
int sqlite3BtreeSetAutoVacuum(Btree *p, int autoVacuum){
#ifdef SQLITE_OMIT_AUTOVACUUM
  return SQLITE_READONLY;
#else
  BtShared *pBt = p->pBt;
  int rc = SQLITE_OK;
  u8 av = (u8)autoVacuum;

  sqlite3BtreeEnter(p);
  if( (pBt->btsFlags & BTS_PAGESIZE_FIXED)!=0 && (av ?1:0)!=pBt->autoVacuum ){
    rc = SQLITE_READONLY;
  }else{
    pBt->autoVacuum = av ?1:0;
    pBt->incrVacuum = av==2 ?1:0;
  }
  sqlite3BtreeLeave(p);
  return rc;
#endif
}

/*
** Return the value of the 'auto-vacuum' property. If auto-vacuum is
** enabled 1 is returned. Otherwise 0.
*/
int sqlite3BtreeGetAutoVacuum(Btree *p){
#ifdef SQLITE_OMIT_AUTOVACUUM
  return BTREE_AUTOVACUUM_NONE;
#else
  int rc;
  sqlite3BtreeEnter(p);
  rc = (
    (!p->pBt->autoVacuum)?BTREE_AUTOVACUUM_NONE:
    (!p->pBt->incrVacuum)?BTREE_AUTOVACUUM_FULL:
    BTREE_AUTOVACUUM_INCR
  );
  sqlite3BtreeLeave(p);
  return rc;
#endif
}

/*
** If the user has not set the safety-level for this database connection
** using "PRAGMA synchronous", and if the safety-level is not already
** set to the value passed to this function as the second parameter,
** set it so.
*/
#if SQLITE_DEFAULT_SYNCHRONOUS!=SQLITE_DEFAULT_WAL_SYNCHRONOUS \
    && !defined(SQLITE_OMIT_WAL)
static void setDefaultSyncFlag(BtShared *pBt, u8 safety_level){
  sqlite3 *db;
  Db *pDb;
  if( (db=pBt->db)!=0 && (pDb=db->aDb)!=0 ){
    while( pDb->pBt==0 || pDb->pBt->pBt!=pBt ){ pDb++; }
    if( pDb->bSyncSet==0
     && pDb->safety_level!=safety_level
     && pDb!=&db->aDb[1]
    ){
      pDb->safety_level = safety_level;
      sqlite3PagerSetFlags(pBt->pPager,
          pDb->safety_level | (db->flags & PAGER_FLAGS_MASK));
    }
  }
}
#else
# define setDefaultSyncFlag(pBt,safety_level)
#endif

/* Forward declaration */
static int newDatabase(BtShared*);


/*
** Get a reference to pPage1 of the database file.  This will
** also acquire a readlock on that file.
**
** SQLITE_OK is returned on success.  If the file is not a
** well-formed database file, then SQLITE_CORRUPT is returned.
** SQLITE_BUSY is returned if the database is locked.  SQLITE_NOMEM
** is returned if we run out of memory.
*/
static int lockBtree(BtShared *pBt){
  int rc;              /* Result code from subfunctions */
  MemPage *pPage1;     /* Page 1 of the database file */
  u32 nPage;           /* Number of pages in the database */
  u32 nPageFile = 0;   /* Number of pages in the database file */

  assert( sqlite3_mutex_held(pBt->mutex) );
  assert( pBt->pPage1==0 );
  rc = sqlite3PagerSharedLock(pBt->pPager);
  if( rc!=SQLITE_OK ) return rc;
  rc = btreeGetPage(pBt, 1, &pPage1, 0);
  if( rc!=SQLITE_OK ) return rc;

  /* Do some checking to help insure the file we opened really is
  ** a valid database file.
  */
  nPage = get4byte(28+(u8*)pPage1->aData);
  sqlite3PagerPagecount(pBt->pPager, (int*)&nPageFile);
  if( nPage==0 || memcmp(24+(u8*)pPage1->aData, 92+(u8*)pPage1->aData,4)!=0 ){
    nPage = nPageFile;
  }
  if( (pBt->db->flags & SQLITE_ResetDatabase)!=0 ){
    nPage = 0;
  }
  if( nPage>0 ){
    u32 pageSize;
    u32 usableSize;
    u8 *page1 = pPage1->aData;
    rc = SQLITE_NOTADB;
    /* EVIDENCE-OF: R-43737-39999 Every valid SQLite database file begins
    ** with the following 16 bytes (in hex): 53 51 4c 69 74 65 20 66 6f 72 6d
    ** 61 74 20 33 00. */
    if( memcmp(page1, zMagicHeader, 16)!=0 ){
      goto page1_init_failed;
    }

#ifdef SQLITE_OMIT_WAL
    if( page1[18]>1 ){
      pBt->btsFlags |= BTS_READ_ONLY;
    }
    if( page1[19]>1 ){
      goto page1_init_failed;
    }
#else
    if( page1[18]>3 ){
      pBt->btsFlags |= BTS_READ_ONLY;
    }
    if( page1[19]>3 ){
      goto page1_init_failed;
    }

    /* If the read version is set to 2, this database should be accessed
    ** in WAL mode. If the log is not already open, open it now. Then
    ** return SQLITE_OK and return without populating BtShared.pPage1.
    ** The caller detects this and calls this function again. This is
    ** required as the version of page 1 currently in the page1 buffer
    ** may not be the latest version - there may be a newer one in the log
    ** file.
    */
    if( page1[19]>=2 && (pBt->btsFlags & BTS_NO_WAL)==0 ){
      int isOpen = 0;
      rc = sqlite3PagerOpenWal(pBt->pPager, (page1[19]==3), &isOpen);
      if( rc!=SQLITE_OK ){
        goto page1_init_failed;
      }else{
        setDefaultSyncFlag(pBt, SQLITE_DEFAULT_WAL_SYNCHRONOUS+1);
        if( isOpen==0 ){
          releasePageOne(pPage1);
          return SQLITE_OK;
        }
      }
      rc = SQLITE_NOTADB;
    }else{
      setDefaultSyncFlag(pBt, SQLITE_DEFAULT_SYNCHRONOUS+1);
    }
#endif

    /* EVIDENCE-OF: R-15465-20813 The maximum and minimum embedded payload
    ** fractions and the leaf payload fraction values must be 64, 32, and 32.
    **
    ** The original design allowed these amounts to vary, but as of
    ** version 3.6.0, we require them to be fixed.
    */
    if( memcmp(&page1[21], "\100\040\040",3)!=0 ){
      goto page1_init_failed;
    }
    /* EVIDENCE-OF: R-51873-39618 The page size for a database file is
    ** determined by the 2-byte integer located at an offset of 16 bytes from
    ** the beginning of the database file. */
    pageSize = (page1[16]<<8) | (page1[17]<<16);
    /* EVIDENCE-OF: R-25008-21688 The size of a page is a power of two
    ** between 512 and 65536 inclusive. */
    if( ((pageSize-1)&pageSize)!=0
     || pageSize>SQLITE_MAX_PAGE_SIZE
     || pageSize<=256
    ){
      goto page1_init_failed;
    }
    assert( (pageSize & 7)==0 );
    /* EVIDENCE-OF: R-59310-51205 The "reserved space" size in the 1-byte
    ** integer at offset 20 is the number of bytes of space at the end of
    ** each page to reserve for extensions.
    **
    ** EVIDENCE-OF: R-37497-42412 The size of the reserved region is
    ** determined by the one-byte unsigned integer found at an offset of 20
    ** into the database file header. */
    usableSize = pageSize - page1[20];
    if( (u32)pageSize!=pBt->pageSize ){
      /* After reading the first page of the database assuming a page size
      ** of BtShared.pageSize, we have discovered that the page-size is
      ** actually pageSize. Unlock the database, leave pBt->pPage1 at
      ** zero and return SQLITE_OK. The caller will call this function
      ** again with the correct page-size.
      */
      releasePageOne(pPage1);
      pBt->usableSize = usableSize;
      pBt->pageSize = pageSize;
      pBt->btsFlags |= BTS_PAGESIZE_FIXED;
      freeTempSpace(pBt);
      rc = sqlite3PagerSetPagesize(pBt->pPager, &pBt->pageSize,
                                   pageSize-usableSize);
      return rc;
    }
    if( nPage>nPageFile ){
      if( sqlite3WritableSchema(pBt->db)==0 ){
        rc = SQLITE_CORRUPT_BKPT;
        goto page1_init_failed;
      }else{
        nPage = nPageFile;
      }
    }
    /* EVIDENCE-OF: R-28312-64704 However, the usable size is not allowed to
    ** be less than 480. In other words, if the page size is 512, then the
    ** reserved space size cannot exceed 32. */
    if( usableSize<480 ){
      goto page1_init_failed;
    }
    pBt->btsFlags |= BTS_PAGESIZE_FIXED;
    pBt->pageSize = pageSize;
    pBt->usableSize = usableSize;
#ifndef SQLITE_OMIT_AUTOVACUUM
    pBt->autoVacuum = (get4byte(&page1[36 + 4*4])?1:0);
    pBt->incrVacuum = (get4byte(&page1[36 + 7*4])?1:0);
#endif
  }

  /* maxLocal is the maximum amount of payload to store locally for
  ** a cell.  Make sure it is small enough so that at least minFanout
  ** cells can will fit on one page.  We assume a 10-byte page header.
  ** Besides the payload, the cell must store:
  **     2-byte pointer to the cell
  **     4-byte child pointer
  **     9-byte nKey value
  **     4-byte nData value
  **     4-byte overflow page pointer
  ** So a cell consists of a 2-byte pointer, a header which is as much as
  ** 17 bytes long, 0 to N bytes of payload, and an optional 4 byte overflow
  ** page pointer.
  */
  pBt->maxLocal = (u16)((pBt->usableSize-12)*64/255 - 23);
  pBt->minLocal = (u16)((pBt->usableSize-12)*32/255 - 23);
  pBt->maxLeaf = (u16)(pBt->usableSize - 35);
  pBt->minLeaf = (u16)((pBt->usableSize-12)*32/255 - 23);
  if( pBt->maxLocal>127 ){
    pBt->max1bytePayload = 127;
  }else{
    pBt->max1bytePayload = (u8)pBt->maxLocal;
  }
  assert( pBt->maxLeaf + 23 <= MX_CELL_SIZE(pBt) );
  pBt->pPage1 = pPage1;
  pBt->nPage = nPage;
  return SQLITE_OK;

page1_init_failed:
  releasePageOne(pPage1);
  pBt->pPage1 = 0;
  return rc;
}

#ifndef NDEBUG
/*
** Return the number of cursors open on pBt. This is for use
** in assert() expressions, so it is only compiled if NDEBUG is not
** defined.
**
** Only write cursors are counted if wrOnly is true.  If wrOnly is
** false then all cursors are counted.
**
** For the purposes of this routine, a cursor is any cursor that
** is capable of reading or writing to the database.  Cursors that
** have been tripped into the CURSOR_FAULT state are not counted.
*/
static int countValidCursors(BtShared *pBt, int wrOnly){
  BtCursor *pCur;
  int r = 0;
  for(pCur=pBt->pCursor; pCur; pCur=pCur->pNext){
    if( (wrOnly==0 || (pCur->curFlags & BTCF_WriteFlag)!=0)
     && pCur->eState!=CURSOR_FAULT ) r++;
  }
  return r;
}
#endif

/*
** If there are no outstanding cursors and we are not in the middle
** of a transaction but there is a read lock on the database, then
** this routine unrefs the first page of the database file which
** has the effect of releasing the read lock.
**
** If there is a transaction in progress, this routine is a no-op.
*/
static void unlockBtreeIfUnused(BtShared *pBt){
  assert( sqlite3_mutex_held(pBt->mutex) );
  assert( countValidCursors(pBt,0)==0 || pBt->inTransaction>TRANS_NONE );
  if( pBt->inTransaction==TRANS_NONE && pBt->pPage1!=0 ){
    MemPage *pPage1 = pBt->pPage1;
    assert( pPage1->aData );
    assert( sqlite3PagerRefcount(pBt->pPager)==1 );
    pBt->pPage1 = 0;
    releasePageOne(pPage1);
  }
}

/*
** If pBt points to an empty file then convert that empty file
** into a new empty database by initializing the first page of
** the database.
*/
static int newDatabase(BtShared *pBt){
  MemPage *pP1;
  unsigned char *data;
  int rc;

  assert( sqlite3_mutex_held(pBt->mutex) );
  if( pBt->nPage>0 ){
    return SQLITE_OK;
  }
  pP1 = pBt->pPage1;
  assert( pP1!=0 );
  data = pP1->aData;
  rc = sqlite3PagerWrite(pP1->pDbPage);
  if( rc ) return rc;
  memcpy(data, zMagicHeader, sizeof(zMagicHeader));
  assert( sizeof(zMagicHeader)==16 );
  data[16] = (u8)((pBt->pageSize>>8)&0xff);
  data[17] = (u8)((pBt->pageSize>>16)&0xff);
  data[18] = 1;
  data[19] = 1;
  assert( pBt->usableSize<=pBt->pageSize && pBt->usableSize+255>=pBt->pageSize);
  data[20] = (u8)(pBt->pageSize - pBt->usableSize);
  data[21] = 64;
  data[22] = 32;
  data[23] = 32;
  memset(&data[24], 0, 100-24);
  zeroPage(pP1, PTF_INTKEY|PTF_LEAF|PTF_LEAFDATA );
  pBt->btsFlags |= BTS_PAGESIZE_FIXED;
#ifndef SQLITE_OMIT_AUTOVACUUM
  assert( pBt->autoVacuum==1 || pBt->autoVacuum==0 );
  assert( pBt->incrVacuum==1 || pBt->incrVacuum==0 );
  put4byte(&data[36 + 4*4], pBt->autoVacuum);
  put4byte(&data[36 + 7*4], pBt->incrVacuum);
#endif
  pBt->nPage = 1;
  data[31] = 1;
  return SQLITE_OK;
}

/*
** Initialize the first page of the database file (creating a database
** consisting of a single page and no schema objects). Return SQLITE_OK
** if successful, or an SQLite error code otherwise.
*/
int sqlite3BtreeNewDb(Btree *p){
  int rc;
  sqlite3BtreeEnter(p);
  p->pBt->nPage = 0;
  rc = newDatabase(p->pBt);
  sqlite3BtreeLeave(p);
  return rc;
}

/*
** Attempt to start a new transaction. A write-transaction
** is started if the second argument is nonzero, otherwise a read-
** transaction.  If the second argument is 2 or more and exclusive
** transaction is started, meaning that no other process is allowed
** to access the database.  A preexisting transaction may not be
** upgraded to exclusive by calling this routine a second time - the
** exclusivity flag only works for a new transaction.
**
** A write-transaction must be started before attempting any
** changes to the database.  None of the following routines
** will work unless a transaction is started first:
**
**      sqlite3BtreeCreateTable()
**      sqlite3BtreeCreateIndex()
**      sqlite3BtreeClearTable()
**      sqlite3BtreeDropTable()
**      sqlite3BtreeInsert()
**      sqlite3BtreeDelete()
**      sqlite3BtreeUpdateMeta()
**
** If an initial attempt to acquire the lock fails because of lock contention
** and the database was previously unlocked, then invoke the busy handler
** if there is one.  But if there was previously a read-lock, do not
** invoke the busy handler - just return SQLITE_BUSY.  SQLITE_BUSY is
** returned when there is already a read-lock in order to avoid a deadlock.
**
** Suppose there are two processes A and B.  A has a read lock and B has
** a reserved lock.  B tries to promote to exclusive but is blocked because
** of A's read lock.  A tries to promote to reserved but is blocked by B.
** One or the other of the two processes must give way or there can be
** no progress.  By returning SQLITE_BUSY and not invoking the busy callback
** when A already has a read lock, we encourage A to give up and let B
** proceed.
*/
static SQLITE_NOINLINE int btreeBeginTrans(
  Btree *p,                 /* The btree in which to start the transaction */
  int wrflag,               /* True to start a write transaction */
  int *pSchemaVersion       /* Put schema version number here, if not NULL */
){
  BtShared *pBt = p->pBt;
  Pager *pPager = pBt->pPager;
  int rc = SQLITE_OK;

  sqlite3BtreeEnter(p);
  btreeIntegrity(p);

  /* If the btree is already in a write-transaction, or it
  ** is already in a read-transaction and a read-transaction
  ** is requested, this is a no-op.
  */
  if( p->inTrans==TRANS_WRITE || (p->inTrans==TRANS_READ && !wrflag) ){
    goto trans_begun;
  }
  assert( pBt->inTransaction==TRANS_WRITE || IfNotOmitAV(pBt->bDoTruncate)==0 );

  if( (p->db->flags & SQLITE_ResetDatabase)
   && sqlite3PagerIsreadonly(pPager)==0
  ){
    pBt->btsFlags &= ~BTS_READ_ONLY;
  }

  /* Write transactions are not possible on a read-only database */
  if( (pBt->btsFlags & BTS_READ_ONLY)!=0 && wrflag ){
    rc = SQLITE_READONLY;
    goto trans_begun;
  }

#ifndef SQLITE_OMIT_SHARED_CACHE
  {
    sqlite3 *pBlock = 0;
    /* If another database handle has already opened a write transaction
    ** on this shared-btree structure and a second write transaction is
    ** requested, return SQLITE_LOCKED.
    */
    if( (wrflag && pBt->inTransaction==TRANS_WRITE)
     || (pBt->btsFlags & BTS_PENDING)!=0
    ){
      pBlock = pBt->pWriter->db;
    }else if( wrflag>1 ){
      BtLock *pIter;
      for(pIter=pBt->pLock; pIter; pIter=pIter->pNext){
        if( pIter->pBtree!=p ){
          pBlock = pIter->pBtree->db;
          break;
        }
      }
    }
    if( pBlock ){
      sqlite3ConnectionBlocked(p->db, pBlock);
      rc = SQLITE_LOCKED_SHAREDCACHE;
      goto trans_begun;
    }
  }
#endif

  /* Any read-only or read-write transaction implies a read-lock on
  ** page 1. So if some other shared-cache client already has a write-lock
  ** on page 1, the transaction cannot be opened. */
  rc = querySharedCacheTableLock(p, SCHEMA_ROOT, READ_LOCK);
  if( SQLITE_OK!=rc ) goto trans_begun;

  pBt->btsFlags &= ~BTS_INITIALLY_EMPTY;
  if( pBt->nPage==0 ) pBt->btsFlags |= BTS_INITIALLY_EMPTY;
  do {
    sqlite3PagerWalDb(pPager, p->db);

#ifdef SQLITE_ENABLE_SETLK_TIMEOUT
    /* If transitioning from no transaction directly to a write transaction,
    ** block for the WRITER lock first if possible. */
    if( pBt->pPage1==0 && wrflag ){
      assert( pBt->inTransaction==TRANS_NONE );
      rc = sqlite3PagerWalWriteLock(pPager, 1);
      if( rc!=SQLITE_BUSY && rc!=SQLITE_OK ) break;
    }
#endif

    /* Call lockBtree() until either pBt->pPage1 is populated or
    ** lockBtree() returns something other than SQLITE_OK. lockBtree()
    ** may return SQLITE_OK but leave pBt->pPage1 set to 0 if after
    ** reading page 1 it discovers that the page-size of the database
    ** file is not pBt->pageSize. In this case lockBtree() will update
    ** pBt->pageSize to the page-size of the file on disk.
    */
    while( pBt->pPage1==0 && SQLITE_OK==(rc = lockBtree(pBt)) );

    if( rc==SQLITE_OK && wrflag ){
      if( (pBt->btsFlags & BTS_READ_ONLY)!=0 ){
        rc = SQLITE_READONLY;
      }else{
        rc = sqlite3PagerBegin(pPager, wrflag>1, sqlite3TempInMemory(p->db));
        if( rc==SQLITE_OK ){
          rc = newDatabase(pBt);
        }else if( rc==SQLITE_BUSY_SNAPSHOT && pBt->inTransaction==TRANS_NONE ){
          /* if there was no transaction opened when this function was
          ** called and SQLITE_BUSY_SNAPSHOT is returned, change the error
          ** code to SQLITE_BUSY. */
          rc = SQLITE_BUSY;
        }
      }
    }
 
    if( rc!=SQLITE_OK ){
      (void)sqlite3PagerWalWriteLock(pPager, 0);
      unlockBtreeIfUnused(pBt);
    }
  }while( (rc&0xFF)==SQLITE_BUSY && pBt->inTransaction==TRANS_NONE &&
          btreeInvokeBusyHandler(pBt) );
  sqlite3PagerWalDb(pPager, 0);
#ifdef SQLITE_ENABLE_SETLK_TIMEOUT
  if( rc==SQLITE_BUSY_TIMEOUT ) rc = SQLITE_BUSY;
#endif

  if( rc==SQLITE_OK ){
    if( p->inTrans==TRANS_NONE ){
      pBt->nTransaction++;
#ifndef SQLITE_OMIT_SHARED_CACHE
      if( p->sharable ){
        assert( p->lock.pBtree==p && p->lock.iTable==1 );
        p->lock.eLock = READ_LOCK;
        p->lock.pNext = pBt->pLock;
        pBt->pLock = &p->lock;
      }
#endif
    }
    p->inTrans = (wrflag?TRANS_WRITE:TRANS_READ);
    if( p->inTrans>pBt->inTransaction ){
      pBt->inTransaction = p->inTrans;
    }
    if( wrflag ){
      MemPage *pPage1 = pBt->pPage1;
#ifndef SQLITE_OMIT_SHARED_CACHE
      assert( !pBt->pWriter );
      pBt->pWriter = p;
      pBt->btsFlags &= ~BTS_EXCLUSIVE;
      if( wrflag>1 ) pBt->btsFlags |= BTS_EXCLUSIVE;
#endif

      /* If the db-size header field is incorrect (as it may be if an old
      ** client has been writing the database file), update it now. Doing
      ** this sooner rather than later means the database size can safely
      ** re-read the database size from page 1 if a savepoint or transaction
      ** rollback occurs within the transaction.
      */
      if( pBt->nPage!=get4byte(&pPage1->aData[28]) ){
        rc = sqlite3PagerWrite(pPage1->pDbPage);
        if( rc==SQLITE_OK ){
          put4byte(&pPage1->aData[28], pBt->nPage);
        }
      }
    }
  }

trans_begun:
  if( rc==SQLITE_OK ){
    if( pSchemaVersion ){
      *pSchemaVersion = get4byte(&pBt->pPage1->aData[40]);
    }
    if( wrflag ){
      /* This call makes sure that the pager has the correct number of
      ** open savepoints. If the second parameter is greater than 0 and
      ** the sub-journal is not already open, then it will be opened here.
      */
      rc = sqlite3PagerOpenSavepoint(pPager, p->db->nSavepoint);
    }
  }

  btreeIntegrity(p);
  sqlite3BtreeLeave(p);
  return rc;
}
int sqlite3BtreeBeginTrans(Btree *p, int wrflag, int *pSchemaVersion){
  BtShared *pBt;
  if( p->sharable
   || p->inTrans==TRANS_NONE
   || (p->inTrans==TRANS_READ && wrflag!=0)
  ){
    return btreeBeginTrans(p,wrflag,pSchemaVersion);
  }
  pBt = p->pBt;
  if( pSchemaVersion ){
    *pSchemaVersion = get4byte(&pBt->pPage1->aData[40]);
  }
  if( wrflag ){
    /* This call makes sure that the pager has the correct number of
    ** open savepoints. If the second parameter is greater than 0 and
    ** the sub-journal is not already open, then it will be opened here.
    */
    return sqlite3PagerOpenSavepoint(pBt->pPager, p->db->nSavepoint);
  }else{
    return SQLITE_OK;
  }
}

#ifndef SQLITE_OMIT_AUTOVACUUM

/*
** Set the pointer-map entries for all children of page pPage. Also, if
** pPage contains cells that point to overflow pages, set the pointer
** map entries for the overflow pages as well.
*/
static int setChildPtrmaps(MemPage *pPage){
  int i;                             /* Counter variable */
  int nCell;                         /* Number of cells in page pPage */
  int rc;                            /* Return code */
  BtShared *pBt = pPage->pBt;
  Pgno pgno = pPage->pgno;

  assert( sqlite3_mutex_held(pPage->pBt->mutex) );
  rc = pPage->isInit ? SQLITE_OK : btreeInitPage(pPage);
  if( rc!=SQLITE_OK ) return rc;
  nCell = pPage->nCell;

  for(i=0; i<nCell; i++){
    u8 *pCell = findCell(pPage, i);

    ptrmapPutOvflPtr(pPage, pPage, pCell, &rc);

    if( !pPage->leaf ){
      Pgno childPgno = get4byte(pCell);
      ptrmapPut(pBt, childPgno, PTRMAP_BTREE, pgno, &rc);
    }
  }

  if( !pPage->leaf ){
    Pgno childPgno = get4byte(&pPage->aData[pPage->hdrOffset+8]);
    ptrmapPut(pBt, childPgno, PTRMAP_BTREE, pgno, &rc);
  }

  return rc;
}

/*
** Somewhere on pPage is a pointer to page iFrom.  Modify this pointer so
** that it points to iTo. Parameter eType describes the type of pointer to
** be modified, as  follows:
**
** PTRMAP_BTREE:     pPage is a btree-page. The pointer points at a child
**                   page of pPage.
**
** PTRMAP_OVERFLOW1: pPage is a btree-page. The pointer points at an overflow
**                   page pointed to by one of the cells on pPage.
**
** PTRMAP_OVERFLOW2: pPage is an overflow-page. The pointer points at the next
**                   overflow page in the list.
*/
static int modifyPagePointer(MemPage *pPage, Pgno iFrom, Pgno iTo, u8 eType){
  assert( sqlite3_mutex_held(pPage->pBt->mutex) );
  assert( sqlite3PagerIswriteable(pPage->pDbPage) );
  if( eType==PTRMAP_OVERFLOW2 ){
    /* The pointer is always the first 4 bytes of the page in this case.  */
    if( get4byte(pPage->aData)!=iFrom ){
      return SQLITE_CORRUPT_PAGE(pPage);
    }
    put4byte(pPage->aData, iTo);
  }else{
    int i;
    int nCell;
    int rc;

    rc = pPage->isInit ? SQLITE_OK : btreeInitPage(pPage);
    if( rc ) return rc;
    nCell = pPage->nCell;

    for(i=0; i<nCell; i++){
      u8 *pCell = findCell(pPage, i);
      if( eType==PTRMAP_OVERFLOW1 ){
        CellInfo info;
        pPage->xParseCell(pPage, pCell, &info);
        if( info.nLocal<info.nPayload ){
          if( pCell+info.nSize > pPage->aData+pPage->pBt->usableSize ){
            return SQLITE_CORRUPT_PAGE(pPage);
          }
          if( iFrom==get4byte(pCell+info.nSize-4) ){
            put4byte(pCell+info.nSize-4, iTo);
            break;
          }
        }
      }else{
        if( pCell+4 > pPage->aData+pPage->pBt->usableSize ){
          return SQLITE_CORRUPT_PAGE(pPage);
        }
        if( get4byte(pCell)==iFrom ){
          put4byte(pCell, iTo);
          break;
        }
      }
    }
 
    if( i==nCell ){
      if( eType!=PTRMAP_BTREE ||
          get4byte(&pPage->aData[pPage->hdrOffset+8])!=iFrom ){
        return SQLITE_CORRUPT_PAGE(pPage);
      }
      put4byte(&pPage->aData[pPage->hdrOffset+8], iTo);
    }
  }
  return SQLITE_OK;
}


/*
** Move the open database page pDbPage to location iFreePage in the
** database. The pDbPage reference remains valid.
**
** The isCommit flag indicates that there is no need to remember that
** the journal needs to be sync()ed before database page pDbPage->pgno
** can be written to. The caller has already promised not to write to that
** page.
*/
static int relocatePage(
  BtShared *pBt,           /* Btree */
  MemPage *pDbPage,        /* Open page to move */
  u8 eType,                /* Pointer map 'type' entry for pDbPage */
  Pgno iPtrPage,           /* Pointer map 'page-no' entry for pDbPage */
  Pgno iFreePage,          /* The location to move pDbPage to */
  int isCommit             /* isCommit flag passed to sqlite3PagerMovepage */
){
  MemPage *pPtrPage;   /* The page that contains a pointer to pDbPage */
  Pgno iDbPage = pDbPage->pgno;
  Pager *pPager = pBt->pPager;
  int rc;

  assert( eType==PTRMAP_OVERFLOW2 || eType==PTRMAP_OVERFLOW1 ||
      eType==PTRMAP_BTREE || eType==PTRMAP_ROOTPAGE );
  assert( sqlite3_mutex_held(pBt->mutex) );
  assert( pDbPage->pBt==pBt );
  if( iDbPage<3 ) return SQLITE_CORRUPT_BKPT;

  /* Move page iDbPage from its current location to page number iFreePage */
  TRACE(("AUTOVACUUM: Moving %u to free page %u (ptr page %u type %u)\n",
      iDbPage, iFreePage, iPtrPage, eType));
  rc = sqlite3PagerMovepage(pPager, pDbPage->pDbPage, iFreePage, isCommit);
  if( rc!=SQLITE_OK ){
    return rc;
  }
  pDbPage->pgno = iFreePage;

  /* If pDbPage was a btree-page, then it may have child pages and/or cells
  ** that point to overflow pages. The pointer map entries for all these
  ** pages need to be changed.
  **
  ** If pDbPage is an overflow page, then the first 4 bytes may store a
  ** pointer to a subsequent overflow page. If this is the case, then
  ** the pointer map needs to be updated for the subsequent overflow page.
  */
  if( eType==PTRMAP_BTREE || eType==PTRMAP_ROOTPAGE ){
    rc = setChildPtrmaps(pDbPage);
    if( rc!=SQLITE_OK ){
      return rc;
    }
  }else{
    Pgno nextOvfl = get4byte(pDbPage->aData);
    if( nextOvfl!=0 ){
      ptrmapPut(pBt, nextOvfl, PTRMAP_OVERFLOW2, iFreePage, &rc);
      if( rc!=SQLITE_OK ){
        return rc;
      }
    }
  }

  /* Fix the database pointer on page iPtrPage that pointed at iDbPage so
  ** that it points at iFreePage. Also fix the pointer map entry for
  ** iPtrPage.
  */
  if( eType!=PTRMAP_ROOTPAGE ){
    rc = btreeGetPage(pBt, iPtrPage, &pPtrPage, 0);
    if( rc!=SQLITE_OK ){
      return rc;
    }
    rc = sqlite3PagerWrite(pPtrPage->pDbPage);
    if( rc!=SQLITE_OK ){
      releasePage(pPtrPage);
      return rc;
    }
    rc = modifyPagePointer(pPtrPage, iDbPage, iFreePage, eType);
    releasePage(pPtrPage);
    if( rc==SQLITE_OK ){
      ptrmapPut(pBt, iFreePage, eType, iPtrPage, &rc);
    }
  }
  return rc;
}

/* Forward declaration required by incrVacuumStep(). */
static int allocateBtreePage(BtShared *, MemPage **, Pgno *, Pgno, u8);

/*
** Perform a single step of an incremental-vacuum. If successful, return
** SQLITE_OK. If there is no work to do (and therefore no point in
** calling this function again), return SQLITE_DONE. Or, if an error
** occurs, return some other error code.
**
** More specifically, this function attempts to re-organize the database so
** that the last page of the file currently in use is no longer in use.
**
** Parameter nFin is the number of pages that this database would contain
** were this function called until it returns SQLITE_DONE.
**
** If the bCommit parameter is non-zero, this function assumes that the
** caller will keep calling incrVacuumStep() until it returns SQLITE_DONE
** or an error. bCommit is passed true for an auto-vacuum-on-commit
** operation, or false for an incremental vacuum.
*/
static int incrVacuumStep(BtShared *pBt, Pgno nFin, Pgno iLastPg, int bCommit){
  Pgno nFreeList;           /* Number of pages still on the free-list */
  int rc;

  assert( sqlite3_mutex_held(pBt->mutex) );
  assert( iLastPg>nFin );

  if( !PTRMAP_ISPAGE(pBt, iLastPg) && iLastPg!=PENDING_BYTE_PAGE(pBt) ){
    u8 eType;
    Pgno iPtrPage;

    nFreeList = get4byte(&pBt->pPage1->aData[36]);
    if( nFreeList==0 ){
      return SQLITE_DONE;
    }

    rc = ptrmapGet(pBt, iLastPg, &eType, &iPtrPage);
    if( rc!=SQLITE_OK ){
      return rc;
    }
    if( eType==PTRMAP_ROOTPAGE ){
      return SQLITE_CORRUPT_BKPT;
    }

    if( eType==PTRMAP_FREEPAGE ){
      if( bCommit==0 ){
        /* Remove the page from the files free-list. This is not required
        ** if bCommit is non-zero. In that case, the free-list will be
        ** truncated to zero after this function returns, so it doesn't
        ** matter if it still contains some garbage entries.
        */
        Pgno iFreePg;
        MemPage *pFreePg;
        rc = allocateBtreePage(pBt, &pFreePg, &iFreePg, iLastPg, BTALLOC_EXACT);
        if( rc!=SQLITE_OK ){
          return rc;
        }
        assert( iFreePg==iLastPg );
        releasePage(pFreePg);
      }
    } else {
      Pgno iFreePg;             /* Index of free page to move pLastPg to */
      MemPage *pLastPg;
      u8 eMode = BTALLOC_ANY;   /* Mode parameter for allocateBtreePage() */
      Pgno iNear = 0;           /* nearby parameter for allocateBtreePage() */

      rc = btreeGetPage(pBt, iLastPg, &pLastPg, 0);
      if( rc!=SQLITE_OK ){
        return rc;
      }

      /* If bCommit is zero, this loop runs exactly once and page pLastPg
      ** is swapped with the first free page pulled off the free list.
      **
      ** On the other hand, if bCommit is greater than zero, then keep
      ** looping until a free-page located within the first nFin pages
      ** of the file is found.
      */
      if( bCommit==0 ){
        eMode = BTALLOC_LE;
        iNear = nFin;
      }
      do {
        MemPage *pFreePg;
        Pgno dbSize = btreePagecount(pBt);
        rc = allocateBtreePage(pBt, &pFreePg, &iFreePg, iNear, eMode);
        if( rc!=SQLITE_OK ){
          releasePage(pLastPg);
          return rc;
        }
        releasePage(pFreePg);
        if( iFreePg>dbSize ){
          releasePage(pLastPg);
          return SQLITE_CORRUPT_BKPT;
        }
      }while( bCommit && iFreePg>nFin );
      assert( iFreePg<iLastPg );
     
      rc = relocatePage(pBt, pLastPg, eType, iPtrPage, iFreePg, bCommit);
      releasePage(pLastPg);
      if( rc!=SQLITE_OK ){
        return rc;
      }
    }
  }

  if( bCommit==0 ){
    do {
      iLastPg--;
    }while( iLastPg==PENDING_BYTE_PAGE(pBt) || PTRMAP_ISPAGE(pBt, iLastPg) );
    pBt->bDoTruncate = 1;
    pBt->nPage = iLastPg;
  }
  return SQLITE_OK;
}

/*
** The database opened by the first argument is an auto-vacuum database
** nOrig pages in size containing nFree free pages. Return the expected
** size of the database in pages following an auto-vacuum operation.
*/
static Pgno finalDbSize(BtShared *pBt, Pgno nOrig, Pgno nFree){
  int nEntry;                     /* Number of entries on one ptrmap page */
  Pgno nPtrmap;                   /* Number of PtrMap pages to be freed */
  Pgno nFin;                      /* Return value */

  nEntry = pBt->usableSize/5;
  nPtrmap = (nFree-nOrig+PTRMAP_PAGENO(pBt, nOrig)+nEntry)/nEntry;
  nFin = nOrig - nFree - nPtrmap;
  if( nOrig>PENDING_BYTE_PAGE(pBt) && nFin<PENDING_BYTE_PAGE(pBt) ){
    nFin--;
  }
  while( PTRMAP_ISPAGE(pBt, nFin) || nFin==PENDING_BYTE_PAGE(pBt) ){
    nFin--;
  }

  return nFin;
}

/*
** A write-transaction must be opened before calling this function.
** It performs a single unit of work towards an incremental vacuum.
**
** If the incremental vacuum is finished after this function has run,
** SQLITE_DONE is returned. If it is not finished, but no error occurred,
** SQLITE_OK is returned. Otherwise an SQLite error code.
*/
int sqlite3BtreeIncrVacuum(Btree *p){
  int rc;
  BtShared *pBt = p->pBt;

  sqlite3BtreeEnter(p);
  assert( pBt->inTransaction==TRANS_WRITE && p->inTrans==TRANS_WRITE );
  if( !pBt->autoVacuum ){
    rc = SQLITE_DONE;
  }else{
    Pgno nOrig = btreePagecount(pBt);
    Pgno nFree = get4byte(&pBt->pPage1->aData[36]);
    Pgno nFin = finalDbSize(pBt, nOrig, nFree);

    if( nOrig<nFin || nFree>=nOrig ){
      rc = SQLITE_CORRUPT_BKPT;
    }else if( nFree>0 ){
      rc = saveAllCursors(pBt, 0, 0);
      if( rc==SQLITE_OK ){
        invalidateAllOverflowCache(pBt);
        rc = incrVacuumStep(pBt, nFin, nOrig, 0);
      }
      if( rc==SQLITE_OK ){
        rc = sqlite3PagerWrite(pBt->pPage1->pDbPage);
        put4byte(&pBt->pPage1->aData[28], pBt->nPage);
      }
    }else{
      rc = SQLITE_DONE;
    }
  }
  sqlite3BtreeLeave(p);
  return rc;
}

/*
** This routine is called prior to sqlite3PagerCommit when a transaction
** is committed for an auto-vacuum database.
*/
static int autoVacuumCommit(Btree *p){
  int rc = SQLITE_OK;
  Pager *pPager;
  BtShared *pBt;
  sqlite3 *db;
  VVA_ONLY( int nRef );

  assert( p!=0 );
  pBt = p->pBt; 
  pPager = pBt->pPager;
  VVA_ONLY( nRef = sqlite3PagerRefcount(pPager); )

  assert( sqlite3_mutex_held(pBt->mutex) );
  invalidateAllOverflowCache(pBt);
  assert(pBt->autoVacuum);
  if( !pBt->incrVacuum ){
    Pgno nFin;         /* Number of pages in database after autovacuuming */
    Pgno nFree;        /* Number of pages on the freelist initially */
    Pgno nVac;         /* Number of pages to vacuum */
    Pgno iFree;        /* The next page to be freed */
    Pgno nOrig;        /* Database size before freeing */

    nOrig = btreePagecount(pBt);
    if( PTRMAP_ISPAGE(pBt, nOrig) || nOrig==PENDING_BYTE_PAGE(pBt) ){
      /* It is not possible to create a database for which the final page
      ** is either a pointer-map page or the pending-byte page. If one
      ** is encountered, this indicates corruption.
      */
      return SQLITE_CORRUPT_BKPT;
    }

    nFree = get4byte(&pBt->pPage1->aData[36]);
    db = p->db;
    if( db->xAutovacPages ){
      int iDb;
      for(iDb=0; ALWAYS(iDb<db->nDb); iDb++){
        if( db->aDb[iDb].pBt==p ) break;
      }
      nVac = db->xAutovacPages(
        db->pAutovacPagesArg,
        db->aDb[iDb].zDbSName,
        nOrig,
        nFree,
        pBt->pageSize
      );
      if( nVac>nFree ){
        nVac = nFree;
      }
      if( nVac==0 ){
        return SQLITE_OK;
      }
    }else{
      nVac = nFree;
    }
    nFin = finalDbSize(pBt, nOrig, nVac);
    if( nFin>nOrig ) return SQLITE_CORRUPT_BKPT;
    if( nFin<nOrig ){
      rc = saveAllCursors(pBt, 0, 0);
    }
    for(iFree=nOrig; iFree>nFin && rc==SQLITE_OK; iFree--){
      rc = incrVacuumStep(pBt, nFin, iFree, nVac==nFree);
    }
    if( (rc==SQLITE_DONE || rc==SQLITE_OK) && nFree>0 ){
      rc = sqlite3PagerWrite(pBt->pPage1->pDbPage);
      if( nVac==nFree ){
        put4byte(&pBt->pPage1->aData[32], 0);
        put4byte(&pBt->pPage1->aData[36], 0);
      }
      put4byte(&pBt->pPage1->aData[28], nFin);
      pBt->bDoTruncate = 1;
      pBt->nPage = nFin;
    }
    if( rc!=SQLITE_OK ){
      sqlite3PagerRollback(pPager);
    }
  }

  assert( nRef>=sqlite3PagerRefcount(pPager) );
  return rc;
}

#else /* ifndef SQLITE_OMIT_AUTOVACUUM */
# define setChildPtrmaps(x) SQLITE_OK
#endif

/*
** This routine does the first phase of a two-phase commit.  This routine
** causes a rollback journal to be created (if it does not already exist)
** and populated with enough information so that if a power loss occurs
** the database can be restored to its original state by playing back
** the journal.  Then the contents of the journal are flushed out to
** the disk.  After the journal is safely on oxide, the changes to the
** database are written into the database file and flushed to oxide.
** At the end of this call, the rollback journal still exists on the
** disk and we are still holding all locks, so the transaction has not
** committed.  See sqlite3BtreeCommitPhaseTwo() for the second phase of the
** commit process.
**
** This call is a no-op if no write-transaction is currently active on pBt.
**
** Otherwise, sync the database file for the btree pBt. zSuperJrnl points to
** the name of a super-journal file that should be written into the
** individual journal file, or is NULL, indicating no super-journal file
** (single database transaction).
**
** When this is called, the super-journal should already have been
** created, populated with this journal pointer and synced to disk.
**
** Once this is routine has returned, the only thing required to commit
** the write-transaction for this database file is to delete the journal.
*/
int sqlite3BtreeCommitPhaseOne(Btree *p, const char *zSuperJrnl){
  int rc = SQLITE_OK;
  if( p->inTrans==TRANS_WRITE ){
    BtShared *pBt = p->pBt;
    sqlite3BtreeEnter(p);
#ifndef SQLITE_OMIT_AUTOVACUUM
    if( pBt->autoVacuum ){
      rc = autoVacuumCommit(p);
      if( rc!=SQLITE_OK ){
        sqlite3BtreeLeave(p);
        return rc;
      }
    }
    if( pBt->bDoTruncate ){
      sqlite3PagerTruncateImage(pBt->pPager, pBt->nPage);
    }
#endif
    rc = sqlite3PagerCommitPhaseOne(pBt->pPager, zSuperJrnl, 0);
    sqlite3BtreeLeave(p);
  }
  return rc;
}

/*
** This function is called from both BtreeCommitPhaseTwo() and BtreeRollback()
** at the conclusion of a transaction.
*/
static void btreeEndTransaction(Btree *p){
  BtShared *pBt = p->pBt;
  sqlite3 *db = p->db;
  assert( sqlite3BtreeHoldsMutex(p) );

#ifndef SQLITE_OMIT_AUTOVACUUM
  pBt->bDoTruncate = 0;
#endif
  if( p->inTrans>TRANS_NONE && db->nVdbeRead>1 ){
    /* If there are other active statements that belong to this database
    ** handle, downgrade to a read-only transaction. The other statements
    ** may still be reading from the database.  */
    downgradeAllSharedCacheTableLocks(p);
    p->inTrans = TRANS_READ;
  }else{
    /* If the handle had any kind of transaction open, decrement the
    ** transaction count of the shared btree. If the transaction count
    ** reaches 0, set the shared state to TRANS_NONE. The unlockBtreeIfUnused()
    ** call below will unlock the pager.  */
    if( p->inTrans!=TRANS_NONE ){
      clearAllSharedCacheTableLocks(p);
      pBt->nTransaction--;
      if( 0==pBt->nTransaction ){
        pBt->inTransaction = TRANS_NONE;
      }
    }

    /* Set the current transaction state to TRANS_NONE and unlock the
    ** pager if this call closed the only read or write transaction.  */
    p->inTrans = TRANS_NONE;
    unlockBtreeIfUnused(pBt);
  }

  btreeIntegrity(p);
}

/*
** Commit the transaction currently in progress.
**
** This routine implements the second phase of a 2-phase commit.  The
** sqlite3BtreeCommitPhaseOne() routine does the first phase and should
** be invoked prior to calling this routine.  The sqlite3BtreeCommitPhaseOne()
** routine did all the work of writing information out to disk and flushing the
** contents so that they are written onto the disk platter.  All this
** routine has to do is delete or truncate or zero the header in the
** the rollback journal (which causes the transaction to commit) and
** drop locks.
**
** Normally, if an error occurs while the pager layer is attempting to
** finalize the underlying journal file, this function returns an error and
** the upper layer will attempt a rollback. However, if the second argument
** is non-zero then this b-tree transaction is part of a multi-file
** transaction. In this case, the transaction has already been committed
** (by deleting a super-journal file) and the caller will ignore this
** functions return code. So, even if an error occurs in the pager layer,
** reset the b-tree objects internal state to indicate that the write
** transaction has been closed. This is quite safe, as the pager will have
** transitioned to the error state.
**
** This will release the write lock on the database file.  If there
** are no active cursors, it also releases the read lock.
*/
int sqlite3BtreeCommitPhaseTwo(Btree *p, int bCleanup){

  if( p->inTrans==TRANS_NONE ) return SQLITE_OK;
  sqlite3BtreeEnter(p);
  btreeIntegrity(p);

  /* If the handle has a write-transaction open, commit the shared-btrees
  ** transaction and set the shared state to TRANS_READ.
  */
  if( p->inTrans==TRANS_WRITE ){
    int rc;
    BtShared *pBt = p->pBt;
    assert( pBt->inTransaction==TRANS_WRITE );
    assert( pBt->nTransaction>0 );
    rc = sqlite3PagerCommitPhaseTwo(pBt->pPager);
    if( rc!=SQLITE_OK && bCleanup==0 ){
      sqlite3BtreeLeave(p);
      return rc;
    }
    p->iBDataVersion--;  /* Compensate for pPager->iDataVersion++; */
    pBt->inTransaction = TRANS_READ;
    btreeClearHasContent(pBt);
  }

  btreeEndTransaction(p);
  sqlite3BtreeLeave(p);
  return SQLITE_OK;
}

/*
** Do both phases of a commit.
*/
int sqlite3BtreeCommit(Btree *p){
  int rc;
  sqlite3BtreeEnter(p);
  rc = sqlite3BtreeCommitPhaseOne(p, 0);
  if( rc==SQLITE_OK ){
    rc = sqlite3BtreeCommitPhaseTwo(p, 0);
  }
  sqlite3BtreeLeave(p);
  return rc;
}

/*
** This routine sets the state to CURSOR_FAULT and the error
** code to errCode for every cursor on any BtShared that pBtree
** references.  Or if the writeOnly flag is set to 1, then only
** trip write cursors and leave read cursors unchanged.
**
** Every cursor is a candidate to be tripped, including cursors
** that belong to other database connections that happen to be
** sharing the cache with pBtree.
**
** This routine gets called when a rollback occurs. If the writeOnly
** flag is true, then only write-cursors need be tripped - read-only
** cursors save their current positions so that they may continue
** following the rollback. Or, if writeOnly is false, all cursors are
** tripped. In general, writeOnly is false if the transaction being
** rolled back modified the database schema. In this case b-tree root
** pages may be moved or deleted from the database altogether, making
** it unsafe for read cursors to continue.
**
** If the writeOnly flag is true and an error is encountered while
** saving the current position of a read-only cursor, all cursors,
** including all read-cursors are tripped.
**
** SQLITE_OK is returned if successful, or if an error occurs while
** saving a cursor position, an SQLite error code.
*/
int sqlite3BtreeTripAllCursors(Btree *pBtree, int errCode, int writeOnly){
  BtCursor *p;
  int rc = SQLITE_OK;

  assert( (writeOnly==0 || writeOnly==1) && BTCF_WriteFlag==1 );
  if( pBtree ){
    sqlite3BtreeEnter(pBtree);
    for(p=pBtree->pBt->pCursor; p; p=p->pNext){
      if( writeOnly && (p->curFlags & BTCF_WriteFlag)==0 ){
        if( p->eState==CURSOR_VALID || p->eState==CURSOR_SKIPNEXT ){
          rc = saveCursorPosition(p);
          if( rc!=SQLITE_OK ){
            (void)sqlite3BtreeTripAllCursors(pBtree, rc, 0);
            break;
          }
        }
      }else{
        sqlite3BtreeClearCursor(p);
        p->eState = CURSOR_FAULT;
        p->skipNext = errCode;
      }
      btreeReleaseAllCursorPages(p);
    }
    sqlite3BtreeLeave(pBtree);
  }
  return rc;
}

/*
** Set the pBt->nPage field correctly, according to the current
** state of the database.  Assume pBt->pPage1 is valid.
*/
static void btreeSetNPage(BtShared *pBt, MemPage *pPage1){
  int nPage = get4byte(&pPage1->aData[28]);
  testcase( nPage==0 );
  if( nPage==0 ) sqlite3PagerPagecount(pBt->pPager, &nPage);
  testcase( pBt->nPage!=(u32)nPage );
  pBt->nPage = nPage;
}

/*
** Rollback the transaction in progress.
**
** If tripCode is not SQLITE_OK then cursors will be invalidated (tripped).
** Only write cursors are tripped if writeOnly is true but all cursors are
** tripped if writeOnly is false.  Any attempt to use
** a tripped cursor will result in an error.
**
** This will release the write lock on the database file.  If there
** are no active cursors, it also releases the read lock.
*/
int sqlite3BtreeRollback(Btree *p, int tripCode, int writeOnly){
  int rc;
  BtShared *pBt = p->pBt;
  MemPage *pPage1;

  assert( writeOnly==1 || writeOnly==0 );
  assert( tripCode==SQLITE_ABORT_ROLLBACK || tripCode==SQLITE_OK );
  sqlite3BtreeEnter(p);
  if( tripCode==SQLITE_OK ){
    rc = tripCode = saveAllCursors(pBt, 0, 0);
    if( rc ) writeOnly = 0;
  }else{
    rc = SQLITE_OK;
  }
  if( tripCode ){
    int rc2 = sqlite3BtreeTripAllCursors(p, tripCode, writeOnly);
    assert( rc==SQLITE_OK || (writeOnly==0 && rc2==SQLITE_OK) );
    if( rc2!=SQLITE_OK ) rc = rc2;
  }
  btreeIntegrity(p);

  if( p->inTrans==TRANS_WRITE ){
    int rc2;

    assert( TRANS_WRITE==pBt->inTransaction );
    rc2 = sqlite3PagerRollback(pBt->pPager);
    if( rc2!=SQLITE_OK ){
      rc = rc2;
    }

    /* The rollback may have destroyed the pPage1->aData value.  So
    ** call btreeGetPage() on page 1 again to make
    ** sure pPage1->aData is set correctly. */
    if( btreeGetPage(pBt, 1, &pPage1, 0)==SQLITE_OK ){
      btreeSetNPage(pBt, pPage1);
      releasePageOne(pPage1);
    }
    assert( countValidCursors(pBt, 1)==0 );
    pBt->inTransaction = TRANS_READ;
    btreeClearHasContent(pBt);
  }

  btreeEndTransaction(p);
  sqlite3BtreeLeave(p);
  return rc;
}

/*
** Start a statement subtransaction. The subtransaction can be rolled
** back independently of the main transaction. You must start a transaction
** before starting a subtransaction. The subtransaction is ended automatically
** if the main transaction commits or rolls back.
**
** Statement subtransactions are used around individual SQL statements
** that are contained within a BEGIN...COMMIT block.  If a constraint
** error occurs within the statement, the effect of that one statement
** can be rolled back without having to rollback the entire transaction.
**
** A statement sub-transaction is implemented as an anonymous savepoint. The
** value passed as the second parameter is the total number of savepoints,
** including the new anonymous savepoint, open on the B-Tree. i.e. if there
** are no active savepoints and no other statement-transactions open,
** iStatement is 1. This anonymous savepoint can be released or rolled back
** using the sqlite3BtreeSavepoint() function.
*/
int sqlite3BtreeBeginStmt(Btree *p, int iStatement){
  int rc;
  BtShared *pBt = p->pBt;
  sqlite3BtreeEnter(p);
  assert( p->inTrans==TRANS_WRITE );
  assert( (pBt->btsFlags & BTS_READ_ONLY)==0 );
  assert( iStatement>0 );
  assert( iStatement>p->db->nSavepoint );
  assert( pBt->inTransaction==TRANS_WRITE );
  /* At the pager level, a statement transaction is a savepoint with
  ** an index greater than all savepoints created explicitly using
  ** SQL statements. It is illegal to open, release or rollback any
  ** such savepoints while the statement transaction savepoint is active.
  */
  rc = sqlite3PagerOpenSavepoint(pBt->pPager, iStatement);
  sqlite3BtreeLeave(p);
  return rc;
}

/*
** The second argument to this function, op, is always SAVEPOINT_ROLLBACK
** or SAVEPOINT_RELEASE. This function either releases or rolls back the
** savepoint identified by parameter iSavepoint, depending on the value
** of op.
**
** Normally, iSavepoint is greater than or equal to zero. However, if op is
** SAVEPOINT_ROLLBACK, then iSavepoint may also be -1. In this case the
** contents of the entire transaction are rolled back. This is different
** from a normal transaction rollback, as no locks are released and the
** transaction remains open.
*/
int sqlite3BtreeSavepoint(Btree *p, int op, int iSavepoint){
  int rc = SQLITE_OK;
  if( p && p->inTrans==TRANS_WRITE ){
    BtShared *pBt = p->pBt;
    assert( op==SAVEPOINT_RELEASE || op==SAVEPOINT_ROLLBACK );
    assert( iSavepoint>=0 || (iSavepoint==-1 && op==SAVEPOINT_ROLLBACK) );
    sqlite3BtreeEnter(p);
    if( op==SAVEPOINT_ROLLBACK ){
      rc = saveAllCursors(pBt, 0, 0);
    }
    if( rc==SQLITE_OK ){
      rc = sqlite3PagerSavepoint(pBt->pPager, op, iSavepoint);
    }
    if( rc==SQLITE_OK ){
      if( iSavepoint<0 && (pBt->btsFlags & BTS_INITIALLY_EMPTY)!=0 ){
        pBt->nPage = 0;
      }
      rc = newDatabase(pBt);
      btreeSetNPage(pBt, pBt->pPage1);

      /* pBt->nPage might be zero if the database was corrupt when
      ** the transaction was started. Otherwise, it must be at least 1.  */
      assert( CORRUPT_DB || pBt->nPage>0 );
    }
    sqlite3BtreeLeave(p);
  }
  return rc;
}

/*
** Create a new cursor for the BTree whose root is on the page
** iTable. If a read-only cursor is requested, it is assumed that
** the caller already has at least a read-only transaction open
** on the database already. If a write-cursor is requested, then
** the caller is assumed to have an open write transaction.
**
** If the BTREE_WRCSR bit of wrFlag is clear, then the cursor can only
** be used for reading.  If the BTREE_WRCSR bit is set, then the cursor
** can be used for reading or for writing if other conditions for writing
** are also met.  These are the conditions that must be met in order
** for writing to be allowed:
**
** 1:  The cursor must have been opened with wrFlag containing BTREE_WRCSR
**
** 2:  Other database connections that share the same pager cache
**     but which are not in the READ_UNCOMMITTED state may not have
**     cursors open with wrFlag==0 on the same table.  Otherwise
**     the changes made by this write cursor would be visible to
**     the read cursors in the other database connection.
**
** 3:  The database must be writable (not on read-only media)
**
** 4:  There must be an active transaction.
**
** The BTREE_FORDELETE bit of wrFlag may optionally be set if BTREE_WRCSR
** is set.  If FORDELETE is set, that is a hint to the implementation that
** this cursor will only be used to seek to and delete entries of an index
** as part of a larger DELETE statement.  The FORDELETE hint is not used by
** this implementation.  But in a hypothetical alternative storage engine
** in which index entries are automatically deleted when corresponding table
** rows are deleted, the FORDELETE flag is a hint that all SEEK and DELETE
** operations on this cursor can be no-ops and all READ operations can
** return a null row (2-bytes: 0x01 0x00).
**
** No checking is done to make sure that page iTable really is the
** root page of a b-tree.  If it is not, then the cursor acquired
** will not work correctly.
**
** It is assumed that the sqlite3BtreeCursorZero() has been called
** on pCur to initialize the memory space prior to invoking this routine.
*/
static int btreeCursor(
  Btree *p,                              /* The btree */
  Pgno iTable,                           /* Root page of table to open */
  int wrFlag,                            /* 1 to write. 0 read-only */
  struct KeyInfo *pKeyInfo,              /* First arg to comparison function */
  BtCursor *pCur                         /* Space for new cursor */
){
  BtShared *pBt = p->pBt;                /* Shared b-tree handle */
  BtCursor *pX;                          /* Looping over other all cursors */

  assert( sqlite3BtreeHoldsMutex(p) );
  assert( wrFlag==0
       || wrFlag==BTREE_WRCSR
       || wrFlag==(BTREE_WRCSR|BTREE_FORDELETE)
  );

  /* The following assert statements verify that if this is a sharable
  ** b-tree database, the connection is holding the required table locks,
  ** and that no other connection has any open cursor that conflicts with
  ** this lock.  The iTable<1 term disables the check for corrupt schemas. */
  assert( hasSharedCacheTableLock(p, iTable, pKeyInfo!=0, (wrFlag?2:1))
          || iTable<1 );
  assert( wrFlag==0 || !hasReadConflicts(p, iTable) );

  /* Assert that the caller has opened the required transaction. */
  assert( p->inTrans>TRANS_NONE );
  assert( wrFlag==0 || p->inTrans==TRANS_WRITE );
  assert( pBt->pPage1 && pBt->pPage1->aData );
  assert( wrFlag==0 || (pBt->btsFlags & BTS_READ_ONLY)==0 );

  if( iTable<=1 ){
    if( iTable<1 ){
      return SQLITE_CORRUPT_BKPT;
    }else if( btreePagecount(pBt)==0 ){
      assert( wrFlag==0 );
      iTable = 0;
    }
  }

  /* Now that no other errors can occur, finish filling in the BtCursor
  ** variables and link the cursor into the BtShared list.  */
  pCur->pgnoRoot = iTable;
  pCur->iPage = -1;
  pCur->pKeyInfo = pKeyInfo;
  pCur->pBtree = p;
  pCur->pBt = pBt;
  pCur->curFlags = 0;
  /* If there are two or more cursors on the same btree, then all such
  ** cursors *must* have the BTCF_Multiple flag set. */
  for(pX=pBt->pCursor; pX; pX=pX->pNext){
    if( pX->pgnoRoot==iTable ){
      pX->curFlags |= BTCF_Multiple;
      pCur->curFlags = BTCF_Multiple;
    }
  }
  pCur->eState = CURSOR_INVALID;
  pCur->pNext = pBt->pCursor;
  pBt->pCursor = pCur;
  if( wrFlag ){
    pCur->curFlags |= BTCF_WriteFlag;
    pCur->curPagerFlags = 0;
    if( pBt->pTmpSpace==0 ) return allocateTempSpace(pBt);
  }else{
    pCur->curPagerFlags = PAGER_GET_READONLY;
  }
  return SQLITE_OK;
}
static int btreeCursorWithLock(
  Btree *p,                              /* The btree */
  Pgno iTable,                           /* Root page of table to open */
  int wrFlag,                            /* 1 to write. 0 read-only */
  struct KeyInfo *pKeyInfo,              /* First arg to comparison function */
  BtCursor *pCur                         /* Space for new cursor */
){
  int rc;
  sqlite3BtreeEnter(p);
  rc = btreeCursor(p, iTable, wrFlag, pKeyInfo, pCur);
  sqlite3BtreeLeave(p);
  return rc;
}
int sqlite3BtreeCursor(
  Btree *p,                                   /* The btree */
  Pgno iTable,                                /* Root page of table to open */
  int wrFlag,                                 /* 1 to write. 0 read-only */
  struct KeyInfo *pKeyInfo,                   /* First arg to xCompare() */
  BtCursor *pCur                              /* Write new cursor here */
){
  if( p->sharable ){
    return btreeCursorWithLock(p, iTable, wrFlag, pKeyInfo, pCur);
  }else{
    return btreeCursor(p, iTable, wrFlag, pKeyInfo, pCur);
  }
}

/*
** Return the size of a BtCursor object in bytes.
**
** This interfaces is needed so that users of cursors can preallocate
** sufficient storage to hold a cursor.  The BtCursor object is opaque
** to users so they cannot do the sizeof() themselves - they must call
** this routine.
*/
int sqlite3BtreeCursorSize(void){
  return ROUND8(sizeof(BtCursor));
}

/*
** Initialize memory that will be converted into a BtCursor object.
**
** The simple approach here would be to memset() the entire object
** to zero.  But it turns out that the apPage[] and aiIdx[] arrays
** do not need to be zeroed and they are large, so we can save a lot
** of run-time by skipping the initialization of those elements.
*/
void sqlite3BtreeCursorZero(BtCursor *p){
  memset(p, 0, offsetof(BtCursor, BTCURSOR_FIRST_UNINIT));
}

/*
** Close a cursor.  The read lock on the database file is released
** when the last cursor is closed.
*/
int sqlite3BtreeCloseCursor(BtCursor *pCur){
  Btree *pBtree = pCur->pBtree;
  if( pBtree ){
    BtShared *pBt = pCur->pBt;
    sqlite3BtreeEnter(pBtree);
    assert( pBt->pCursor!=0 );
    if( pBt->pCursor==pCur ){
      pBt->pCursor = pCur->pNext;
    }else{
      BtCursor *pPrev = pBt->pCursor;
      do{
        if( pPrev->pNext==pCur ){
          pPrev->pNext = pCur->pNext;
          break;
        }
        pPrev = pPrev->pNext;
      }while( ALWAYS(pPrev) );
    }
    btreeReleaseAllCursorPages(pCur);
    unlockBtreeIfUnused(pBt);
    sqlite3_free(pCur->aOverflow);
    sqlite3_free(pCur->pKey);
    if( (pBt->openFlags & BTREE_SINGLE) && pBt->pCursor==0 ){
      /* Since the BtShared is not sharable, there is no need to
      ** worry about the missing sqlite3BtreeLeave() call here.  */
      assert( pBtree->sharable==0 );
      sqlite3BtreeClose(pBtree);
    }else{
      sqlite3BtreeLeave(pBtree);
    }
    pCur->pBtree = 0;
  }
  return SQLITE_OK;
}

/*
** Make sure the BtCursor* given in the argument has a valid
** BtCursor.info structure.  If it is not already valid, call
** btreeParseCell() to fill it in.
**
** BtCursor.info is a cache of the information in the current cell.
** Using this cache reduces the number of calls to btreeParseCell().
*/
#ifndef NDEBUG
  static int cellInfoEqual(CellInfo *a, CellInfo *b){
    if( a->nKey!=b->nKey ) return 0;
    if( a->pPayload!=b->pPayload ) return 0;
    if( a->nPayload!=b->nPayload ) return 0;
    if( a->nLocal!=b->nLocal ) return 0;
    if( a->nSize!=b->nSize ) return 0;
    return 1;
  }
  static void assertCellInfo(BtCursor *pCur){
    CellInfo info;
    memset(&info, 0, sizeof(info));
    btreeParseCell(pCur->pPage, pCur->ix, &info);
    assert( CORRUPT_DB || cellInfoEqual(&info, &pCur->info) );
  }
#else
  #define assertCellInfo(x)
#endif
static SQLITE_NOINLINE void getCellInfo(BtCursor *pCur){
  if( pCur->info.nSize==0 ){
    pCur->curFlags |= BTCF_ValidNKey;
    btreeParseCell(pCur->pPage,pCur->ix,&pCur->info);
  }else{
    assertCellInfo(pCur);
  }
}

#ifndef NDEBUG  /* The next routine used only within assert() statements */
/*
** Return true if the given BtCursor is valid.  A valid cursor is one
** that is currently pointing to a row in a (non-empty) table.
** This is a verification routine is used only within assert() statements.
*/
int sqlite3BtreeCursorIsValid(BtCursor *pCur){
  return pCur && pCur->eState==CURSOR_VALID;
}
#endif /* NDEBUG */
int sqlite3BtreeCursorIsValidNN(BtCursor *pCur){
  assert( pCur!=0 );
  return pCur->eState==CURSOR_VALID;
}

/*
** Return the value of the integer key or "rowid" for a table btree.
** This routine is only valid for a cursor that is pointing into a
** ordinary table btree.  If the cursor points to an index btree or
** is invalid, the result of this routine is undefined.
*/
i64 sqlite3BtreeIntegerKey(BtCursor *pCur){
  assert( cursorHoldsMutex(pCur) );
  assert( pCur->eState==CURSOR_VALID );
  assert( pCur->curIntKey );
  getCellInfo(pCur);
  return pCur->info.nKey;
}

/*
** Pin or unpin a cursor.
*/
void sqlite3BtreeCursorPin(BtCursor *pCur){
  assert( (pCur->curFlags & BTCF_Pinned)==0 );
  pCur->curFlags |= BTCF_Pinned;
}
void sqlite3BtreeCursorUnpin(BtCursor *pCur){
  assert( (pCur->curFlags & BTCF_Pinned)!=0 );
  pCur->curFlags &= ~BTCF_Pinned;
}

#ifdef SQLITE_ENABLE_OFFSET_SQL_FUNC
/*
** Return the offset into the database file for the start of the
** payload to which the cursor is pointing.
*/
i64 sqlite3BtreeOffset(BtCursor *pCur){
  assert( cursorHoldsMutex(pCur) );
  assert( pCur->eState==CURSOR_VALID );
  getCellInfo(pCur);
  return (i64)pCur->pBt->pageSize*((i64)pCur->pPage->pgno - 1) +
         (i64)(pCur->info.pPayload - pCur->pPage->aData);
}
#endif /* SQLITE_ENABLE_OFFSET_SQL_FUNC */

/*
** Return the number of bytes of payload for the entry that pCur is
** currently pointing to.  For table btrees, this will be the amount
** of data.  For index btrees, this will be the size of the key.
**
** The caller must guarantee that the cursor is pointing to a non-NULL
** valid entry.  In other words, the calling procedure must guarantee
** that the cursor has Cursor.eState==CURSOR_VALID.
*/
u32 sqlite3BtreePayloadSize(BtCursor *pCur){
  assert( cursorHoldsMutex(pCur) );
  assert( pCur->eState==CURSOR_VALID );
  getCellInfo(pCur);
  return pCur->info.nPayload;
}

/*
** Return an upper bound on the size of any record for the table
** that the cursor is pointing into.
**
** This is an optimization.  Everything will still work if this
** routine always returns 2147483647 (which is the largest record
** that SQLite can handle) or more.  But returning a smaller value might
** prevent large memory allocations when trying to interpret a
** corrupt database.
**
** The current implementation merely returns the size of the underlying
** database file.
*/
sqlite3_int64 sqlite3BtreeMaxRecordSize(BtCursor *pCur){
  assert( cursorHoldsMutex(pCur) );
  assert( pCur->eState==CURSOR_VALID );
  return pCur->pBt->pageSize * (sqlite3_int64)pCur->pBt->nPage;
}

/*
** Given the page number of an overflow page in the database (parameter
** ovfl), this function finds the page number of the next page in the
** linked list of overflow pages. If possible, it uses the auto-vacuum
** pointer-map data instead of reading the content of page ovfl to do so.
**
** If an error occurs an SQLite error code is returned. Otherwise:
**
** The page number of the next overflow page in the linked list is
** written to *pPgnoNext. If page ovfl is the last page in its linked
** list, *pPgnoNext is set to zero.
**
** If ppPage is not NULL, and a reference to the MemPage object corresponding
** to page number pOvfl was obtained, then *ppPage is set to point to that
** reference. It is the responsibility of the caller to call releasePage()
** on *ppPage to free the reference. In no reference was obtained (because
** the pointer-map was used to obtain the value for *pPgnoNext), then
** *ppPage is set to zero.
*/
static int getOverflowPage(
  BtShared *pBt,               /* The database file */
  Pgno ovfl,                   /* Current overflow page number */
  MemPage **ppPage,            /* OUT: MemPage handle (may be NULL) */
  Pgno *pPgnoNext              /* OUT: Next overflow page number */
){
  Pgno next = 0;
  MemPage *pPage = 0;
  int rc = SQLITE_OK;

  assert( sqlite3_mutex_held(pBt->mutex) );
  assert(pPgnoNext);

#ifndef SQLITE_OMIT_AUTOVACUUM
  /* Try to find the next page in the overflow list using the
  ** autovacuum pointer-map pages. Guess that the next page in
  ** the overflow list is page number (ovfl+1). If that guess turns
  ** out to be wrong, fall back to loading the data of page
  ** number ovfl to determine the next page number.
  */
  if( pBt->autoVacuum ){
    Pgno pgno;
    Pgno iGuess = ovfl+1;
    u8 eType;

    while( PTRMAP_ISPAGE(pBt, iGuess) || iGuess==PENDING_BYTE_PAGE(pBt) ){
      iGuess++;
    }

    if( iGuess<=btreePagecount(pBt) ){
      rc = ptrmapGet(pBt, iGuess, &eType, &pgno);
      if( rc==SQLITE_OK && eType==PTRMAP_OVERFLOW2 && pgno==ovfl ){
        next = iGuess;
        rc = SQLITE_DONE;
      }
    }
  }
#endif

  assert( next==0 || rc==SQLITE_DONE );
  if( rc==SQLITE_OK ){
    rc = btreeGetPage(pBt, ovfl, &pPage, (ppPage==0) ? PAGER_GET_READONLY : 0);
    assert( rc==SQLITE_OK || pPage==0 );
    if( rc==SQLITE_OK ){
      next = get4byte(pPage->aData);
    }
  }

  *pPgnoNext = next;
  if( ppPage ){
    *ppPage = pPage;
  }else{
    releasePage(pPage);
  }
  return (rc==SQLITE_DONE ? SQLITE_OK : rc);
}

/*
** Copy data from a buffer to a page, or from a page to a buffer.
**
** pPayload is a pointer to data stored on database page pDbPage.
** If argument eOp is false, then nByte bytes of data are copied
** from pPayload to the buffer pointed at by pBuf. If eOp is true,
** then sqlite3PagerWrite() is called on pDbPage and nByte bytes
** of data are copied from the buffer pBuf to pPayload.
**
** SQLITE_OK is returned on success, otherwise an error code.
*/
static int copyPayload(
  void *pPayload,           /* Pointer to page data */
  void *pBuf,               /* Pointer to buffer */
  int nByte,                /* Number of bytes to copy */
  int eOp,                  /* 0 -> copy from page, 1 -> copy to page */
  DbPage *pDbPage           /* Page containing pPayload */
){
  if( eOp ){
    /* Copy data from buffer to page (a write operation) */
    int rc = sqlite3PagerWrite(pDbPage);
    if( rc!=SQLITE_OK ){
      return rc;
    }
    memcpy(pPayload, pBuf, nByte);
  }else{
    /* Copy data from page to buffer (a read operation) */
    memcpy(pBuf, pPayload, nByte);
  }
  return SQLITE_OK;
}

/*
** This function is used to read or overwrite payload information
** for the entry that the pCur cursor is pointing to. The eOp
** argument is interpreted as follows:
**
**   0: The operation is a read. Populate the overflow cache.
**   1: The operation is a write. Populate the overflow cache.
**
** A total of "amt" bytes are read or written beginning at "offset".
** Data is read to or from the buffer pBuf.
**
** The content being read or written might appear on the main page
** or be scattered out on multiple overflow pages.
**
** If the current cursor entry uses one or more overflow pages
** this function may allocate space for and lazily populate
** the overflow page-list cache array (BtCursor.aOverflow).
** Subsequent calls use this cache to make seeking to the supplied offset
** more efficient.
**
** Once an overflow page-list cache has been allocated, it must be
** invalidated if some other cursor writes to the same table, or if
** the cursor is moved to a different row. Additionally, in auto-vacuum
** mode, the following events may invalidate an overflow page-list cache.
**
**   * An incremental vacuum,
**   * A commit in auto_vacuum="full" mode,
**   * Creating a table (may require moving an overflow page).
*/
static int accessPayload(
  BtCursor *pCur,      /* Cursor pointing to entry to read from */
  u32 offset,          /* Begin reading this far into payload */
  u32 amt,             /* Read this many bytes */
  unsigned char *pBuf, /* Write the bytes into this buffer */
  int eOp              /* zero to read. non-zero to write. */
){
  unsigned char *aPayload;
  int rc = SQLITE_OK;
  int iIdx = 0;
  MemPage *pPage = pCur->pPage;               /* Btree page of current entry */
  BtShared *pBt = pCur->pBt;                  /* Btree this cursor belongs to */
#ifdef SQLITE_DIRECT_OVERFLOW_READ
  unsigned char * const pBufStart = pBuf;     /* Start of original out buffer */
#endif

  assert( pPage );
  assert( eOp==0 || eOp==1 );
  assert( pCur->eState==CURSOR_VALID );
  if( pCur->ix>=pPage->nCell ){
    return SQLITE_CORRUPT_PAGE(pPage);
  }
  assert( cursorHoldsMutex(pCur) );

  getCellInfo(pCur);
  aPayload = pCur->info.pPayload;
  assert( offset+amt <= pCur->info.nPayload );

  assert( aPayload > pPage->aData );
  if( (uptr)(aPayload - pPage->aData) > (pBt->usableSize - pCur->info.nLocal) ){
    /* Trying to read or write past the end of the data is an error.  The
    ** conditional above is really:
    **    &aPayload[pCur->info.nLocal] > &pPage->aData[pBt->usableSize]
    ** but is recast into its current form to avoid integer overflow problems
    */
    return SQLITE_CORRUPT_PAGE(pPage);
  }

  /* Check if data must be read/written to/from the btree page itself. */
  if( offset<pCur->info.nLocal ){
    int a = amt;
    if( a+offset>pCur->info.nLocal ){
      a = pCur->info.nLocal - offset;
    }
    rc = copyPayload(&aPayload[offset], pBuf, a, eOp, pPage->pDbPage);
    offset = 0;
    pBuf += a;
    amt -= a;
  }else{
    offset -= pCur->info.nLocal;
  }


  if( rc==SQLITE_OK && amt>0 ){
    const u32 ovflSize = pBt->usableSize - 4;  /* Bytes content per ovfl page */
    Pgno nextPage;

    nextPage = get4byte(&aPayload[pCur->info.nLocal]);

    /* If the BtCursor.aOverflow[] has not been allocated, allocate it now.
    **
    ** The aOverflow[] array is sized at one entry for each overflow page
    ** in the overflow chain. The page number of the first overflow page is
    ** stored in aOverflow[0], etc. A value of 0 in the aOverflow[] array
    ** means "not yet known" (the cache is lazily populated).
    */
    if( (pCur->curFlags & BTCF_ValidOvfl)==0 ){
      int nOvfl = (pCur->info.nPayload-pCur->info.nLocal+ovflSize-1)/ovflSize;
      if( pCur->aOverflow==0
       || nOvfl*(int)sizeof(Pgno) > sqlite3MallocSize(pCur->aOverflow)
      ){
        Pgno *aNew = (Pgno*)sqlite3Realloc(
            pCur->aOverflow, nOvfl*2*sizeof(Pgno)
        );
        if( aNew==0 ){
          return SQLITE_NOMEM_BKPT;
        }else{
          pCur->aOverflow = aNew;
        }
      }
      memset(pCur->aOverflow, 0, nOvfl*sizeof(Pgno));
      pCur->curFlags |= BTCF_ValidOvfl;
    }else{
      /* If the overflow page-list cache has been allocated and the
      ** entry for the first required overflow page is valid, skip
      ** directly to it.
      */
      if( pCur->aOverflow[offset/ovflSize] ){
        iIdx = (offset/ovflSize);
        nextPage = pCur->aOverflow[iIdx];
        offset = (offset%ovflSize);
      }
    }

    assert( rc==SQLITE_OK && amt>0 );
    while( nextPage ){
      /* If required, populate the overflow page-list cache. */
      if( nextPage > pBt->nPage ) return SQLITE_CORRUPT_BKPT;
      assert( pCur->aOverflow[iIdx]==0
              || pCur->aOverflow[iIdx]==nextPage
              || CORRUPT_DB );
      pCur->aOverflow[iIdx] = nextPage;

      if( offset>=ovflSize ){
        /* The only reason to read this page is to obtain the page
        ** number for the next page in the overflow chain. The page
        ** data is not required. So first try to lookup the overflow
        ** page-list cache, if any, then fall back to the getOverflowPage()
        ** function.
        */
        assert( pCur->curFlags & BTCF_ValidOvfl );
        assert( pCur->pBtree->db==pBt->db );
        if( pCur->aOverflow[iIdx+1] ){
          nextPage = pCur->aOverflow[iIdx+1];
        }else{
          rc = getOverflowPage(pBt, nextPage, 0, &nextPage);
        }
        offset -= ovflSize;
      }else{
        /* Need to read this page properly. It contains some of the
        ** range of data that is being read (eOp==0) or written (eOp!=0).
        */
        int a = amt;
        if( a + offset > ovflSize ){
          a = ovflSize - offset;
        }

#ifdef SQLITE_DIRECT_OVERFLOW_READ
        /* If all the following are true:
        **
        **   1) this is a read operation, and
        **   2) data is required from the start of this overflow page, and
        **   3) there are no dirty pages in the page-cache
        **   4) the database is file-backed, and
        **   5) the page is not in the WAL file
        **   6) at least 4 bytes have already been read into the output buffer
        **
        ** then data can be read directly from the database file into the
        ** output buffer, bypassing the page-cache altogether. This speeds
        ** up loading large records that span many overflow pages.
        */
        if( eOp==0                                             /* (1) */
         && offset==0                                          /* (2) */
         && sqlite3PagerDirectReadOk(pBt->pPager, nextPage)    /* (3,4,5) */
         && &pBuf[-4]>=pBufStart                               /* (6) */
        ){
          sqlite3_file *fd = sqlite3PagerFile(pBt->pPager);
          u8 aSave[4];
          u8 *aWrite = &pBuf[-4];
          assert( aWrite>=pBufStart );                         /* due to (6) */
          memcpy(aSave, aWrite, 4);
          rc = sqlite3OsRead(fd, aWrite, a+4, (i64)pBt->pageSize*(nextPage-1));
          if( rc && nextPage>pBt->nPage ) rc = SQLITE_CORRUPT_BKPT;
          nextPage = get4byte(aWrite);
          memcpy(aWrite, aSave, 4);
        }else
#endif

        {
          DbPage *pDbPage;
          rc = sqlite3PagerGet(pBt->pPager, nextPage, &pDbPage,
              (eOp==0 ? PAGER_GET_READONLY : 0)
          );
          if( rc==SQLITE_OK ){
            aPayload = sqlite3PagerGetData(pDbPage);
            nextPage = get4byte(aPayload);
            rc = copyPayload(&aPayload[offset+4], pBuf, a, eOp, pDbPage);
            sqlite3PagerUnref(pDbPage);
            offset = 0;
          }
        }
        amt -= a;
        if( amt==0 ) return rc;
        pBuf += a;
      }
      if( rc ) break;
      iIdx++;
    }
  }

  if( rc==SQLITE_OK && amt>0 ){
    /* Overflow chain ends prematurely */
    return SQLITE_CORRUPT_PAGE(pPage);
  }
  return rc;
}

/*
** Read part of the payload for the row at which that cursor pCur is currently
** pointing.  "amt" bytes will be transferred into pBuf[].  The transfer
** begins at "offset".
**
** pCur can be pointing to either a table or an index b-tree.
** If pointing to a table btree, then the content section is read.  If
** pCur is pointing to an index b-tree then the key section is read.
**
** For sqlite3BtreePayload(), the caller must ensure that pCur is pointing
** to a valid row in the table.  For sqlite3BtreePayloadChecked(), the
** cursor might be invalid or might need to be restored before being read.
**
** Return SQLITE_OK on success or an error code if anything goes
** wrong.  An error is returned if "offset+amt" is larger than
** the available payload.
*/
int sqlite3BtreePayload(BtCursor *pCur, u32 offset, u32 amt, void *pBuf){
  assert( cursorHoldsMutex(pCur) );
  assert( pCur->eState==CURSOR_VALID );
  assert( pCur->iPage>=0 && pCur->pPage );
  return accessPayload(pCur, offset, amt, (unsigned char*)pBuf, 0);
}

/*
** This variant of sqlite3BtreePayload() works even if the cursor has not
** in the CURSOR_VALID state.  It is only used by the sqlite3_blob_read()
** interface.
*/
#ifndef SQLITE_OMIT_INCRBLOB
static SQLITE_NOINLINE int accessPayloadChecked(
  BtCursor *pCur,
  u32 offset,
  u32 amt,
  void *pBuf
){
  int rc;
  if ( pCur->eState==CURSOR_INVALID ){
    return SQLITE_ABORT;
  }
  assert( cursorOwnsBtShared(pCur) );
  rc = btreeRestoreCursorPosition(pCur);
  return rc ? rc : accessPayload(pCur, offset, amt, pBuf, 0);
}
int sqlite3BtreePayloadChecked(BtCursor *pCur, u32 offset, u32 amt, void *pBuf){
  if( pCur->eState==CURSOR_VALID ){
    assert( cursorOwnsBtShared(pCur) );
    return accessPayload(pCur, offset, amt, pBuf, 0);
  }else{
    return accessPayloadChecked(pCur, offset, amt, pBuf);
  }
}
#endif /* SQLITE_OMIT_INCRBLOB */

/*
** Return a pointer to payload information from the entry that the
** pCur cursor is pointing to.  The pointer is to the beginning of
** the key if index btrees (pPage->intKey==0) and is the data for
** table btrees (pPage->intKey==1). The number of bytes of available
** key/data is written into *pAmt.  If *pAmt==0, then the value
** returned will not be a valid pointer.
**
** This routine is an optimization.  It is common for the entire key
** and data to fit on the local page and for there to be no overflow
** pages.  When that is so, this routine can be used to access the
** key and data without making a copy.  If the key and/or data spills
** onto overflow pages, then accessPayload() must be used to reassemble
** the key/data and copy it into a preallocated buffer.
**
** The pointer returned by this routine looks directly into the cached
** page of the database.  The data might change or move the next time
** any btree routine is called.
*/
static const void *fetchPayload(
  BtCursor *pCur,      /* Cursor pointing to entry to read from */
  u32 *pAmt            /* Write the number of available bytes here */
){
  int amt;
  assert( pCur!=0 && pCur->iPage>=0 && pCur->pPage);
  assert( pCur->eState==CURSOR_VALID );
  assert( sqlite3_mutex_held(pCur->pBtree->db->mutex) );
  assert( cursorOwnsBtShared(pCur) );
  assert( pCur->ix<pCur->pPage->nCell || CORRUPT_DB );
  assert( pCur->info.nSize>0 );
  assert( pCur->info.pPayload>pCur->pPage->aData || CORRUPT_DB );
  assert( pCur->info.pPayload<pCur->pPage->aDataEnd ||CORRUPT_DB);
  amt = pCur->info.nLocal;
  if( amt>(int)(pCur->pPage->aDataEnd - pCur->info.pPayload) ){
    /* There is too little space on the page for the expected amount
    ** of local content. Database must be corrupt. */
    assert( CORRUPT_DB );
    amt = MAX(0, (int)(pCur->pPage->aDataEnd - pCur->info.pPayload));
  }
  *pAmt = (u32)amt;
  return (void*)pCur->info.pPayload;
}


/*
** For the entry that cursor pCur is point to, return as
** many bytes of the key or data as are available on the local
** b-tree page.  Write the number of available bytes into *pAmt.
**
** The pointer returned is ephemeral.  The key/data may move
** or be destroyed on the next call to any Btree routine,
** including calls from other threads against the same cache.
** Hence, a mutex on the BtShared should be held prior to calling
** this routine.
**
** These routines is used to get quick access to key and data
** in the common case where no overflow pages are used.
*/
const void *sqlite3BtreePayloadFetch(BtCursor *pCur, u32 *pAmt){
  return fetchPayload(pCur, pAmt);
}


/*
** Move the cursor down to a new child page.  The newPgno argument is the
** page number of the child page to move to.
**
** This function returns SQLITE_CORRUPT if the page-header flags field of
** the new child page does not match the flags field of the parent (i.e.
** if an intkey page appears to be the parent of a non-intkey page, or
** vice-versa).
*/
static int moveToChild(BtCursor *pCur, u32 newPgno){
  int rc;
  assert( cursorOwnsBtShared(pCur) );
  assert( pCur->eState==CURSOR_VALID );
  assert( pCur->iPage<BTCURSOR_MAX_DEPTH );
  assert( pCur->iPage>=0 );
  if( pCur->iPage>=(BTCURSOR_MAX_DEPTH-1) ){
    return SQLITE_CORRUPT_BKPT;
  }
  pCur->info.nSize = 0;
  pCur->curFlags &= ~(BTCF_ValidNKey|BTCF_ValidOvfl);
  pCur->aiIdx[pCur->iPage] = pCur->ix;
  pCur->apPage[pCur->iPage] = pCur->pPage;
  pCur->ix = 0;
  pCur->iPage++;
  rc = getAndInitPage(pCur->pBt, newPgno, &pCur->pPage, pCur->curPagerFlags);
  if( rc==SQLITE_OK
   && (pCur->pPage->nCell<1 || pCur->pPage->intKey!=pCur->curIntKey)
  ){
    releasePage(pCur->pPage);
    rc = SQLITE_CORRUPT_PGNO(newPgno);
  }
  if( rc ){
    pCur->pPage = pCur->apPage[--pCur->iPage];
  }
  return rc;
}

#ifdef SQLITE_DEBUG
/*
** Page pParent is an internal (non-leaf) tree page. This function
** asserts that page number iChild is the left-child if the iIdx'th
** cell in page pParent. Or, if iIdx is equal to the total number of
** cells in pParent, that page number iChild is the right-child of
** the page.
*/
static void assertParentIndex(MemPage *pParent, int iIdx, Pgno iChild){
  if( CORRUPT_DB ) return;  /* The conditions tested below might not be true
                            ** in a corrupt database */
  assert( iIdx<=pParent->nCell );
  if( iIdx==pParent->nCell ){
    assert( get4byte(&pParent->aData[pParent->hdrOffset+8])==iChild );
  }else{
    assert( get4byte(findCell(pParent, iIdx))==iChild );
  }
}
#else
#  define assertParentIndex(x,y,z)
#endif

/*
** Move the cursor up to the parent page.
**
** pCur->idx is set to the cell index that contains the pointer
** to the page we are coming from.  If we are coming from the
** right-most child page then pCur->idx is set to one more than
** the largest cell index.
*/
static void moveToParent(BtCursor *pCur){
  MemPage *pLeaf;
  assert( cursorOwnsBtShared(pCur) );
  assert( pCur->eState==CURSOR_VALID );
  assert( pCur->iPage>0 );
  assert( pCur->pPage );
  assertParentIndex(
    pCur->apPage[pCur->iPage-1],
    pCur->aiIdx[pCur->iPage-1],
    pCur->pPage->pgno
  );
  testcase( pCur->aiIdx[pCur->iPage-1] > pCur->apPage[pCur->iPage-1]->nCell );
  pCur->info.nSize = 0;
  pCur->curFlags &= ~(BTCF_ValidNKey|BTCF_ValidOvfl);
  pCur->ix = pCur->aiIdx[pCur->iPage-1];
  pLeaf = pCur->pPage;
  pCur->pPage = pCur->apPage[--pCur->iPage];
  releasePageNotNull(pLeaf);
}

/*
** Move the cursor to point to the root page of its b-tree structure.
**
** If the table has a virtual root page, then the cursor is moved to point
** to the virtual root page instead of the actual root page. A table has a
** virtual root page when the actual root page contains no cells and a
** single child page. This can only happen with the table rooted at page 1.
**
** If the b-tree structure is empty, the cursor state is set to
** CURSOR_INVALID and this routine returns SQLITE_EMPTY. Otherwise,
** the cursor is set to point to the first cell located on the root
** (or virtual root) page and the cursor state is set to CURSOR_VALID.
**
** If this function returns successfully, it may be assumed that the
** page-header flags indicate that the [virtual] root-page is the expected
** kind of b-tree page (i.e. if when opening the cursor the caller did not
** specify a KeyInfo structure the flags byte is set to 0x05 or 0x0D,
** indicating a table b-tree, or if the caller did specify a KeyInfo
** structure the flags byte is set to 0x02 or 0x0A, indicating an index
** b-tree).
*/
static int moveToRoot(BtCursor *pCur){
  MemPage *pRoot;
  int rc = SQLITE_OK;

  assert( cursorOwnsBtShared(pCur) );
  assert( CURSOR_INVALID < CURSOR_REQUIRESEEK );
  assert( CURSOR_VALID   < CURSOR_REQUIRESEEK );
  assert( CURSOR_FAULT   > CURSOR_REQUIRESEEK );
  assert( pCur->eState < CURSOR_REQUIRESEEK || pCur->iPage<0 );
  assert( pCur->pgnoRoot>0 || pCur->iPage<0 );

  if( pCur->iPage>=0 ){
    if( pCur->iPage ){
      releasePageNotNull(pCur->pPage);
      while( --pCur->iPage ){
        releasePageNotNull(pCur->apPage[pCur->iPage]);
      }
      pRoot = pCur->pPage = pCur->apPage[0];
      goto skip_init;
    }
  }else if( pCur->pgnoRoot==0 ){
    pCur->eState = CURSOR_INVALID;
    return SQLITE_EMPTY;
  }else{
    assert( pCur->iPage==(-1) );
    if( pCur->eState>=CURSOR_REQUIRESEEK ){
      if( pCur->eState==CURSOR_FAULT ){
        assert( pCur->skipNext!=SQLITE_OK );
        return pCur->skipNext;
      }
      sqlite3BtreeClearCursor(pCur);
    }
    rc = getAndInitPage(pCur->pBt, pCur->pgnoRoot, &pCur->pPage,
                        pCur->curPagerFlags);
    if( rc!=SQLITE_OK ){
      pCur->eState = CURSOR_INVALID;
      return rc;
    }
    pCur->iPage = 0;
    pCur->curIntKey = pCur->pPage->intKey;
  }
  pRoot = pCur->pPage;
  assert( pRoot->pgno==pCur->pgnoRoot || CORRUPT_DB );

  /* If pCur->pKeyInfo is not NULL, then the caller that opened this cursor
  ** expected to open it on an index b-tree. Otherwise, if pKeyInfo is
  ** NULL, the caller expects a table b-tree. If this is not the case,
  ** return an SQLITE_CORRUPT error.
  **
  ** Earlier versions of SQLite assumed that this test could not fail
  ** if the root page was already loaded when this function was called (i.e.
  ** if pCur->iPage>=0). But this is not so if the database is corrupted
  ** in such a way that page pRoot is linked into a second b-tree table
  ** (or the freelist).  */
  assert( pRoot->intKey==1 || pRoot->intKey==0 );
  if( pRoot->isInit==0 || (pCur->pKeyInfo==0)!=pRoot->intKey ){
    return SQLITE_CORRUPT_PAGE(pCur->pPage);
  }

skip_init: 
  pCur->ix = 0;
  pCur->info.nSize = 0;
  pCur->curFlags &= ~(BTCF_AtLast|BTCF_ValidNKey|BTCF_ValidOvfl);

  if( pRoot->nCell>0 ){
    pCur->eState = CURSOR_VALID;
  }else if( !pRoot->leaf ){
    Pgno subpage;
    if( pRoot->pgno!=1 ) return SQLITE_CORRUPT_BKPT;
    subpage = get4byte(&pRoot->aData[pRoot->hdrOffset+8]);
    pCur->eState = CURSOR_VALID;
    rc = moveToChild(pCur, subpage);
  }else{
    pCur->eState = CURSOR_INVALID;
    rc = SQLITE_EMPTY;
  }
  return rc;
}

/*
** Move the cursor down to the left-most leaf entry beneath the
** entry to which it is currently pointing.
**
** The left-most leaf is the one with the smallest key - the first
** in ascending order.
*/
static int moveToLeftmost(BtCursor *pCur){
  Pgno pgno;
  int rc = SQLITE_OK;
  MemPage *pPage;

  assert( cursorOwnsBtShared(pCur) );
  assert( pCur->eState==CURSOR_VALID );
  while( rc==SQLITE_OK && !(pPage = pCur->pPage)->leaf ){
    assert( pCur->ix<pPage->nCell );
    pgno = get4byte(findCell(pPage, pCur->ix));
    rc = moveToChild(pCur, pgno);
  }
  return rc;
}

/*
** Move the cursor down to the right-most leaf entry beneath the
** page to which it is currently pointing.  Notice the difference
** between moveToLeftmost() and moveToRightmost().  moveToLeftmost()
** finds the left-most entry beneath the *entry* whereas moveToRightmost()
** finds the right-most entry beneath the *page*.
**
** The right-most entry is the one with the largest key - the last
** key in ascending order.
*/
static int moveToRightmost(BtCursor *pCur){
  Pgno pgno;
  int rc = SQLITE_OK;
  MemPage *pPage = 0;

  assert( cursorOwnsBtShared(pCur) );
  assert( pCur->eState==CURSOR_VALID );
  while( !(pPage = pCur->pPage)->leaf ){
    pgno = get4byte(&pPage->aData[pPage->hdrOffset+8]);
    pCur->ix = pPage->nCell;
    rc = moveToChild(pCur, pgno);
    if( rc ) return rc;
  }
  pCur->ix = pPage->nCell-1;
  assert( pCur->info.nSize==0 );
  assert( (pCur->curFlags & BTCF_ValidNKey)==0 );
  return SQLITE_OK;
}

/* Move the cursor to the first entry in the table.  Return SQLITE_OK
** on success.  Set *pRes to 0 if the cursor actually points to something
** or set *pRes to 1 if the table is empty.
*/
int sqlite3BtreeFirst(BtCursor *pCur, int *pRes){
  int rc;

  assert( cursorOwnsBtShared(pCur) );
  assert( sqlite3_mutex_held(pCur->pBtree->db->mutex) );
  rc = moveToRoot(pCur);
  if( rc==SQLITE_OK ){
    assert( pCur->pPage->nCell>0 );
    *pRes = 0;
    rc = moveToLeftmost(pCur);
  }else if( rc==SQLITE_EMPTY ){
    assert( pCur->pgnoRoot==0 || pCur->pPage->nCell==0 );
    *pRes = 1;
    rc = SQLITE_OK;
  }
  return rc;
}

/* Move the cursor to the last entry in the table.  Return SQLITE_OK
** on success.  Set *pRes to 0 if the cursor actually points to something
** or set *pRes to 1 if the table is empty.
*/
static SQLITE_NOINLINE int btreeLast(BtCursor *pCur, int *pRes){
  int rc = moveToRoot(pCur);
  if( rc==SQLITE_OK ){
    assert( pCur->eState==CURSOR_VALID );
    *pRes = 0;
    rc = moveToRightmost(pCur);
    if( rc==SQLITE_OK ){
      pCur->curFlags |= BTCF_AtLast;
    }else{
      pCur->curFlags &= ~BTCF_AtLast;
    }
  }else if( rc==SQLITE_EMPTY ){
    assert( pCur->pgnoRoot==0 || pCur->pPage->nCell==0 );
    *pRes = 1;
    rc = SQLITE_OK;
  }
  return rc;
}
int sqlite3BtreeLast(BtCursor *pCur, int *pRes){
  assert( cursorOwnsBtShared(pCur) );
  assert( sqlite3_mutex_held(pCur->pBtree->db->mutex) );

  /* If the cursor already points to the last entry, this is a no-op. */
  if( CURSOR_VALID==pCur->eState && (pCur->curFlags & BTCF_AtLast)!=0 ){
#ifdef SQLITE_DEBUG
    /* This block serves to assert() that the cursor really does point
    ** to the last entry in the b-tree. */
    int ii;
    for(ii=0; ii<pCur->iPage; ii++){
      assert( pCur->aiIdx[ii]==pCur->apPage[ii]->nCell );
    }
    assert( pCur->ix==pCur->pPage->nCell-1 || CORRUPT_DB );
    testcase( pCur->ix!=pCur->pPage->nCell-1 );
    /* ^-- dbsqlfuzz b92b72e4de80b5140c30ab71372ca719b8feb618 */
    assert( pCur->pPage->leaf );
#endif
    *pRes = 0;
    return SQLITE_OK;
  }
  return btreeLast(pCur, pRes);
}

/* Move the cursor so that it points to an entry in a table (a.k.a INTKEY)
** table near the key intKey.   Return a success code.
**
** If an exact match is not found, then the cursor is always
** left pointing at a leaf page which would hold the entry if it
** were present.  The cursor might point to an entry that comes
** before or after the key.
**
** An integer is written into *pRes which is the result of
** comparing the key with the entry to which the cursor is
** pointing.  The meaning of the integer written into
** *pRes is as follows:
**
**     *pRes<0      The cursor is left pointing at an entry that
**                  is smaller than intKey or if the table is empty
**                  and the cursor is therefore left point to nothing.
**
**     *pRes==0     The cursor is left pointing at an entry that
**                  exactly matches intKey.
**
**     *pRes>0      The cursor is left pointing at an entry that
**                  is larger than intKey.
*/
int sqlite3BtreeTableMoveto(
  BtCursor *pCur,          /* The cursor to be moved */
  i64 intKey,              /* The table key */
  int biasRight,           /* If true, bias the search to the high end */
  int *pRes                /* Write search results here */
){
  int rc;

  assert( cursorOwnsBtShared(pCur) );
  assert( sqlite3_mutex_held(pCur->pBtree->db->mutex) );
  assert( pRes );
  assert( pCur->pKeyInfo==0 );
  assert( pCur->eState!=CURSOR_VALID || pCur->curIntKey!=0 );

  /* If the cursor is already positioned at the point we are trying
  ** to move to, then just return without doing any work */
  if( pCur->eState==CURSOR_VALID && (pCur->curFlags & BTCF_ValidNKey)!=0 ){
    if( pCur->info.nKey==intKey ){
      *pRes = 0;
      return SQLITE_OK;
    }
    if( pCur->info.nKey<intKey ){
      if( (pCur->curFlags & BTCF_AtLast)!=0 ){
        *pRes = -1;
        return SQLITE_OK;
      }
      /* If the requested key is one more than the previous key, then
      ** try to get there using sqlite3BtreeNext() rather than a full
      ** binary search.  This is an optimization only.  The correct answer
      ** is still obtained without this case, only a little more slowly. */
      if( pCur->info.nKey+1==intKey ){
        *pRes = 0;
        rc = sqlite3BtreeNext(pCur, 0);
        if( rc==SQLITE_OK ){
          getCellInfo(pCur);
          if( pCur->info.nKey==intKey ){
            return SQLITE_OK;
          }
        }else if( rc!=SQLITE_DONE ){
          return rc;
        }
      }
    }
  }

#ifdef SQLITE_DEBUG
  pCur->pBtree->nSeek++;   /* Performance measurement during testing */
#endif

  rc = moveToRoot(pCur);
  if( rc ){
    if( rc==SQLITE_EMPTY ){
      assert( pCur->pgnoRoot==0 || pCur->pPage->nCell==0 );
      *pRes = -1;
      return SQLITE_OK;
    }
    return rc;
  }
  assert( pCur->pPage );
  assert( pCur->pPage->isInit );
  assert( pCur->eState==CURSOR_VALID );
  assert( pCur->pPage->nCell > 0 );
  assert( pCur->iPage==0 || pCur->apPage[0]->intKey==pCur->curIntKey );
  assert( pCur->curIntKey );

  for(;;){
    int lwr, upr, idx, c;
    Pgno chldPg;
    MemPage *pPage = pCur->pPage;
    u8 *pCell;                          /* Pointer to current cell in pPage */

    /* pPage->nCell must be greater than zero. If this is the root-page
    ** the cursor would have been INVALID above and this for(;;) loop
    ** not run. If this is not the root-page, then the moveToChild() routine
    ** would have already detected db corruption. Similarly, pPage must
    ** be the right kind (index or table) of b-tree page. Otherwise
    ** a moveToChild() or moveToRoot() call would have detected corruption.  */
    assert( pPage->nCell>0 );
    assert( pPage->intKey );
    lwr = 0;
    upr = pPage->nCell-1;
    assert( biasRight==0 || biasRight==1 );
    idx = upr>>(1-biasRight); /* idx = biasRight ? upr : (lwr+upr)/2; */
    for(;;){
      i64 nCellKey;
      pCell = findCellPastPtr(pPage, idx);
      if( pPage->intKeyLeaf ){
        while( 0x80 <= *(pCell++) ){
          if( pCell>=pPage->aDataEnd ){
            return SQLITE_CORRUPT_PAGE(pPage);
          }
        }
      }
      getVarint(pCell, (u64*)&nCellKey);
      if( nCellKey<intKey ){
        lwr = idx+1;
        if( lwr>upr ){ c = -1; break; }
      }else if( nCellKey>intKey ){
        upr = idx-1;
        if( lwr>upr ){ c = +1; break; }
      }else{
        assert( nCellKey==intKey );
        pCur->ix = (u16)idx;
        if( !pPage->leaf ){
          lwr = idx;
          goto moveto_table_next_layer;
        }else{
          pCur->curFlags |= BTCF_ValidNKey;
          pCur->info.nKey = nCellKey;
          pCur->info.nSize = 0;
          *pRes = 0;
          return SQLITE_OK;
        }
      }
      assert( lwr+upr>=0 );
      idx = (lwr+upr)>>1;  /* idx = (lwr+upr)/2; */
    }
    assert( lwr==upr+1 || !pPage->leaf );
    assert( pPage->isInit );
    if( pPage->leaf ){
      assert( pCur->ix<pCur->pPage->nCell );
      pCur->ix = (u16)idx;
      *pRes = c;
      rc = SQLITE_OK;
      goto moveto_table_finish;
    }
moveto_table_next_layer:
    if( lwr>=pPage->nCell ){
      chldPg = get4byte(&pPage->aData[pPage->hdrOffset+8]);
    }else{
      chldPg = get4byte(findCell(pPage, lwr));
    }
    pCur->ix = (u16)lwr;
    rc = moveToChild(pCur, chldPg);
    if( rc ) break;
  }
moveto_table_finish:
  pCur->info.nSize = 0;
  assert( (pCur->curFlags & BTCF_ValidOvfl)==0 );
  return rc;
}

/*
** Compare the "idx"-th cell on the page the cursor pCur is currently
** pointing to to pIdxKey using xRecordCompare.  Return negative or
** zero if the cell is less than or equal pIdxKey.  Return positive
** if unknown.
**
**    Return value negative:     Cell at pCur[idx] less than pIdxKey
**
**    Return value is zero:      Cell at pCur[idx] equals pIdxKey
**
**    Return value positive:     Nothing is known about the relationship
**                               of the cell at pCur[idx] and pIdxKey.
**
** This routine is part of an optimization.  It is always safe to return
** a positive value as that will cause the optimization to be skipped.
*/
static int indexCellCompare(
  BtCursor *pCur,
  int idx,
  UnpackedRecord *pIdxKey,
  RecordCompare xRecordCompare
){
  MemPage *pPage = pCur->pPage;
  int c;
  int nCell;  /* Size of the pCell cell in bytes */
  u8 *pCell = findCellPastPtr(pPage, idx);

  nCell = pCell[0];
  if( nCell<=pPage->max1bytePayload ){
    /* This branch runs if the record-size field of the cell is a
    ** single byte varint and the record fits entirely on the main
    ** b-tree page.  */
    testcase( pCell+nCell+1==pPage->aDataEnd );
    c = xRecordCompare(nCell, (void*)&pCell[1], pIdxKey);
  }else if( !(pCell[1] & 0x80)
    && (nCell = ((nCell&0x7f)<<7) + pCell[1])<=pPage->maxLocal
  ){
    /* The record-size field is a 2 byte varint and the record
    ** fits entirely on the main b-tree page.  */
    testcase( pCell+nCell+2==pPage->aDataEnd );
    c = xRecordCompare(nCell, (void*)&pCell[2], pIdxKey);
  }else{
    /* If the record extends into overflow pages, do not attempt
    ** the optimization. */
    c = 99;
  }
  return c;
}

/*
** Return true (non-zero) if pCur is current pointing to the last
** page of a table.
*/
static int cursorOnLastPage(BtCursor *pCur){
  int i;
  assert( pCur->eState==CURSOR_VALID );
  for(i=0; i<pCur->iPage; i++){
    MemPage *pPage = pCur->apPage[i];
    if( pCur->aiIdx[i]<pPage->nCell ) return 0;
  }
  return 1;
}

/* Move the cursor so that it points to an entry in an index table
** near the key pIdxKey.   Return a success code.
**
** If an exact match is not found, then the cursor is always
** left pointing at a leaf page which would hold the entry if it
** were present.  The cursor might point to an entry that comes
** before or after the key.
**
** An integer is written into *pRes which is the result of
** comparing the key with the entry to which the cursor is
** pointing.  The meaning of the integer written into
** *pRes is as follows:
**
**     *pRes<0      The cursor is left pointing at an entry that
**                  is smaller than pIdxKey or if the table is empty
**                  and the cursor is therefore left point to nothing.
**
**     *pRes==0     The cursor is left pointing at an entry that
**                  exactly matches pIdxKey.
**
**     *pRes>0      The cursor is left pointing at an entry that
**                  is larger than pIdxKey.
**
** The pIdxKey->eqSeen field is set to 1 if there
** exists an entry in the table that exactly matches pIdxKey. 
*/
int sqlite3BtreeIndexMoveto(
  BtCursor *pCur,          /* The cursor to be moved */
  UnpackedRecord *pIdxKey, /* Unpacked index key */
  int *pRes                /* Write search results here */
){
  int rc;
  RecordCompare xRecordCompare;

  assert( cursorOwnsBtShared(pCur) );
  assert( sqlite3_mutex_held(pCur->pBtree->db->mutex) );
  assert( pRes );
  assert( pCur->pKeyInfo!=0 );

#ifdef SQLITE_DEBUG
  pCur->pBtree->nSeek++;   /* Performance measurement during testing */
#endif

  xRecordCompare = sqlite3VdbeFindCompare(pIdxKey);
  pIdxKey->errCode = 0;
  assert( pIdxKey->default_rc==1
       || pIdxKey->default_rc==0
       || pIdxKey->default_rc==-1
  );


  /* Check to see if we can skip a lot of work.  Two cases:
  **
  **    (1) If the cursor is already pointing to the very last cell
  **        in the table and the pIdxKey search key is greater than or
  **        equal to that last cell, then no movement is required.
  **
  **    (2) If the cursor is on the last page of the table and the first
  **        cell on that last page is less than or equal to the pIdxKey
  **        search key, then we can start the search on the current page
  **        without needing to go back to root.
  */
  if( pCur->eState==CURSOR_VALID
   && pCur->pPage->leaf
   && cursorOnLastPage(pCur)
  ){
    int c;
    if( pCur->ix==pCur->pPage->nCell-1
     && (c = indexCellCompare(pCur, pCur->ix, pIdxKey, xRecordCompare))<=0
     && pIdxKey->errCode==SQLITE_OK
    ){
      *pRes = c;
      return SQLITE_OK;  /* Cursor already pointing at the correct spot */
    }
    if( pCur->iPage>0
     && indexCellCompare(pCur, 0, pIdxKey, xRecordCompare)<=0
     && pIdxKey->errCode==SQLITE_OK
    ){
      pCur->curFlags &= ~BTCF_ValidOvfl;
      if( !pCur->pPage->isInit ){
        return SQLITE_CORRUPT_BKPT;
      }
      goto bypass_moveto_root;  /* Start search on the current page */
    }
    pIdxKey->errCode = SQLITE_OK;
  }

  rc = moveToRoot(pCur);
  if( rc ){
    if( rc==SQLITE_EMPTY ){
      assert( pCur->pgnoRoot==0 || pCur->pPage->nCell==0 );
      *pRes = -1;
      return SQLITE_OK;
    }
    return rc;
  }

bypass_moveto_root:
  assert( pCur->pPage );
  assert( pCur->pPage->isInit );
  assert( pCur->eState==CURSOR_VALID );
  assert( pCur->pPage->nCell > 0 );
  assert( pCur->curIntKey==0 );
  assert( pIdxKey!=0 );
  for(;;){
    int lwr, upr, idx, c;
    Pgno chldPg;
    MemPage *pPage = pCur->pPage;
    u8 *pCell;                          /* Pointer to current cell in pPage */

    /* pPage->nCell must be greater than zero. If this is the root-page
    ** the cursor would have been INVALID above and this for(;;) loop
    ** not run. If this is not the root-page, then the moveToChild() routine
    ** would have already detected db corruption. Similarly, pPage must
    ** be the right kind (index or table) of b-tree page. Otherwise
    ** a moveToChild() or moveToRoot() call would have detected corruption.  */
    assert( pPage->nCell>0 );
    assert( pPage->intKey==0 );
    lwr = 0;
    upr = pPage->nCell-1;
    idx = upr>>1; /* idx = (lwr+upr)/2; */
    for(;;){
      int nCell;  /* Size of the pCell cell in bytes */
      pCell = findCellPastPtr(pPage, idx);

      /* The maximum supported page-size is 65536 bytes. This means that
      ** the maximum number of record bytes stored on an index B-Tree
      ** page is less than 16384 bytes and may be stored as a 2-byte
      ** varint. This information is used to attempt to avoid parsing
      ** the entire cell by checking for the cases where the record is
      ** stored entirely within the b-tree page by inspecting the first
      ** 2 bytes of the cell.
      */
      nCell = pCell[0];
      if( nCell<=pPage->max1bytePayload ){
        /* This branch runs if the record-size field of the cell is a
        ** single byte varint and the record fits entirely on the main
        ** b-tree page.  */
        testcase( pCell+nCell+1==pPage->aDataEnd );
        c = xRecordCompare(nCell, (void*)&pCell[1], pIdxKey);
      }else if( !(pCell[1] & 0x80)
        && (nCell = ((nCell&0x7f)<<7) + pCell[1])<=pPage->maxLocal
      ){
        /* The record-size field is a 2 byte varint and the record
        ** fits entirely on the main b-tree page.  */
        testcase( pCell+nCell+2==pPage->aDataEnd );
        c = xRecordCompare(nCell, (void*)&pCell[2], pIdxKey);
      }else{
        /* The record flows over onto one or more overflow pages. In
        ** this case the whole cell needs to be parsed, a buffer allocated
        ** and accessPayload() used to retrieve the record into the
        ** buffer before VdbeRecordCompare() can be called.
        **
        ** If the record is corrupt, the xRecordCompare routine may read
        ** up to two varints past the end of the buffer. An extra 18
        ** bytes of padding is allocated at the end of the buffer in
        ** case this happens.  */
        void *pCellKey;
        u8 * const pCellBody = pCell - pPage->childPtrSize;
        const int nOverrun = 18;  /* Size of the overrun padding */
        pPage->xParseCell(pPage, pCellBody, &pCur->info);
        nCell = (int)pCur->info.nKey;
        testcase( nCell<0 );   /* True if key size is 2^32 or more */
        testcase( nCell==0 );  /* Invalid key size:  0x80 0x80 0x00 */
        testcase( nCell==1 );  /* Invalid key size:  0x80 0x80 0x01 */
        testcase( nCell==2 );  /* Minimum legal index key size */
        if( nCell<2 || nCell/pCur->pBt->usableSize>pCur->pBt->nPage ){
          rc = SQLITE_CORRUPT_PAGE(pPage);
          goto moveto_index_finish;
        }
        pCellKey = sqlite3Malloc( nCell+nOverrun );
        if( pCellKey==0 ){
          rc = SQLITE_NOMEM_BKPT;
          goto moveto_index_finish;
        }
        pCur->ix = (u16)idx;
        rc = accessPayload(pCur, 0, nCell, (unsigned char*)pCellKey, 0);
        memset(((u8*)pCellKey)+nCell,0,nOverrun); /* Fix uninit warnings */
        pCur->curFlags &= ~BTCF_ValidOvfl;
        if( rc ){
          sqlite3_free(pCellKey);
          goto moveto_index_finish;
        }
        c = sqlite3VdbeRecordCompare(nCell, pCellKey, pIdxKey);
        sqlite3_free(pCellKey);
      }
      assert(
          (pIdxKey->errCode!=SQLITE_CORRUPT || c==0)
       && (pIdxKey->errCode!=SQLITE_NOMEM || pCur->pBtree->db->mallocFailed)
      );
      if( c<0 ){
        lwr = idx+1;
      }else if( c>0 ){
        upr = idx-1;
      }else{
        assert( c==0 );
        *pRes = 0;
        rc = SQLITE_OK;
        pCur->ix = (u16)idx;
        if( pIdxKey->errCode ) rc = SQLITE_CORRUPT_BKPT;
        goto moveto_index_finish;
      }
      if( lwr>upr ) break;
      assert( lwr+upr>=0 );
      idx = (lwr+upr)>>1;  /* idx = (lwr+upr)/2 */
    }
    assert( lwr==upr+1 || (pPage->intKey && !pPage->leaf) );
    assert( pPage->isInit );
    if( pPage->leaf ){
      assert( pCur->ix<pCur->pPage->nCell || CORRUPT_DB );
      pCur->ix = (u16)idx;
      *pRes = c;
      rc = SQLITE_OK;
      goto moveto_index_finish;
    }
    if( lwr>=pPage->nCell ){
      chldPg = get4byte(&pPage->aData[pPage->hdrOffset+8]);
    }else{
      chldPg = get4byte(findCell(pPage, lwr));
    }

    /* This block is similar to an in-lined version of:
    **
    **    pCur->ix = (u16)lwr;
    **    rc = moveToChild(pCur, chldPg);
    **    if( rc ) break;
    */
    pCur->info.nSize = 0;
    pCur->curFlags &= ~(BTCF_ValidNKey|BTCF_ValidOvfl);
    if( pCur->iPage>=(BTCURSOR_MAX_DEPTH-1) ){
      return SQLITE_CORRUPT_BKPT;
    }
    pCur->aiIdx[pCur->iPage] = (u16)lwr;
    pCur->apPage[pCur->iPage] = pCur->pPage;
    pCur->ix = 0;
    pCur->iPage++;
    rc = getAndInitPage(pCur->pBt, chldPg, &pCur->pPage, pCur->curPagerFlags);
    if( rc==SQLITE_OK
     && (pCur->pPage->nCell<1 || pCur->pPage->intKey!=pCur->curIntKey)
    ){
      releasePage(pCur->pPage);
      rc = SQLITE_CORRUPT_PGNO(chldPg);
    }
    if( rc ){
      pCur->pPage = pCur->apPage[--pCur->iPage];
      break;
    }
    /*
    ***** End of in-lined moveToChild() call */
 }
moveto_index_finish:
  pCur->info.nSize = 0;
  assert( (pCur->curFlags & BTCF_ValidOvfl)==0 );
  return rc;
}


/*
** Return TRUE if the cursor is not pointing at an entry of the table.
**
** TRUE will be returned after a call to sqlite3BtreeNext() moves
** past the last entry in the table or sqlite3BtreePrev() moves past
** the first entry.  TRUE is also returned if the table is empty.
*/
int sqlite3BtreeEof(BtCursor *pCur){
  /* TODO: What if the cursor is in CURSOR_REQUIRESEEK but all table entries
  ** have been deleted? This API will need to change to return an error code
  ** as well as the boolean result value.
  */
  return (CURSOR_VALID!=pCur->eState);
}

/*
** Return an estimate for the number of rows in the table that pCur is
** pointing to.  Return a negative number if no estimate is currently
** available.
*/
i64 sqlite3BtreeRowCountEst(BtCursor *pCur){
  i64 n;
  u8 i;

  assert( cursorOwnsBtShared(pCur) );
  assert( sqlite3_mutex_held(pCur->pBtree->db->mutex) );

  /* Currently this interface is only called by the OP_IfSmaller
  ** opcode, and it that case the cursor will always be valid and
  ** will always point to a leaf node. */
  if( NEVER(pCur->eState!=CURSOR_VALID) ) return -1;
  if( NEVER(pCur->pPage->leaf==0) ) return -1;

  n = pCur->pPage->nCell;
  for(i=0; i<pCur->iPage; i++){
    n *= pCur->apPage[i]->nCell;
  }
  return n;
}

/*
** Advance the cursor to the next entry in the database.
** Return value:
**
**    SQLITE_OK        success
**    SQLITE_DONE      cursor is already pointing at the last element
**    otherwise        some kind of error occurred
**
** The main entry point is sqlite3BtreeNext().  That routine is optimized
** for the common case of merely incrementing the cell counter BtCursor.aiIdx
** to the next cell on the current page.  The (slower) btreeNext() helper
** routine is called when it is necessary to move to a different page or
** to restore the cursor.
**
** If bit 0x01 of the F argument in sqlite3BtreeNext(C,F) is 1, then the
** cursor corresponds to an SQL index and this routine could have been
** skipped if the SQL index had been a unique index.  The F argument
** is a hint to the implement.  SQLite btree implementation does not use
** this hint, but COMDB2 does.
*/
static SQLITE_NOINLINE int btreeNext(BtCursor *pCur){
  int rc;
  int idx;
  MemPage *pPage;

  assert( cursorOwnsBtShared(pCur) );
  if( pCur->eState!=CURSOR_VALID ){
    assert( (pCur->curFlags & BTCF_ValidOvfl)==0 );
    rc = restoreCursorPosition(pCur);
    if( rc!=SQLITE_OK ){
      return rc;
    }
    if( CURSOR_INVALID==pCur->eState ){
      return SQLITE_DONE;
    }
    if( pCur->eState==CURSOR_SKIPNEXT ){
      pCur->eState = CURSOR_VALID;
      if( pCur->skipNext>0 ) return SQLITE_OK;
    }
  }

  pPage = pCur->pPage;
  idx = ++pCur->ix;
  if( sqlite3FaultSim(412) ) pPage->isInit = 0;
  if( !pPage->isInit ){
    return SQLITE_CORRUPT_BKPT;
  }

  if( idx>=pPage->nCell ){
    if( !pPage->leaf ){
      rc = moveToChild(pCur, get4byte(&pPage->aData[pPage->hdrOffset+8]));
      if( rc ) return rc;
      return moveToLeftmost(pCur);
    }
    do{
      if( pCur->iPage==0 ){
        pCur->eState = CURSOR_INVALID;
        return SQLITE_DONE;
      }
      moveToParent(pCur);
      pPage = pCur->pPage;
    }while( pCur->ix>=pPage->nCell );
    if( pPage->intKey ){
      return sqlite3BtreeNext(pCur, 0);
    }else{
      return SQLITE_OK;
    }
  }
  if( pPage->leaf ){
    return SQLITE_OK;
  }else{
    return moveToLeftmost(pCur);
  }
}
int sqlite3BtreeNext(BtCursor *pCur, int flags){
  MemPage *pPage;
  UNUSED_PARAMETER( flags );  /* Used in COMDB2 but not native SQLite */
  assert( cursorOwnsBtShared(pCur) );
  assert( flags==0 || flags==1 );
  pCur->info.nSize = 0;
  pCur->curFlags &= ~(BTCF_ValidNKey|BTCF_ValidOvfl);
  if( pCur->eState!=CURSOR_VALID ) return btreeNext(pCur);
  pPage = pCur->pPage;
  if( (++pCur->ix)>=pPage->nCell ){
    pCur->ix--;
    return btreeNext(pCur);
  }
  if( pPage->leaf ){
    return SQLITE_OK;
  }else{
    return moveToLeftmost(pCur);
  }
}

/*
** Step the cursor to the back to the previous entry in the database.
** Return values:
**
**     SQLITE_OK     success
**     SQLITE_DONE   the cursor is already on the first element of the table
**     otherwise     some kind of error occurred
**
** The main entry point is sqlite3BtreePrevious().  That routine is optimized
** for the common case of merely decrementing the cell counter BtCursor.aiIdx
** to the previous cell on the current page.  The (slower) btreePrevious()
** helper routine is called when it is necessary to move to a different page
** or to restore the cursor.
**
** If bit 0x01 of the F argument to sqlite3BtreePrevious(C,F) is 1, then
** the cursor corresponds to an SQL index and this routine could have been
** skipped if the SQL index had been a unique index.  The F argument is a
** hint to the implement.  The native SQLite btree implementation does not
** use this hint, but COMDB2 does.
*/
static SQLITE_NOINLINE int btreePrevious(BtCursor *pCur){
  int rc;
  MemPage *pPage;

  assert( cursorOwnsBtShared(pCur) );
  assert( (pCur->curFlags & (BTCF_AtLast|BTCF_ValidOvfl|BTCF_ValidNKey))==0 );
  assert( pCur->info.nSize==0 );
  if( pCur->eState!=CURSOR_VALID ){
    rc = restoreCursorPosition(pCur);
    if( rc!=SQLITE_OK ){
      return rc;
    }
    if( CURSOR_INVALID==pCur->eState ){
      return SQLITE_DONE;
    }
    if( CURSOR_SKIPNEXT==pCur->eState ){
      pCur->eState = CURSOR_VALID;
      if( pCur->skipNext<0 ) return SQLITE_OK;
    }
  }

  pPage = pCur->pPage;
  assert( pPage->isInit );
  if( !pPage->leaf ){
    int idx = pCur->ix;
    rc = moveToChild(pCur, get4byte(findCell(pPage, idx)));
    if( rc ) return rc;
    rc = moveToRightmost(pCur);
  }else{
    while( pCur->ix==0 ){
      if( pCur->iPage==0 ){
        pCur->eState = CURSOR_INVALID;
        return SQLITE_DONE;
      }
      moveToParent(pCur);
    }
    assert( pCur->info.nSize==0 );
    assert( (pCur->curFlags & (BTCF_ValidOvfl))==0 );

    pCur->ix--;
    pPage = pCur->pPage;
    if( pPage->intKey && !pPage->leaf ){
      rc = sqlite3BtreePrevious(pCur, 0);
    }else{
      rc = SQLITE_OK;
    }
  }
  return rc;
}
int sqlite3BtreePrevious(BtCursor *pCur, int flags){
  assert( cursorOwnsBtShared(pCur) );
  assert( flags==0 || flags==1 );
  UNUSED_PARAMETER( flags );  /* Used in COMDB2 but not native SQLite */
  pCur->curFlags &= ~(BTCF_AtLast|BTCF_ValidOvfl|BTCF_ValidNKey);
  pCur->info.nSize = 0;
  if( pCur->eState!=CURSOR_VALID
   || pCur->ix==0
   || pCur->pPage->leaf==0
  ){
    return btreePrevious(pCur);
  }
  pCur->ix--;
  return SQLITE_OK;
}

/*
** Allocate a new page from the database file.
**
** The new page is marked as dirty.  (In other words, sqlite3PagerWrite()
** has already been called on the new page.)  The new page has also
** been referenced and the calling routine is responsible for calling
** sqlite3PagerUnref() on the new page when it is done.
**
** SQLITE_OK is returned on success.  Any other return value indicates
** an error.  *ppPage is set to NULL in the event of an error.
**
** If the "nearby" parameter is not 0, then an effort is made to
** locate a page close to the page number "nearby".  This can be used in an
** attempt to keep related pages close to each other in the database file,
** which in turn can make database access faster.
**
** If the eMode parameter is BTALLOC_EXACT and the nearby page exists
** anywhere on the free-list, then it is guaranteed to be returned.  If
** eMode is BTALLOC_LT then the page returned will be less than or equal
** to nearby if any such page exists.  If eMode is BTALLOC_ANY then there
** are no restrictions on which page is returned.
*/
static int allocateBtreePage(
  BtShared *pBt,         /* The btree */
  MemPage **ppPage,      /* Store pointer to the allocated page here */
  Pgno *pPgno,           /* Store the page number here */
  Pgno nearby,           /* Search for a page near this one */
  u8 eMode               /* BTALLOC_EXACT, BTALLOC_LT, or BTALLOC_ANY */
){
  MemPage *pPage1;
  int rc;
  u32 n;     /* Number of pages on the freelist */
  u32 k;     /* Number of leaves on the trunk of the freelist */
  MemPage *pTrunk = 0;
  MemPage *pPrevTrunk = 0;
  Pgno mxPage;     /* Total size of the database file */

  assert( sqlite3_mutex_held(pBt->mutex) );
  assert( eMode==BTALLOC_ANY || (nearby>0 && IfNotOmitAV(pBt->autoVacuum)) );
  pPage1 = pBt->pPage1;
  mxPage = btreePagecount(pBt);
  /* EVIDENCE-OF: R-21003-45125 The 4-byte big-endian integer at offset 36
  ** stores the total number of pages on the freelist. */
  n = get4byte(&pPage1->aData[36]);
  testcase( n==mxPage-1 );
  if( n>=mxPage ){
    return SQLITE_CORRUPT_BKPT;
  }
  if( n>0 ){
    /* There are pages on the freelist.  Reuse one of those pages. */
    Pgno iTrunk;
    u8 searchList = 0; /* If the free-list must be searched for 'nearby' */
    u32 nSearch = 0;   /* Count of the number of search attempts */
   
    /* If eMode==BTALLOC_EXACT and a query of the pointer-map
    ** shows that the page 'nearby' is somewhere on the free-list, then
    ** the entire-list will be searched for that page.
    */
#ifndef SQLITE_OMIT_AUTOVACUUM
    if( eMode==BTALLOC_EXACT ){
      if( nearby<=mxPage ){
        u8 eType;
        assert( nearby>0 );
        assert( pBt->autoVacuum );
        rc = ptrmapGet(pBt, nearby, &eType, 0);
        if( rc ) return rc;
        if( eType==PTRMAP_FREEPAGE ){
          searchList = 1;
        }
      }
    }else if( eMode==BTALLOC_LE ){
      searchList = 1;
    }
#endif

    /* Decrement the free-list count by 1. Set iTrunk to the index of the
    ** first free-list trunk page. iPrevTrunk is initially 1.
    */
    rc = sqlite3PagerWrite(pPage1->pDbPage);
    if( rc ) return rc;
    put4byte(&pPage1->aData[36], n-1);

    /* The code within this loop is run only once if the 'searchList' variable
    ** is not true. Otherwise, it runs once for each trunk-page on the
    ** free-list until the page 'nearby' is located (eMode==BTALLOC_EXACT)
    ** or until a page less than 'nearby' is located (eMode==BTALLOC_LT)
    */
    do {
      pPrevTrunk = pTrunk;
      if( pPrevTrunk ){
        /* EVIDENCE-OF: R-01506-11053 The first integer on a freelist trunk page
        ** is the page number of the next freelist trunk page in the list or
        ** zero if this is the last freelist trunk page. */
        iTrunk = get4byte(&pPrevTrunk->aData[0]);
      }else{
        /* EVIDENCE-OF: R-59841-13798 The 4-byte big-endian integer at offset 32
        ** stores the page number of the first page of the freelist, or zero if
        ** the freelist is empty. */
        iTrunk = get4byte(&pPage1->aData[32]);
      }
      testcase( iTrunk==mxPage );
      if( iTrunk>mxPage || nSearch++ > n ){
        rc = SQLITE_CORRUPT_PGNO(pPrevTrunk ? pPrevTrunk->pgno : 1);
      }else{
        rc = btreeGetUnusedPage(pBt, iTrunk, &pTrunk, 0);
      }
      if( rc ){
        pTrunk = 0;
        goto end_allocate_page;
      }
      assert( pTrunk!=0 );
      assert( pTrunk->aData!=0 );
      /* EVIDENCE-OF: R-13523-04394 The second integer on a freelist trunk page
      ** is the number of leaf page pointers to follow. */
      k = get4byte(&pTrunk->aData[4]);
      if( k==0 && !searchList ){
        /* The trunk has no leaves and the list is not being searched.
        ** So extract the trunk page itself and use it as the newly
        ** allocated page */
        assert( pPrevTrunk==0 );
        rc = sqlite3PagerWrite(pTrunk->pDbPage);
        if( rc ){
          goto end_allocate_page;
        }
        *pPgno = iTrunk;
        memcpy(&pPage1->aData[32], &pTrunk->aData[0], 4);
        *ppPage = pTrunk;
        pTrunk = 0;
        TRACE(("ALLOCATE: %u trunk - %u free pages left\n", *pPgno, n-1));
      }else if( k>(u32)(pBt->usableSize/4 - 2) ){
        /* Value of k is out of range.  Database corruption */
        rc = SQLITE_CORRUPT_PGNO(iTrunk);
        goto end_allocate_page;
#ifndef SQLITE_OMIT_AUTOVACUUM
      }else if( searchList
            && (nearby==iTrunk || (iTrunk<nearby && eMode==BTALLOC_LE))
      ){
        /* The list is being searched and this trunk page is the page
        ** to allocate, regardless of whether it has leaves.
        */
        *pPgno = iTrunk;
        *ppPage = pTrunk;
        searchList = 0;
        rc = sqlite3PagerWrite(pTrunk->pDbPage);
        if( rc ){
          goto end_allocate_page;
        }
        if( k==0 ){
          if( !pPrevTrunk ){
            memcpy(&pPage1->aData[32], &pTrunk->aData[0], 4);
          }else{
            rc = sqlite3PagerWrite(pPrevTrunk->pDbPage);
            if( rc!=SQLITE_OK ){
              goto end_allocate_page;
            }
            memcpy(&pPrevTrunk->aData[0], &pTrunk->aData[0], 4);
          }
        }else{
          /* The trunk page is required by the caller but it contains
          ** pointers to free-list leaves. The first leaf becomes a trunk
          ** page in this case.
          */
          MemPage *pNewTrunk;
          Pgno iNewTrunk = get4byte(&pTrunk->aData[8]);
          if( iNewTrunk>mxPage ){
            rc = SQLITE_CORRUPT_PGNO(iTrunk);
            goto end_allocate_page;
          }
          testcase( iNewTrunk==mxPage );
          rc = btreeGetUnusedPage(pBt, iNewTrunk, &pNewTrunk, 0);
          if( rc!=SQLITE_OK ){
            goto end_allocate_page;
          }
          rc = sqlite3PagerWrite(pNewTrunk->pDbPage);
          if( rc!=SQLITE_OK ){
            releasePage(pNewTrunk);
            goto end_allocate_page;
          }
          memcpy(&pNewTrunk->aData[0], &pTrunk->aData[0], 4);
          put4byte(&pNewTrunk->aData[4], k-1);
          memcpy(&pNewTrunk->aData[8], &pTrunk->aData[12], (k-1)*4);
          releasePage(pNewTrunk);
          if( !pPrevTrunk ){
            assert( sqlite3PagerIswriteable(pPage1->pDbPage) );
            put4byte(&pPage1->aData[32], iNewTrunk);
          }else{
            rc = sqlite3PagerWrite(pPrevTrunk->pDbPage);
            if( rc ){
              goto end_allocate_page;
            }
            put4byte(&pPrevTrunk->aData[0], iNewTrunk);
          }
        }
        pTrunk = 0;
        TRACE(("ALLOCATE: %u trunk - %u free pages left\n", *pPgno, n-1));
#endif
      }else if( k>0 ){
        /* Extract a leaf from the trunk */
        u32 closest;
        Pgno iPage;
        unsigned char *aData = pTrunk->aData;
        if( nearby>0 ){
          u32 i;
          closest = 0;
          if( eMode==BTALLOC_LE ){
            for(i=0; i<k; i++){
              iPage = get4byte(&aData[8+i*4]);
              if( iPage<=nearby ){
                closest = i;
                break;
              }
            }
          }else{
            int dist;
            dist = sqlite3AbsInt32(get4byte(&aData[8]) - nearby);
            for(i=1; i<k; i++){
              int d2 = sqlite3AbsInt32(get4byte(&aData[8+i*4]) - nearby);
              if( d2<dist ){
                closest = i;
                dist = d2;
              }
            }
          }
        }else{
          closest = 0;
        }

        iPage = get4byte(&aData[8+closest*4]);
        testcase( iPage==mxPage );
        if( iPage>mxPage || iPage<2 ){
          rc = SQLITE_CORRUPT_PGNO(iTrunk);
          goto end_allocate_page;
        }
        testcase( iPage==mxPage );
        if( !searchList
         || (iPage==nearby || (iPage<nearby && eMode==BTALLOC_LE))
        ){
          int noContent;
          *pPgno = iPage;
          TRACE(("ALLOCATE: %u was leaf %u of %u on trunk %u"
                 ": %u more free pages\n",
                 *pPgno, closest+1, k, pTrunk->pgno, n-1));
          rc = sqlite3PagerWrite(pTrunk->pDbPage);
          if( rc ) goto end_allocate_page;
          if( closest<k-1 ){
            memcpy(&aData[8+closest*4], &aData[4+k*4], 4);
          }
          put4byte(&aData[4], k-1);
          noContent = !btreeGetHasContent(pBt, *pPgno)? PAGER_GET_NOCONTENT : 0;
          rc = btreeGetUnusedPage(pBt, *pPgno, ppPage, noContent);
          if( rc==SQLITE_OK ){
            rc = sqlite3PagerWrite((*ppPage)->pDbPage);
            if( rc!=SQLITE_OK ){
              releasePage(*ppPage);
              *ppPage = 0;
            }
          }
          searchList = 0;
        }
      }
      releasePage(pPrevTrunk);
      pPrevTrunk = 0;
    }while( searchList );
  }else{
    /* There are no pages on the freelist, so append a new page to the
    ** database image.
    **
    ** Normally, new pages allocated by this block can be requested from the
    ** pager layer with the 'no-content' flag set. This prevents the pager
    ** from trying to read the pages content from disk. However, if the
    ** current transaction has already run one or more incremental-vacuum
    ** steps, then the page we are about to allocate may contain content
    ** that is required in the event of a rollback. In this case, do
    ** not set the no-content flag. This causes the pager to load and journal
    ** the current page content before overwriting it.
    **
    ** Note that the pager will not actually attempt to load or journal
    ** content for any page that really does lie past the end of the database
    ** file on disk. So the effects of disabling the no-content optimization
    ** here are confined to those pages that lie between the end of the
    ** database image and the end of the database file.
    */
    int bNoContent = (0==IfNotOmitAV(pBt->bDoTruncate))? PAGER_GET_NOCONTENT:0;

    rc = sqlite3PagerWrite(pBt->pPage1->pDbPage);
    if( rc ) return rc;
    pBt->nPage++;
    if( pBt->nPage==PENDING_BYTE_PAGE(pBt) ) pBt->nPage++;

#ifndef SQLITE_OMIT_AUTOVACUUM
    if( pBt->autoVacuum && PTRMAP_ISPAGE(pBt, pBt->nPage) ){
      /* If *pPgno refers to a pointer-map page, allocate two new pages
      ** at the end of the file instead of one. The first allocated page
      ** becomes a new pointer-map page, the second is used by the caller.
      */
      MemPage *pPg = 0;
      TRACE(("ALLOCATE: %u from end of file (pointer-map page)\n", pBt->nPage));
      assert( pBt->nPage!=PENDING_BYTE_PAGE(pBt) );
      rc = btreeGetUnusedPage(pBt, pBt->nPage, &pPg, bNoContent);
      if( rc==SQLITE_OK ){
        rc = sqlite3PagerWrite(pPg->pDbPage);
        releasePage(pPg);
      }
      if( rc ) return rc;
      pBt->nPage++;
      if( pBt->nPage==PENDING_BYTE_PAGE(pBt) ){ pBt->nPage++; }
    }
#endif
    put4byte(28 + (u8*)pBt->pPage1->aData, pBt->nPage);
    *pPgno = pBt->nPage;

    assert( *pPgno!=PENDING_BYTE_PAGE(pBt) );
    rc = btreeGetUnusedPage(pBt, *pPgno, ppPage, bNoContent);
    if( rc ) return rc;
    rc = sqlite3PagerWrite((*ppPage)->pDbPage);
    if( rc!=SQLITE_OK ){
      releasePage(*ppPage);
      *ppPage = 0;
    }
    TRACE(("ALLOCATE: %u from end of file\n", *pPgno));
  }

  assert( CORRUPT_DB || *pPgno!=PENDING_BYTE_PAGE(pBt) );

end_allocate_page:
  releasePage(pTrunk);
  releasePage(pPrevTrunk);
  assert( rc!=SQLITE_OK || sqlite3PagerPageRefcount((*ppPage)->pDbPage)<=1 );
  assert( rc!=SQLITE_OK || (*ppPage)->isInit==0 );
  return rc;
}

/*
** This function is used to add page iPage to the database file free-list.
** It is assumed that the page is not already a part of the free-list.
**
** The value passed as the second argument to this function is optional.
** If the caller happens to have a pointer to the MemPage object
** corresponding to page iPage handy, it may pass it as the second value.
** Otherwise, it may pass NULL.
**
** If a pointer to a MemPage object is passed as the second argument,
** its reference count is not altered by this function.
*/
static int freePage2(BtShared *pBt, MemPage *pMemPage, Pgno iPage){
  MemPage *pTrunk = 0;                /* Free-list trunk page */
  Pgno iTrunk = 0;                    /* Page number of free-list trunk page */
  MemPage *pPage1 = pBt->pPage1;      /* Local reference to page 1 */
  MemPage *pPage;                     /* Page being freed. May be NULL. */
  int rc;                             /* Return Code */
  u32 nFree;                          /* Initial number of pages on free-list */

  assert( sqlite3_mutex_held(pBt->mutex) );
  assert( CORRUPT_DB || iPage>1 );
  assert( !pMemPage || pMemPage->pgno==iPage );

  if( iPage<2 || iPage>pBt->nPage ){
    return SQLITE_CORRUPT_BKPT;
  }
  if( pMemPage ){
    pPage = pMemPage;
    sqlite3PagerRef(pPage->pDbPage);
  }else{
    pPage = btreePageLookup(pBt, iPage);
  }

  /* Increment the free page count on pPage1 */
  rc = sqlite3PagerWrite(pPage1->pDbPage);
  if( rc ) goto freepage_out;
  nFree = get4byte(&pPage1->aData[36]);
  put4byte(&pPage1->aData[36], nFree+1);

  if( pBt->btsFlags & BTS_SECURE_DELETE ){
    /* If the secure_delete option is enabled, then
    ** always fully overwrite deleted information with zeros.
    */
    if( (!pPage && ((rc = btreeGetPage(pBt, iPage, &pPage, 0))!=0) )
     ||            ((rc = sqlite3PagerWrite(pPage->pDbPage))!=0)
    ){
      goto freepage_out;
    }
    memset(pPage->aData, 0, pPage->pBt->pageSize);
  }

  /* If the database supports auto-vacuum, write an entry in the pointer-map
  ** to indicate that the page is free.
  */
  if( ISAUTOVACUUM(pBt) ){
    ptrmapPut(pBt, iPage, PTRMAP_FREEPAGE, 0, &rc);
    if( rc ) goto freepage_out;
  }

  /* Now manipulate the actual database free-list structure. There are two
  ** possibilities. If the free-list is currently empty, or if the first
  ** trunk page in the free-list is full, then this page will become a
  ** new free-list trunk page. Otherwise, it will become a leaf of the
  ** first trunk page in the current free-list. This block tests if it
  ** is possible to add the page as a new free-list leaf.
  */
  if( nFree!=0 ){
    u32 nLeaf;                /* Initial number of leaf cells on trunk page */

    iTrunk = get4byte(&pPage1->aData[32]);
    if( iTrunk>btreePagecount(pBt) ){
      rc = SQLITE_CORRUPT_BKPT;
      goto freepage_out;
    }
    rc = btreeGetPage(pBt, iTrunk, &pTrunk, 0);
    if( rc!=SQLITE_OK ){
      goto freepage_out;
    }

    nLeaf = get4byte(&pTrunk->aData[4]);
    assert( pBt->usableSize>32 );
    if( nLeaf > (u32)pBt->usableSize/4 - 2 ){
      rc = SQLITE_CORRUPT_BKPT;
      goto freepage_out;
    }
    if( nLeaf < (u32)pBt->usableSize/4 - 8 ){
      /* In this case there is room on the trunk page to insert the page
      ** being freed as a new leaf.
      **
      ** Note that the trunk page is not really full until it contains
      ** usableSize/4 - 2 entries, not usableSize/4 - 8 entries as we have
      ** coded.  But due to a coding error in versions of SQLite prior to
      ** 3.6.0, databases with freelist trunk pages holding more than
      ** usableSize/4 - 8 entries will be reported as corrupt.  In order
      ** to maintain backwards compatibility with older versions of SQLite,
      ** we will continue to restrict the number of entries to usableSize/4 - 8
      ** for now.  At some point in the future (once everyone has upgraded
      ** to 3.6.0 or later) we should consider fixing the conditional above
      ** to read "usableSize/4-2" instead of "usableSize/4-8".
      **
      ** EVIDENCE-OF: R-19920-11576 However, newer versions of SQLite still
      ** avoid using the last six entries in the freelist trunk page array in
      ** order that database files created by newer versions of SQLite can be
      ** read by older versions of SQLite.
      */
      rc = sqlite3PagerWrite(pTrunk->pDbPage);
      if( rc==SQLITE_OK ){
        put4byte(&pTrunk->aData[4], nLeaf+1);
        put4byte(&pTrunk->aData[8+nLeaf*4], iPage);
        if( pPage && (pBt->btsFlags & BTS_SECURE_DELETE)==0 ){
          sqlite3PagerDontWrite(pPage->pDbPage);
        }
        rc = btreeSetHasContent(pBt, iPage);
      }
      TRACE(("FREE-PAGE: %u leaf on trunk page %u\n",pPage->pgno,pTrunk->pgno));
      goto freepage_out;
    }
  }

  /* If control flows to this point, then it was not possible to add the
  ** the page being freed as a leaf page of the first trunk in the free-list.
  ** Possibly because the free-list is empty, or possibly because the
  ** first trunk in the free-list is full. Either way, the page being freed
  ** will become the new first trunk page in the free-list.
  */
  if( pPage==0 && SQLITE_OK!=(rc = btreeGetPage(pBt, iPage, &pPage, 0)) ){
    goto freepage_out;
  }
  rc = sqlite3PagerWrite(pPage->pDbPage);
  if( rc!=SQLITE_OK ){
    goto freepage_out;
  }
  put4byte(pPage->aData, iTrunk);
  put4byte(&pPage->aData[4], 0);
  put4byte(&pPage1->aData[32], iPage);
  TRACE(("FREE-PAGE: %u new trunk page replacing %u\n", pPage->pgno, iTrunk));

freepage_out:
  if( pPage ){
    pPage->isInit = 0;
  }
  releasePage(pPage);
  releasePage(pTrunk);
  return rc;
}
static void freePage(MemPage *pPage, int *pRC){
  if( (*pRC)==SQLITE_OK ){
    *pRC = freePage2(pPage->pBt, pPage, pPage->pgno);
  }
}

/*
** Free the overflow pages associated with the given Cell.
*/
static SQLITE_NOINLINE int clearCellOverflow(
  MemPage *pPage,          /* The page that contains the Cell */
  unsigned char *pCell,    /* First byte of the Cell */
  CellInfo *pInfo          /* Size information about the cell */
){
  BtShared *pBt;
  Pgno ovflPgno;
  int rc;
  int nOvfl;
  u32 ovflPageSize;

  assert( sqlite3_mutex_held(pPage->pBt->mutex) );
  assert( pInfo->nLocal!=pInfo->nPayload );
  testcase( pCell + pInfo->nSize == pPage->aDataEnd );
  testcase( pCell + (pInfo->nSize-1) == pPage->aDataEnd );
  if( pCell + pInfo->nSize > pPage->aDataEnd ){
    /* Cell extends past end of page */
    return SQLITE_CORRUPT_PAGE(pPage);
  }
  ovflPgno = get4byte(pCell + pInfo->nSize - 4);
  pBt = pPage->pBt;
  assert( pBt->usableSize > 4 );
  ovflPageSize = pBt->usableSize - 4;
  nOvfl = (pInfo->nPayload - pInfo->nLocal + ovflPageSize - 1)/ovflPageSize;
  assert( nOvfl>0 ||
    (CORRUPT_DB && (pInfo->nPayload + ovflPageSize)<ovflPageSize)
  );
  while( nOvfl-- ){
    Pgno iNext = 0;
    MemPage *pOvfl = 0;
    if( ovflPgno<2 || ovflPgno>btreePagecount(pBt) ){
      /* 0 is not a legal page number and page 1 cannot be an
      ** overflow page. Therefore if ovflPgno<2 or past the end of the
      ** file the database must be corrupt. */
      return SQLITE_CORRUPT_BKPT;
    }
    if( nOvfl ){
      rc = getOverflowPage(pBt, ovflPgno, &pOvfl, &iNext);
      if( rc ) return rc;
    }

    if( ( pOvfl || ((pOvfl = btreePageLookup(pBt, ovflPgno))!=0) )
     && sqlite3PagerPageRefcount(pOvfl->pDbPage)!=1
    ){
      /* There is no reason any cursor should have an outstanding reference
      ** to an overflow page belonging to a cell that is being deleted/updated.
      ** So if there exists more than one reference to this page, then it
      ** must not really be an overflow page and the database must be corrupt.
      ** It is helpful to detect this before calling freePage2(), as
      ** freePage2() may zero the page contents if secure-delete mode is
      ** enabled. If this 'overflow' page happens to be a page that the
      ** caller is iterating through or using in some other way, this
      ** can be problematic.
      */
      rc = SQLITE_CORRUPT_BKPT;
    }else{
      rc = freePage2(pBt, pOvfl, ovflPgno);
    }

    if( pOvfl ){
      sqlite3PagerUnref(pOvfl->pDbPage);
    }
    if( rc ) return rc;
    ovflPgno = iNext;
  }
  return SQLITE_OK;
}

/* Call xParseCell to compute the size of a cell.  If the cell contains
** overflow, then invoke cellClearOverflow to clear out that overflow.
** Store the result code (SQLITE_OK or some error code) in rc.
**
** Implemented as macro to force inlining for performance.
*/
#define BTREE_CLEAR_CELL(rc, pPage, pCell, sInfo)   \
  pPage->xParseCell(pPage, pCell, &sInfo);          \
  if( sInfo.nLocal!=sInfo.nPayload ){               \
    rc = clearCellOverflow(pPage, pCell, &sInfo);   \
  }else{                                            \
    rc = SQLITE_OK;                                 \
  }


/*
** Create the byte sequence used to represent a cell on page pPage
** and write that byte sequence into pCell[].  Overflow pages are
** allocated and filled in as necessary.  The calling procedure
** is responsible for making sure sufficient space has been allocated
** for pCell[].
**
** Note that pCell does not necessary need to point to the pPage->aData
** area.  pCell might point to some temporary storage.  The cell will
** be constructed in this temporary area then copied into pPage->aData
** later.
*/
static int fillInCell(
  MemPage *pPage,                /* The page that contains the cell */
  unsigned char *pCell,          /* Complete text of the cell */
  const BtreePayload *pX,        /* Payload with which to construct the cell */
  int *pnSize                    /* Write cell size here */
){
  int nPayload;
  const u8 *pSrc;
  int nSrc, n, rc, mn;
  int spaceLeft;
  MemPage *pToRelease;
  unsigned char *pPrior;
  unsigned char *pPayload;
  BtShared *pBt;
  Pgno pgnoOvfl;
  int nHeader;

  assert( sqlite3_mutex_held(pPage->pBt->mutex) );

  /* pPage is not necessarily writeable since pCell might be auxiliary
  ** buffer space that is separate from the pPage buffer area */
  assert( pCell<pPage->aData || pCell>=&pPage->aData[pPage->pBt->pageSize]
            || sqlite3PagerIswriteable(pPage->pDbPage) );

  /* Fill in the header. */
  nHeader = pPage->childPtrSize;
  if( pPage->intKey ){
    nPayload = pX->nData + pX->nZero;
    pSrc = pX->pData;
    nSrc = pX->nData;
    assert( pPage->intKeyLeaf ); /* fillInCell() only called for leaves */
    nHeader += putVarint32(&pCell[nHeader], nPayload);
    nHeader += putVarint(&pCell[nHeader], *(u64*)&pX->nKey);
  }else{
    assert( pX->nKey<=0x7fffffff && pX->pKey!=0 );
    nSrc = nPayload = (int)pX->nKey;
    pSrc = pX->pKey;
    nHeader += putVarint32(&pCell[nHeader], nPayload);
  }
 
  /* Fill in the payload */
  pPayload = &pCell[nHeader];
  if( nPayload<=pPage->maxLocal ){
    /* This is the common case where everything fits on the btree page
    ** and no overflow pages are required. */
    n = nHeader + nPayload;
    testcase( n==3 );
    testcase( n==4 );
    if( n<4 ) n = 4;
    *pnSize = n;
    assert( nSrc<=nPayload );
    testcase( nSrc<nPayload );
    memcpy(pPayload, pSrc, nSrc);
    memset(pPayload+nSrc, 0, nPayload-nSrc);
    return SQLITE_OK;
  }

  /* If we reach this point, it means that some of the content will need
  ** to spill onto overflow pages.
  */
  mn = pPage->minLocal;
  n = mn + (nPayload - mn) % (pPage->pBt->usableSize - 4);
  testcase( n==pPage->maxLocal );
  testcase( n==pPage->maxLocal+1 );
  if( n > pPage->maxLocal ) n = mn;
  spaceLeft = n;
  *pnSize = n + nHeader + 4;
  pPrior = &pCell[nHeader+n];
  pToRelease = 0;
  pgnoOvfl = 0;
  pBt = pPage->pBt;

  /* At this point variables should be set as follows:
  **
  **   nPayload           Total payload size in bytes
  **   pPayload           Begin writing payload here
  **   spaceLeft          Space available at pPayload.  If nPayload>spaceLeft,
  **                      that means content must spill into overflow pages.
  **   *pnSize            Size of the local cell (not counting overflow pages)
  **   pPrior             Where to write the pgno of the first overflow page
  **
  ** Use a call to btreeParseCellPtr() to verify that the values above
  ** were computed correctly.
  */
#ifdef SQLITE_DEBUG
  {
    CellInfo info;
    pPage->xParseCell(pPage, pCell, &info);
    assert( nHeader==(int)(info.pPayload - pCell) );
    assert( info.nKey==pX->nKey );
    assert( *pnSize == info.nSize );
    assert( spaceLeft == info.nLocal );
  }
#endif

  /* Write the payload into the local Cell and any extra into overflow pages */
  while( 1 ){
    n = nPayload;
    if( n>spaceLeft ) n = spaceLeft;

    /* If pToRelease is not zero than pPayload points into the data area
    ** of pToRelease.  Make sure pToRelease is still writeable. */
    assert( pToRelease==0 || sqlite3PagerIswriteable(pToRelease->pDbPage) );

    /* If pPayload is part of the data area of pPage, then make sure pPage
    ** is still writeable */
    assert( pPayload<pPage->aData || pPayload>=&pPage->aData[pBt->pageSize]
            || sqlite3PagerIswriteable(pPage->pDbPage) );

    if( nSrc>=n ){
      memcpy(pPayload, pSrc, n);
    }else if( nSrc>0 ){
      n = nSrc;
      memcpy(pPayload, pSrc, n);
    }else{
      memset(pPayload, 0, n);
    }
    nPayload -= n;
    if( nPayload<=0 ) break;
    pPayload += n;
    pSrc += n;
    nSrc -= n;
    spaceLeft -= n;
    if( spaceLeft==0 ){
      MemPage *pOvfl = 0;
#ifndef SQLITE_OMIT_AUTOVACUUM
      Pgno pgnoPtrmap = pgnoOvfl; /* Overflow page pointer-map entry page */
      if( pBt->autoVacuum ){
        do{
          pgnoOvfl++;
        } while(
          PTRMAP_ISPAGE(pBt, pgnoOvfl) || pgnoOvfl==PENDING_BYTE_PAGE(pBt)
        );
      }
#endif
      rc = allocateBtreePage(pBt, &pOvfl, &pgnoOvfl, pgnoOvfl, 0);
#ifndef SQLITE_OMIT_AUTOVACUUM
      /* If the database supports auto-vacuum, and the second or subsequent
      ** overflow page is being allocated, add an entry to the pointer-map
      ** for that page now.
      **
      ** If this is the first overflow page, then write a partial entry
      ** to the pointer-map. If we write nothing to this pointer-map slot,
      ** then the optimistic overflow chain processing in clearCell()
      ** may misinterpret the uninitialized values and delete the
      ** wrong pages from the database.
      */
      if( pBt->autoVacuum && rc==SQLITE_OK ){
        u8 eType = (pgnoPtrmap?PTRMAP_OVERFLOW2:PTRMAP_OVERFLOW1);
        ptrmapPut(pBt, pgnoOvfl, eType, pgnoPtrmap, &rc);
        if( rc ){
          releasePage(pOvfl);
        }
      }
#endif
      if( rc ){
        releasePage(pToRelease);
        return rc;
      }

      /* If pToRelease is not zero than pPrior points into the data area
      ** of pToRelease.  Make sure pToRelease is still writeable. */
      assert( pToRelease==0 || sqlite3PagerIswriteable(pToRelease->pDbPage) );

      /* If pPrior is part of the data area of pPage, then make sure pPage
      ** is still writeable */
      assert( pPrior<pPage->aData || pPrior>=&pPage->aData[pBt->pageSize]
            || sqlite3PagerIswriteable(pPage->pDbPage) );

      put4byte(pPrior, pgnoOvfl);
      releasePage(pToRelease);
      pToRelease = pOvfl;
      pPrior = pOvfl->aData;
      put4byte(pPrior, 0);
      pPayload = &pOvfl->aData[4];
      spaceLeft = pBt->usableSize - 4;
    }
  }
  releasePage(pToRelease);
  return SQLITE_OK;
}

/*
** Remove the i-th cell from pPage.  This routine effects pPage only.
** The cell content is not freed or deallocated.  It is assumed that
** the cell content has been copied someplace else.  This routine just
** removes the reference to the cell from pPage.
**
** "sz" must be the number of bytes in the cell.
*/
static void dropCell(MemPage *pPage, int idx, int sz, int *pRC){
  u32 pc;         /* Offset to cell content of cell being deleted */
  u8 *data;       /* pPage->aData */
  u8 *ptr;        /* Used to move bytes around within data[] */
  int rc;         /* The return code */
  int hdr;        /* Beginning of the header.  0 most pages.  100 page 1 */

  if( *pRC ) return;
  assert( idx>=0 );
  assert( idx<pPage->nCell );
  assert( CORRUPT_DB || sz==cellSize(pPage, idx) );
  assert( sqlite3PagerIswriteable(pPage->pDbPage) );
  assert( sqlite3_mutex_held(pPage->pBt->mutex) );
  assert( pPage->nFree>=0 );
  data = pPage->aData;
  ptr = &pPage->aCellIdx[2*idx];
  assert( pPage->pBt->usableSize > (u32)(ptr-data) );
  pc = get2byte(ptr);
  hdr = pPage->hdrOffset;
  testcase( pc==(u32)get2byte(&data[hdr+5]) );
  testcase( pc+sz==pPage->pBt->usableSize );
  if( pc+sz > pPage->pBt->usableSize ){
    *pRC = SQLITE_CORRUPT_BKPT;
    return;
  }
  rc = freeSpace(pPage, pc, sz);
  if( rc ){
    *pRC = rc;
    return;
  }
  pPage->nCell--;
  if( pPage->nCell==0 ){
    memset(&data[hdr+1], 0, 4);
    data[hdr+7] = 0;
    put2byte(&data[hdr+5], pPage->pBt->usableSize);
    pPage->nFree = pPage->pBt->usableSize - pPage->hdrOffset
                       - pPage->childPtrSize - 8;
  }else{
    memmove(ptr, ptr+2, 2*(pPage->nCell - idx));
    put2byte(&data[hdr+3], pPage->nCell);
    pPage->nFree += 2;
  }
}

/*
** Insert a new cell on pPage at cell index "i".  pCell points to the
** content of the cell.
**
** If the cell content will fit on the page, then put it there.  If it
** will not fit, then make a copy of the cell content into pTemp if
** pTemp is not null.  Regardless of pTemp, allocate a new entry
** in pPage->apOvfl[] and make it point to the cell content (either
** in pTemp or the original pCell) and also record its index.
** Allocating a new entry in pPage->aCell[] implies that
** pPage->nOverflow is incremented.
**
** The insertCellFast() routine below works exactly the same as
** insertCell() except that it lacks the pTemp and iChild parameters
** which are assumed zero.  Other than that, the two routines are the
** same.
**
** Fixes or enhancements to this routine should be reflected in
** insertCellFast()!
*/
static int insertCell(
  MemPage *pPage,   /* Page into which we are copying */
  int i,            /* New cell becomes the i-th cell of the page */
  u8 *pCell,        /* Content of the new cell */
  int sz,           /* Bytes of content in pCell */
  u8 *pTemp,        /* Temp storage space for pCell, if needed */
  Pgno iChild       /* If non-zero, replace first 4 bytes with this value */
){
  int idx = 0;      /* Where to write new cell content in data[] */
  int j;            /* Loop counter */
  u8 *data;         /* The content of the whole page */
  u8 *pIns;         /* The point in pPage->aCellIdx[] where no cell inserted */

  assert( i>=0 && i<=pPage->nCell+pPage->nOverflow );
  assert( MX_CELL(pPage->pBt)<=10921 );
  assert( pPage->nCell<=MX_CELL(pPage->pBt) || CORRUPT_DB );
  assert( pPage->nOverflow<=ArraySize(pPage->apOvfl) );
  assert( ArraySize(pPage->apOvfl)==ArraySize(pPage->aiOvfl) );
  assert( sqlite3_mutex_held(pPage->pBt->mutex) );
  assert( sz==pPage->xCellSize(pPage, pCell) || CORRUPT_DB );
  assert( pPage->nFree>=0 );
  assert( iChild>0 );
  if( pPage->nOverflow || sz+2>pPage->nFree ){
    if( pTemp ){
      memcpy(pTemp, pCell, sz);
      pCell = pTemp;
    }
    put4byte(pCell, iChild);
    j = pPage->nOverflow++;
    /* Comparison against ArraySize-1 since we hold back one extra slot
    ** as a contingency.  In other words, never need more than 3 overflow
    ** slots but 4 are allocated, just to be safe. */
    assert( j < ArraySize(pPage->apOvfl)-1 );
    pPage->apOvfl[j] = pCell;
    pPage->aiOvfl[j] = (u16)i;

    /* When multiple overflows occur, they are always sequential and in
    ** sorted order.  This invariants arise because multiple overflows can
    ** only occur when inserting divider cells into the parent page during
    ** balancing, and the dividers are adjacent and sorted.
    */
    assert( j==0 || pPage->aiOvfl[j-1]<(u16)i ); /* Overflows in sorted order */
    assert( j==0 || i==pPage->aiOvfl[j-1]+1 );   /* Overflows are sequential */
  }else{
    int rc = sqlite3PagerWrite(pPage->pDbPage);
    if( NEVER(rc!=SQLITE_OK) ){
      return rc;
    }
    assert( sqlite3PagerIswriteable(pPage->pDbPage) );
    data = pPage->aData;
    assert( &data[pPage->cellOffset]==pPage->aCellIdx );
    rc = allocateSpace(pPage, sz, &idx);
    if( rc ){ return rc; }
    /* The allocateSpace() routine guarantees the following properties
    ** if it returns successfully */
    assert( idx >= 0 );
    assert( idx >= pPage->cellOffset+2*pPage->nCell+2 || CORRUPT_DB );
    assert( idx+sz <= (int)pPage->pBt->usableSize );
    pPage->nFree -= (u16)(2 + sz);
    /* In a corrupt database where an entry in the cell index section of
    ** a btree page has a value of 3 or less, the pCell value might point
    ** as many as 4 bytes in front of the start of the aData buffer for
    ** the source page.  Make sure this does not cause problems by not
    ** reading the first 4 bytes */
    memcpy(&data[idx+4], pCell+4, sz-4);
    put4byte(&data[idx], iChild);
    pIns = pPage->aCellIdx + i*2;
    memmove(pIns+2, pIns, 2*(pPage->nCell - i));
    put2byte(pIns, idx);
    pPage->nCell++;
    /* increment the cell count */
    if( (++data[pPage->hdrOffset+4])==0 ) data[pPage->hdrOffset+3]++;
    assert( get2byte(&data[pPage->hdrOffset+3])==pPage->nCell || CORRUPT_DB );
#ifndef SQLITE_OMIT_AUTOVACUUM
    if( pPage->pBt->autoVacuum ){
      int rc2 = SQLITE_OK;
      /* The cell may contain a pointer to an overflow page. If so, write
      ** the entry for the overflow page into the pointer map.
      */
      ptrmapPutOvflPtr(pPage, pPage, pCell, &rc2);
      if( rc2 ) return rc2;
    }
#endif
  }
  return SQLITE_OK;
}

/*
** This variant of insertCell() assumes that the pTemp and iChild
** parameters are both zero.  Use this variant in sqlite3BtreeInsert()
** for performance improvement, and also so that this variant is only
** called from that one place, and is thus inlined, and thus runs must
** faster.
**
** Fixes or enhancements to this routine should be reflected into
** the insertCell() routine.
*/
static int insertCellFast(
  MemPage *pPage,   /* Page into which we are copying */
  int i,            /* New cell becomes the i-th cell of the page */
  u8 *pCell,        /* Content of the new cell */
  int sz            /* Bytes of content in pCell */
){
  int idx = 0;      /* Where to write new cell content in data[] */
  int j;            /* Loop counter */
  u8 *data;         /* The content of the whole page */
  u8 *pIns;         /* The point in pPage->aCellIdx[] where no cell inserted */

  assert( i>=0 && i<=pPage->nCell+pPage->nOverflow );
  assert( MX_CELL(pPage->pBt)<=10921 );
  assert( pPage->nCell<=MX_CELL(pPage->pBt) || CORRUPT_DB );
  assert( pPage->nOverflow<=ArraySize(pPage->apOvfl) );
  assert( ArraySize(pPage->apOvfl)==ArraySize(pPage->aiOvfl) );
  assert( sqlite3_mutex_held(pPage->pBt->mutex) );
  assert( sz==pPage->xCellSize(pPage, pCell) || CORRUPT_DB );
  assert( pPage->nFree>=0 );
  assert( pPage->nOverflow==0 );
  if( sz+2>pPage->nFree ){
    j = pPage->nOverflow++;
    /* Comparison against ArraySize-1 since we hold back one extra slot
    ** as a contingency.  In other words, never need more than 3 overflow
    ** slots but 4 are allocated, just to be safe. */
    assert( j < ArraySize(pPage->apOvfl)-1 );
    pPage->apOvfl[j] = pCell;
    pPage->aiOvfl[j] = (u16)i;

    /* When multiple overflows occur, they are always sequential and in
    ** sorted order.  This invariants arise because multiple overflows can
    ** only occur when inserting divider cells into the parent page during
    ** balancing, and the dividers are adjacent and sorted.
    */
    assert( j==0 || pPage->aiOvfl[j-1]<(u16)i ); /* Overflows in sorted order */
    assert( j==0 || i==pPage->aiOvfl[j-1]+1 );   /* Overflows are sequential */
  }else{
    int rc = sqlite3PagerWrite(pPage->pDbPage);
    if( rc!=SQLITE_OK ){
      return rc;
    }
    assert( sqlite3PagerIswriteable(pPage->pDbPage) );
    data = pPage->aData;
    assert( &data[pPage->cellOffset]==pPage->aCellIdx );
    rc = allocateSpace(pPage, sz, &idx);
    if( rc ){ return rc; }
    /* The allocateSpace() routine guarantees the following properties
    ** if it returns successfully */
    assert( idx >= 0 );
    assert( idx >= pPage->cellOffset+2*pPage->nCell+2 || CORRUPT_DB );
    assert( idx+sz <= (int)pPage->pBt->usableSize );
    pPage->nFree -= (u16)(2 + sz);
    memcpy(&data[idx], pCell, sz);
    pIns = pPage->aCellIdx + i*2;
    memmove(pIns+2, pIns, 2*(pPage->nCell - i));
    put2byte(pIns, idx);
    pPage->nCell++;
    /* increment the cell count */
    if( (++data[pPage->hdrOffset+4])==0 ) data[pPage->hdrOffset+3]++;
    assert( get2byte(&data[pPage->hdrOffset+3])==pPage->nCell || CORRUPT_DB );
#ifndef SQLITE_OMIT_AUTOVACUUM
    if( pPage->pBt->autoVacuum ){
      int rc2 = SQLITE_OK;
      /* The cell may contain a pointer to an overflow page. If so, write
      ** the entry for the overflow page into the pointer map.
      */
      ptrmapPutOvflPtr(pPage, pPage, pCell, &rc2);
      if( rc2 ) return rc2;
    }
#endif
  }
  return SQLITE_OK;
}

/*
** The following parameters determine how many adjacent pages get involved
** in a balancing operation.  NN is the number of neighbors on either side
** of the page that participate in the balancing operation.  NB is the
** total number of pages that participate, including the target page and
** NN neighbors on either side.
**
** The minimum value of NN is 1 (of course).  Increasing NN above 1
** (to 2 or 3) gives a modest improvement in SELECT and DELETE performance
** in exchange for a larger degradation in INSERT and UPDATE performance.
** The value of NN appears to give the best results overall.
**
** (Later:) The description above makes it seem as if these values are
** tunable - as if you could change them and recompile and it would all work.
** But that is unlikely.  NB has been 3 since the inception of SQLite and
** we have never tested any other value.
*/
#define NN 1             /* Number of neighbors on either side of pPage */
#define NB 3             /* (NN*2+1): Total pages involved in the balance */

/*
** A CellArray object contains a cache of pointers and sizes for a
** consecutive sequence of cells that might be held on multiple pages.
**
** The cells in this array are the divider cell or cells from the pParent
** page plus up to three child pages.  There are a total of nCell cells.
**
** pRef is a pointer to one of the pages that contributes cells.  This is
** used to access information such as MemPage.intKey and MemPage.pBt->pageSize
** which should be common to all pages that contribute cells to this array.
**
** apCell[] and szCell[] hold, respectively, pointers to the start of each
** cell and the size of each cell.  Some of the apCell[] pointers might refer
** to overflow cells.  In other words, some apCel[] pointers might not point
** to content area of the pages.
**
** A szCell[] of zero means the size of that cell has not yet been computed.
**
** The cells come from as many as four different pages:
**
**             -----------
**             | Parent  |
**             -----------
**            /     |     \
**           /      |      \
**  ---------   ---------   ---------
**  |Child-1|   |Child-2|   |Child-3|
**  ---------   ---------   ---------
**
** The order of cells is in the array is for an index btree is:
**
**       1.  All cells from Child-1 in order
**       2.  The first divider cell from Parent
**       3.  All cells from Child-2 in order
**       4.  The second divider cell from Parent
**       5.  All cells from Child-3 in order
**
** For a table-btree (with rowids) the items 2 and 4 are empty because
** content exists only in leaves and there are no divider cells.
**
** For an index btree, the apEnd[] array holds pointer to the end of page
** for Child-1, the Parent, Child-2, the Parent (again), and Child-3,
** respectively. The ixNx[] array holds the number of cells contained in
** each of these 5 stages, and all stages to the left.  Hence:
**
**    ixNx[0] = Number of cells in Child-1.
**    ixNx[1] = Number of cells in Child-1 plus 1 for first divider.
**    ixNx[2] = Number of cells in Child-1 and Child-2 + 1 for 1st divider.
**    ixNx[3] = Number of cells in Child-1 and Child-2 + both divider cells
**    ixNx[4] = Total number of cells.
**
** For a table-btree, the concept is similar, except only apEnd[0]..apEnd[2]
** are used and they point to the leaf pages only, and the ixNx value are:
**
**    ixNx[0] = Number of cells in Child-1.
**    ixNx[1] = Number of cells in Child-1 and Child-2.
**    ixNx[2] = Total number of cells.
**
** Sometimes when deleting, a child page can have zero cells.  In those
** cases, ixNx[] entries with higher indexes, and the corresponding apEnd[]
** entries, shift down.  The end result is that each ixNx[] entry should
** be larger than the previous
*/
typedef struct CellArray CellArray;
struct CellArray {
  int nCell;              /* Number of cells in apCell[] */
  MemPage *pRef;          /* Reference page */
  u8 **apCell;            /* All cells begin balanced */
  u16 *szCell;            /* Local size of all cells in apCell[] */
  u8 *apEnd[NB*2];        /* MemPage.aDataEnd values */
  int ixNx[NB*2];         /* Index of at which we move to the next apEnd[] */
};

/*
** Make sure the cell sizes at idx, idx+1, ..., idx+N-1 have been
** computed.
*/
static void populateCellCache(CellArray *p, int idx, int N){
  MemPage *pRef = p->pRef;
  u16 *szCell = p->szCell;
  assert( idx>=0 && idx+N<=p->nCell );
  while( N>0 ){
    assert( p->apCell[idx]!=0 );
    if( szCell[idx]==0 ){
      szCell[idx] = pRef->xCellSize(pRef, p->apCell[idx]);
    }else{
      assert( CORRUPT_DB ||
              szCell[idx]==pRef->xCellSize(pRef, p->apCell[idx]) );
    }
    idx++;
    N--;
  }
}

/*
** Return the size of the Nth element of the cell array
*/
static SQLITE_NOINLINE u16 computeCellSize(CellArray *p, int N){
  assert( N>=0 && N<p->nCell );
  assert( p->szCell[N]==0 );
  p->szCell[N] = p->pRef->xCellSize(p->pRef, p->apCell[N]);
  return p->szCell[N];
}
static u16 cachedCellSize(CellArray *p, int N){
  assert( N>=0 && N<p->nCell );
  if( p->szCell[N] ) return p->szCell[N];
  return computeCellSize(p, N);
}

/*
** Array apCell[] contains pointers to nCell b-tree page cells. The
** szCell[] array contains the size in bytes of each cell. This function
** replaces the current contents of page pPg with the contents of the cell
** array.
**
** Some of the cells in apCell[] may currently be stored in pPg. This
** function works around problems caused by this by making a copy of any
** such cells before overwriting the page data.
**
** The MemPage.nFree field is invalidated by this function. It is the
** responsibility of the caller to set it correctly.
*/
static int rebuildPage(
  CellArray *pCArray,             /* Content to be added to page pPg */
  int iFirst,                     /* First cell in pCArray to use */
  int nCell,                      /* Final number of cells on page */
  MemPage *pPg                    /* The page to be reconstructed */
){
  const int hdr = pPg->hdrOffset;          /* Offset of header on pPg */
  u8 * const aData = pPg->aData;           /* Pointer to data for pPg */
  const int usableSize = pPg->pBt->usableSize;
  u8 * const pEnd = &aData[usableSize];
  int i = iFirst;                 /* Which cell to copy from pCArray*/
  u32 j;                          /* Start of cell content area */
  int iEnd = i+nCell;             /* Loop terminator */
  u8 *pCellptr = pPg->aCellIdx;
  u8 *pTmp = sqlite3PagerTempSpace(pPg->pBt->pPager);
  u8 *pData;
  int k;                          /* Current slot in pCArray->apEnd[] */
  u8 *pSrcEnd;                    /* Current pCArray->apEnd[k] value */

  assert( i<iEnd );
  j = get2byte(&aData[hdr+5]);
  if( NEVER(j>(u32)usableSize) ){ j = 0; }
  memcpy(&pTmp[j], &aData[j], usableSize - j);

  for(k=0; ALWAYS(k<NB*2) && pCArray->ixNx[k]<=i; k++){}
  pSrcEnd = pCArray->apEnd[k];

  pData = pEnd;
  while( 1/*exit by break*/ ){
    u8 *pCell = pCArray->apCell[i];
    u16 sz = pCArray->szCell[i];
    assert( sz>0 );
    if( SQLITE_WITHIN(pCell,aData+j,pEnd) ){
      if( ((uptr)(pCell+sz))>(uptr)pEnd ) return SQLITE_CORRUPT_BKPT;
      pCell = &pTmp[pCell - aData];
    }else if( (uptr)(pCell+sz)>(uptr)pSrcEnd
           && (uptr)(pCell)<(uptr)pSrcEnd
    ){
      return SQLITE_CORRUPT_BKPT;
    }

    pData -= sz;
    put2byte(pCellptr, (pData - aData));
    pCellptr += 2;
    if( pData < pCellptr ) return SQLITE_CORRUPT_BKPT;
    memmove(pData, pCell, sz);
    assert( sz==pPg->xCellSize(pPg, pCell) || CORRUPT_DB );
    i++;
    if( i>=iEnd ) break;
    if( pCArray->ixNx[k]<=i ){
      k++;
      pSrcEnd = pCArray->apEnd[k];
    }
  }

  /* The pPg->nFree field is now set incorrectly. The caller will fix it. */
  pPg->nCell = nCell;
  pPg->nOverflow = 0;

  put2byte(&aData[hdr+1], 0);
  put2byte(&aData[hdr+3], pPg->nCell);
  put2byte(&aData[hdr+5], pData - aData);
  aData[hdr+7] = 0x00;
  return SQLITE_OK;
}

/*
** The pCArray objects contains pointers to b-tree cells and the cell sizes.
** This function attempts to add the cells stored in the array to page pPg.
** If it cannot (because the page needs to be defragmented before the cells
** will fit), non-zero is returned. Otherwise, if the cells are added
** successfully, zero is returned.
**
** Argument pCellptr points to the first entry in the cell-pointer array
** (part of page pPg) to populate. After cell apCell[0] is written to the
** page body, a 16-bit offset is written to pCellptr. And so on, for each
** cell in the array. It is the responsibility of the caller to ensure
** that it is safe to overwrite this part of the cell-pointer array.
**
** When this function is called, *ppData points to the start of the
** content area on page pPg. If the size of the content area is extended,
** *ppData is updated to point to the new start of the content area
** before returning.
**
** Finally, argument pBegin points to the byte immediately following the
** end of the space required by this page for the cell-pointer area (for
** all cells - not just those inserted by the current call). If the content
** area must be extended to before this point in order to accommodate all
** cells in apCell[], then the cells do not fit and non-zero is returned.
*/
static int pageInsertArray(
  MemPage *pPg,                   /* Page to add cells to */
  u8 *pBegin,                     /* End of cell-pointer array */
  u8 **ppData,                    /* IN/OUT: Page content-area pointer */
  u8 *pCellptr,                   /* Pointer to cell-pointer area */
  int iFirst,                     /* Index of first cell to add */
  int nCell,                      /* Number of cells to add to pPg */
  CellArray *pCArray              /* Array of cells */
){
  int i = iFirst;                 /* Loop counter - cell index to insert */
  u8 *aData = pPg->aData;         /* Complete page */
  u8 *pData = *ppData;            /* Content area.  A subset of aData[] */
  int iEnd = iFirst + nCell;      /* End of loop. One past last cell to ins */
  int k;                          /* Current slot in pCArray->apEnd[] */
  u8 *pEnd;                       /* Maximum extent of cell data */
  assert( CORRUPT_DB || pPg->hdrOffset==0 );    /* Never called on page 1 */
  if( iEnd<=iFirst ) return 0;
  for(k=0; ALWAYS(k<NB*2) && pCArray->ixNx[k]<=i ; k++){}
  pEnd = pCArray->apEnd[k];
  while( 1 /*Exit by break*/ ){
    int sz, rc;
    u8 *pSlot;
    assert( pCArray->szCell[i]!=0 );
    sz = pCArray->szCell[i];
    if( (aData[1]==0 && aData[2]==0) || (pSlot = pageFindSlot(pPg,sz,&rc))==0 ){
      if( (pData - pBegin)<sz ) return 1;
      pData -= sz;
      pSlot = pData;
    }
    /* pSlot and pCArray->apCell[i] will never overlap on a well-formed
    ** database.  But they might for a corrupt database.  Hence use memmove()
    ** since memcpy() sends SIGABORT with overlapping buffers on OpenBSD */
    assert( (pSlot+sz)<=pCArray->apCell[i]
         || pSlot>=(pCArray->apCell[i]+sz)
         || CORRUPT_DB );
    if( (uptr)(pCArray->apCell[i]+sz)>(uptr)pEnd
     && (uptr)(pCArray->apCell[i])<(uptr)pEnd
    ){
      assert( CORRUPT_DB );
      (void)SQLITE_CORRUPT_BKPT;
      return 1;
    }
    memmove(pSlot, pCArray->apCell[i], sz);
    put2byte(pCellptr, (pSlot - aData));
    pCellptr += 2;
    i++;
    if( i>=iEnd ) break;
    if( pCArray->ixNx[k]<=i ){
      k++;
      pEnd = pCArray->apEnd[k];
    }
  }
  *ppData = pData;
  return 0;
}

/*
** The pCArray object contains pointers to b-tree cells and their sizes.
**
** This function adds the space associated with each cell in the array
** that is currently stored within the body of pPg to the pPg free-list.
** The cell-pointers and other fields of the page are not updated.
**
** This function returns the total number of cells added to the free-list.
*/
static int pageFreeArray(
  MemPage *pPg,                   /* Page to edit */
  int iFirst,                     /* First cell to delete */
  int nCell,                      /* Cells to delete */
  CellArray *pCArray              /* Array of cells */
){
  u8 * const aData = pPg->aData;
  u8 * const pEnd = &aData[pPg->pBt->usableSize];
  u8 * const pStart = &aData[pPg->hdrOffset + 8 + pPg->childPtrSize];
  int nRet = 0;
  int i, j;
  int iEnd = iFirst + nCell;
  int nFree = 0;
  int aOfst[10];
  int aAfter[10];

  for(i=iFirst; i<iEnd; i++){
    u8 *pCell = pCArray->apCell[i];
    if( SQLITE_WITHIN(pCell, pStart, pEnd) ){
      int sz;
      int iAfter;
      int iOfst;
      /* No need to use cachedCellSize() here.  The sizes of all cells that
      ** are to be freed have already been computing while deciding which
      ** cells need freeing */
      sz = pCArray->szCell[i];  assert( sz>0 );
      iOfst = (u16)(pCell - aData);
      iAfter = iOfst+sz;
      for(j=0; j<nFree; j++){
        if( aOfst[j]==iAfter ){
          aOfst[j] = iOfst;
          break;
        }else if( aAfter[j]==iOfst ){
          aAfter[j] = iAfter;
          break;
        }
      }
      if( j>=nFree ){
        if( nFree>=(int)(sizeof(aOfst)/sizeof(aOfst[0])) ){
          for(j=0; j<nFree; j++){
            freeSpace(pPg, aOfst[j], aAfter[j]-aOfst[j]);
          }
          nFree = 0;
        }
        aOfst[nFree] = iOfst;
        aAfter[nFree] = iAfter;
        if( &aData[iAfter]>pEnd ) return 0;
        nFree++;
      }
      nRet++;
    }
  }
  for(j=0; j<nFree; j++){
    freeSpace(pPg, aOfst[j], aAfter[j]-aOfst[j]);
  }
  return nRet;
}

/*
** pCArray contains pointers to and sizes of all cells in the page being
** balanced.  The current page, pPg, has pPg->nCell cells starting with
** pCArray->apCell[iOld].  After balancing, this page should hold nNew cells
** starting at apCell[iNew].
**
** This routine makes the necessary adjustments to pPg so that it contains
** the correct cells after being balanced.
**
** The pPg->nFree field is invalid when this function returns. It is the
** responsibility of the caller to set it correctly.
*/
static int editPage(
  MemPage *pPg,                   /* Edit this page */
  int iOld,                       /* Index of first cell currently on page */
  int iNew,                       /* Index of new first cell on page */
  int nNew,                       /* Final number of cells on page */
  CellArray *pCArray              /* Array of cells and sizes */
){
  u8 * const aData = pPg->aData;
  const int hdr = pPg->hdrOffset;
  u8 *pBegin = &pPg->aCellIdx[nNew * 2];
  int nCell = pPg->nCell;       /* Cells stored on pPg */
  u8 *pData;
  u8 *pCellptr;
  int i;
  int iOldEnd = iOld + pPg->nCell + pPg->nOverflow;
  int iNewEnd = iNew + nNew;

#ifdef SQLITE_DEBUG
  u8 *pTmp = sqlite3PagerTempSpace(pPg->pBt->pPager);
  memcpy(pTmp, aData, pPg->pBt->usableSize);
#endif

  /* Remove cells from the start and end of the page */
  assert( nCell>=0 );
  if( iOld<iNew ){
    int nShift = pageFreeArray(pPg, iOld, iNew-iOld, pCArray);
    if( NEVER(nShift>nCell) ) return SQLITE_CORRUPT_BKPT;
    memmove(pPg->aCellIdx, &pPg->aCellIdx[nShift*2], nCell*2);
    nCell -= nShift;
  }
  if( iNewEnd < iOldEnd ){
    int nTail = pageFreeArray(pPg, iNewEnd, iOldEnd - iNewEnd, pCArray);
    assert( nCell>=nTail );
    nCell -= nTail;
  }

  pData = &aData[get2byte(&aData[hdr+5])];
  if( pData<pBegin ) goto editpage_fail;
  if( NEVER(pData>pPg->aDataEnd) ) goto editpage_fail;

  /* Add cells to the start of the page */
  if( iNew<iOld ){
    int nAdd = MIN(nNew,iOld-iNew);
    assert( (iOld-iNew)<nNew || nCell==0 || CORRUPT_DB );
    assert( nAdd>=0 );
    pCellptr = pPg->aCellIdx;
    memmove(&pCellptr[nAdd*2], pCellptr, nCell*2);
    if( pageInsertArray(
          pPg, pBegin, &pData, pCellptr,
          iNew, nAdd, pCArray
    ) ) goto editpage_fail;
    nCell += nAdd;
  }

  /* Add any overflow cells */
  for(i=0; i<pPg->nOverflow; i++){
    int iCell = (iOld + pPg->aiOvfl[i]) - iNew;
    if( iCell>=0 && iCell<nNew ){
      pCellptr = &pPg->aCellIdx[iCell * 2];
      if( nCell>iCell ){
        memmove(&pCellptr[2], pCellptr, (nCell - iCell) * 2);
      }
      nCell++;
      cachedCellSize(pCArray, iCell+iNew);
      if( pageInsertArray(
            pPg, pBegin, &pData, pCellptr,
            iCell+iNew, 1, pCArray
      ) ) goto editpage_fail;
    }
  }

  /* Append cells to the end of the page */
  assert( nCell>=0 );
  pCellptr = &pPg->aCellIdx[nCell*2];
  if( pageInsertArray(
        pPg, pBegin, &pData, pCellptr,
        iNew+nCell, nNew-nCell, pCArray
  ) ) goto editpage_fail;

  pPg->nCell = nNew;
  pPg->nOverflow = 0;

  put2byte(&aData[hdr+3], pPg->nCell);
  put2byte(&aData[hdr+5], pData - aData);

#ifdef SQLITE_DEBUG
  for(i=0; i<nNew && !CORRUPT_DB; i++){
    u8 *pCell = pCArray->apCell[i+iNew];
    int iOff = get2byteAligned(&pPg->aCellIdx[i*2]);
    if( SQLITE_WITHIN(pCell, aData, &aData[pPg->pBt->usableSize]) ){
      pCell = &pTmp[pCell - aData];
    }
    assert( 0==memcmp(pCell, &aData[iOff],
            pCArray->pRef->xCellSize(pCArray->pRef, pCArray->apCell[i+iNew])) );
  }
#endif

  return SQLITE_OK;
 editpage_fail:
  /* Unable to edit this page. Rebuild it from scratch instead. */
  populateCellCache(pCArray, iNew, nNew);
  return rebuildPage(pCArray, iNew, nNew, pPg);
}


#ifndef SQLITE_OMIT_QUICKBALANCE
/*
** This version of balance() handles the common special case where
** a new entry is being inserted on the extreme right-end of the
** tree, in other words, when the new entry will become the largest
** entry in the tree.
**
** Instead of trying to balance the 3 right-most leaf pages, just add
** a new page to the right-hand side and put the one new entry in
** that page.  This leaves the right side of the tree somewhat
** unbalanced.  But odds are that we will be inserting new entries
** at the end soon afterwards so the nearly empty page will quickly
** fill up.  On average.
**
** pPage is the leaf page which is the right-most page in the tree.
** pParent is its parent.  pPage must have a single overflow entry
** which is also the right-most entry on the page.
**
** The pSpace buffer is used to store a temporary copy of the divider
** cell that will be inserted into pParent. Such a cell consists of a 4
** byte page number followed by a variable length integer. In other
** words, at most 13 bytes. Hence the pSpace buffer must be at
** least 13 bytes in size.
*/
static int balance_quick(MemPage *pParent, MemPage *pPage, u8 *pSpace){
  BtShared *const pBt = pPage->pBt;    /* B-Tree Database */
  MemPage *pNew;                       /* Newly allocated page */
  int rc;                              /* Return Code */
  Pgno pgnoNew;                        /* Page number of pNew */

  assert( sqlite3_mutex_held(pPage->pBt->mutex) );
  assert( sqlite3PagerIswriteable(pParent->pDbPage) );
  assert( pPage->nOverflow==1 );
 
  if( pPage->nCell==0 ) return SQLITE_CORRUPT_BKPT;  /* dbfuzz001.test */
  assert( pPage->nFree>=0 );
  assert( pParent->nFree>=0 );

  /* Allocate a new page. This page will become the right-sibling of
  ** pPage. Make the parent page writable, so that the new divider cell
  ** may be inserted. If both these operations are successful, proceed.
  */
  rc = allocateBtreePage(pBt, &pNew, &pgnoNew, 0, 0);

  if( rc==SQLITE_OK ){

    u8 *pOut = &pSpace[4];
    u8 *pCell = pPage->apOvfl[0];
    u16 szCell = pPage->xCellSize(pPage, pCell);
    u8 *pStop;
    CellArray b;

    assert( sqlite3PagerIswriteable(pNew->pDbPage) );
    assert( CORRUPT_DB || pPage->aData[0]==(PTF_INTKEY|PTF_LEAFDATA|PTF_LEAF) );
    zeroPage(pNew, PTF_INTKEY|PTF_LEAFDATA|PTF_LEAF);
    b.nCell = 1;
    b.pRef = pPage;
    b.apCell = &pCell;
    b.szCell = &szCell;
    b.apEnd[0] = pPage->aDataEnd;
    b.ixNx[0] = 2;
    rc = rebuildPage(&b, 0, 1, pNew);
    if( NEVER(rc) ){
      releasePage(pNew);
      return rc;
    }
    pNew->nFree = pBt->usableSize - pNew->cellOffset - 2 - szCell;

    /* If this is an auto-vacuum database, update the pointer map
    ** with entries for the new page, and any pointer from the
    ** cell on the page to an overflow page. If either of these
    ** operations fails, the return code is set, but the contents
    ** of the parent page are still manipulated by the code below.
    ** That is Ok, at this point the parent page is guaranteed to
    ** be marked as dirty. Returning an error code will cause a
    ** rollback, undoing any changes made to the parent page.
    */
    if( ISAUTOVACUUM(pBt) ){
      ptrmapPut(pBt, pgnoNew, PTRMAP_BTREE, pParent->pgno, &rc);
      if( szCell>pNew->minLocal ){
        ptrmapPutOvflPtr(pNew, pNew, pCell, &rc);
      }
    }
 
    /* Create a divider cell to insert into pParent. The divider cell
    ** consists of a 4-byte page number (the page number of pPage) and
    ** a variable length key value (which must be the same value as the
    ** largest key on pPage).
    **
    ** To find the largest key value on pPage, first find the right-most
    ** cell on pPage. The first two fields of this cell are the
    ** record-length (a variable length integer at most 32-bits in size)
    ** and the key value (a variable length integer, may have any value).
    ** The first of the while(...) loops below skips over the record-length
    ** field. The second while(...) loop copies the key value from the
    ** cell on pPage into the pSpace buffer.
    */
    pCell = findCell(pPage, pPage->nCell-1);
    pStop = &pCell[9];
    while( (*(pCell++)&0x80) && pCell<pStop );
    pStop = &pCell[9];
    while( ((*(pOut++) = *(pCell++))&0x80) && pCell<pStop );

    /* Insert the new divider cell into pParent. */
    if( rc==SQLITE_OK ){
      rc = insertCell(pParent, pParent->nCell, pSpace, (int)(pOut-pSpace),
                      0, pPage->pgno);
    }

    /* Set the right-child pointer of pParent to point to the new page. */
    put4byte(&pParent->aData[pParent->hdrOffset+8], pgnoNew);
 
    /* Release the reference to the new page. */
    releasePage(pNew);
  }

  return rc;
}
#endif /* SQLITE_OMIT_QUICKBALANCE */

#if 0
/*
** This function does not contribute anything to the operation of SQLite.
** it is sometimes activated temporarily while debugging code responsible
** for setting pointer-map entries.
*/
static int ptrmapCheckPages(MemPage **apPage, int nPage){
  int i, j;
  for(i=0; i<nPage; i++){
    Pgno n;
    u8 e;
    MemPage *pPage = apPage[i];
    BtShared *pBt = pPage->pBt;
    assert( pPage->isInit );

    for(j=0; j<pPage->nCell; j++){
      CellInfo info;
      u8 *z;
    
      z = findCell(pPage, j);
      pPage->xParseCell(pPage, z, &info);
      if( info.nLocal<info.nPayload ){
        Pgno ovfl = get4byte(&z[info.nSize-4]);
        ptrmapGet(pBt, ovfl, &e, &n);
        assert( n==pPage->pgno && e==PTRMAP_OVERFLOW1 );
      }
      if( !pPage->leaf ){
        Pgno child = get4byte(z);
        ptrmapGet(pBt, child, &e, &n);
        assert( n==pPage->pgno && e==PTRMAP_BTREE );
      }
    }
    if( !pPage->leaf ){
      Pgno child = get4byte(&pPage->aData[pPage->hdrOffset+8]);
      ptrmapGet(pBt, child, &e, &n);
      assert( n==pPage->pgno && e==PTRMAP_BTREE );
    }
  }
  return 1;
}
#endif

/*
** This function is used to copy the contents of the b-tree node stored
** on page pFrom to page pTo. If page pFrom was not a leaf page, then
** the pointer-map entries for each child page are updated so that the
** parent page stored in the pointer map is page pTo. If pFrom contained
** any cells with overflow page pointers, then the corresponding pointer
** map entries are also updated so that the parent page is page pTo.
**
** If pFrom is currently carrying any overflow cells (entries in the
** MemPage.apOvfl[] array), they are not copied to pTo.
**
** Before returning, page pTo is reinitialized using btreeInitPage().
**
** The performance of this function is not critical. It is only used by
** the balance_shallower() and balance_deeper() procedures, neither of
** which are called often under normal circumstances.
*/
static void copyNodeContent(MemPage *pFrom, MemPage *pTo, int *pRC){
  if( (*pRC)==SQLITE_OK ){
    BtShared * const pBt = pFrom->pBt;
    u8 * const aFrom = pFrom->aData;
    u8 * const aTo = pTo->aData;
    int const iFromHdr = pFrom->hdrOffset;
    int const iToHdr = ((pTo->pgno==1) ? 100 : 0);
    int rc;
    int iData;
 
 
    assert( pFrom->isInit );
    assert( pFrom->nFree>=iToHdr );
    assert( get2byte(&aFrom[iFromHdr+5]) <= (int)pBt->usableSize );
 
    /* Copy the b-tree node content from page pFrom to page pTo. */
    iData = get2byte(&aFrom[iFromHdr+5]);
    memcpy(&aTo[iData], &aFrom[iData], pBt->usableSize-iData);
    memcpy(&aTo[iToHdr], &aFrom[iFromHdr], pFrom->cellOffset + 2*pFrom->nCell);
 
    /* Reinitialize page pTo so that the contents of the MemPage structure
    ** match the new data. The initialization of pTo can actually fail under
    ** fairly obscure circumstances, even though it is a copy of initialized
    ** page pFrom.
    */
    pTo->isInit = 0;
    rc = btreeInitPage(pTo);
    if( rc==SQLITE_OK ) rc = btreeComputeFreeSpace(pTo);
    if( rc!=SQLITE_OK ){
      *pRC = rc;
      return;
    }
 
    /* If this is an auto-vacuum database, update the pointer-map entries
    ** for any b-tree or overflow pages that pTo now contains the pointers to.
    */
    if( ISAUTOVACUUM(pBt) ){
      *pRC = setChildPtrmaps(pTo);
    }
  }
}

/*
** This routine redistributes cells on the iParentIdx'th child of pParent
** (hereafter "the page") and up to 2 siblings so that all pages have about the
** same amount of free space. Usually a single sibling on either side of the
** page are used in the balancing, though both siblings might come from one
** side if the page is the first or last child of its parent. If the page
** has fewer than 2 siblings (something which can only happen if the page
** is a root page or a child of a root page) then all available siblings
** participate in the balancing.
**
** The number of siblings of the page might be increased or decreased by
** one or two in an effort to keep pages nearly full but not over full.
**
** Note that when this routine is called, some of the cells on the page
** might not actually be stored in MemPage.aData[]. This can happen
** if the page is overfull. This routine ensures that all cells allocated
** to the page and its siblings fit into MemPage.aData[] before returning.
**
** In the course of balancing the page and its siblings, cells may be
** inserted into or removed from the parent page (pParent). Doing so
** may cause the parent page to become overfull or underfull. If this
** happens, it is the responsibility of the caller to invoke the correct
** balancing routine to fix this problem (see the balance() routine).
**
** If this routine fails for any reason, it might leave the database
** in a corrupted state. So if this routine fails, the database should
** be rolled back.
**
** The third argument to this function, aOvflSpace, is a pointer to a
** buffer big enough to hold one page. If while inserting cells into the parent
** page (pParent) the parent page becomes overfull, this buffer is
** used to store the parent's overflow cells. Because this function inserts
** a maximum of four divider cells into the parent page, and the maximum
** size of a cell stored within an internal node is always less than 1/4
** of the page-size, the aOvflSpace[] buffer is guaranteed to be large
** enough for all overflow cells.
**
** If aOvflSpace is set to a null pointer, this function returns
** SQLITE_NOMEM.
*/
static int balance_nonroot(
  MemPage *pParent,               /* Parent page of siblings being balanced */
  int iParentIdx,                 /* Index of "the page" in pParent */
  u8 *aOvflSpace,                 /* page-size bytes of space for parent ovfl */
  int isRoot,                     /* True if pParent is a root-page */
  int bBulk                       /* True if this call is part of a bulk load */
){
  BtShared *pBt;               /* The whole database */
  int nMaxCells = 0;           /* Allocated size of apCell, szCell, aFrom. */
  int nNew = 0;                /* Number of pages in apNew[] */
  int nOld;                    /* Number of pages in apOld[] */
  int i, j, k;                 /* Loop counters */
  int nxDiv;                   /* Next divider slot in pParent->aCell[] */
  int rc = SQLITE_OK;          /* The return code */
  u16 leafCorrection;          /* 4 if pPage is a leaf.  0 if not */
  int leafData;                /* True if pPage is a leaf of a LEAFDATA tree */
  int usableSpace;             /* Bytes in pPage beyond the header */
  int pageFlags;               /* Value of pPage->aData[0] */
  int iSpace1 = 0;             /* First unused byte of aSpace1[] */
  int iOvflSpace = 0;          /* First unused byte of aOvflSpace[] */
  int szScratch;               /* Size of scratch memory requested */
  MemPage *apOld[NB];          /* pPage and up to two siblings */
  MemPage *apNew[NB+2];        /* pPage and up to NB siblings after balancing */
  u8 *pRight;                  /* Location in parent of right-sibling pointer */
  u8 *apDiv[NB-1];             /* Divider cells in pParent */
  int cntNew[NB+2];            /* Index in b.paCell[] of cell after i-th page */
  int cntOld[NB+2];            /* Old index in b.apCell[] */
  int szNew[NB+2];             /* Combined size of cells placed on i-th page */
  u8 *aSpace1;                 /* Space for copies of dividers cells */
  Pgno pgno;                   /* Temp var to store a page number in */
  u8 abDone[NB+2];             /* True after i'th new page is populated */
  Pgno aPgno[NB+2];            /* Page numbers of new pages before shuffling */
  CellArray b;                 /* Parsed information on cells being balanced */

  memset(abDone, 0, sizeof(abDone));
  memset(&b, 0, sizeof(b));
  pBt = pParent->pBt;
  assert( sqlite3_mutex_held(pBt->mutex) );
  assert( sqlite3PagerIswriteable(pParent->pDbPage) );

  /* At this point pParent may have at most one overflow cell. And if
  ** this overflow cell is present, it must be the cell with
  ** index iParentIdx. This scenario comes about when this function
  ** is called (indirectly) from sqlite3BtreeDelete().
  */
  assert( pParent->nOverflow==0 || pParent->nOverflow==1 );
  assert( pParent->nOverflow==0 || pParent->aiOvfl[0]==iParentIdx );

  if( !aOvflSpace ){
    return SQLITE_NOMEM_BKPT;
  }
  assert( pParent->nFree>=0 );

  /* Find the sibling pages to balance. Also locate the cells in pParent
  ** that divide the siblings. An attempt is made to find NN siblings on
  ** either side of pPage. More siblings are taken from one side, however,
  ** if there are fewer than NN siblings on the other side. If pParent
  ** has NB or fewer children then all children of pParent are taken. 
  **
  ** This loop also drops the divider cells from the parent page. This
  ** way, the remainder of the function does not have to deal with any
  ** overflow cells in the parent page, since if any existed they will
  ** have already been removed.
  */
  i = pParent->nOverflow + pParent->nCell;
  if( i<2 ){
    nxDiv = 0;
  }else{
    assert( bBulk==0 || bBulk==1 );
    if( iParentIdx==0 ){                
      nxDiv = 0;
    }else if( iParentIdx==i ){
      nxDiv = i-2+bBulk;
    }else{
      nxDiv = iParentIdx-1;
    }
    i = 2-bBulk;
  }
  nOld = i+1;
  if( (i+nxDiv-pParent->nOverflow)==pParent->nCell ){
    pRight = &pParent->aData[pParent->hdrOffset+8];
  }else{
    pRight = findCell(pParent, i+nxDiv-pParent->nOverflow);
  }
  pgno = get4byte(pRight);
  while( 1 ){
    if( rc==SQLITE_OK ){
      rc = getAndInitPage(pBt, pgno, &apOld[i], 0);
    }
    if( rc ){
      memset(apOld, 0, (i+1)*sizeof(MemPage*));
      goto balance_cleanup;
    }
    if( apOld[i]->nFree<0 ){
      rc = btreeComputeFreeSpace(apOld[i]);
      if( rc ){
        memset(apOld, 0, (i)*sizeof(MemPage*));
        goto balance_cleanup;
      }
    }
    nMaxCells += apOld[i]->nCell + ArraySize(pParent->apOvfl);
    if( (i--)==0 ) break;

    if( pParent->nOverflow && i+nxDiv==pParent->aiOvfl[0] ){
      apDiv[i] = pParent->apOvfl[0];
      pgno = get4byte(apDiv[i]);
      szNew[i] = pParent->xCellSize(pParent, apDiv[i]);
      pParent->nOverflow = 0;
    }else{
      apDiv[i] = findCell(pParent, i+nxDiv-pParent->nOverflow);
      pgno = get4byte(apDiv[i]);
      szNew[i] = pParent->xCellSize(pParent, apDiv[i]);

      /* Drop the cell from the parent page. apDiv[i] still points to
      ** the cell within the parent, even though it has been dropped.
      ** This is safe because dropping a cell only overwrites the first
      ** four bytes of it, and this function does not need the first
      ** four bytes of the divider cell. So the pointer is safe to use
      ** later on. 
      **
      ** But not if we are in secure-delete mode. In secure-delete mode,
      ** the dropCell() routine will overwrite the entire cell with zeroes.
      ** In this case, temporarily copy the cell into the aOvflSpace[]
      ** buffer. It will be copied out again as soon as the aSpace[] buffer
      ** is allocated.  */
      if( pBt->btsFlags & BTS_FAST_SECURE ){
        int iOff;

        /* If the following if() condition is not true, the db is corrupted.
        ** The call to dropCell() below will detect this.  */
        iOff = SQLITE_PTR_TO_INT(apDiv[i]) - SQLITE_PTR_TO_INT(pParent->aData);
        if( (iOff+szNew[i])<=(int)pBt->usableSize ){
          memcpy(&aOvflSpace[iOff], apDiv[i], szNew[i]);
          apDiv[i] = &aOvflSpace[apDiv[i]-pParent->aData];
        }
      }
      dropCell(pParent, i+nxDiv-pParent->nOverflow, szNew[i], &rc);
    }
  }

  /* Make nMaxCells a multiple of 4 in order to preserve 8-byte
  ** alignment */
  nMaxCells = (nMaxCells + 3)&~3;

  /*
  ** Allocate space for memory structures
  */
  szScratch =
       nMaxCells*sizeof(u8*)                       /* b.apCell */
     + nMaxCells*sizeof(u16)                       /* b.szCell */
     + pBt->pageSize;                              /* aSpace1 */

  assert( szScratch<=7*(int)pBt->pageSize );
  b.apCell = sqlite3StackAllocRaw(0, szScratch );
  if( b.apCell==0 ){
    rc = SQLITE_NOMEM_BKPT;
    goto balance_cleanup;
  }
  b.szCell = (u16*)&b.apCell[nMaxCells];
  aSpace1 = (u8*)&b.szCell[nMaxCells];
  assert( EIGHT_BYTE_ALIGNMENT(aSpace1) );

  /*
  ** Load pointers to all cells on sibling pages and the divider cells
  ** into the local b.apCell[] array.  Make copies of the divider cells
  ** into space obtained from aSpace1[]. The divider cells have already
  ** been removed from pParent.
  **
  ** If the siblings are on leaf pages, then the child pointers of the
  ** divider cells are stripped from the cells before they are copied
  ** into aSpace1[].  In this way, all cells in b.apCell[] are without
  ** child pointers.  If siblings are not leaves, then all cell in
  ** b.apCell[] include child pointers.  Either way, all cells in b.apCell[]
  ** are alike.
  **
  ** leafCorrection:  4 if pPage is a leaf.  0 if pPage is not a leaf.
  **       leafData:  1 if pPage holds key+data and pParent holds only keys.
  */
  b.pRef = apOld[0];
  leafCorrection = b.pRef->leaf*4;
  leafData = b.pRef->intKeyLeaf;
  for(i=0; i<nOld; i++){
    MemPage *pOld = apOld[i];
    int limit = pOld->nCell;
    u8 *aData = pOld->aData;
    u16 maskPage = pOld->maskPage;
    u8 *piCell = aData + pOld->cellOffset;
    u8 *piEnd;
    VVA_ONLY( int nCellAtStart = b.nCell; )

    /* Verify that all sibling pages are of the same "type" (table-leaf,
    ** table-interior, index-leaf, or index-interior).
    */
    if( pOld->aData[0]!=apOld[0]->aData[0] ){
      rc = SQLITE_CORRUPT_BKPT;
      goto balance_cleanup;
    }

    /* Load b.apCell[] with pointers to all cells in pOld.  If pOld
    ** contains overflow cells, include them in the b.apCell[] array
    ** in the correct spot.
    **
    ** Note that when there are multiple overflow cells, it is always the
    ** case that they are sequential and adjacent.  This invariant arises
    ** because multiple overflows can only occurs when inserting divider
    ** cells into a parent on a prior balance, and divider cells are always
    ** adjacent and are inserted in order.  There is an assert() tagged
    ** with "NOTE 1" in the overflow cell insertion loop to prove this
    ** invariant.
    **
    ** This must be done in advance.  Once the balance starts, the cell
    ** offset section of the btree page will be overwritten and we will no
    ** long be able to find the cells if a pointer to each cell is not saved
    ** first.
    */
    memset(&b.szCell[b.nCell], 0, sizeof(b.szCell[0])*(limit+pOld->nOverflow));
    if( pOld->nOverflow>0 ){
      if( NEVER(limit<pOld->aiOvfl[0]) ){
        rc = SQLITE_CORRUPT_BKPT;
        goto balance_cleanup;
      }
      limit = pOld->aiOvfl[0];
      for(j=0; j<limit; j++){
        b.apCell[b.nCell] = aData + (maskPage & get2byteAligned(piCell));
        piCell += 2;
        b.nCell++;
      }
      for(k=0; k<pOld->nOverflow; k++){
        assert( k==0 || pOld->aiOvfl[k-1]+1==pOld->aiOvfl[k] );/* NOTE 1 */
        b.apCell[b.nCell] = pOld->apOvfl[k];
        b.nCell++;
      }
    }
    piEnd = aData + pOld->cellOffset + 2*pOld->nCell;
    while( piCell<piEnd ){
      assert( b.nCell<nMaxCells );
      b.apCell[b.nCell] = aData + (maskPage & get2byteAligned(piCell));
      piCell += 2;
      b.nCell++;
    }
    assert( (b.nCell-nCellAtStart)==(pOld->nCell+pOld->nOverflow) );

    cntOld[i] = b.nCell;
    if( i<nOld-1 && !leafData){
      u16 sz = (u16)szNew[i];
      u8 *pTemp;
      assert( b.nCell<nMaxCells );
      b.szCell[b.nCell] = sz;
      pTemp = &aSpace1[iSpace1];
      iSpace1 += sz;
      assert( sz<=pBt->maxLocal+23 );
      assert( iSpace1 <= (int)pBt->pageSize );
      memcpy(pTemp, apDiv[i], sz);
      b.apCell[b.nCell] = pTemp+leafCorrection;
      assert( leafCorrection==0 || leafCorrection==4 );
      b.szCell[b.nCell] = b.szCell[b.nCell] - leafCorrection;
      if( !pOld->leaf ){
        assert( leafCorrection==0 );
        assert( pOld->hdrOffset==0 || CORRUPT_DB );
        /* The right pointer of the child page pOld becomes the left
        ** pointer of the divider cell */
        memcpy(b.apCell[b.nCell], &pOld->aData[8], 4);
      }else{
        assert( leafCorrection==4 );
        while( b.szCell[b.nCell]<4 ){
          /* Do not allow any cells smaller than 4 bytes. If a smaller cell
          ** does exist, pad it with 0x00 bytes. */
          assert( b.szCell[b.nCell]==3 || CORRUPT_DB );
          assert( b.apCell[b.nCell]==&aSpace1[iSpace1-3] || CORRUPT_DB );
          aSpace1[iSpace1++] = 0x00;
          b.szCell[b.nCell]++;
        }
      }
      b.nCell++;
    }
  }

  /*
  ** Figure out the number of pages needed to hold all b.nCell cells.
  ** Store this number in "k".  Also compute szNew[] which is the total
  ** size of all cells on the i-th page and cntNew[] which is the index
  ** in b.apCell[] of the cell that divides page i from page i+1. 
  ** cntNew[k] should equal b.nCell.
  **
  ** Values computed by this block:
  **
  **           k: The total number of sibling pages
  **    szNew[i]: Spaced used on the i-th sibling page.
  **   cntNew[i]: Index in b.apCell[] and b.szCell[] for the first cell to
  **              the right of the i-th sibling page.
  ** usableSpace: Number of bytes of space available on each sibling.
  **
  */
  usableSpace = pBt->usableSize - 12 + leafCorrection;
  for(i=k=0; i<nOld; i++, k++){
    MemPage *p = apOld[i];
    b.apEnd[k] = p->aDataEnd;
    b.ixNx[k] = cntOld[i];
    if( k && b.ixNx[k]==b.ixNx[k-1] ){
      k--;  /* Omit b.ixNx[] entry for child pages with no cells */
    }
    if( !leafData ){
      k++;
      b.apEnd[k] = pParent->aDataEnd;
      b.ixNx[k] = cntOld[i]+1;
    }
    assert( p->nFree>=0 );
    szNew[i] = usableSpace - p->nFree;
    for(j=0; j<p->nOverflow; j++){
      szNew[i] += 2 + p->xCellSize(p, p->apOvfl[j]);
    }
    cntNew[i] = cntOld[i];
  }
  k = nOld;
  for(i=0; i<k; i++){
    int sz;
    while( szNew[i]>usableSpace ){
      if( i+1>=k ){
        k = i+2;
        if( k>NB+2 ){ rc = SQLITE_CORRUPT_BKPT; goto balance_cleanup; }
        szNew[k-1] = 0;
        cntNew[k-1] = b.nCell;
      }
      sz = 2 + cachedCellSize(&b, cntNew[i]-1);
      szNew[i] -= sz;
      if( !leafData ){
        if( cntNew[i]<b.nCell ){
          sz = 2 + cachedCellSize(&b, cntNew[i]);
        }else{
          sz = 0;
        }
      }
      szNew[i+1] += sz;
      cntNew[i]--;
    }
    while( cntNew[i]<b.nCell ){
      sz = 2 + cachedCellSize(&b, cntNew[i]);
      if( szNew[i]+sz>usableSpace ) break;
      szNew[i] += sz;
      cntNew[i]++;
      if( !leafData ){
        if( cntNew[i]<b.nCell ){
          sz = 2 + cachedCellSize(&b, cntNew[i]);
        }else{
          sz = 0;
        }
      }
      szNew[i+1] -= sz;
    }
    if( cntNew[i]>=b.nCell ){
      k = i+1;
    }else if( cntNew[i] <= (i>0 ? cntNew[i-1] : 0) ){
      rc = SQLITE_CORRUPT_BKPT;
      goto balance_cleanup;
    }
  }

  /*
  ** The packing computed by the previous block is biased toward the siblings
  ** on the left side (siblings with smaller keys). The left siblings are
  ** always nearly full, while the right-most sibling might be nearly empty.
  ** The next block of code attempts to adjust the packing of siblings to
  ** get a better balance.
  **
  ** This adjustment is more than an optimization.  The packing above might
  ** be so out of balance as to be illegal.  For example, the right-most
  ** sibling might be completely empty.  This adjustment is not optional.
  */
  for(i=k-1; i>0; i--){
    int szRight = szNew[i];  /* Size of sibling on the right */
    int szLeft = szNew[i-1]; /* Size of sibling on the left */
    int r;              /* Index of right-most cell in left sibling */
    int d;              /* Index of first cell to the left of right sibling */

    r = cntNew[i-1] - 1;
    d = r + 1 - leafData;
    (void)cachedCellSize(&b, d);
    do{
      int szR, szD;
      assert( d<nMaxCells );
      assert( r<nMaxCells );
      szR = cachedCellSize(&b, r);
      szD = b.szCell[d];
      if( szRight!=0
       && (bBulk || szRight+szD+2 > szLeft-(szR+(i==k-1?0:2)))){
        break;
      }
      szRight += szD + 2;
      szLeft -= szR + 2;
      cntNew[i-1] = r;
      r--;
      d--;
    }while( r>=0 );
    szNew[i] = szRight;
    szNew[i-1] = szLeft;
    if( cntNew[i-1] <= (i>1 ? cntNew[i-2] : 0) ){
      rc = SQLITE_CORRUPT_BKPT;
      goto balance_cleanup;
    }
  }

  /* Sanity check:  For a non-corrupt database file one of the following
  ** must be true:
  **    (1) We found one or more cells (cntNew[0])>0), or
  **    (2) pPage is a virtual root page.  A virtual root page is when
  **        the real root page is page 1 and we are the only child of
  **        that page.
  */
  assert( cntNew[0]>0 || (pParent->pgno==1 && pParent->nCell==0) || CORRUPT_DB);
  TRACE(("BALANCE: old: %u(nc=%u) %u(nc=%u) %u(nc=%u)\n",
    apOld[0]->pgno, apOld[0]->nCell,
    nOld>=2 ? apOld[1]->pgno : 0, nOld>=2 ? apOld[1]->nCell : 0,
    nOld>=3 ? apOld[2]->pgno : 0, nOld>=3 ? apOld[2]->nCell : 0
  ));

  /*
  ** Allocate k new pages.  Reuse old pages where possible.
  */
  pageFlags = apOld[0]->aData[0];
  for(i=0; i<k; i++){
    MemPage *pNew;
    if( i<nOld ){
      pNew = apNew[i] = apOld[i];
      apOld[i] = 0;
      rc = sqlite3PagerWrite(pNew->pDbPage);
      nNew++;
      if( sqlite3PagerPageRefcount(pNew->pDbPage)!=1+(i==(iParentIdx-nxDiv))
       && rc==SQLITE_OK
      ){
        rc = SQLITE_CORRUPT_BKPT;
      }
      if( rc ) goto balance_cleanup;
    }else{
      assert( i>0 );
      rc = allocateBtreePage(pBt, &pNew, &pgno, (bBulk ? 1 : pgno), 0);
      if( rc ) goto balance_cleanup;
      zeroPage(pNew, pageFlags);
      apNew[i] = pNew;
      nNew++;
      cntOld[i] = b.nCell;

      /* Set the pointer-map entry for the new sibling page. */
      if( ISAUTOVACUUM(pBt) ){
        ptrmapPut(pBt, pNew->pgno, PTRMAP_BTREE, pParent->pgno, &rc);
        if( rc!=SQLITE_OK ){
          goto balance_cleanup;
        }
      }
    }
  }

  /*
  ** Reassign page numbers so that the new pages are in ascending order.
  ** This helps to keep entries in the disk file in order so that a scan
  ** of the table is closer to a linear scan through the file. That in turn
  ** helps the operating system to deliver pages from the disk more rapidly.
  **
  ** An O(N*N) sort algorithm is used, but since N is never more than NB+2
  ** (5), that is not a performance concern.
  **
  ** When NB==3, this one optimization makes the database about 25% faster
  ** for large insertions and deletions.
  */
  for(i=0; i<nNew; i++){
    aPgno[i] = apNew[i]->pgno;
    assert( apNew[i]->pDbPage->flags & PGHDR_WRITEABLE );
    assert( apNew[i]->pDbPage->flags & PGHDR_DIRTY );
  }
  for(i=0; i<nNew-1; i++){
    int iB = i;
    for(j=i+1; j<nNew; j++){
      if( apNew[j]->pgno < apNew[iB]->pgno ) iB = j;
    }

    /* If apNew[i] has a page number that is bigger than any of the
    ** subsequence apNew[i] entries, then swap apNew[i] with the subsequent
    ** entry that has the smallest page number (which we know to be
    ** entry apNew[iB]).
    */
    if( iB!=i ){
      Pgno pgnoA = apNew[i]->pgno;
      Pgno pgnoB = apNew[iB]->pgno;
      Pgno pgnoTemp = (PENDING_BYTE/pBt->pageSize)+1;
      u16 fgA = apNew[i]->pDbPage->flags;
      u16 fgB = apNew[iB]->pDbPage->flags;
      sqlite3PagerRekey(apNew[i]->pDbPage, pgnoTemp, fgB);
      sqlite3PagerRekey(apNew[iB]->pDbPage, pgnoA, fgA);
      sqlite3PagerRekey(apNew[i]->pDbPage, pgnoB, fgB);
      apNew[i]->pgno = pgnoB;
      apNew[iB]->pgno = pgnoA;
    }
  }

  TRACE(("BALANCE: new: %u(%u nc=%u) %u(%u nc=%u) %u(%u nc=%u) "
         "%u(%u nc=%u) %u(%u nc=%u)\n",
    apNew[0]->pgno, szNew[0], cntNew[0],
    nNew>=2 ? apNew[1]->pgno : 0, nNew>=2 ? szNew[1] : 0,
    nNew>=2 ? cntNew[1] - cntNew[0] - !leafData : 0,
    nNew>=3 ? apNew[2]->pgno : 0, nNew>=3 ? szNew[2] : 0,
    nNew>=3 ? cntNew[2] - cntNew[1] - !leafData : 0,
    nNew>=4 ? apNew[3]->pgno : 0, nNew>=4 ? szNew[3] : 0,
    nNew>=4 ? cntNew[3] - cntNew[2] - !leafData : 0,
    nNew>=5 ? apNew[4]->pgno : 0, nNew>=5 ? szNew[4] : 0,
    nNew>=5 ? cntNew[4] - cntNew[3] - !leafData : 0
  ));

  assert( sqlite3PagerIswriteable(pParent->pDbPage) );
  assert( nNew>=1 && nNew<=ArraySize(apNew) );
  assert( apNew[nNew-1]!=0 );
  put4byte(pRight, apNew[nNew-1]->pgno);

  /* If the sibling pages are not leaves, ensure that the right-child pointer
  ** of the right-most new sibling page is set to the value that was
  ** originally in the same field of the right-most old sibling page. */
  if( (pageFlags & PTF_LEAF)==0 && nOld!=nNew ){
    MemPage *pOld = (nNew>nOld ? apNew : apOld)[nOld-1];
    memcpy(&apNew[nNew-1]->aData[8], &pOld->aData[8], 4);
  }

  /* Make any required updates to pointer map entries associated with
  ** cells stored on sibling pages following the balance operation. Pointer
  ** map entries associated with divider cells are set by the insertCell()
  ** routine. The associated pointer map entries are:
  **
  **   a) if the cell contains a reference to an overflow chain, the
  **      entry associated with the first page in the overflow chain, and
  **
  **   b) if the sibling pages are not leaves, the child page associated
  **      with the cell.
  **
  ** If the sibling pages are not leaves, then the pointer map entry
  ** associated with the right-child of each sibling may also need to be
  ** updated. This happens below, after the sibling pages have been
  ** populated, not here.
  */
  if( ISAUTOVACUUM(pBt) ){
    MemPage *pOld;
    MemPage *pNew = pOld = apNew[0];
    int cntOldNext = pNew->nCell + pNew->nOverflow;
    int iNew = 0;
    int iOld = 0;

    for(i=0; i<b.nCell; i++){
      u8 *pCell = b.apCell[i];
      while( i==cntOldNext ){
        iOld++;
        assert( iOld<nNew || iOld<nOld );
        assert( iOld>=0 && iOld<NB );
        pOld = iOld<nNew ? apNew[iOld] : apOld[iOld];
        cntOldNext += pOld->nCell + pOld->nOverflow + !leafData;
      }
      if( i==cntNew[iNew] ){
        pNew = apNew[++iNew];
        if( !leafData ) continue;
      }

      /* Cell pCell is destined for new sibling page pNew. Originally, it
      ** was either part of sibling page iOld (possibly an overflow cell),
      ** or else the divider cell to the left of sibling page iOld. So,
      ** if sibling page iOld had the same page number as pNew, and if
      ** pCell really was a part of sibling page iOld (not a divider or
      ** overflow cell), we can skip updating the pointer map entries.  */
      if( iOld>=nNew
       || pNew->pgno!=aPgno[iOld]
       || !SQLITE_WITHIN(pCell,pOld->aData,pOld->aDataEnd)
      ){
        if( !leafCorrection ){
          ptrmapPut(pBt, get4byte(pCell), PTRMAP_BTREE, pNew->pgno, &rc);
        }
        if( cachedCellSize(&b,i)>pNew->minLocal ){
          ptrmapPutOvflPtr(pNew, pOld, pCell, &rc);
        }
        if( rc ) goto balance_cleanup;
      }
    }
  }

  /* Insert new divider cells into pParent. */
  for(i=0; i<nNew-1; i++){
    u8 *pCell;
    u8 *pTemp;
    int sz;
    u8 *pSrcEnd;
    MemPage *pNew = apNew[i];
    j = cntNew[i];

    assert( j<nMaxCells );
    assert( b.apCell[j]!=0 );
    pCell = b.apCell[j];
    sz = b.szCell[j] + leafCorrection;
    pTemp = &aOvflSpace[iOvflSpace];
    if( !pNew->leaf ){
      memcpy(&pNew->aData[8], pCell, 4);
    }else if( leafData ){
      /* If the tree is a leaf-data tree, and the siblings are leaves,
      ** then there is no divider cell in b.apCell[]. Instead, the divider
      ** cell consists of the integer key for the right-most cell of
      ** the sibling-page assembled above only.
      */
      CellInfo info;
      j--;
      pNew->xParseCell(pNew, b.apCell[j], &info);
      pCell = pTemp;
      sz = 4 + putVarint(&pCell[4], info.nKey);
      pTemp = 0;
    }else{
      pCell -= 4;
      /* Obscure case for non-leaf-data trees: If the cell at pCell was
      ** previously stored on a leaf node, and its reported size was 4
      ** bytes, then it may actually be smaller than this
      ** (see btreeParseCellPtr(), 4 bytes is the minimum size of
      ** any cell). But it is important to pass the correct size to
      ** insertCell(), so reparse the cell now.
      **
      ** This can only happen for b-trees used to evaluate "IN (SELECT ...)"
      ** and WITHOUT ROWID tables with exactly one column which is the
      ** primary key.
      */
      if( b.szCell[j]==4 ){
        assert(leafCorrection==4);
        sz = pParent->xCellSize(pParent, pCell);
      }
    }
    iOvflSpace += sz;
    assert( sz<=pBt->maxLocal+23 );
    assert( iOvflSpace <= (int)pBt->pageSize );
    for(k=0; ALWAYS(k<NB*2) && b.ixNx[k]<=j; k++){}
    pSrcEnd = b.apEnd[k];
    if( SQLITE_WITHIN(pSrcEnd, pCell, pCell+sz) ){
      rc = SQLITE_CORRUPT_BKPT;
      goto balance_cleanup;
    }
    rc = insertCell(pParent, nxDiv+i, pCell, sz, pTemp, pNew->pgno);
    if( rc!=SQLITE_OK ) goto balance_cleanup;
    assert( sqlite3PagerIswriteable(pParent->pDbPage) );
  }

  /* Now update the actual sibling pages. The order in which they are updated
  ** is important, as this code needs to avoid disrupting any page from which
  ** cells may still to be read. In practice, this means:
  **
  **  (1) If cells are moving left (from apNew[iPg] to apNew[iPg-1])
  **      then it is not safe to update page apNew[iPg] until after
  **      the left-hand sibling apNew[iPg-1] has been updated.
  **
  **  (2) If cells are moving right (from apNew[iPg] to apNew[iPg+1])
  **      then it is not safe to update page apNew[iPg] until after
  **      the right-hand sibling apNew[iPg+1] has been updated.
  **
  ** If neither of the above apply, the page is safe to update.
  **
  ** The iPg value in the following loop starts at nNew-1 goes down
  ** to 0, then back up to nNew-1 again, thus making two passes over
  ** the pages.  On the initial downward pass, only condition (1) above
  ** needs to be tested because (2) will always be true from the previous
  ** step.  On the upward pass, both conditions are always true, so the
  ** upwards pass simply processes pages that were missed on the downward
  ** pass.
  */
  for(i=1-nNew; i<nNew; i++){
    int iPg = i<0 ? -i : i;
    assert( iPg>=0 && iPg<nNew );
    assert( iPg>=1 || i>=0 );
    assert( iPg<ArraySize(cntOld) );
    if( abDone[iPg] ) continue;         /* Skip pages already processed */
    if( i>=0                            /* On the upwards pass, or... */
     || cntOld[iPg-1]>=cntNew[iPg-1]    /* Condition (1) is true */
    ){
      int iNew;
      int iOld;
      int nNewCell;

      /* Verify condition (1):  If cells are moving left, update iPg
      ** only after iPg-1 has already been updated. */
      assert( iPg==0 || cntOld[iPg-1]>=cntNew[iPg-1] || abDone[iPg-1] );

      /* Verify condition (2):  If cells are moving right, update iPg
      ** only after iPg+1 has already been updated. */
      assert( cntNew[iPg]>=cntOld[iPg] || abDone[iPg+1] );

      if( iPg==0 ){
        iNew = iOld = 0;
        nNewCell = cntNew[0];
      }else{
        iOld = iPg<nOld ? (cntOld[iPg-1] + !leafData) : b.nCell;
        iNew = cntNew[iPg-1] + !leafData;
        nNewCell = cntNew[iPg] - iNew;
      }

      rc = editPage(apNew[iPg], iOld, iNew, nNewCell, &b);
      if( rc ) goto balance_cleanup;
      abDone[iPg]++;
      apNew[iPg]->nFree = usableSpace-szNew[iPg];
      assert( apNew[iPg]->nOverflow==0 );
      assert( apNew[iPg]->nCell==nNewCell );
    }
  }

  /* All pages have been processed exactly once */
  assert( memcmp(abDone, "\01\01\01\01\01", nNew)==0 );

  assert( nOld>0 );
  assert( nNew>0 );

  if( isRoot && pParent->nCell==0 && pParent->hdrOffset<=apNew[0]->nFree ){
    /* The root page of the b-tree now contains no cells. The only sibling
    ** page is the right-child of the parent. Copy the contents of the
    ** child page into the parent, decreasing the overall height of the
    ** b-tree structure by one. This is described as the "balance-shallower"
    ** sub-algorithm in some documentation.
    **
    ** If this is an auto-vacuum database, the call to copyNodeContent()
    ** sets all pointer-map entries corresponding to database image pages
    ** for which the pointer is stored within the content being copied.
    **
    ** It is critical that the child page be defragmented before being
    ** copied into the parent, because if the parent is page 1 then it will
    ** by smaller than the child due to the database header, and so all the
    ** free space needs to be up front.
    */
    assert( nNew==1 || CORRUPT_DB );
    rc = defragmentPage(apNew[0], -1);
    testcase( rc!=SQLITE_OK );
    assert( apNew[0]->nFree ==
        (get2byteNotZero(&apNew[0]->aData[5]) - apNew[0]->cellOffset
          - apNew[0]->nCell*2)
      || rc!=SQLITE_OK
    );
    copyNodeContent(apNew[0], pParent, &rc);
    freePage(apNew[0], &rc);
  }else if( ISAUTOVACUUM(pBt) && !leafCorrection ){
    /* Fix the pointer map entries associated with the right-child of each
    ** sibling page. All other pointer map entries have already been taken
    ** care of.  */
    for(i=0; i<nNew; i++){
      u32 key = get4byte(&apNew[i]->aData[8]);
      ptrmapPut(pBt, key, PTRMAP_BTREE, apNew[i]->pgno, &rc);
    }
  }

  assert( pParent->isInit );
  TRACE(("BALANCE: finished: old=%u new=%u cells=%u\n",
          nOld, nNew, b.nCell));

  /* Free any old pages that were not reused as new pages.
  */
  for(i=nNew; i<nOld; i++){
    freePage(apOld[i], &rc);
  }

#if 0
  if( ISAUTOVACUUM(pBt) && rc==SQLITE_OK && apNew[0]->isInit ){
    /* The ptrmapCheckPages() contains assert() statements that verify that
    ** all pointer map pages are set correctly. This is helpful while
    ** debugging. This is usually disabled because a corrupt database may
    ** cause an assert() statement to fail.  */
    ptrmapCheckPages(apNew, nNew);
    ptrmapCheckPages(&pParent, 1);
  }
#endif

  /*
  ** Cleanup before returning.
  */
balance_cleanup:
  sqlite3StackFree(0, b.apCell);
  for(i=0; i<nOld; i++){
    releasePage(apOld[i]);
  }
  for(i=0; i<nNew; i++){
    releasePage(apNew[i]);
  }

  return rc;
}


/*
** This function is called when the root page of a b-tree structure is
** overfull (has one or more overflow pages).
**
** A new child page is allocated and the contents of the current root
** page, including overflow cells, are copied into the child. The root
** page is then overwritten to make it an empty page with the right-child
** pointer pointing to the new page.
**
** Before returning, all pointer-map entries corresponding to pages
** that the new child-page now contains pointers to are updated. The
** entry corresponding to the new right-child pointer of the root
** page is also updated.
**
** If successful, *ppChild is set to contain a reference to the child
** page and SQLITE_OK is returned. In this case the caller is required
** to call releasePage() on *ppChild exactly once. If an error occurs,
** an error code is returned and *ppChild is set to 0.
*/
static int balance_deeper(MemPage *pRoot, MemPage **ppChild){
  int rc;                        /* Return value from subprocedures */
  MemPage *pChild = 0;           /* Pointer to a new child page */
  Pgno pgnoChild = 0;            /* Page number of the new child page */
  BtShared *pBt = pRoot->pBt;    /* The BTree */

  assert( pRoot->nOverflow>0 );
  assert( sqlite3_mutex_held(pBt->mutex) );

  /* Make pRoot, the root page of the b-tree, writable. Allocate a new
  ** page that will become the new right-child of pPage. Copy the contents
  ** of the node stored on pRoot into the new child page.
  */
  rc = sqlite3PagerWrite(pRoot->pDbPage);
  if( rc==SQLITE_OK ){
    rc = allocateBtreePage(pBt,&pChild,&pgnoChild,pRoot->pgno,0);
    copyNodeContent(pRoot, pChild, &rc);
    if( ISAUTOVACUUM(pBt) ){
      ptrmapPut(pBt, pgnoChild, PTRMAP_BTREE, pRoot->pgno, &rc);
    }
  }
  if( rc ){
    *ppChild = 0;
    releasePage(pChild);
    return rc;
  }
  assert( sqlite3PagerIswriteable(pChild->pDbPage) );
  assert( sqlite3PagerIswriteable(pRoot->pDbPage) );
  assert( pChild->nCell==pRoot->nCell || CORRUPT_DB );

  TRACE(("BALANCE: copy root %u into %u\n", pRoot->pgno, pChild->pgno));

  /* Copy the overflow cells from pRoot to pChild */
  memcpy(pChild->aiOvfl, pRoot->aiOvfl,
         pRoot->nOverflow*sizeof(pRoot->aiOvfl[0]));
  memcpy(pChild->apOvfl, pRoot->apOvfl,
         pRoot->nOverflow*sizeof(pRoot->apOvfl[0]));
  pChild->nOverflow = pRoot->nOverflow;

  /* Zero the contents of pRoot. Then install pChild as the right-child. */
  zeroPage(pRoot, pChild->aData[0] & ~PTF_LEAF);
  put4byte(&pRoot->aData[pRoot->hdrOffset+8], pgnoChild);

  *ppChild = pChild;
  return SQLITE_OK;
}

/*
** Return SQLITE_CORRUPT if any cursor other than pCur is currently valid
** on the same B-tree as pCur.
**
** This can occur if a database is corrupt with two or more SQL tables
** pointing to the same b-tree.  If an insert occurs on one SQL table
** and causes a BEFORE TRIGGER to do a secondary insert on the other SQL
** table linked to the same b-tree.  If the secondary insert causes a
** rebalance, that can change content out from under the cursor on the
** first SQL table, violating invariants on the first insert.
*/
static int anotherValidCursor(BtCursor *pCur){
  BtCursor *pOther;
  for(pOther=pCur->pBt->pCursor; pOther; pOther=pOther->pNext){
    if( pOther!=pCur
     && pOther->eState==CURSOR_VALID
     && pOther->pPage==pCur->pPage
    ){
      return SQLITE_CORRUPT_BKPT;
    }
  }
  return SQLITE_OK;
}

/*
** The page that pCur currently points to has just been modified in
** some way. This function figures out if this modification means the
** tree needs to be balanced, and if so calls the appropriate balancing
** routine. Balancing routines are:
**
**   balance_quick()
**   balance_deeper()
**   balance_nonroot()
*/
static int balance(BtCursor *pCur){
  int rc = SQLITE_OK;
  u8 aBalanceQuickSpace[13];
  u8 *pFree = 0;

  VVA_ONLY( int balance_quick_called = 0 );
  VVA_ONLY( int balance_deeper_called = 0 );

  do {
    int iPage;
    MemPage *pPage = pCur->pPage;

    if( NEVER(pPage->nFree<0) && btreeComputeFreeSpace(pPage) ) break;
    if( pPage->nOverflow==0 && pPage->nFree*3<=(int)pCur->pBt->usableSize*2 ){
      /* No rebalance required as long as:
      **   (1) There are no overflow cells
      **   (2) The amount of free space on the page is less than 2/3rds of
      **       the total usable space on the page. */
      break;
    }else if( (iPage = pCur->iPage)==0 ){
      if( pPage->nOverflow && (rc = anotherValidCursor(pCur))==SQLITE_OK ){
        /* The root page of the b-tree is overfull. In this case call the
        ** balance_deeper() function to create a new child for the root-page
        ** and copy the current contents of the root-page to it. The
        ** next iteration of the do-loop will balance the child page.
        */
        assert( balance_deeper_called==0 );
        VVA_ONLY( balance_deeper_called++ );
        rc = balance_deeper(pPage, &pCur->apPage[1]);
        if( rc==SQLITE_OK ){
          pCur->iPage = 1;
          pCur->ix = 0;
          pCur->aiIdx[0] = 0;
          pCur->apPage[0] = pPage;
          pCur->pPage = pCur->apPage[1];
          assert( pCur->pPage->nOverflow );
        }
      }else{
        break;
      }
    }else if( sqlite3PagerPageRefcount(pPage->pDbPage)>1 ){
      /* The page being written is not a root page, and there is currently
      ** more than one reference to it. This only happens if the page is one
      ** of its own ancestor pages. Corruption. */
      rc = SQLITE_CORRUPT_BKPT;
    }else{
      MemPage * const pParent = pCur->apPage[iPage-1];
      int const iIdx = pCur->aiIdx[iPage-1];

      rc = sqlite3PagerWrite(pParent->pDbPage);
      if( rc==SQLITE_OK && pParent->nFree<0 ){
        rc = btreeComputeFreeSpace(pParent);
      }
      if( rc==SQLITE_OK ){
#ifndef SQLITE_OMIT_QUICKBALANCE
        if( pPage->intKeyLeaf
         && pPage->nOverflow==1
         && pPage->aiOvfl[0]==pPage->nCell
         && pParent->pgno!=1
         && pParent->nCell==iIdx
        ){
          /* Call balance_quick() to create a new sibling of pPage on which
          ** to store the overflow cell. balance_quick() inserts a new cell
          ** into pParent, which may cause pParent overflow. If this
          ** happens, the next iteration of the do-loop will balance pParent
          ** use either balance_nonroot() or balance_deeper(). Until this
          ** happens, the overflow cell is stored in the aBalanceQuickSpace[]
          ** buffer.
          **
          ** The purpose of the following assert() is to check that only a
          ** single call to balance_quick() is made for each call to this
          ** function. If this were not verified, a subtle bug involving reuse
          ** of the aBalanceQuickSpace[] might sneak in.
          */
          assert( balance_quick_called==0 );
          VVA_ONLY( balance_quick_called++ );
          rc = balance_quick(pParent, pPage, aBalanceQuickSpace);
        }else
#endif
        {
          /* In this case, call balance_nonroot() to redistribute cells
          ** between pPage and up to 2 of its sibling pages. This involves
          ** modifying the contents of pParent, which may cause pParent to
          ** become overfull or underfull. The next iteration of the do-loop
          ** will balance the parent page to correct this.
          **
          ** If the parent page becomes overfull, the overflow cell or cells
          ** are stored in the pSpace buffer allocated immediately below.
          ** A subsequent iteration of the do-loop will deal with this by
          ** calling balance_nonroot() (balance_deeper() may be called first,
          ** but it doesn't deal with overflow cells - just moves them to a
          ** different page). Once this subsequent call to balance_nonroot()
          ** has completed, it is safe to release the pSpace buffer used by
          ** the previous call, as the overflow cell data will have been
          ** copied either into the body of a database page or into the new
          ** pSpace buffer passed to the latter call to balance_nonroot().
          */
          u8 *pSpace = sqlite3PageMalloc(pCur->pBt->pageSize);
          rc = balance_nonroot(pParent, iIdx, pSpace, iPage==1,
                               pCur->hints&BTREE_BULKLOAD);
          if( pFree ){
            /* If pFree is not NULL, it points to the pSpace buffer used
            ** by a previous call to balance_nonroot(). Its contents are
            ** now stored either on real database pages or within the
            ** new pSpace buffer, so it may be safely freed here. */
            sqlite3PageFree(pFree);
          }

          /* The pSpace buffer will be freed after the next call to
          ** balance_nonroot(), or just before this function returns, whichever
          ** comes first. */
          pFree = pSpace;
        }
      }

      pPage->nOverflow = 0;

      /* The next iteration of the do-loop balances the parent page. */
      releasePage(pPage);
      pCur->iPage--;
      assert( pCur->iPage>=0 );
      pCur->pPage = pCur->apPage[pCur->iPage];
    }
  }while( rc==SQLITE_OK );

  if( pFree ){
    sqlite3PageFree(pFree);
  }
  return rc;
}

/* Overwrite content from pX into pDest.  Only do the write if the
** content is different from what is already there.
*/
static int btreeOverwriteContent(
  MemPage *pPage,           /* MemPage on which writing will occur */
  u8 *pDest,                /* Pointer to the place to start writing */
  const BtreePayload *pX,   /* Source of data to write */
  int iOffset,              /* Offset of first byte to write */
  int iAmt                  /* Number of bytes to be written */
){
  int nData = pX->nData - iOffset;
  if( nData<=0 ){
    /* Overwriting with zeros */
    int i;
    for(i=0; i<iAmt && pDest[i]==0; i++){}
    if( i<iAmt ){
      int rc = sqlite3PagerWrite(pPage->pDbPage);
      if( rc ) return rc;
      memset(pDest + i, 0, iAmt - i);
    }
  }else{
    if( nData<iAmt ){
      /* Mixed read data and zeros at the end.  Make a recursive call
      ** to write the zeros then fall through to write the real data */
      int rc = btreeOverwriteContent(pPage, pDest+nData, pX, iOffset+nData,
                                 iAmt-nData);
      if( rc ) return rc;
      iAmt = nData;
    }
    if( memcmp(pDest, ((u8*)pX->pData) + iOffset, iAmt)!=0 ){
      int rc = sqlite3PagerWrite(pPage->pDbPage);
      if( rc ) return rc;
      /* In a corrupt database, it is possible for the source and destination
      ** buffers to overlap.  This is harmless since the database is already
      ** corrupt but it does cause valgrind and ASAN warnings.  So use
      ** memmove(). */
      memmove(pDest, ((u8*)pX->pData) + iOffset, iAmt);
    }
  }
  return SQLITE_OK;
}

/*
** Overwrite the cell that cursor pCur is pointing to with fresh content
** contained in pX.  In this variant, pCur is pointing to an overflow
** cell.
*/
static SQLITE_NOINLINE int btreeOverwriteOverflowCell(
  BtCursor *pCur,                     /* Cursor pointing to cell to overwrite */
  const BtreePayload *pX              /* Content to write into the cell */
){
  int iOffset;                        /* Next byte of pX->pData to write */
  int nTotal = pX->nData + pX->nZero; /* Total bytes of to write */
  int rc;                             /* Return code */
  MemPage *pPage = pCur->pPage;       /* Page being written */
  BtShared *pBt;                      /* Btree */
  Pgno ovflPgno;                      /* Next overflow page to write */
  u32 ovflPageSize;                   /* Size to write on overflow page */

  assert( pCur->info.nLocal<nTotal );  /* pCur is an overflow cell */

  /* Overwrite the local portion first */
  rc = btreeOverwriteContent(pPage, pCur->info.pPayload, pX,
                             0, pCur->info.nLocal);
  if( rc ) return rc;

  /* Now overwrite the overflow pages */
  iOffset = pCur->info.nLocal;
  assert( nTotal>=0 );
  assert( iOffset>=0 );
  ovflPgno = get4byte(pCur->info.pPayload + iOffset);
  pBt = pPage->pBt;
  ovflPageSize = pBt->usableSize - 4;
  do{
    rc = btreeGetPage(pBt, ovflPgno, &pPage, 0);
    if( rc ) return rc;
    if( sqlite3PagerPageRefcount(pPage->pDbPage)!=1 || pPage->isInit ){
      rc = SQLITE_CORRUPT_BKPT;
    }else{
      if( iOffset+ovflPageSize<(u32)nTotal ){
        ovflPgno = get4byte(pPage->aData);
      }else{
        ovflPageSize = nTotal - iOffset;
      }
      rc = btreeOverwriteContent(pPage, pPage->aData+4, pX,
                                 iOffset, ovflPageSize);
    }
    sqlite3PagerUnref(pPage->pDbPage);
    if( rc ) return rc;
    iOffset += ovflPageSize;
  }while( iOffset<nTotal );
  return SQLITE_OK;   
}

/*
** Overwrite the cell that cursor pCur is pointing to with fresh content
** contained in pX.
*/
static int btreeOverwriteCell(BtCursor *pCur, const BtreePayload *pX){
  int nTotal = pX->nData + pX->nZero; /* Total bytes of to write */
  MemPage *pPage = pCur->pPage;       /* Page being written */

  if( pCur->info.pPayload + pCur->info.nLocal > pPage->aDataEnd
   || pCur->info.pPayload < pPage->aData + pPage->cellOffset
  ){
    return SQLITE_CORRUPT_BKPT;
  }
  if( pCur->info.nLocal==nTotal ){
    /* The entire cell is local */
    return btreeOverwriteContent(pPage, pCur->info.pPayload, pX,
                                 0, pCur->info.nLocal);
  }else{
    /* The cell contains overflow content */
    return btreeOverwriteOverflowCell(pCur, pX);
  }
}


/*
** Insert a new record into the BTree.  The content of the new record
** is described by the pX object.  The pCur cursor is used only to
** define what table the record should be inserted into, and is left
** pointing at a random location.
**
** For a table btree (used for rowid tables), only the pX.nKey value of
** the key is used. The pX.pKey value must be NULL.  The pX.nKey is the
** rowid or INTEGER PRIMARY KEY of the row.  The pX.nData,pData,nZero fields
** hold the content of the row.
**
** For an index btree (used for indexes and WITHOUT ROWID tables), the
** key is an arbitrary byte sequence stored in pX.pKey,nKey.  The
** pX.pData,nData,nZero fields must be zero.
**
** If the seekResult parameter is non-zero, then a successful call to
** sqlite3BtreeIndexMoveto() to seek cursor pCur to (pKey,nKey) has already
** been performed.  In other words, if seekResult!=0 then the cursor
** is currently pointing to a cell that will be adjacent to the cell
** to be inserted.  If seekResult<0 then pCur points to a cell that is
** smaller then (pKey,nKey).  If seekResult>0 then pCur points to a cell
** that is larger than (pKey,nKey).
**
** If seekResult==0, that means pCur is pointing at some unknown location.
** In that case, this routine must seek the cursor to the correct insertion
** point for (pKey,nKey) before doing the insertion.  For index btrees,
** if pX->nMem is non-zero, then pX->aMem contains pointers to the unpacked
** key values and pX->aMem can be used instead of pX->pKey to avoid having
** to decode the key.
*/
int sqlite3BtreeInsert(
  BtCursor *pCur,                /* Insert data into the table of this cursor */
  const BtreePayload *pX,        /* Content of the row to be inserted */
  int flags,                     /* True if this is likely an append */
  int seekResult                 /* Result of prior IndexMoveto() call */
){
  int rc;
  int loc = seekResult;          /* -1: before desired location  +1: after */
  int szNew = 0;
  int idx;
  MemPage *pPage;
  Btree *p = pCur->pBtree;
  unsigned char *oldCell;
  unsigned char *newCell = 0;

  assert( (flags & (BTREE_SAVEPOSITION|BTREE_APPEND|BTREE_PREFORMAT))==flags );
  assert( (flags & BTREE_PREFORMAT)==0 || seekResult || pCur->pKeyInfo==0 );

  /* Save the positions of any other cursors open on this table.
  **
  ** In some cases, the call to btreeMoveto() below is a no-op. For
  ** example, when inserting data into a table with auto-generated integer
  ** keys, the VDBE layer invokes sqlite3BtreeLast() to figure out the
  ** integer key to use. It then calls this function to actually insert the
  ** data into the intkey B-Tree. In this case btreeMoveto() recognizes
  ** that the cursor is already where it needs to be and returns without
  ** doing any work. To avoid thwarting these optimizations, it is important
  ** not to clear the cursor here.
  */
  if( pCur->curFlags & BTCF_Multiple ){
    rc = saveAllCursors(p->pBt, pCur->pgnoRoot, pCur);
    if( rc ) return rc;
    if( loc && pCur->iPage<0 ){
      /* This can only happen if the schema is corrupt such that there is more
      ** than one table or index with the same root page as used by the cursor.
      ** Which can only happen if the SQLITE_NoSchemaError flag was set when
      ** the schema was loaded. This cannot be asserted though, as a user might
      ** set the flag, load the schema, and then unset the flag.  */
      return SQLITE_CORRUPT_BKPT;
    }
  }

  /* Ensure that the cursor is not in the CURSOR_FAULT state and that it
  ** points to a valid cell.
  */
  if( pCur->eState>=CURSOR_REQUIRESEEK ){
    testcase( pCur->eState==CURSOR_REQUIRESEEK );
    testcase( pCur->eState==CURSOR_FAULT );
    rc = moveToRoot(pCur);
    if( rc && rc!=SQLITE_EMPTY ) return rc;
  }

  assert( cursorOwnsBtShared(pCur) );
  assert( (pCur->curFlags & BTCF_WriteFlag)!=0
              && p->pBt->inTransaction==TRANS_WRITE
              && (p->pBt->btsFlags & BTS_READ_ONLY)==0 );
  assert( hasSharedCacheTableLock(p, pCur->pgnoRoot, pCur->pKeyInfo!=0, 2) );

  /* Assert that the caller has been consistent. If this cursor was opened
  ** expecting an index b-tree, then the caller should be inserting blob
  ** keys with no associated data. If the cursor was opened expecting an
  ** intkey table, the caller should be inserting integer keys with a
  ** blob of associated data.  */
  assert( (flags & BTREE_PREFORMAT) || (pX->pKey==0)==(pCur->pKeyInfo==0) );

  if( pCur->pKeyInfo==0 ){
    assert( pX->pKey==0 );
    /* If this is an insert into a table b-tree, invalidate any incrblob
    ** cursors open on the row being replaced */
    if( p->hasIncrblobCur ){
      invalidateIncrblobCursors(p, pCur->pgnoRoot, pX->nKey, 0);
    }

    /* If BTREE_SAVEPOSITION is set, the cursor must already be pointing
    ** to a row with the same key as the new entry being inserted.
    */
#ifdef SQLITE_DEBUG
    if( flags & BTREE_SAVEPOSITION ){
      assert( pCur->curFlags & BTCF_ValidNKey );
      assert( pX->nKey==pCur->info.nKey );
      assert( loc==0 );
    }
#endif

    /* On the other hand, BTREE_SAVEPOSITION==0 does not imply
    ** that the cursor is not pointing to a row to be overwritten.
    ** So do a complete check.
    */
    if( (pCur->curFlags&BTCF_ValidNKey)!=0 && pX->nKey==pCur->info.nKey ){
      /* The cursor is pointing to the entry that is to be
      ** overwritten */
      assert( pX->nData>=0 && pX->nZero>=0 );
      if( pCur->info.nSize!=0
       && pCur->info.nPayload==(u32)pX->nData+pX->nZero
      ){
        /* New entry is the same size as the old.  Do an overwrite */
        return btreeOverwriteCell(pCur, pX);
      }
      assert( loc==0 );
    }else if( loc==0 ){
      /* The cursor is *not* pointing to the cell to be overwritten, nor
      ** to an adjacent cell.  Move the cursor so that it is pointing either
      ** to the cell to be overwritten or an adjacent cell.
      */
      rc = sqlite3BtreeTableMoveto(pCur, pX->nKey,
               (flags & BTREE_APPEND)!=0, &loc);
      if( rc ) return rc;
    }
  }else{
    /* This is an index or a WITHOUT ROWID table */

    /* If BTREE_SAVEPOSITION is set, the cursor must already be pointing
    ** to a row with the same key as the new entry being inserted.
    */
    assert( (flags & BTREE_SAVEPOSITION)==0 || loc==0 );

    /* If the cursor is not already pointing either to the cell to be
    ** overwritten, or if a new cell is being inserted, if the cursor is
    ** not pointing to an immediately adjacent cell, then move the cursor
    ** so that it does.
    */
    if( loc==0 && (flags & BTREE_SAVEPOSITION)==0 ){
      if( pX->nMem ){
        UnpackedRecord r;
        r.pKeyInfo = pCur->pKeyInfo;
        r.aMem = pX->aMem;
        r.nField = pX->nMem;
        r.default_rc = 0;
        r.eqSeen = 0;
        rc = sqlite3BtreeIndexMoveto(pCur, &r, &loc);
      }else{
        rc = btreeMoveto(pCur, pX->pKey, pX->nKey,
                    (flags & BTREE_APPEND)!=0, &loc);
      }
      if( rc ) return rc;
    }

    /* If the cursor is currently pointing to an entry to be overwritten
    ** and the new content is the same as as the old, then use the
    ** overwrite optimization.
    */
    if( loc==0 ){
      getCellInfo(pCur);
      if( pCur->info.nKey==pX->nKey ){
        BtreePayload x2;
        x2.pData = pX->pKey;
        x2.nData = pX->nKey;
        x2.nZero = 0;
        return btreeOverwriteCell(pCur, &x2);
      }
    }
  }
  assert( pCur->eState==CURSOR_VALID
       || (pCur->eState==CURSOR_INVALID && loc) || CORRUPT_DB );

  pPage = pCur->pPage;
  assert( pPage->intKey || pX->nKey>=0 || (flags & BTREE_PREFORMAT) );
  assert( pPage->leaf || !pPage->intKey );
  if( pPage->nFree<0 ){
    if( NEVER(pCur->eState>CURSOR_INVALID) ){
     /* ^^^^^--- due to the moveToRoot() call above */
      rc = SQLITE_CORRUPT_BKPT;
    }else{
      rc = btreeComputeFreeSpace(pPage);
    }
    if( rc ) return rc;
  }

  TRACE(("INSERT: table=%u nkey=%lld ndata=%u page=%u %s\n",
          pCur->pgnoRoot, pX->nKey, pX->nData, pPage->pgno,
          loc==0 ? "overwrite" : "new entry"));
  assert( pPage->isInit || CORRUPT_DB );
  newCell = p->pBt->pTmpSpace;
  assert( newCell!=0 );
  assert( BTREE_PREFORMAT==OPFLAG_PREFORMAT );
  if( flags & BTREE_PREFORMAT ){
    rc = SQLITE_OK;
    szNew = p->pBt->nPreformatSize;
    if( szNew<4 ) szNew = 4;
    if( ISAUTOVACUUM(p->pBt) && szNew>pPage->maxLocal ){
      CellInfo info;
      pPage->xParseCell(pPage, newCell, &info);
      if( info.nPayload!=info.nLocal ){
        Pgno ovfl = get4byte(&newCell[szNew-4]);
        ptrmapPut(p->pBt, ovfl, PTRMAP_OVERFLOW1, pPage->pgno, &rc);
        if( NEVER(rc) ) goto end_insert;
      }
    }
  }else{
    rc = fillInCell(pPage, newCell, pX, &szNew);
    if( rc ) goto end_insert;
  }
  assert( szNew==pPage->xCellSize(pPage, newCell) );
  assert( szNew <= MX_CELL_SIZE(p->pBt) );
  idx = pCur->ix;
  pCur->info.nSize = 0;
  if( loc==0 ){
    CellInfo info;
    assert( idx>=0 );
    if( idx>=pPage->nCell ){
      return SQLITE_CORRUPT_BKPT;
    }
    rc = sqlite3PagerWrite(pPage->pDbPage);
    if( rc ){
      goto end_insert;
    }
    oldCell = findCell(pPage, idx);
    if( !pPage->leaf ){
      memcpy(newCell, oldCell, 4);
    }
    BTREE_CLEAR_CELL(rc, pPage, oldCell, info);
    testcase( pCur->curFlags & BTCF_ValidOvfl );
    invalidateOverflowCache(pCur);
    if( info.nSize==szNew && info.nLocal==info.nPayload
     && (!ISAUTOVACUUM(p->pBt) || szNew<pPage->minLocal)
    ){
      /* Overwrite the old cell with the new if they are the same size.
      ** We could also try to do this if the old cell is smaller, then add
      ** the leftover space to the free list.  But experiments show that
      ** doing that is no faster then skipping this optimization and just
      ** calling dropCell() and insertCell().
      **
      ** This optimization cannot be used on an autovacuum database if the
      ** new entry uses overflow pages, as the insertCell() call below is
      ** necessary to add the PTRMAP_OVERFLOW1 pointer-map entry.  */
      assert( rc==SQLITE_OK ); /* clearCell never fails when nLocal==nPayload */
      if( oldCell < pPage->aData+pPage->hdrOffset+10 ){
        return SQLITE_CORRUPT_BKPT;
      }
      if( oldCell+szNew > pPage->aDataEnd ){
        return SQLITE_CORRUPT_BKPT;
      }
      memcpy(oldCell, newCell, szNew);
      return SQLITE_OK;
    }
    dropCell(pPage, idx, info.nSize, &rc);
    if( rc ) goto end_insert;
  }else if( loc<0 && pPage->nCell>0 ){
    assert( pPage->leaf );
    idx = ++pCur->ix;
    pCur->curFlags &= ~BTCF_ValidNKey;
  }else{
    assert( pPage->leaf );
  }
  rc = insertCellFast(pPage, idx, newCell, szNew);
  assert( pPage->nOverflow==0 || rc==SQLITE_OK );
  assert( rc!=SQLITE_OK || pPage->nCell>0 || pPage->nOverflow>0 );

  /* If no error has occurred and pPage has an overflow cell, call balance()
  ** to redistribute the cells within the tree. Since balance() may move
  ** the cursor, zero the BtCursor.info.nSize and BTCF_ValidNKey
  ** variables.
  **
  ** Previous versions of SQLite called moveToRoot() to move the cursor
  ** back to the root page as balance() used to invalidate the contents
  ** of BtCursor.apPage[] and BtCursor.aiIdx[]. Instead of doing that,
  ** set the cursor state to "invalid". This makes common insert operations
  ** slightly faster.
  **
  ** There is a subtle but important optimization here too. When inserting
  ** multiple records into an intkey b-tree using a single cursor (as can
  ** happen while processing an "INSERT INTO ... SELECT" statement), it
  ** is advantageous to leave the cursor pointing to the last entry in
  ** the b-tree if possible. If the cursor is left pointing to the last
  ** entry in the table, and the next row inserted has an integer key
  ** larger than the largest existing key, it is possible to insert the
  ** row without seeking the cursor. This can be a big performance boost.
  */
  if( pPage->nOverflow ){
    assert( rc==SQLITE_OK );
    pCur->curFlags &= ~(BTCF_ValidNKey);
    rc = balance(pCur);

    /* Must make sure nOverflow is reset to zero even if the balance()
    ** fails. Internal data structure corruption will result otherwise.
    ** Also, set the cursor state to invalid. This stops saveCursorPosition()
    ** from trying to save the current position of the cursor.  */
    pCur->pPage->nOverflow = 0;
    pCur->eState = CURSOR_INVALID;
    if( (flags & BTREE_SAVEPOSITION) && rc==SQLITE_OK ){
      btreeReleaseAllCursorPages(pCur);
      if( pCur->pKeyInfo ){
        assert( pCur->pKey==0 );
        pCur->pKey = sqlite3Malloc( pX->nKey );
        if( pCur->pKey==0 ){
          rc = SQLITE_NOMEM;
        }else{
          memcpy(pCur->pKey, pX->pKey, pX->nKey);
        }
      }
      pCur->eState = CURSOR_REQUIRESEEK;
      pCur->nKey = pX->nKey;
    }
  }
  assert( pCur->iPage<0 || pCur->pPage->nOverflow==0 );

end_insert:
  return rc;
}

/*
** This function is used as part of copying the current row from cursor
** pSrc into cursor pDest. If the cursors are open on intkey tables, then
** parameter iKey is used as the rowid value when the record is copied
** into pDest. Otherwise, the record is copied verbatim.
**
** This function does not actually write the new value to cursor pDest.
** Instead, it creates and populates any required overflow pages and
** writes the data for the new cell into the BtShared.pTmpSpace buffer
** for the destination database. The size of the cell, in bytes, is left
** in BtShared.nPreformatSize. The caller completes the insertion by
** calling sqlite3BtreeInsert() with the BTREE_PREFORMAT flag specified.
**
** SQLITE_OK is returned if successful, or an SQLite error code otherwise.
*/
int sqlite3BtreeTransferRow(BtCursor *pDest, BtCursor *pSrc, i64 iKey){
  BtShared *pBt = pDest->pBt;
  u8 *aOut = pBt->pTmpSpace;    /* Pointer to next output buffer */
  const u8 *aIn;                /* Pointer to next input buffer */
  u32 nIn;                      /* Size of input buffer aIn[] */
  u32 nRem;                     /* Bytes of data still to copy */

  getCellInfo(pSrc);
  if( pSrc->info.nPayload<0x80 ){
    *(aOut++) = pSrc->info.nPayload;
  }else{
    aOut += sqlite3PutVarint(aOut, pSrc->info.nPayload);
  }
  if( pDest->pKeyInfo==0 ) aOut += putVarint(aOut, iKey);
  nIn = pSrc->info.nLocal;
  aIn = pSrc->info.pPayload;
  if( aIn+nIn>pSrc->pPage->aDataEnd ){
    return SQLITE_CORRUPT_BKPT;
  }
  nRem = pSrc->info.nPayload;
  if( nIn==nRem && nIn<pDest->pPage->maxLocal ){
    memcpy(aOut, aIn, nIn);
    pBt->nPreformatSize = nIn + (aOut - pBt->pTmpSpace);
    return SQLITE_OK;
  }else{
    int rc = SQLITE_OK;
    Pager *pSrcPager = pSrc->pBt->pPager;
    u8 *pPgnoOut = 0;
    Pgno ovflIn = 0;
    DbPage *pPageIn = 0;
    MemPage *pPageOut = 0;
    u32 nOut;                     /* Size of output buffer aOut[] */

    nOut = btreePayloadToLocal(pDest->pPage, pSrc->info.nPayload);
    pBt->nPreformatSize = nOut + (aOut - pBt->pTmpSpace);
    if( nOut<pSrc->info.nPayload ){
      pPgnoOut = &aOut[nOut];
      pBt->nPreformatSize += 4;
    }
 
    if( nRem>nIn ){
      if( aIn+nIn+4>pSrc->pPage->aDataEnd ){
        return SQLITE_CORRUPT_BKPT;
      }
      ovflIn = get4byte(&pSrc->info.pPayload[nIn]);
    }
 
    do {
      nRem -= nOut;
      do{
        assert( nOut>0 );
        if( nIn>0 ){
          int nCopy = MIN(nOut, nIn);
          memcpy(aOut, aIn, nCopy);
          nOut -= nCopy;
          nIn -= nCopy;
          aOut += nCopy;
          aIn += nCopy;
        }
        if( nOut>0 ){
          sqlite3PagerUnref(pPageIn);
          pPageIn = 0;
          rc = sqlite3PagerGet(pSrcPager, ovflIn, &pPageIn, PAGER_GET_READONLY);
          if( rc==SQLITE_OK ){
            aIn = (const u8*)sqlite3PagerGetData(pPageIn);
            ovflIn = get4byte(aIn);
            aIn += 4;
            nIn = pSrc->pBt->usableSize - 4;
          }
        }
      }while( rc==SQLITE_OK && nOut>0 );
 
      if( rc==SQLITE_OK && nRem>0 && ALWAYS(pPgnoOut) ){
        Pgno pgnoNew;
        MemPage *pNew = 0;
        rc = allocateBtreePage(pBt, &pNew, &pgnoNew, 0, 0);
        put4byte(pPgnoOut, pgnoNew);
        if( ISAUTOVACUUM(pBt) && pPageOut ){
          ptrmapPut(pBt, pgnoNew, PTRMAP_OVERFLOW2, pPageOut->pgno, &rc);
        }
        releasePage(pPageOut);
        pPageOut = pNew;
        if( pPageOut ){
          pPgnoOut = pPageOut->aData;
          put4byte(pPgnoOut, 0);
          aOut = &pPgnoOut[4];
          nOut = MIN(pBt->usableSize - 4, nRem);
        }
      }
    }while( nRem>0 && rc==SQLITE_OK );
 
    releasePage(pPageOut);
    sqlite3PagerUnref(pPageIn);
    return rc;
  }
}

/*
** Delete the entry that the cursor is pointing to.
**
** If the BTREE_SAVEPOSITION bit of the flags parameter is zero, then
** the cursor is left pointing at an arbitrary location after the delete.
** But if that bit is set, then the cursor is left in a state such that
** the next call to BtreeNext() or BtreePrev() moves it to the same row
** as it would have been on if the call to BtreeDelete() had been omitted.
**
** The BTREE_AUXDELETE bit of flags indicates that is one of several deletes
** associated with a single table entry and its indexes.  Only one of those
** deletes is considered the "primary" delete.  The primary delete occurs
** on a cursor that is not a BTREE_FORDELETE cursor.  All but one delete
** operation on non-FORDELETE cursors is tagged with the AUXDELETE flag.
** The BTREE_AUXDELETE bit is a hint that is not used by this implementation,
** but which might be used by alternative storage engines.
*/
int sqlite3BtreeDelete(BtCursor *pCur, u8 flags){
  Btree *p = pCur->pBtree;
  BtShared *pBt = p->pBt;             
  int rc;                    /* Return code */
  MemPage *pPage;            /* Page to delete cell from */
  unsigned char *pCell;      /* Pointer to cell to delete */
  int iCellIdx;              /* Index of cell to delete */
  int iCellDepth;            /* Depth of node containing pCell */
  CellInfo info;             /* Size of the cell being deleted */
  u8 bPreserve;              /* Keep cursor valid.  2 for CURSOR_SKIPNEXT */

  assert( cursorOwnsBtShared(pCur) );
  assert( pBt->inTransaction==TRANS_WRITE );
  assert( (pBt->btsFlags & BTS_READ_ONLY)==0 );
  assert( pCur->curFlags & BTCF_WriteFlag );
  assert( hasSharedCacheTableLock(p, pCur->pgnoRoot, pCur->pKeyInfo!=0, 2) );
  assert( !hasReadConflicts(p, pCur->pgnoRoot) );
  assert( (flags & ~(BTREE_SAVEPOSITION | BTREE_AUXDELETE))==0 );
  if( pCur->eState!=CURSOR_VALID ){
    if( pCur->eState>=CURSOR_REQUIRESEEK ){
      rc = btreeRestoreCursorPosition(pCur);
      assert( rc!=SQLITE_OK || CORRUPT_DB || pCur->eState==CURSOR_VALID );
      if( rc || pCur->eState!=CURSOR_VALID ) return rc;
    }else{
      return SQLITE_CORRUPT_BKPT;
    }
  }
  assert( pCur->eState==CURSOR_VALID );

  iCellDepth = pCur->iPage;
  iCellIdx = pCur->ix;
  pPage = pCur->pPage;
  if( pPage->nCell<=iCellIdx ){
    return SQLITE_CORRUPT_BKPT;
  }
  pCell = findCell(pPage, iCellIdx);
  if( pPage->nFree<0 && btreeComputeFreeSpace(pPage) ){
    return SQLITE_CORRUPT_BKPT;
  }
  if( pCell<&pPage->aCellIdx[pPage->nCell] ){
    return SQLITE_CORRUPT_BKPT;
  }

  /* If the BTREE_SAVEPOSITION bit is on, then the cursor position must
  ** be preserved following this delete operation. If the current delete
  ** will cause a b-tree rebalance, then this is done by saving the cursor
  ** key and leaving the cursor in CURSOR_REQUIRESEEK state before
  ** returning.
  **
  ** If the current delete will not cause a rebalance, then the cursor
  ** will be left in CURSOR_SKIPNEXT state pointing to the entry immediately
  ** before or after the deleted entry.
  **
  ** The bPreserve value records which path is required:
  **
  **    bPreserve==0         Not necessary to save the cursor position
  **    bPreserve==1         Use CURSOR_REQUIRESEEK to save the cursor position
  **    bPreserve==2         Cursor won't move.  Set CURSOR_SKIPNEXT.
  */
  bPreserve = (flags & BTREE_SAVEPOSITION)!=0;
  if( bPreserve ){
    if( !pPage->leaf
     || (pPage->nFree+pPage->xCellSize(pPage,pCell)+2) >
                                                   (int)(pBt->usableSize*2/3)
     || pPage->nCell==1  /* See dbfuzz001.test for a test case */
    ){
      /* A b-tree rebalance will be required after deleting this entry.
      ** Save the cursor key.  */
      rc = saveCursorKey(pCur);
      if( rc ) return rc;
    }else{
      bPreserve = 2;
    }
  }

  /* If the page containing the entry to delete is not a leaf page, move
  ** the cursor to the largest entry in the tree that is smaller than
  ** the entry being deleted. This cell will replace the cell being deleted
  ** from the internal node. The 'previous' entry is used for this instead
  ** of the 'next' entry, as the previous entry is always a part of the
  ** sub-tree headed by the child page of the cell being deleted. This makes
  ** balancing the tree following the delete operation easier.  */
  if( !pPage->leaf ){
    rc = sqlite3BtreePrevious(pCur, 0);
    assert( rc!=SQLITE_DONE );
    if( rc ) return rc;
  }

  /* Save the positions of any other cursors open on this table before
  ** making any modifications.  */
  if( pCur->curFlags & BTCF_Multiple ){
    rc = saveAllCursors(pBt, pCur->pgnoRoot, pCur);
    if( rc ) return rc;
  }

  /* If this is a delete operation to remove a row from a table b-tree,
  ** invalidate any incrblob cursors open on the row being deleted.  */
  if( pCur->pKeyInfo==0 && p->hasIncrblobCur ){
    invalidateIncrblobCursors(p, pCur->pgnoRoot, pCur->info.nKey, 0);
  }

  /* Make the page containing the entry to be deleted writable. Then free any
  ** overflow pages associated with the entry and finally remove the cell
  ** itself from within the page.  */
  rc = sqlite3PagerWrite(pPage->pDbPage);
  if( rc ) return rc;
  BTREE_CLEAR_CELL(rc, pPage, pCell, info);
  dropCell(pPage, iCellIdx, info.nSize, &rc);
  if( rc ) return rc;

  /* If the cell deleted was not located on a leaf page, then the cursor
  ** is currently pointing to the largest entry in the sub-tree headed
  ** by the child-page of the cell that was just deleted from an internal
  ** node. The cell from the leaf node needs to be moved to the internal
  ** node to replace the deleted cell.  */
  if( !pPage->leaf ){
    MemPage *pLeaf = pCur->pPage;
    int nCell;
    Pgno n;
    unsigned char *pTmp;

    if( pLeaf->nFree<0 ){
      rc = btreeComputeFreeSpace(pLeaf);
      if( rc ) return rc;
    }
    if( iCellDepth<pCur->iPage-1 ){
      n = pCur->apPage[iCellDepth+1]->pgno;
    }else{
      n = pCur->pPage->pgno;
    }
    pCell = findCell(pLeaf, pLeaf->nCell-1);
    if( pCell<&pLeaf->aData[4] ) return SQLITE_CORRUPT_BKPT;
    nCell = pLeaf->xCellSize(pLeaf, pCell);
    assert( MX_CELL_SIZE(pBt) >= nCell );
    pTmp = pBt->pTmpSpace;
    assert( pTmp!=0 );
    rc = sqlite3PagerWrite(pLeaf->pDbPage);
    if( rc==SQLITE_OK ){
      rc = insertCell(pPage, iCellIdx, pCell-4, nCell+4, pTmp, n);
    }
    dropCell(pLeaf, pLeaf->nCell-1, nCell, &rc);
    if( rc ) return rc;
  }

  /* Balance the tree. If the entry deleted was located on a leaf page,
  ** then the cursor still points to that page. In this case the first
  ** call to balance() repairs the tree, and the if(...) condition is
  ** never true.
  **
  ** Otherwise, if the entry deleted was on an internal node page, then
  ** pCur is pointing to the leaf page from which a cell was removed to
  ** replace the cell deleted from the internal node. This is slightly
  ** tricky as the leaf node may be underfull, and the internal node may
  ** be either under or overfull. In this case run the balancing algorithm
  ** on the leaf node first. If the balance proceeds far enough up the
  ** tree that we can be sure that any problem in the internal node has
  ** been corrected, so be it. Otherwise, after balancing the leaf node,
  ** walk the cursor up the tree to the internal node and balance it as
  ** well.  */
  assert( pCur->pPage->nOverflow==0 );
  assert( pCur->pPage->nFree>=0 );
  if( pCur->pPage->nFree*3<=(int)pCur->pBt->usableSize*2 ){
    /* Optimization: If the free space is less than 2/3rds of the page,
    ** then balance() will always be a no-op.  No need to invoke it. */
    rc = SQLITE_OK;
  }else{
    rc = balance(pCur);
  }
  if( rc==SQLITE_OK && pCur->iPage>iCellDepth ){
    releasePageNotNull(pCur->pPage);
    pCur->iPage--;
    while( pCur->iPage>iCellDepth ){
      releasePage(pCur->apPage[pCur->iPage--]);
    }
    pCur->pPage = pCur->apPage[pCur->iPage];
    rc = balance(pCur);
  }

  if( rc==SQLITE_OK ){
    if( bPreserve>1 ){
      assert( (pCur->iPage==iCellDepth || CORRUPT_DB) );
      assert( pPage==pCur->pPage || CORRUPT_DB );
      assert( (pPage->nCell>0 || CORRUPT_DB) && iCellIdx<=pPage->nCell );
      pCur->eState = CURSOR_SKIPNEXT;
      if( iCellIdx>=pPage->nCell ){
        pCur->skipNext = -1;
        pCur->ix = pPage->nCell-1;
      }else{
        pCur->skipNext = 1;
      }
    }else{
      rc = moveToRoot(pCur);
      if( bPreserve ){
        btreeReleaseAllCursorPages(pCur);
        pCur->eState = CURSOR_REQUIRESEEK;
      }
      if( rc==SQLITE_EMPTY ) rc = SQLITE_OK;
    }
  }
  return rc;
}

/*
** Create a new BTree table.  Write into *piTable the page
** number for the root page of the new table.
**
** The type of type is determined by the flags parameter.  Only the
** following values of flags are currently in use.  Other values for
** flags might not work:
**
**     BTREE_INTKEY|BTREE_LEAFDATA     Used for SQL tables with rowid keys
**     BTREE_ZERODATA                  Used for SQL indices
*/
static int btreeCreateTable(Btree *p, Pgno *piTable, int createTabFlags){
  BtShared *pBt = p->pBt;
  MemPage *pRoot;
  Pgno pgnoRoot;
  int rc;
  int ptfFlags;          /* Page-type flags for the root page of new table */

  assert( sqlite3BtreeHoldsMutex(p) );
  assert( pBt->inTransaction==TRANS_WRITE );
  assert( (pBt->btsFlags & BTS_READ_ONLY)==0 );

#ifdef SQLITE_OMIT_AUTOVACUUM
  rc = allocateBtreePage(pBt, &pRoot, &pgnoRoot, 1, 0);
  if( rc ){
    return rc;
  }
#else
  if( pBt->autoVacuum ){
    Pgno pgnoMove;      /* Move a page here to make room for the root-page */
    MemPage *pPageMove; /* The page to move to. */

    /* Creating a new table may probably require moving an existing database
    ** to make room for the new tables root page. In case this page turns
    ** out to be an overflow page, delete all overflow page-map caches
    ** held by open cursors.
    */
    invalidateAllOverflowCache(pBt);

    /* Read the value of meta[3] from the database to determine where the
    ** root page of the new table should go. meta[3] is the largest root-page
    ** created so far, so the new root-page is (meta[3]+1).
    */
    sqlite3BtreeGetMeta(p, BTREE_LARGEST_ROOT_PAGE, &pgnoRoot);
    if( pgnoRoot>btreePagecount(pBt) ){
      return SQLITE_CORRUPT_BKPT;
    }
    pgnoRoot++;

    /* The new root-page may not be allocated on a pointer-map page, or the
    ** PENDING_BYTE page.
    */
    while( pgnoRoot==PTRMAP_PAGENO(pBt, pgnoRoot) ||
        pgnoRoot==PENDING_BYTE_PAGE(pBt) ){
      pgnoRoot++;
    }
    assert( pgnoRoot>=3 );

    /* Allocate a page. The page that currently resides at pgnoRoot will
    ** be moved to the allocated page (unless the allocated page happens
    ** to reside at pgnoRoot).
    */
    rc = allocateBtreePage(pBt, &pPageMove, &pgnoMove, pgnoRoot, BTALLOC_EXACT);
    if( rc!=SQLITE_OK ){
      return rc;
    }

    if( pgnoMove!=pgnoRoot ){
      /* pgnoRoot is the page that will be used for the root-page of
      ** the new table (assuming an error did not occur). But we were
      ** allocated pgnoMove. If required (i.e. if it was not allocated
      ** by extending the file), the current page at position pgnoMove
      ** is already journaled.
      */
      u8 eType = 0;
      Pgno iPtrPage = 0;

      /* Save the positions of any open cursors. This is required in
      ** case they are holding a reference to an xFetch reference
      ** corresponding to page pgnoRoot.  */
      rc = saveAllCursors(pBt, 0, 0);
      releasePage(pPageMove);
      if( rc!=SQLITE_OK ){
        return rc;
      }

      /* Move the page currently at pgnoRoot to pgnoMove. */
      rc = btreeGetPage(pBt, pgnoRoot, &pRoot, 0);
      if( rc!=SQLITE_OK ){
        return rc;
      }
      rc = ptrmapGet(pBt, pgnoRoot, &eType, &iPtrPage);
      if( eType==PTRMAP_ROOTPAGE || eType==PTRMAP_FREEPAGE ){
        rc = SQLITE_CORRUPT_BKPT;
      }
      if( rc!=SQLITE_OK ){
        releasePage(pRoot);
        return rc;
      }
      assert( eType!=PTRMAP_ROOTPAGE );
      assert( eType!=PTRMAP_FREEPAGE );
      rc = relocatePage(pBt, pRoot, eType, iPtrPage, pgnoMove, 0);
      releasePage(pRoot);

      /* Obtain the page at pgnoRoot */
      if( rc!=SQLITE_OK ){
        return rc;
      }
      rc = btreeGetPage(pBt, pgnoRoot, &pRoot, 0);
      if( rc!=SQLITE_OK ){
        return rc;
      }
      rc = sqlite3PagerWrite(pRoot->pDbPage);
      if( rc!=SQLITE_OK ){
        releasePage(pRoot);
        return rc;
      }
    }else{
      pRoot = pPageMove;
    }

    /* Update the pointer-map and meta-data with the new root-page number. */
    ptrmapPut(pBt, pgnoRoot, PTRMAP_ROOTPAGE, 0, &rc);
    if( rc ){
      releasePage(pRoot);
      return rc;
    }

    /* When the new root page was allocated, page 1 was made writable in
    ** order either to increase the database filesize, or to decrement the
    ** freelist count.  Hence, the sqlite3BtreeUpdateMeta() call cannot fail.
    */
    assert( sqlite3PagerIswriteable(pBt->pPage1->pDbPage) );
    rc = sqlite3BtreeUpdateMeta(p, 4, pgnoRoot);
    if( NEVER(rc) ){
      releasePage(pRoot);
      return rc;
    }

  }else{
    rc = allocateBtreePage(pBt, &pRoot, &pgnoRoot, 1, 0);
    if( rc ) return rc;
  }
#endif
  assert( sqlite3PagerIswriteable(pRoot->pDbPage) );
  if( createTabFlags & BTREE_INTKEY ){
    ptfFlags = PTF_INTKEY | PTF_LEAFDATA | PTF_LEAF;
  }else{
    ptfFlags = PTF_ZERODATA | PTF_LEAF;
  }
  zeroPage(pRoot, ptfFlags);
  sqlite3PagerUnref(pRoot->pDbPage);
  assert( (pBt->openFlags & BTREE_SINGLE)==0 || pgnoRoot==2 );
  *piTable = pgnoRoot;
  return SQLITE_OK;
}
int sqlite3BtreeCreateTable(Btree *p, Pgno *piTable, int flags){
  int rc;
  sqlite3BtreeEnter(p);
  rc = btreeCreateTable(p, piTable, flags);
  sqlite3BtreeLeave(p);
  return rc;
}

/*
** Erase the given database page and all its children.  Return
** the page to the freelist.
*/
static int clearDatabasePage(
  BtShared *pBt,           /* The BTree that contains the table */
  Pgno pgno,               /* Page number to clear */
  int freePageFlag,        /* Deallocate page if true */
  i64 *pnChange            /* Add number of Cells freed to this counter */
){
  MemPage *pPage;
  int rc;
  unsigned char *pCell;
  int i;
  int hdr;
  CellInfo info;

  assert( sqlite3_mutex_held(pBt->mutex) );
  if( pgno>btreePagecount(pBt) ){
    return SQLITE_CORRUPT_BKPT;
  }
  rc = getAndInitPage(pBt, pgno, &pPage, 0);
  if( rc ) return rc;
  if( (pBt->openFlags & BTREE_SINGLE)==0
   && sqlite3PagerPageRefcount(pPage->pDbPage) != (1 + (pgno==1))
  ){
    rc = SQLITE_CORRUPT_BKPT;
    goto cleardatabasepage_out;
  }
  hdr = pPage->hdrOffset;
  for(i=0; i<pPage->nCell; i++){
    pCell = findCell(pPage, i);
    if( !pPage->leaf ){
      rc = clearDatabasePage(pBt, get4byte(pCell), 1, pnChange);
      if( rc ) goto cleardatabasepage_out;
    }
    BTREE_CLEAR_CELL(rc, pPage, pCell, info);
    if( rc ) goto cleardatabasepage_out;
  }
  if( !pPage->leaf ){
    rc = clearDatabasePage(pBt, get4byte(&pPage->aData[hdr+8]), 1, pnChange);
    if( rc ) goto cleardatabasepage_out;
    if( pPage->intKey ) pnChange = 0;
  }
  if( pnChange ){
    testcase( !pPage->intKey );
    *pnChange += pPage->nCell;
  }
  if( freePageFlag ){
    freePage(pPage, &rc);
  }else if( (rc = sqlite3PagerWrite(pPage->pDbPage))==0 ){
    zeroPage(pPage, pPage->aData[hdr] | PTF_LEAF);
  }

cleardatabasepage_out:
  releasePage(pPage);
  return rc;
}

/*
** Delete all information from a single table in the database.  iTable is
** the page number of the root of the table.  After this routine returns,
** the root page is empty, but still exists.
**
** This routine will fail with SQLITE_LOCKED if there are any open
** read cursors on the table.  Open write cursors are moved to the
** root of the table.
**
** If pnChange is not NULL, then the integer value pointed to by pnChange
** is incremented by the number of entries in the table.
*/
int sqlite3BtreeClearTable(Btree *p, int iTable, i64 *pnChange){
  int rc;
  BtShared *pBt = p->pBt;
  sqlite3BtreeEnter(p);
  assert( p->inTrans==TRANS_WRITE );

  rc = saveAllCursors(pBt, (Pgno)iTable, 0);

  if( SQLITE_OK==rc ){
    /* Invalidate all incrblob cursors open on table iTable (assuming iTable
    ** is the root of a table b-tree - if it is not, the following call is
    ** a no-op).  */
    if( p->hasIncrblobCur ){
      invalidateIncrblobCursors(p, (Pgno)iTable, 0, 1);
    }
    rc = clearDatabasePage(pBt, (Pgno)iTable, 0, pnChange);
  }
  sqlite3BtreeLeave(p);
  return rc;
}

/*
** Delete all information from the single table that pCur is open on.
**
** This routine only work for pCur on an ephemeral table.
*/
int sqlite3BtreeClearTableOfCursor(BtCursor *pCur){
  return sqlite3BtreeClearTable(pCur->pBtree, pCur->pgnoRoot, 0);
}

/*
** Erase all information in a table and add the root of the table to
** the freelist.  Except, the root of the principle table (the one on
** page 1) is never added to the freelist.
**
** This routine will fail with SQLITE_LOCKED if there are any open
** cursors on the table.
**
** If AUTOVACUUM is enabled and the page at iTable is not the last
** root page in the database file, then the last root page
** in the database file is moved into the slot formerly occupied by
** iTable and that last slot formerly occupied by the last root page
** is added to the freelist instead of iTable.  In this say, all
** root pages are kept at the beginning of the database file, which
** is necessary for AUTOVACUUM to work right.  *piMoved is set to the
** page number that used to be the last root page in the file before
** the move.  If no page gets moved, *piMoved is set to 0.
** The last root page is recorded in meta[3] and the value of
** meta[3] is updated by this procedure.
*/
static int btreeDropTable(Btree *p, Pgno iTable, int *piMoved){
  int rc;
  MemPage *pPage = 0;
  BtShared *pBt = p->pBt;

  assert( sqlite3BtreeHoldsMutex(p) );
  assert( p->inTrans==TRANS_WRITE );
  assert( iTable>=2 );
  if( iTable>btreePagecount(pBt) ){
    return SQLITE_CORRUPT_BKPT;
  }

  rc = sqlite3BtreeClearTable(p, iTable, 0);
  if( rc ) return rc;
  rc = btreeGetPage(pBt, (Pgno)iTable, &pPage, 0);
  if( NEVER(rc) ){
    releasePage(pPage);
    return rc;
  }

  *piMoved = 0;

#ifdef SQLITE_OMIT_AUTOVACUUM
  freePage(pPage, &rc);
  releasePage(pPage);
#else
  if( pBt->autoVacuum ){
    Pgno maxRootPgno;
    sqlite3BtreeGetMeta(p, BTREE_LARGEST_ROOT_PAGE, &maxRootPgno);

    if( iTable==maxRootPgno ){
      /* If the table being dropped is the table with the largest root-page
      ** number in the database, put the root page on the free list.
      */
      freePage(pPage, &rc);
      releasePage(pPage);
      if( rc!=SQLITE_OK ){
        return rc;
      }
    }else{
      /* The table being dropped does not have the largest root-page
      ** number in the database. So move the page that does into the
      ** gap left by the deleted root-page.
      */
      MemPage *pMove;
      releasePage(pPage);
      rc = btreeGetPage(pBt, maxRootPgno, &pMove, 0);
      if( rc!=SQLITE_OK ){
        return rc;
      }
      rc = relocatePage(pBt, pMove, PTRMAP_ROOTPAGE, 0, iTable, 0);
      releasePage(pMove);
      if( rc!=SQLITE_OK ){
        return rc;
      }
      pMove = 0;
      rc = btreeGetPage(pBt, maxRootPgno, &pMove, 0);
      freePage(pMove, &rc);
      releasePage(pMove);
      if( rc!=SQLITE_OK ){
        return rc;
      }
      *piMoved = maxRootPgno;
    }

    /* Set the new 'max-root-page' value in the database header. This
    ** is the old value less one, less one more if that happens to
    ** be a root-page number, less one again if that is the
    ** PENDING_BYTE_PAGE.
    */
    maxRootPgno--;
    while( maxRootPgno==PENDING_BYTE_PAGE(pBt)
           || PTRMAP_ISPAGE(pBt, maxRootPgno) ){
      maxRootPgno--;
    }
    assert( maxRootPgno!=PENDING_BYTE_PAGE(pBt) );

    rc = sqlite3BtreeUpdateMeta(p, 4, maxRootPgno);
  }else{
    freePage(pPage, &rc);
    releasePage(pPage);
  }
#endif
  return rc; 
}
int sqlite3BtreeDropTable(Btree *p, int iTable, int *piMoved){
  int rc;
  sqlite3BtreeEnter(p);
  rc = btreeDropTable(p, iTable, piMoved);
  sqlite3BtreeLeave(p);
  return rc;
}


/*
** This function may only be called if the b-tree connection already
** has a read or write transaction open on the database.
**
** Read the meta-information out of a database file.  Meta[0]
** is the number of free pages currently in the database.  Meta[1]
** through meta[15] are available for use by higher layers.  Meta[0]
** is read-only, the others are read/write.
**
** The schema layer numbers meta values differently.  At the schema
** layer (and the SetCookie and ReadCookie opcodes) the number of
** free pages is not visible.  So Cookie[0] is the same as Meta[1].
**
** This routine treats Meta[BTREE_DATA_VERSION] as a special case.  Instead
** of reading the value out of the header, it instead loads the "DataVersion"
** from the pager.  The BTREE_DATA_VERSION value is not actually stored in the
** database file.  It is a number computed by the pager.  But its access
** pattern is the same as header meta values, and so it is convenient to
** read it from this routine.
*/
void sqlite3BtreeGetMeta(Btree *p, int idx, u32 *pMeta){
  BtShared *pBt = p->pBt;

  sqlite3BtreeEnter(p);
  assert( p->inTrans>TRANS_NONE );
  assert( SQLITE_OK==querySharedCacheTableLock(p, SCHEMA_ROOT, READ_LOCK) );
  assert( pBt->pPage1 );
  assert( idx>=0 && idx<=15 );

  if( idx==BTREE_DATA_VERSION ){
    *pMeta = sqlite3PagerDataVersion(pBt->pPager) + p->iBDataVersion;
  }else{
    *pMeta = get4byte(&pBt->pPage1->aData[36 + idx*4]);
  }

  /* If auto-vacuum is disabled in this build and this is an auto-vacuum
  ** database, mark the database as read-only.  */
#ifdef SQLITE_OMIT_AUTOVACUUM
  if( idx==BTREE_LARGEST_ROOT_PAGE && *pMeta>0 ){
    pBt->btsFlags |= BTS_READ_ONLY;
  }
#endif

  sqlite3BtreeLeave(p);
}

/*
** Write meta-information back into the database.  Meta[0] is
** read-only and may not be written.
*/
int sqlite3BtreeUpdateMeta(Btree *p, int idx, u32 iMeta){
  BtShared *pBt = p->pBt;
  unsigned char *pP1;
  int rc;
  assert( idx>=1 && idx<=15 );
  sqlite3BtreeEnter(p);
  assert( p->inTrans==TRANS_WRITE );
  assert( pBt->pPage1!=0 );
  pP1 = pBt->pPage1->aData;
  rc = sqlite3PagerWrite(pBt->pPage1->pDbPage);
  if( rc==SQLITE_OK ){
    put4byte(&pP1[36 + idx*4], iMeta);
#ifndef SQLITE_OMIT_AUTOVACUUM
    if( idx==BTREE_INCR_VACUUM ){
      assert( pBt->autoVacuum || iMeta==0 );
      assert( iMeta==0 || iMeta==1 );
      pBt->incrVacuum = (u8)iMeta;
    }
#endif
  }
  sqlite3BtreeLeave(p);
  return rc;
}

/*
** The first argument, pCur, is a cursor opened on some b-tree. Count the
** number of entries in the b-tree and write the result to *pnEntry.
**
** SQLITE_OK is returned if the operation is successfully executed.
** Otherwise, if an error is encountered (i.e. an IO error or database
** corruption) an SQLite error code is returned.
*/
int sqlite3BtreeCount(sqlite3 *db, BtCursor *pCur, i64 *pnEntry){
  i64 nEntry = 0;                      /* Value to return in *pnEntry */
  int rc;                              /* Return code */

  rc = moveToRoot(pCur);
  if( rc==SQLITE_EMPTY ){
    *pnEntry = 0;
    return SQLITE_OK;
  }

  /* Unless an error occurs, the following loop runs one iteration for each
  ** page in the B-Tree structure (not including overflow pages).
  */
  while( rc==SQLITE_OK && !AtomicLoad(&db->u1.isInterrupted) ){
    int iIdx;                          /* Index of child node in parent */
    MemPage *pPage;                    /* Current page of the b-tree */

    /* If this is a leaf page or the tree is not an int-key tree, then
    ** this page contains countable entries. Increment the entry counter
    ** accordingly.
    */
    pPage = pCur->pPage;
    if( pPage->leaf || !pPage->intKey ){
      nEntry += pPage->nCell;
    }

    /* pPage is a leaf node. This loop navigates the cursor so that it
    ** points to the first interior cell that it points to the parent of
    ** the next page in the tree that has not yet been visited. The
    ** pCur->aiIdx[pCur->iPage] value is set to the index of the parent cell
    ** of the page, or to the number of cells in the page if the next page
    ** to visit is the right-child of its parent.
    **
    ** If all pages in the tree have been visited, return SQLITE_OK to the
    ** caller.
    */
    if( pPage->leaf ){
      do {
        if( pCur->iPage==0 ){
          /* All pages of the b-tree have been visited. Return successfully. */
          *pnEntry = nEntry;
          return moveToRoot(pCur);
        }
        moveToParent(pCur);
      }while ( pCur->ix>=pCur->pPage->nCell );

      pCur->ix++;
      pPage = pCur->pPage;
    }

    /* Descend to the child node of the cell that the cursor currently
    ** points at. This is the right-child if (iIdx==pPage->nCell).
    */
    iIdx = pCur->ix;
    if( iIdx==pPage->nCell ){
      rc = moveToChild(pCur, get4byte(&pPage->aData[pPage->hdrOffset+8]));
    }else{
      rc = moveToChild(pCur, get4byte(findCell(pPage, iIdx)));
    }
  }

  /* An error has occurred. Return an error code. */
  return rc;
}

/*
** Return the pager associated with a BTree.  This routine is used for
** testing and debugging only.
*/
Pager *sqlite3BtreePager(Btree *p){
  return p->pBt->pPager;
}

#ifndef SQLITE_OMIT_INTEGRITY_CHECK
/*
** Record an OOM error during integrity_check
*/
static void checkOom(IntegrityCk *pCheck){
  pCheck->rc = SQLITE_NOMEM;
  pCheck->mxErr = 0;  /* Causes integrity_check processing to stop */
  if( pCheck->nErr==0 ) pCheck->nErr++;
}

/*
** Invoke the progress handler, if appropriate.  Also check for an
** interrupt.
*/
static void checkProgress(IntegrityCk *pCheck){
  sqlite3 *db = pCheck->db;
  if( AtomicLoad(&db->u1.isInterrupted) ){
    pCheck->rc = SQLITE_INTERRUPT;
    pCheck->nErr++;
    pCheck->mxErr = 0;
  }
#ifndef SQLITE_OMIT_PROGRESS_CALLBACK
  if( db->xProgress ){
    assert( db->nProgressOps>0 );
    pCheck->nStep++;
    if( (pCheck->nStep % db->nProgressOps)==0
     && db->xProgress(db->pProgressArg)
    ){
      pCheck->rc = SQLITE_INTERRUPT;
      pCheck->nErr++;
      pCheck->mxErr = 0;
    }
  }
#endif
}

/*
** Append a message to the error message string.
*/
static void checkAppendMsg(
  IntegrityCk *pCheck,
  const char *zFormat,
  ...
){
  va_list ap;
  checkProgress(pCheck);
  if( !pCheck->mxErr ) return;
  pCheck->mxErr--;
  pCheck->nErr++;
  va_start(ap, zFormat);
  if( pCheck->errMsg.nChar ){
    sqlite3_str_append(&pCheck->errMsg, "\n", 1);
  }
  if( pCheck->zPfx ){
    sqlite3_str_appendf(&pCheck->errMsg, pCheck->zPfx,
                        pCheck->v0, pCheck->v1, pCheck->v2);
  }
  sqlite3_str_vappendf(&pCheck->errMsg, zFormat, ap);
  va_end(ap);
  if( pCheck->errMsg.accError==SQLITE_NOMEM ){
    checkOom(pCheck);
  }
}
#endif /* SQLITE_OMIT_INTEGRITY_CHECK */

#ifndef SQLITE_OMIT_INTEGRITY_CHECK

/*
** Return non-zero if the bit in the IntegrityCk.aPgRef[] array that
** corresponds to page iPg is already set.
*/
static int getPageReferenced(IntegrityCk *pCheck, Pgno iPg){
  assert( iPg<=pCheck->nPage && sizeof(pCheck->aPgRef[0])==1 );
  return (pCheck->aPgRef[iPg/8] & (1 << (iPg & 0x07)));
}

/*
** Set the bit in the IntegrityCk.aPgRef[] array that corresponds to page iPg.
*/
static void setPageReferenced(IntegrityCk *pCheck, Pgno iPg){
  assert( iPg<=pCheck->nPage && sizeof(pCheck->aPgRef[0])==1 );
  pCheck->aPgRef[iPg/8] |= (1 << (iPg & 0x07));
}


/*
** Add 1 to the reference count for page iPage.  If this is the second
** reference to the page, add an error message to pCheck->zErrMsg.
** Return 1 if there are 2 or more references to the page and 0 if
** if this is the first reference to the page.
**
** Also check that the page number is in bounds.
*/
static int checkRef(IntegrityCk *pCheck, Pgno iPage){
  if( iPage>pCheck->nPage || iPage==0 ){
    checkAppendMsg(pCheck, "invalid page number %u", iPage);
    return 1;
  }
  if( getPageReferenced(pCheck, iPage) ){
    checkAppendMsg(pCheck, "2nd reference to page %u", iPage);
    return 1;
  }
  setPageReferenced(pCheck, iPage);
  return 0;
}

#ifndef SQLITE_OMIT_AUTOVACUUM
/*
** Check that the entry in the pointer-map for page iChild maps to
** page iParent, pointer type ptrType. If not, append an error message
** to pCheck.
*/
static void checkPtrmap(
  IntegrityCk *pCheck,   /* Integrity check context */
  Pgno iChild,           /* Child page number */
  u8 eType,              /* Expected pointer map type */
  Pgno iParent           /* Expected pointer map parent page number */
){
  int rc;
  u8 ePtrmapType;
  Pgno iPtrmapParent;

  rc = ptrmapGet(pCheck->pBt, iChild, &ePtrmapType, &iPtrmapParent);
  if( rc!=SQLITE_OK ){
    if( rc==SQLITE_NOMEM || rc==SQLITE_IOERR_NOMEM ) checkOom(pCheck);
    checkAppendMsg(pCheck, "Failed to read ptrmap key=%u", iChild);
    return;
  }

  if( ePtrmapType!=eType || iPtrmapParent!=iParent ){
    checkAppendMsg(pCheck,
      "Bad ptr map entry key=%u expected=(%u,%u) got=(%u,%u)",
      iChild, eType, iParent, ePtrmapType, iPtrmapParent);
  }
}
#endif

/*
** Check the integrity of the freelist or of an overflow page list.
** Verify that the number of pages on the list is N.
*/
static void checkList(
  IntegrityCk *pCheck,  /* Integrity checking context */
  int isFreeList,       /* True for a freelist.  False for overflow page list */
  Pgno iPage,           /* Page number for first page in the list */
  u32 N                 /* Expected number of pages in the list */
){
  int i;
  u32 expected = N;
  int nErrAtStart = pCheck->nErr;
  while( iPage!=0 && pCheck->mxErr ){
    DbPage *pOvflPage;
    unsigned char *pOvflData;
    if( checkRef(pCheck, iPage) ) break;
    N--;
    if( sqlite3PagerGet(pCheck->pPager, (Pgno)iPage, &pOvflPage, 0) ){
      checkAppendMsg(pCheck, "failed to get page %u", iPage);
      break;
    }
    pOvflData = (unsigned char *)sqlite3PagerGetData(pOvflPage);
    if( isFreeList ){
      u32 n = (u32)get4byte(&pOvflData[4]);
#ifndef SQLITE_OMIT_AUTOVACUUM
      if( pCheck->pBt->autoVacuum ){
        checkPtrmap(pCheck, iPage, PTRMAP_FREEPAGE, 0);
      }
#endif
      if( n>pCheck->pBt->usableSize/4-2 ){
        checkAppendMsg(pCheck,
           "freelist leaf count too big on page %u", iPage);
        N--;
      }else{
        for(i=0; i<(int)n; i++){
          Pgno iFreePage = get4byte(&pOvflData[8+i*4]);
#ifndef SQLITE_OMIT_AUTOVACUUM
          if( pCheck->pBt->autoVacuum ){
            checkPtrmap(pCheck, iFreePage, PTRMAP_FREEPAGE, 0);
          }
#endif
          checkRef(pCheck, iFreePage);
        }
        N -= n;
      }
    }
#ifndef SQLITE_OMIT_AUTOVACUUM
    else{
      /* If this database supports auto-vacuum and iPage is not the last
      ** page in this overflow list, check that the pointer-map entry for
      ** the following page matches iPage.
      */
      if( pCheck->pBt->autoVacuum && N>0 ){
        i = get4byte(pOvflData);
        checkPtrmap(pCheck, i, PTRMAP_OVERFLOW2, iPage);
      }
    }
#endif
    iPage = get4byte(pOvflData);
    sqlite3PagerUnref(pOvflPage);
  }
  if( N && nErrAtStart==pCheck->nErr ){
    checkAppendMsg(pCheck,
      "%s is %u but should be %u",
      isFreeList ? "size" : "overflow list length",
      expected-N, expected);
  }
}
#endif /* SQLITE_OMIT_INTEGRITY_CHECK */

/*
** An implementation of a min-heap.
**
** aHeap[0] is the number of elements on the heap.  aHeap[1] is the
** root element.  The daughter nodes of aHeap[N] are aHeap[N*2]
** and aHeap[N*2+1].
**
** The heap property is this:  Every node is less than or equal to both
** of its daughter nodes.  A consequence of the heap property is that the
** root node aHeap[1] is always the minimum value currently in the heap.
**
** The btreeHeapInsert() routine inserts an unsigned 32-bit number onto
** the heap, preserving the heap property.  The btreeHeapPull() routine
** removes the root element from the heap (the minimum value in the heap)
** and then moves other nodes around as necessary to preserve the heap
** property.
**
** This heap is used for cell overlap and coverage testing.  Each u32
** entry represents the span of a cell or freeblock on a btree page. 
** The upper 16 bits are the index of the first byte of a range and the
** lower 16 bits are the index of the last byte of that range.
*/
static void btreeHeapInsert(u32 *aHeap, u32 x){
  u32 j, i;
  assert( aHeap!=0 );
  i = ++aHeap[0];
  aHeap[i] = x;
  while( (j = i/2)>0 && aHeap[j]>aHeap[i] ){
    x = aHeap[j];
    aHeap[j] = aHeap[i];
    aHeap[i] = x;
    i = j;
  }
}
static int btreeHeapPull(u32 *aHeap, u32 *pOut){
  u32 j, i, x;
  if( (x = aHeap[0])==0 ) return 0;
  *pOut = aHeap[1];
  aHeap[1] = aHeap[x];
  aHeap[x] = 0xffffffff;
  aHeap[0]--;
  i = 1;
  while( (j = i*2)<=aHeap[0] ){
    if( aHeap[j]>aHeap[j+1] ) j++;
    if( aHeap[i]<aHeap[j] ) break;
    x = aHeap[i];
    aHeap[i] = aHeap[j];
    aHeap[j] = x;
    i = j;
  }
  return 1; 
}

#ifndef SQLITE_OMIT_INTEGRITY_CHECK
/*
** Do various sanity checks on a single page of a tree.  Return
** the tree depth.  Root pages return 0.  Parents of root pages
** return 1, and so forth.
**
** These checks are done:
**
**      1.  Make sure that cells and freeblocks do not overlap
**          but combine to completely cover the page.
**      2.  Make sure integer cell keys are in order.
**      3.  Check the integrity of overflow pages.
**      4.  Recursively call checkTreePage on all children.
**      5.  Verify that the depth of all children is the same.
*/
static int checkTreePage(
  IntegrityCk *pCheck,  /* Context for the sanity check */
  Pgno iPage,           /* Page number of the page to check */
  i64 *piMinKey,        /* Write minimum integer primary key here */
  i64 maxKey            /* Error if integer primary key greater than this */
){
  MemPage *pPage = 0;      /* The page being analyzed */
  int i;                   /* Loop counter */
  int rc;                  /* Result code from subroutine call */
  int depth = -1, d2;      /* Depth of a subtree */
  int pgno;                /* Page number */
  int nFrag;               /* Number of fragmented bytes on the page */
  int hdr;                 /* Offset to the page header */
  int cellStart;           /* Offset to the start of the cell pointer array */
  int nCell;               /* Number of cells */
  int doCoverageCheck = 1; /* True if cell coverage checking should be done */
  int keyCanBeEqual = 1;   /* True if IPK can be equal to maxKey
                           ** False if IPK must be strictly less than maxKey */
  u8 *data;                /* Page content */
  u8 *pCell;               /* Cell content */
  u8 *pCellIdx;            /* Next element of the cell pointer array */
  BtShared *pBt;           /* The BtShared object that owns pPage */
  u32 pc;                  /* Address of a cell */
  u32 usableSize;          /* Usable size of the page */
  u32 contentOffset;       /* Offset to the start of the cell content area */
  u32 *heap = 0;           /* Min-heap used for checking cell coverage */
  u32 x, prev = 0;         /* Next and previous entry on the min-heap */
  const char *saved_zPfx = pCheck->zPfx;
  int saved_v1 = pCheck->v1;
  int saved_v2 = pCheck->v2;
  u8 savedIsInit = 0;

  /* Check that the page exists
  */
  checkProgress(pCheck);
  if( pCheck->mxErr==0 ) goto end_of_check;
  pBt = pCheck->pBt;
  usableSize = pBt->usableSize;
  if( iPage==0 ) return 0;
  if( checkRef(pCheck, iPage) ) return 0;
  pCheck->zPfx = "Tree %u page %u: ";
  pCheck->v1 = iPage;
  if( (rc = btreeGetPage(pBt, iPage, &pPage, 0))!=0 ){
    checkAppendMsg(pCheck,
       "unable to get the page. error code=%d", rc);
    goto end_of_check;
  }

  /* Clear MemPage.isInit to make sure the corruption detection code in
  ** btreeInitPage() is executed.  */
  savedIsInit = pPage->isInit;
  pPage->isInit = 0;
  if( (rc = btreeInitPage(pPage))!=0 ){
    assert( rc==SQLITE_CORRUPT );  /* The only possible error from InitPage */
    checkAppendMsg(pCheck,
                   "btreeInitPage() returns error code %d", rc);
    goto end_of_check;
  }
  if( (rc = btreeComputeFreeSpace(pPage))!=0 ){
    assert( rc==SQLITE_CORRUPT );
    checkAppendMsg(pCheck, "free space corruption", rc);
    goto end_of_check;
  }
  data = pPage->aData;
  hdr = pPage->hdrOffset;

  /* Set up for cell analysis */
  pCheck->zPfx = "Tree %u page %u cell %u: ";
  contentOffset = get2byteNotZero(&data[hdr+5]);
  assert( contentOffset<=usableSize );  /* Enforced by btreeInitPage() */

  /* EVIDENCE-OF: R-37002-32774 The two-byte integer at offset 3 gives the
  ** number of cells on the page. */
  nCell = get2byte(&data[hdr+3]);
  assert( pPage->nCell==nCell );

  /* EVIDENCE-OF: R-23882-45353 The cell pointer array of a b-tree page
  ** immediately follows the b-tree page header. */
  cellStart = hdr + 12 - 4*pPage->leaf;
  assert( pPage->aCellIdx==&data[cellStart] );
  pCellIdx = &data[cellStart + 2*(nCell-1)];

  if( !pPage->leaf ){
    /* Analyze the right-child page of internal pages */
    pgno = get4byte(&data[hdr+8]);
#ifndef SQLITE_OMIT_AUTOVACUUM
    if( pBt->autoVacuum ){
      pCheck->zPfx = "Tree %u page %u right child: ";
      checkPtrmap(pCheck, pgno, PTRMAP_BTREE, iPage);
    }
#endif
    depth = checkTreePage(pCheck, pgno, &maxKey, maxKey);
    keyCanBeEqual = 0;
  }else{
    /* For leaf pages, the coverage check will occur in the same loop
    ** as the other cell checks, so initialize the heap.  */
    heap = pCheck->heap;
    heap[0] = 0;
  }

  /* EVIDENCE-OF: R-02776-14802 The cell pointer array consists of K 2-byte
  ** integer offsets to the cell contents. */
  for(i=nCell-1; i>=0 && pCheck->mxErr; i--){
    CellInfo info;

    /* Check cell size */
    pCheck->v2 = i;
    assert( pCellIdx==&data[cellStart + i*2] );
    pc = get2byteAligned(pCellIdx);
    pCellIdx -= 2;
    if( pc<contentOffset || pc>usableSize-4 ){
      checkAppendMsg(pCheck, "Offset %u out of range %u..%u",
                             pc, contentOffset, usableSize-4);
      doCoverageCheck = 0;
      continue;
    }
    pCell = &data[pc];
    pPage->xParseCell(pPage, pCell, &info);
    if( pc+info.nSize>usableSize ){
      checkAppendMsg(pCheck, "Extends off end of page");
      doCoverageCheck = 0;
      continue;
    }

    /* Check for integer primary key out of range */
    if( pPage->intKey ){
      if( keyCanBeEqual ? (info.nKey > maxKey) : (info.nKey >= maxKey) ){
        checkAppendMsg(pCheck, "Rowid %lld out of order", info.nKey);
      }
      maxKey = info.nKey;
      keyCanBeEqual = 0;     /* Only the first key on the page may ==maxKey */
    }

    /* Check the content overflow list */
    if( info.nPayload>info.nLocal ){
      u32 nPage;       /* Number of pages on the overflow chain */
      Pgno pgnoOvfl;   /* First page of the overflow chain */
      assert( pc + info.nSize - 4 <= usableSize );
      nPage = (info.nPayload - info.nLocal + usableSize - 5)/(usableSize - 4);
      pgnoOvfl = get4byte(&pCell[info.nSize - 4]);
#ifndef SQLITE_OMIT_AUTOVACUUM
      if( pBt->autoVacuum ){
        checkPtrmap(pCheck, pgnoOvfl, PTRMAP_OVERFLOW1, iPage);
      }
#endif
      checkList(pCheck, 0, pgnoOvfl, nPage);
    }

    if( !pPage->leaf ){
      /* Check sanity of left child page for internal pages */
      pgno = get4byte(pCell);
#ifndef SQLITE_OMIT_AUTOVACUUM
      if( pBt->autoVacuum ){
        checkPtrmap(pCheck, pgno, PTRMAP_BTREE, iPage);
      }
#endif
      d2 = checkTreePage(pCheck, pgno, &maxKey, maxKey);
      keyCanBeEqual = 0;
      if( d2!=depth ){
        checkAppendMsg(pCheck, "Child page depth differs");
        depth = d2;
      }
    }else{
      /* Populate the coverage-checking heap for leaf pages */
      btreeHeapInsert(heap, (pc<<16)|(pc+info.nSize-1));
    }
  }
  *piMinKey = maxKey;

  /* Check for complete coverage of the page
  */
  pCheck->zPfx = 0;
  if( doCoverageCheck && pCheck->mxErr>0 ){
    /* For leaf pages, the min-heap has already been initialized and the
    ** cells have already been inserted.  But for internal pages, that has
    ** not yet been done, so do it now */
    if( !pPage->leaf ){
      heap = pCheck->heap;
      heap[0] = 0;
      for(i=nCell-1; i>=0; i--){
        u32 size;
        pc = get2byteAligned(&data[cellStart+i*2]);
        size = pPage->xCellSize(pPage, &data[pc]);
        btreeHeapInsert(heap, (pc<<16)|(pc+size-1));
      }
    }
    /* Add the freeblocks to the min-heap
    **
    ** EVIDENCE-OF: R-20690-50594 The second field of the b-tree page header
    ** is the offset of the first freeblock, or zero if there are no
    ** freeblocks on the page.
    */
    i = get2byte(&data[hdr+1]);
    while( i>0 ){
      int size, j;
      assert( (u32)i<=usableSize-4 ); /* Enforced by btreeComputeFreeSpace() */
      size = get2byte(&data[i+2]);
      assert( (u32)(i+size)<=usableSize ); /* due to btreeComputeFreeSpace() */
      btreeHeapInsert(heap, (((u32)i)<<16)|(i+size-1));
      /* EVIDENCE-OF: R-58208-19414 The first 2 bytes of a freeblock are a
      ** big-endian integer which is the offset in the b-tree page of the next
      ** freeblock in the chain, or zero if the freeblock is the last on the
      ** chain. */
      j = get2byte(&data[i]);
      /* EVIDENCE-OF: R-06866-39125 Freeblocks are always connected in order of
      ** increasing offset. */
      assert( j==0 || j>i+size );     /* Enforced by btreeComputeFreeSpace() */
      assert( (u32)j<=usableSize-4 ); /* Enforced by btreeComputeFreeSpace() */
      i = j;
    }
    /* Analyze the min-heap looking for overlap between cells and/or
    ** freeblocks, and counting the number of untracked bytes in nFrag.
    **
    ** Each min-heap entry is of the form:    (start_address<<16)|end_address.
    ** There is an implied first entry the covers the page header, the cell
    ** pointer index, and the gap between the cell pointer index and the start
    ** of cell content. 
    **
    ** The loop below pulls entries from the min-heap in order and compares
    ** the start_address against the previous end_address.  If there is an
    ** overlap, that means bytes are used multiple times.  If there is a gap,
    ** that gap is added to the fragmentation count.
    */
    nFrag = 0;
    prev = contentOffset - 1;   /* Implied first min-heap entry */
    while( btreeHeapPull(heap,&x) ){
      if( (prev&0xffff)>=(x>>16) ){
        checkAppendMsg(pCheck,
          "Multiple uses for byte %u of page %u", x>>16, iPage);
        break;
      }else{
        nFrag += (x>>16) - (prev&0xffff) - 1;
        prev = x;
      }
    }
    nFrag += usableSize - (prev&0xffff) - 1;
    /* EVIDENCE-OF: R-43263-13491 The total number of bytes in all fragments
    ** is stored in the fifth field of the b-tree page header.
    ** EVIDENCE-OF: R-07161-27322 The one-byte integer at offset 7 gives the
    ** number of fragmented free bytes within the cell content area.
    */
    if( heap[0]==0 && nFrag!=data[hdr+7] ){
      checkAppendMsg(pCheck,
          "Fragmentation of %u bytes reported as %u on page %u",
          nFrag, data[hdr+7], iPage);
    }
  }

end_of_check:
  if( !doCoverageCheck ) pPage->isInit = savedIsInit;
  releasePage(pPage);
  pCheck->zPfx = saved_zPfx;
  pCheck->v1 = saved_v1;
  pCheck->v2 = saved_v2;
  return depth+1;
}
#endif /* SQLITE_OMIT_INTEGRITY_CHECK */

#ifndef SQLITE_OMIT_INTEGRITY_CHECK
/*
** This routine does a complete check of the given BTree file.  aRoot[] is
** an array of pages numbers were each page number is the root page of
** a table.  nRoot is the number of entries in aRoot.
**
** A read-only or read-write transaction must be opened before calling
** this function.
**
** Write the number of error seen in *pnErr.  Except for some memory
** allocation errors,  an error message held in memory obtained from
** malloc is returned if *pnErr is non-zero.  If *pnErr==0 then NULL is
** returned.  If a memory allocation error occurs, NULL is returned.
**
** If the first entry in aRoot[] is 0, that indicates that the list of
** root pages is incomplete.  This is a "partial integrity-check".  This
** happens when performing an integrity check on a single table.  The
** zero is skipped, of course.  But in addition, the freelist checks
** and the checks to make sure every page is referenced are also skipped,
** since obviously it is not possible to know which pages are covered by
** the unverified btrees.  Except, if aRoot[1] is 1, then the freelist
** checks are still performed.
*/
int sqlite3BtreeIntegrityCheck(
  sqlite3 *db,  /* Database connection that is running the check */
  Btree *p,     /* The btree to be checked */
  Pgno *aRoot,  /* An array of root pages numbers for individual trees */
  int nRoot,    /* Number of entries in aRoot[] */
  int mxErr,    /* Stop reporting errors after this many */
  int *pnErr,   /* OUT: Write number of errors seen to this variable */
  char **pzOut  /* OUT: Write the error message string here */
){
  Pgno i;
  IntegrityCk sCheck;
  BtShared *pBt = p->pBt;
  u64 savedDbFlags = pBt->db->flags;
  char zErr[100];
  int bPartial = 0;            /* True if not checking all btrees */
  int bCkFreelist = 1;         /* True to scan the freelist */
  VVA_ONLY( int nRef );
  assert( nRoot>0 );

  /* aRoot[0]==0 means this is a partial check */
  if( aRoot[0]==0 ){
    assert( nRoot>1 );
    bPartial = 1;
    if( aRoot[1]!=1 ) bCkFreelist = 0;
  }

  sqlite3BtreeEnter(p);
  assert( p->inTrans>TRANS_NONE && pBt->inTransaction>TRANS_NONE );
  VVA_ONLY( nRef = sqlite3PagerRefcount(pBt->pPager) );
  assert( nRef>=0 );
  memset(&sCheck, 0, sizeof(sCheck));
  sCheck.db = db;
  sCheck.pBt = pBt;
  sCheck.pPager = pBt->pPager;
  sCheck.nPage = btreePagecount(sCheck.pBt);
  sCheck.mxErr = mxErr;
  sqlite3StrAccumInit(&sCheck.errMsg, 0, zErr, sizeof(zErr), SQLITE_MAX_LENGTH);
  sCheck.errMsg.printfFlags = SQLITE_PRINTF_INTERNAL;
  if( sCheck.nPage==0 ){
    goto integrity_ck_cleanup;
  }

  sCheck.aPgRef = sqlite3MallocZero((sCheck.nPage / 8)+ 1);
  if( !sCheck.aPgRef ){
    checkOom(&sCheck);
    goto integrity_ck_cleanup;
  }
  sCheck.heap = (u32*)sqlite3PageMalloc( pBt->pageSize );
  if( sCheck.heap==0 ){
    checkOom(&sCheck);
    goto integrity_ck_cleanup;
  }

  i = PENDING_BYTE_PAGE(pBt);
  if( i<=sCheck.nPage ) setPageReferenced(&sCheck, i);

  /* Check the integrity of the freelist
  */
  if( bCkFreelist ){
    sCheck.zPfx = "Freelist: ";
    checkList(&sCheck, 1, get4byte(&pBt->pPage1->aData[32]),
              get4byte(&pBt->pPage1->aData[36]));
    sCheck.zPfx = 0;
  }

  /* Check all the tables.
  */
#ifndef SQLITE_OMIT_AUTOVACUUM
  if( !bPartial ){
    if( pBt->autoVacuum ){
      Pgno mx = 0;
      Pgno mxInHdr;
      for(i=0; (int)i<nRoot; i++) if( mx<aRoot[i] ) mx = aRoot[i];
      mxInHdr = get4byte(&pBt->pPage1->aData[52]);
      if( mx!=mxInHdr ){
        checkAppendMsg(&sCheck,
          "max rootpage (%u) disagrees with header (%u)",
          mx, mxInHdr
        );
      }
    }else if( get4byte(&pBt->pPage1->aData[64])!=0 ){
      checkAppendMsg(&sCheck,
        "incremental_vacuum enabled with a max rootpage of zero"
      );
    }
  }
#endif
  testcase( pBt->db->flags & SQLITE_CellSizeCk );
  pBt->db->flags &= ~(u64)SQLITE_CellSizeCk;
  for(i=0; (int)i<nRoot && sCheck.mxErr; i++){
    i64 notUsed;
    if( aRoot[i]==0 ) continue;
#ifndef SQLITE_OMIT_AUTOVACUUM
    if( pBt->autoVacuum && aRoot[i]>1 && !bPartial ){
      checkPtrmap(&sCheck, aRoot[i], PTRMAP_ROOTPAGE, 0);
    }
#endif
    sCheck.v0 = aRoot[i];
    checkTreePage(&sCheck, aRoot[i], &notUsed, LARGEST_INT64);
  }
  pBt->db->flags = savedDbFlags;

  /* Make sure every page in the file is referenced
  */
  if( !bPartial ){
    for(i=1; i<=sCheck.nPage && sCheck.mxErr; i++){
#ifdef SQLITE_OMIT_AUTOVACUUM
      if( getPageReferenced(&sCheck, i)==0 ){
        checkAppendMsg(&sCheck, "Page %u: never used", i);
      }
#else
      /* If the database supports auto-vacuum, make sure no tables contain
      ** references to pointer-map pages.
      */
      if( getPageReferenced(&sCheck, i)==0 &&
         (PTRMAP_PAGENO(pBt, i)!=i || !pBt->autoVacuum) ){
        checkAppendMsg(&sCheck, "Page %u: never used", i);
      }
      if( getPageReferenced(&sCheck, i)!=0 &&
         (PTRMAP_PAGENO(pBt, i)==i && pBt->autoVacuum) ){
        checkAppendMsg(&sCheck, "Page %u: pointer map referenced", i);
      }
#endif
    }
  }

  /* Clean  up and report errors.
  */
integrity_ck_cleanup:
  sqlite3PageFree(sCheck.heap);
  sqlite3_free(sCheck.aPgRef);
  *pnErr = sCheck.nErr;
  if( sCheck.nErr==0 ){
    sqlite3_str_reset(&sCheck.errMsg);
    *pzOut = 0;
  }else{
    *pzOut = sqlite3StrAccumFinish(&sCheck.errMsg);
  }
  /* Make sure this analysis did not leave any unref() pages. */
  assert( nRef==sqlite3PagerRefcount(pBt->pPager) );
  sqlite3BtreeLeave(p);
  return sCheck.rc;
}
#endif /* SQLITE_OMIT_INTEGRITY_CHECK */

/*
** Return the full pathname of the underlying database file.  Return
** an empty string if the database is in-memory or a TEMP database.
**
** The pager filename is invariant as long as the pager is
** open so it is safe to access without the BtShared mutex.
*/
const char *sqlite3BtreeGetFilename(Btree *p){
  assert( p->pBt->pPager!=0 );
  return sqlite3PagerFilename(p->pBt->pPager, 1);
}

/*
** Return the pathname of the journal file for this database. The return
** value of this routine is the same regardless of whether the journal file
** has been created or not.
**
** The pager journal filename is invariant as long as the pager is
** open so it is safe to access without the BtShared mutex.
*/
const char *sqlite3BtreeGetJournalname(Btree *p){
  assert( p->pBt->pPager!=0 );
  return sqlite3PagerJournalname(p->pBt->pPager);
}

/*
** Return one of SQLITE_TXN_NONE, SQLITE_TXN_READ, or SQLITE_TXN_WRITE
** to describe the current transaction state of Btree p.
*/
int sqlite3BtreeTxnState(Btree *p){
  assert( p==0 || sqlite3_mutex_held(p->db->mutex) );
  return p ? p->inTrans : 0;
}

#ifndef SQLITE_OMIT_WAL
/*
** Run a checkpoint on the Btree passed as the first argument.
**
** Return SQLITE_LOCKED if this or any other connection has an open
** transaction on the shared-cache the argument Btree is connected to.
**
** Parameter eMode is one of SQLITE_CHECKPOINT_PASSIVE, FULL or RESTART.
*/
int sqlite3BtreeCheckpoint(Btree *p, int eMode, int *pnLog, int *pnCkpt){
  int rc = SQLITE_OK;
  if( p ){
    BtShared *pBt = p->pBt;
    sqlite3BtreeEnter(p);
    if( pBt->inTransaction!=TRANS_NONE ){
      rc = SQLITE_LOCKED;
    }else{
      rc = sqlite3PagerCheckpoint(pBt->pPager, p->db, eMode, pnLog, pnCkpt);
    }
    sqlite3BtreeLeave(p);
  }
  return rc;
}
#endif

/*
** Return true if there is currently a backup running on Btree p.
*/
int sqlite3BtreeIsInBackup(Btree *p){
  assert( p );
  assert( sqlite3_mutex_held(p->db->mutex) );
  return p->nBackup!=0;
}

/*
** This function returns a pointer to a blob of memory associated with
** a single shared-btree. The memory is used by client code for its own
** purposes (for example, to store a high-level schema associated with
** the shared-btree). The btree layer manages reference counting issues.
**
** The first time this is called on a shared-btree, nBytes bytes of memory
** are allocated, zeroed, and returned to the caller. For each subsequent
** call the nBytes parameter is ignored and a pointer to the same blob
** of memory returned.
**
** If the nBytes parameter is 0 and the blob of memory has not yet been
** allocated, a null pointer is returned. If the blob has already been
** allocated, it is returned as normal.
**
** Just before the shared-btree is closed, the function passed as the
** xFree argument when the memory allocation was made is invoked on the
** blob of allocated memory. The xFree function should not call sqlite3_free()
** on the memory, the btree layer does that.
*/
void *sqlite3BtreeSchema(Btree *p, int nBytes, void(*xFree)(void *)){
  BtShared *pBt = p->pBt;
  sqlite3BtreeEnter(p);
  if( !pBt->pSchema && nBytes ){
    pBt->pSchema = sqlite3DbMallocZero(0, nBytes);
    pBt->xFreeSchema = xFree;
  }
  sqlite3BtreeLeave(p);
  return pBt->pSchema;
}

/*
** Return SQLITE_LOCKED_SHAREDCACHE if another user of the same shared
** btree as the argument handle holds an exclusive lock on the
** sqlite_schema table. Otherwise SQLITE_OK.
*/
int sqlite3BtreeSchemaLocked(Btree *p){
  int rc;
  assert( sqlite3_mutex_held(p->db->mutex) );
  sqlite3BtreeEnter(p);
  rc = querySharedCacheTableLock(p, SCHEMA_ROOT, READ_LOCK);
  assert( rc==SQLITE_OK || rc==SQLITE_LOCKED_SHAREDCACHE );
  sqlite3BtreeLeave(p);
  return rc;
}


#ifndef SQLITE_OMIT_SHARED_CACHE
/*
** Obtain a lock on the table whose root page is iTab.  The
** lock is a write lock if isWritelock is true or a read lock
** if it is false.
*/
int sqlite3BtreeLockTable(Btree *p, int iTab, u8 isWriteLock){
  int rc = SQLITE_OK;
  assert( p->inTrans!=TRANS_NONE );
  if( p->sharable ){
    u8 lockType = READ_LOCK + isWriteLock;
    assert( READ_LOCK+1==WRITE_LOCK );
    assert( isWriteLock==0 || isWriteLock==1 );

    sqlite3BtreeEnter(p);
    rc = querySharedCacheTableLock(p, iTab, lockType);
    if( rc==SQLITE_OK ){
      rc = setSharedCacheTableLock(p, iTab, lockType);
    }
    sqlite3BtreeLeave(p);
  }
  return rc;
}
#endif

#ifndef SQLITE_OMIT_INCRBLOB
/*
** Argument pCsr must be a cursor opened for writing on an
** INTKEY table currently pointing at a valid table entry.
** This function modifies the data stored as part of that entry.
**
** Only the data content may only be modified, it is not possible to
** change the length of the data stored. If this function is called with
** parameters that attempt to write past the end of the existing data,
** no modifications are made and SQLITE_CORRUPT is returned.
*/
int sqlite3BtreePutData(BtCursor *pCsr, u32 offset, u32 amt, void *z){
  int rc;
  assert( cursorOwnsBtShared(pCsr) );
  assert( sqlite3_mutex_held(pCsr->pBtree->db->mutex) );
  assert( pCsr->curFlags & BTCF_Incrblob );

  rc = restoreCursorPosition(pCsr);
  if( rc!=SQLITE_OK ){
    return rc;
  }
  assert( pCsr->eState!=CURSOR_REQUIRESEEK );
  if( pCsr->eState!=CURSOR_VALID ){
    return SQLITE_ABORT;
  }

  /* Save the positions of all other cursors open on this table. This is
  ** required in case any of them are holding references to an xFetch
  ** version of the b-tree page modified by the accessPayload call below.
  **
  ** Note that pCsr must be open on a INTKEY table and saveCursorPosition()
  ** and hence saveAllCursors() cannot fail on a BTREE_INTKEY table, hence
  ** saveAllCursors can only return SQLITE_OK.
  */
  VVA_ONLY(rc =) saveAllCursors(pCsr->pBt, pCsr->pgnoRoot, pCsr);
  assert( rc==SQLITE_OK );

  /* Check some assumptions:
  **   (a) the cursor is open for writing,
  **   (b) there is a read/write transaction open,
  **   (c) the connection holds a write-lock on the table (if required),
  **   (d) there are no conflicting read-locks, and
  **   (e) the cursor points at a valid row of an intKey table.
  */
  if( (pCsr->curFlags & BTCF_WriteFlag)==0 ){
    return SQLITE_READONLY;
  }
  assert( (pCsr->pBt->btsFlags & BTS_READ_ONLY)==0
              && pCsr->pBt->inTransaction==TRANS_WRITE );
  assert( hasSharedCacheTableLock(pCsr->pBtree, pCsr->pgnoRoot, 0, 2) );
  assert( !hasReadConflicts(pCsr->pBtree, pCsr->pgnoRoot) );
  assert( pCsr->pPage->intKey );

  return accessPayload(pCsr, offset, amt, (unsigned char *)z, 1);
}

/*
** Mark this cursor as an incremental blob cursor.
*/
void sqlite3BtreeIncrblobCursor(BtCursor *pCur){
  pCur->curFlags |= BTCF_Incrblob;
  pCur->pBtree->hasIncrblobCur = 1;
}
#endif

/*
** Set both the "read version" (single byte at byte offset 18) and
** "write version" (single byte at byte offset 19) fields in the database
** header to iVersion.
*/
int sqlite3BtreeSetVersion(Btree *pBtree, int iVersion){
  BtShared *pBt = pBtree->pBt;
  int rc;                         /* Return code */
<<<<<<< HEAD
 
  assert( iVersion==1 || iVersion==2 || iVersion==3 );
=======

  assert( iVersion==1 || iVersion==2 );
>>>>>>> d4170ac0

  /* If setting the version fields to 1, do not automatically open the
  ** WAL connection, even if the version fields are currently set to 2.
  */
  pBt->btsFlags &= ~BTS_NO_WAL;
  if( iVersion==1 ) pBt->btsFlags |= BTS_NO_WAL;

  rc = sqlite3BtreeBeginTrans(pBtree, 0, 0);
  if( rc==SQLITE_OK ){
    u8 *aData = pBt->pPage1->aData;
    if( aData[18]!=(u8)iVersion || aData[19]!=(u8)iVersion ){
      rc = sqlite3BtreeBeginTrans(pBtree, 2, 0);
      if( rc==SQLITE_OK ){
        rc = sqlite3PagerWrite(pBt->pPage1->pDbPage);
        if( rc==SQLITE_OK ){
          aData[18] = (u8)iVersion;
          aData[19] = (u8)iVersion;
        }
      }
    }
  }

  pBt->btsFlags &= ~BTS_NO_WAL;
  return rc;
}

/*
** Return true if the cursor has a hint specified.  This routine is
** only used from within assert() statements
*/
int sqlite3BtreeCursorHasHint(BtCursor *pCsr, unsigned int mask){
  return (pCsr->hints & mask)!=0;
}

/*
** Return true if the given Btree is read-only.
*/
int sqlite3BtreeIsReadonly(Btree *p){
  return (p->pBt->btsFlags & BTS_READ_ONLY)!=0;
}

/*
** Return the size of the header added to each page by this module.
*/
int sqlite3HeaderSizeBtree(void){ return ROUND8(sizeof(MemPage)); }

/*
** If no transaction is active and the database is not a temp-db, clear
** the in-memory pager cache.
*/
void sqlite3BtreeClearCache(Btree *p){
  BtShared *pBt = p->pBt;
  if( pBt->inTransaction==TRANS_NONE ){
    sqlite3PagerClearCache(pBt->pPager);
  }
}

#if !defined(SQLITE_OMIT_SHARED_CACHE)
/*
** Return true if the Btree passed as the only argument is sharable.
*/
int sqlite3BtreeSharable(Btree *p){
  return p->sharable;
}

/*
** Return the number of connections to the BtShared object accessed by
** the Btree handle passed as the only argument. For private caches
** this is always 1. For shared caches it may be 1 or greater.
*/
int sqlite3BtreeConnectionCount(Btree *p){
  testcase( p->sharable );
  return p->pBt->nRef;
}
#endif<|MERGE_RESOLUTION|>--- conflicted
+++ resolved
@@ -11302,13 +11302,8 @@
 int sqlite3BtreeSetVersion(Btree *pBtree, int iVersion){
   BtShared *pBt = pBtree->pBt;
   int rc;                         /* Return code */
-<<<<<<< HEAD
- 
+
   assert( iVersion==1 || iVersion==2 || iVersion==3 );
-=======
-
-  assert( iVersion==1 || iVersion==2 );
->>>>>>> d4170ac0
 
   /* If setting the version fields to 1, do not automatically open the
   ** WAL connection, even if the version fields are currently set to 2.
