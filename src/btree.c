--- conflicted
+++ resolved
@@ -8031,12 +8031,7 @@
         goto balance_cleanup;
       }
     }
-<<<<<<< HEAD
     setMempageRoot(apOld[i], pgnoRoot);
-
-    nMaxCells += 1+apOld[i]->nCell+apOld[i]->nOverflow;
-=======
->>>>>>> b83e6e94
     if( (i--)==0 ) break;
 
     if( pParent->nOverflow && i+nxDiv==pParent->aiOvfl[0] ){
