--- conflicted
+++ resolved
@@ -680,26 +680,19 @@
 ** (sqliteMallocRaw), it is not possible to use conditional compilation.
 ** So, this macro is defined instead.
 */
-<<<<<<< HEAD
 #ifdef SQLITE_OMIT_AUTOVACUUM
-#define ISAUTOVACUUM 0
+#define ISAUTOVACUUM(pBt) 0
 #else
-#define ISAUTOVACUUM (pBt->autoVacuum)
+#define ISAUTOVACUUM(pBt) (pBt->autoVacuum)
 #endif
 
 #ifdef SQLITE_OMIT_CONCURRENT
 # define ISCONCURRENT 0
 #else
 # define ISCONCURRENT (pBt->pMap!=0)
-=======
-#ifndef SQLITE_OMIT_AUTOVACUUM
-#define ISAUTOVACUUM(pBt) (pBt->autoVacuum)
-#else
-#define ISAUTOVACUUM(pBt) 0
->>>>>>> 79b9bc44
-#endif
-
-#define REQUIRE_PTRMAP (ISAUTOVACUUM || ISCONCURRENT)
+#endif
+
+#define REQUIRE_PTRMAP (ISAUTOVACUUM(pBt) || ISCONCURRENT)
 
 /*
 ** This structure is passed around through all the sanity checking routines
