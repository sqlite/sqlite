--- conflicted
+++ resolved
@@ -795,18 +795,18 @@
   Tcl_SetVar2(interp, "sqlite_options", "windowfunc", "1", TCL_GLOBAL_ONLY);
 #endif
 
-<<<<<<< HEAD
 #ifdef SQLITE_ENABLE_SHARED_SCHEMA
   Tcl_SetVar2(interp, "sqlite_options", "sharedschema", "1", TCL_GLOBAL_ONLY);
 #else
   Tcl_SetVar2(interp, "sqlite_options", "sharedschema", "0", TCL_GLOBAL_ONLY);
-=======
+#endif
+
+
 #if !defined(SQLITE_ENABLE_SETLK_TIMEOUT)
   Tcl_SetVar2(interp, "sqlite_options", "setlk_timeout", "0", TCL_GLOBAL_ONLY);
 #else
   Tcl_SetVar2(interp, "sqlite_options", "setlk_timeout", 
       STRINGVALUE(SQLITE_ENABLE_SETLK_TIMEOUT), TCL_GLOBAL_ONLY);
->>>>>>> 272344d2
 #endif
 
 #define LINKVAR(x) { \
