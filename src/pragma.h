--- conflicted
+++ resolved
@@ -258,25 +258,15 @@
 #if !defined(SQLITE_OMIT_SCHEMA_PRAGMAS)
  {/* zName:     */ "database_list",
   /* ePragTyp:  */ PragTyp_DATABASE_LIST,
-<<<<<<< HEAD
   /* ePragFlg:  */ PragFlg_NeedSchema|PragFlg_Result0|PragFlg_OneSchema,
-  /* ColNames:  */ 41, 3,
-=======
-  /* ePragFlg:  */ PragFlg_NeedSchema|PragFlg_Result0,
   /* ColNames:  */ 47, 3,
->>>>>>> 36db90d3
   /* iArg:      */ 0 },
 #endif
 #if !defined(SQLITE_OMIT_PAGER_PRAGMAS) && !defined(SQLITE_OMIT_DEPRECATED)
  {/* zName:     */ "default_cache_size",
   /* ePragTyp:  */ PragTyp_DEFAULT_CACHE_SIZE,
-<<<<<<< HEAD
   /* ePragFlg:  */ PragFlg_NeedSchema|PragFlg_Result0|PragFlg_SchemaReq|PragFlg_NoColumns1|PragFlg_OneSchema,
-  /* ColNames:  */ 49, 1,
-=======
-  /* ePragFlg:  */ PragFlg_NeedSchema|PragFlg_Result0|PragFlg_SchemaReq|PragFlg_NoColumns1,
   /* ColNames:  */ 55, 1,
->>>>>>> 36db90d3
   /* iArg:      */ 0 },
 #endif
 #if !defined(SQLITE_OMIT_FLAG_PRAGMAS)
@@ -566,13 +556,8 @@
 #if !defined(SQLITE_OMIT_SCHEMA_PRAGMAS) && defined(SQLITE_DEBUG)
  {/* zName:     */ "stats",
   /* ePragTyp:  */ PragTyp_STATS,
-<<<<<<< HEAD
   /* ePragFlg:  */ PragFlg_NeedSchema|PragFlg_Result0|PragFlg_SchemaReq|PragFlg_OneSchema,
-  /* ColNames:  */ 27, 5,
-=======
-  /* ePragFlg:  */ PragFlg_NeedSchema|PragFlg_Result0|PragFlg_SchemaReq,
   /* ColNames:  */ 33, 5,
->>>>>>> 36db90d3
   /* iArg:      */ 0 },
 #endif
 #if !defined(SQLITE_OMIT_PAGER_PRAGMAS)
@@ -667,13 +652,8 @@
   /* iArg:      */ 0 },
  {/* zName:     */ "wal_checkpoint",
   /* ePragTyp:  */ PragTyp_WAL_CHECKPOINT,
-<<<<<<< HEAD
   /* ePragFlg:  */ PragFlg_NeedSchema|PragFlg_OneSchema,
-  /* ColNames:  */ 44, 3,
-=======
-  /* ePragFlg:  */ PragFlg_NeedSchema,
   /* ColNames:  */ 50, 3,
->>>>>>> 36db90d3
   /* iArg:      */ 0 },
 #endif
 #if !defined(SQLITE_OMIT_FLAG_PRAGMAS)
