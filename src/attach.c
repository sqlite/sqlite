--- conflicted
+++ resolved
@@ -226,10 +226,6 @@
   if( rc==SQLITE_OK ){
     db->init.iDb = 0;
     db->mDbFlags &= ~(DBFLAG_SchemaKnownOk);
-<<<<<<< HEAD
-    if( !IsSharedSchema(db) && !REOPEN_AS_MEMDB(db) ){
-      sqlite3BtreeEnterAll(db);
-=======
 #ifdef SQLITE_ENABLE_SETLK_TIMEOUT
     if( db->setlkFlags & SQLITE_SETLK_BLOCK_ON_CONNECT ){
       int val = 1;
@@ -237,8 +233,8 @@
       sqlite3OsFileControlHint(fd, SQLITE_FCNTL_BLOCK_ON_CONNECT, &val);
     }
 #endif
-    if( !REOPEN_AS_MEMDB(db) ){
->>>>>>> 272344d2
+    if( !IsSharedSchema(db) && !REOPEN_AS_MEMDB(db) ){
+      sqlite3BtreeEnterAll(db);
       rc = sqlite3Init(db, &zErrDyn);
       sqlite3BtreeLeaveAll(db);
       assert( zErrDyn==0 || rc!=SQLITE_OK );
