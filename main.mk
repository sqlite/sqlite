#!/do/not/make
# ^^^^ help out editors which guess this file's type.
###############################################################################
# This is the main makefile for sqlite. It expects to be included from
# a higher-level makefile which configures any dynamic state needed by
# this one (as documented below).
#
# Maintenance reminders:
#
#  - This file must remain devoid of GNU Make-isms.  i.e. it must be
#  POSIX Make compatible. "bmake" (BSD make) is available on most
#  Linux systems, so compatibility is relatively easy to test.  As a
#  harmless exception, this file sometimes uses $(MAKEFILE_LIST) as a
#  dependency. That var, in GNU Make, lists all of the makefile
#  currently loaded.
#
# The variables listed below must be defined before this script is
# invoked. This file will use defaults, very possibly invalid, for any
# which are not defined.
########################################################################
all:
#
# $(TOP) =
#
# The toplevel directory of the source tree.  For canonical builds
# this is the directory that contains this "Makefile.in" and the
# "configure.in" script. For out-of-tree builds, this will differ
# from $(PWD).
#
TOP ?= $(PWD)
#
# $(PACKAGE_VERSION) =
#
# The MAJOR.MINOR.PATCH version number of this build.
#
PACKAGE_VERSION ?=
#
# $(B.cc) =
#
# C Compiler and options for use in building executables that will run
# on the platform that is doing the build.
#
B.cc ?= $(CC)
#
# $(T.cc) =
#
# C Compiler and options for use in building executables that will run
# on the target platform.  This is usually the same as B.cc, unless you
# are cross-compiling. Note that it should only contain flags which
# are used by _all_ build targets.  Flags needed only by specific
# targets are defined elsewhere and applied on a per-target basis.
#
T.cc ?= $(B.cc)
#
# $(AR) =
#
# Tool used to build a static library from object files, without its
# arguments. $(AR.flags) are its flags for creating a lib.
#
AR       ?= ar
AR.flags ?= cr
#
# $(B.exe) =
#
# File extension for executables on the build platform. ".exe" for
# Windows and "" everywhere else.
#
B.exe ?=
#
# $(B.dll) and $(B.lib) =
#
# The DLL resp. static library counterparts of $(B.exe).
#
B.dll ?= .so
B.lib ?= .a
#
# $(T.exe) =
#
# File extension for executables on the target platform. ".exe" for
# Windows and "" everywhere else.
#
T.exe ?= $(B.exe)
#
# $(T.dll) and $(T.lib) =
#
# The DLL resp. static library counterparts of $(T.exe).
#
T.dll ?= $(B.dll)
T.lib ?= $(B.lib)
#
# $(TCLSH_CMD) =
#
# The canonical tclsh.
#
TCLSH_CMD ?= tclsh
#
# JimTCL is part of the autosetup suite and is suitable for all
# current in-tree code-generation TCL jobs, but it requires that we
# build it with non-default flags. Note that the build tree will, if
# no system-level tclsh is found, also have a ./jimsh0 binary. That
# one is a bare-bones build for the configure process, whereas we need
# to build it with another option enabled for use with the various
# code generators.
#
# JIMSH requires a leading path component, even if it's ./, so that it
# can be used as a shell command.
#
# On Windows platforms, if -DHAVE_REALPATH does not work then try
# -DHAVE__FULLPATH (note the double-underscore).
#
CFLAGS.jimsh ?= -DHAVE_REALPATH
JIMSH ?= ./jimsh$(T.exe)
#
# $(B.tclsh) =
#
# The TCL interpreter for in-tree code generation. May be either the
# in-tree JimTCL ($(JIMSH)) or the canonical TCL ($(TCLSH_CMD). If
# it's JimTCL, it must be compiled with -DHAVE_REALPATH or
# -DHAVE__FULLPATH.
#
B.tclsh ?= $(JIMSH)

#
# Autotools-conventional vars which are (in this tree) used only by
# package installation rules and for generating sqlite3.pc (pkg-config
# data file).
#
# The following ${XYZdir} vars are provided for the sake of clients
# who expect to be able to override these using autotools-conventional
# dir name vars.
#
prefix      ?= /usr/local
datadir     ?= $(prefix)/share
mandir      ?= $(datadir)/man
includedir  ?= $(prefix)/include
exec_prefix ?= $(prefix)
bindir      ?= $(exec_prefix)/bin
libdir      ?= $(exec_prefix)/lib
# This makefile does not use any of:
# sbindir        ?= $(exec_prefix)/sbin
# sysconfdir     ?= /etc
# sharedstatedir ?= $(prefix)/com
# localstatedir  ?= /var
# runstatedir    ?= /run
# infodir        ?= $(datadir)/info
# libexecdir     ?= $(exec_prefix)/libexec
### end of autotools-compatible install dir vars


#
# $(LDFLAGS.{feature}) and $(CFLAGS.{feature}) =
#
# Linker resp. C/CPP flags required by a specific feature, e.g.
# $(LDFLAGS.pthread) or $(CFLAGS.readline).
#
# Rather that stuffing all CFLAGS and LDFLAGS into a single set, we
# break them down on a per-feature basis and expect the build targets
# to use the one(s) it needs.
#
LDFLAGS.zlib ?= -lz
LDFLAGS.math ?= -lm
LDFLAGS.rpath ?= -Wl,-rpath -Wl,$(prefix)/lib
LDFLAGS.pthread ?= -lpthread
LDFLAGS.dlopen ?= -ldl
LDFLAGS.shlib ?= -shared
LDFLAGS.rt ?= # nanosleep on some platforms
LDFLAGS.icu ?= # -licui18n -licuuc -licudata
CFLAGS.icu ?=
LDFLAGS.libsqlite3.soname ?= # see https://sqlite.org/src/forumpost/5a3b44f510df8ded
LDFLAGS.libsqlite3.os-specific ?= # see https://sqlite.org/forum/forumpost/9dfd5b8fd525a5d7
# libreadline (or a workalike):
# To activate readline in the shell: SHELL_OPT = -DHAVE_READLINE=1
LDFLAGS.readline ?= -lreadline # these vary across platforms
CFLAGS.readline ?= -I$(prefix)/include
# ^^^ When using linenoise instead of readline, do something like:
# SHELL_OPT += -DHAVE_LINENOISE=1
# CFLAGS.readline = -I$(HOME)/linenoise $(HOME)/linenoise/linenoise.c
# LDFLAGS.readline = # empty

#
#
# $(INSTALL) =
#
# Tool for installing files and directories. It must be compatible
# with conventional Unix /usr/bin/install. Note that libtool's
# install-sh is _not_ compatible with this because it _moves_ targets
# during installation, which may break the build of targets which are
# built after others are installed.
#
INSTALL ?= install
#
# $(ENABLE_SHARED) =
#
# 1 if libsqlite3.$(T.dll) should be built.
#
ENABLE_SHARED ?= 1
#
# $(ENABLE_STATIC) =
#
# 1 if libsqlite3.$(T.lib) should be built. Some components,
# e.g. libtclsqlite3 and some test apps, implicitly require the static
# library and will ignore this preference.
#
ENABLE_STATIC ?= 1
#
# $(USE_AMALGAMATION)
#
# 1 if the amalgamation (sqlite3.c/h) should be built/used, otherwise
# the library is built from all of its original source files.
# Certaint tools, like sqlite3$(T.exe), require the amalgamation and
# will ignore this preference.
#
USE_AMALGAMATION ?= 1
#
# $(LINK_TOOLS_DYNAMICALLY)
#
# If 1, certain binaries which typically statically link against
# libsqlite3 or its component object files will instead link against
# the DLL. The caveat is that running such builds from the source tree
# may require that the user specifically prepend "." to their
# $LD_LIBRARY_PATH so that the dynamic linker does not pick up a
# libsqlite3.so from outside the source tree. Alternately, symlinking
# the in-build-tree $(libsqlite3.SO) to some dir in the system's
# library path will work for giving the apps access to the in-tree
# DLL.
#
LINK_TOOLS_DYNAMICALLY ?= 0
#
# $(AMALGAMATION_GEN_FLAGS) =
#
# Optional flags for the amalgamation generator.
#
AMALGAMATION_GEN_FLAGS ?= --linemacros=0
#
# $(OPT_FEATURE_FLAGS) =
#
# Preprocessor flags for enabling and disabling specific libsqlite3
# features (-DSQLITE_OMIT*, -DSQLITE_ENABLE*). The same set of OMIT
# and ENABLE flags must be passed to the LEMON parser generator and
# the mkkeywordhash tool as well. This is normally set by the
# configure process, and passing a custom value to a
# coonfigure-filtered Makefile may not work.
#
# When using the canonical makefile, add $(OPTIONS)=... on the make
# command line to append additional options to the
# $(OPT_FEATURE_FLAGS). Note that some flags, because they influence
# generation of the SQL parser, only work if the build is specifically
# configured to account for them. Adding them later, when compiling
# the amalgamation separately, may or may not work.
#
# $(OPTS)=... is another way of influencing C compilation. It is
# distinctly separate from $(OPTIONS) and $(OPT_FEATURE_FLAGS) but,
# like those, $(OPTS) applies to all invocations of $(T.cc). The
# configure process does not set either of $(OPTIONS) or $(OPTS).
#
OPT_FEATURE_FLAGS ?=
#
# $(SHELL_OPT) =
#
# CFLAGS specific to the sqlite3 CLI shell app and its close cousins.
#
SHELL_OPT ?=
#
# TCL_CONFIG_SH must, for some of the build targets, refer to a valid
# tclConfig.sh. That script will be used to populate most of the other
# TCL-related vars the build needs. The core library does not require
# TCL, but TCL is needed for running tests and certain tools, e.g.
# sqlite3_analyzer.
#
TCL_CONFIG_SH ?=
#
# $(HAVE_WASI_SDK) =
#
# Set to 1 when building with the WASI SDK. This disables certain
# build targets. It is expected that the invoker sets $(CC), $(LD),
# and $(AR) to their counterparts from the wasi-sdk.
#
HAVE_WASI_SDK ?= 0
#
# ... and many, many more. Sane defaults are selected where possible.
#
# With the above-described defined, the rest of this make script will
# build the project's deliverables and testing tools.
################################################################################
all:	sqlite3.h sqlite3.c

########################################################################
########################################################################
# Modifying anything after this point should not be necessary for most
# builds.
########################################################################
########################################################################

#
# $(CFLAGS.env) holds the any $(CFLAGS) provided at configure- or
# make-time (the latter overriding the former).
#
# $(CFLAGS) should ideally only contain flags which are relevant for
# all binaries built for the target platform. However, many people
# like to pass it to "make" without realizing that it applies to
# dozens of deliverables, and they override core flags (like -fPIC)
# when doing so. To help work around that, we expect all core-most
# CFLAGS, e.g. -fPIC, to be set in $(CFLAGS.core). That enables people
# to pass their other CFLAGS without triggering, e.g., "recompile with
# -fPIC" errors.
#
# Historical note: the pre-3.48 build does not honor CPPFLAGS passed
# to make, so we do not do so here. Both the legacy and 3.48+ builds
# support CPPFLAGS passed at configure-time, and combines them with
# the configure-time CFLAGS.
#
CFLAGS.core ?=
CFLAGS.env  = $(CFLAGS)
T.cc += $(CFLAGS.core) $(CFLAGS.env)

#
# $(LDFLAGS.configure) represents any LDFLAGS=... the client passes to
# the configure process.  The historical build enabled passing-on of
# user-provided LDFLAGS at configure-time but not make-time. That
# behavior is not possible to fully emulate here because this makefile
# is not filtered by the configure script, so we instead
# "soft-enforce" it by using a level of indirection, which clients who
# read this can (but are not advised to!) bypass by passing
# LDFLAGS.configure=... to this makefile. (We do not guaranty this
# variable name to be stable, so do not rely on that capability!)
#
# A significant difference from the legacy build:
#
# The legacy build applied such LDFLAGS to all link operations for all
# deliverables. The 3.48+ build applies them (as of this writing) more
# selectively: search this file LDFLAGS.configure to see where they're
# set.
#
LDFLAGS.configure ?=

#
# The difference between $(OPT_FEATURE_FLAGS) and $(OPTS) is that the
# former is historically provided by the configure script, whereas
# $(OPTS) is intended to be provided as arguments to the make
# invocation.
#
T.cc += $(OPT_FEATURE_FLAGS)

#
# Add in any optional global compilation flags on the make command
# line i.e.  make "OPTS=-DSQLITE_ENABLE_FOO=1 -DSQLITE_OMIT_FOO=1".
#
T.cc += $(OPTS)

#
# $(INSTALL) invocation for use with non-executable files.
#
INSTALL.noexec = $(INSTALL) -m 0644
# ^^^ do not use GNU-specific flags to $(INSTALL), e.g. --mode=...

#
# $(T.compile) = generic target platform compiler invocation,
# differing only from $(T.cc) in that it appends $(T.compile.extras),
# which are primarily intended for use with gcov-related flags.
#
T.compile = $(T.cc) $(T.compile.extras)

#
# $(T.cc.sqlite) is $(T.cc) plus any flags which are desired for the
# library as a whole, but not necessarily needed for every binary. It
# will normally get initially populated with flags by the
# configure-generated makefile.
#
T.cc.sqlite ?= $(T.cc)

#
# $(CFLAGS.intree_includes) = -I... flags relevant specifically to
# this tree, including any subdirectories commonly needed for building
# various tools.
#
CFLAGS.intree_includes = \
    -I. -I$(TOP)/src -I$(TOP)/ext/rtree -I$(TOP)/ext/icu \
    -I$(TOP)/ext/fts3 -I$(TOP)/ext/session \
    -I$(TOP)/ext/misc
T.cc.sqlite += $(CFLAGS.intree_includes)

#
# $(T.cc.extension) = compiler invocation for loadable extensions.
#
T.cc.extension = $(T.compile) -I. -I$(TOP)/src -DSQLITE_CORE

#
# $(T.link) = compiler invocation for when the target will be an
# executable.
#
# $(T.link.extras) = optional config-specific flags for $(T.link),
# primarily intended for use with gcov-related flags.
#
T.link = $(T.cc.sqlite) $(T.link.extras)
#
# $(T.link.shared) = $(T.link) invocation specifically for shared libraries
#
T.link.shared = $(T.link) $(LDFLAGS.shlib)

#
# $(LDFLAGS.libsqlite3) should be used with any deliverable for which
# any of the following apply:
#
#  - Results in building libsqlite3.so
#  - Compiles sqlite3.c in to an application
#  - Links with libsqlite3.a
#  - Links in either of $(LIBOBJSO) or $(LIBOBJS1)
#
# Note that these flags are for the target build platform, not
# necessarily localhost.  i.e. it should be used with $(T.cc.sqlite)
# or $(T.link) but not $(B.cc).
#
LDFLAGS.libsqlite3 = \
  $(LDFLAGS.rpath) $(LDFLAGS.pthread) \
  $(LDFLAGS.math) $(LDFLAGS.dlopen) \
  $(LDFLAGS.zlib) $(LDFLAGS.icu) \
  $(LDFLAGS.rt) $(LDFLAGS.configure)

#
# $(install-dir.XYZ) = dirs for installation.
#
# Design note: these should arguably all be defined with surrounding
# double-quotes so that targets which have spaces in their paths will
# work, but that leads to Make treating the quotes as part of the dir
# name, which in turn leads to it never finding a matching name in the
# filesystem and always invoking ($(INSTALL) -d ...) for them. The
# moral of this story is that spaces in installation paths will break
# the install process.
#
install-dir.bin = $(DESTDIR)$(bindir)
install-dir.lib = $(DESTDIR)$(libdir)
install-dir.include = $(DESTDIR)$(includedir)
install-dir.pkgconfig = $(DESTDIR)$(libdir)/pkgconfig
install-dir.man1 = $(DESTDIR)$(mandir)/man1
install-dir.all = $(install-dir.bin) $(install-dir.include) \
  $(install-dir.lib) $(install-dir.man1) \
  $(install-dir.pkgconfig)
$(install-dir.all):
	@if [ ! -d "$@" ]; then set -x; $(INSTALL) -d "$@"; fi
# ^^^^ on some platforms, install -d fails if the target already exists.

#
# After jimsh is compiled, we run some sanity checks to ensure that
# it was built in a way compatible with this project's scripts:
#
# 1) Ensure that it was built with realpath() or _fullpath() support.
# Without that flag the [file normalize] command will always resolve
# to an empty string.
#
# 2) Ensure that it is built with -DJIM_COMPAT (which may be
# hard-coded into jimsh0.c). Without this, the [expr] command
# accepts only a single argument.
#
$(JIMSH): $(TOP)/autosetup/jimsh0.c
	$(B.cc) -o $@ $(CFLAGS.jimsh) $(TOP)/autosetup/jimsh0.c
	@if [ x = "x$$($(JIMSH) -e 'file normalize $(JIMSH)' 2>/dev/null)" ]; then \
		echo "$(JIMSH) was built without -DHAVE_REALPATH or -DHAVE__FULLPATH." 1>&2; \
		exit 1; \
	fi
	@if [ x3 != "x$$($(JIMSH) -e 'expr 1 + 2' 2>/dev/null)" ]; then \
		echo "$(JIMSH) was built without -DJIM_COMPAT." 1>&2; \
		exit 1; \
	fi
distclean-jimsh:
	rm -f $(JIMSH)
distclean: distclean-jimsh

#
# $(MAKE_SANITY_CHECK) = a set of checks for various make vars which
# must be provided to this file before including it. If any are
# missing, this target fails. It does (almost) no semantic validation,
# only checks to see that appropriate vars are not empty.
#
# Note that $(MAKEFILE_LIST) is a GNU-make-ism but its use is harmless
# in other flavors of Make.
#
MAKE_SANITY_CHECK = .main.mk.checks
$(MAKE_SANITY_CHECK): $(MAKEFILE_LIST) $(TOP)/auto.def
	@if [ x = "x$(TOP)" ]; then echo "Missing TOP var" 1>&2; exit 1; fi
	@if [ ! -d "$(TOP)" ]; then echo "$(TOP) is not a directory" 1>&2; exit 1; fi
	@if [ ! -f "$(TOP)/auto.def" ]; then echo "$(TOP) does not appear to be the top-most source dir" 1>&2; exit 1; fi
	@if [ x = "x$(PACKAGE_VERSION)" ]; then echo "PACKAGE_VERSION must be set to the library's X.Y.Z-format version number" 1>&2; exit 1; fi
	@if [ x = "x$(B.cc)" ]; then echo "Missing B.cc var" 1>&2; exit 1; fi
	@if [ x = "x$(T.cc)" ]; then echo "Missing T.cc var" 1>&2; exit 1; fi
	@if [ x = "x$(B.tclsh)" ]; then echo "Missing B.tclsh var" 1>&2; exit 1; fi
	@if [ x = "x$(AR)" ]; then echo "Missing AR var" 1>&2; exit 1; fi
	touch $@
clean-sanity-check:
	rm -f $(MAKE_SANITY_CHECK)
clean: clean-sanity-check

#
# Object files for the SQLite library (non-amalgamation).
#
LIBOBJS0 = alter.o analyze.o attach.o auth.o \
         backup.o bitvec.o btmutex.o btree.o build.o \
         callback.o complete.o ctime.o \
         date.o dbpage.o dbstat.o delete.o \
         expr.o fault.o fkey.o \
         fts3.o fts3_aux.o fts3_expr.o fts3_hash.o fts3_icu.o \
         fts3_porter.o fts3_snippet.o fts3_tokenizer.o fts3_tokenizer1.o \
         fts3_tokenize_vtab.o \
         fts3_unicode.o fts3_unicode2.o fts3_write.o \
         fts5.o \
         func.o global.o hash.o \
         icu.o insert.o json.o legacy.o loadext.o \
         main.o malloc.o mem0.o mem1.o mem2.o mem3.o mem5.o \
         memdb.o memjournal.o \
         mutex.o mutex_noop.o mutex_unix.o mutex_w32.o \
         notify.o opcodes.o os.o os_kv.o os_unix.o os_win.o \
         pager.o parse.o pcache.o pcache1.o pragma.o prepare.o printf.o \
         random.o resolve.o rowset.o rtree.o \
         sqlite3session.o select.o sqlite3rbu.o status.o stmt.o \
         table.o threads.o tokenize.o treeview.o trigger.o \
         update.o upsert.o utf.o util.o vacuum.o \
         vdbe.o vdbeapi.o vdbeaux.o vdbeblob.o vdbemem.o vdbesort.o \
         vdbetrace.o vdbevtab.o vtab.o \
         wal.o walker.o where.o wherecode.o whereexpr.o \
         window.o
LIBOBJS = $(LIBOBJS0)

#
# Object files for the amalgamation.
#
LIBOBJS1 = sqlite3.o

#
# Determine the real value of LIBOBJ based on whether the amalgamation
# is enabled or not.
#
LIBOBJ = $(LIBOBJS$(USE_AMALGAMATION))
$(LIBOBJ): $(MAKE_SANITY_CHECK)

#
# All of the source code files.
#
SRC = \
  $(TOP)/src/alter.c \
  $(TOP)/src/analyze.c \
  $(TOP)/src/attach.c \
  $(TOP)/src/auth.c \
  $(TOP)/src/backup.c \
  $(TOP)/src/bitvec.c \
  $(TOP)/src/btmutex.c \
  $(TOP)/src/btree.c \
  $(TOP)/src/btree.h \
  $(TOP)/src/btreeInt.h \
  $(TOP)/src/build.c \
  $(TOP)/src/callback.c \
  $(TOP)/src/complete.c \
  ctime.c \
  $(TOP)/src/date.c \
  $(TOP)/src/dbpage.c \
  $(TOP)/src/dbstat.c \
  $(TOP)/src/delete.c \
  $(TOP)/src/expr.c \
  $(TOP)/src/fault.c \
  $(TOP)/src/fkey.c \
  $(TOP)/src/func.c \
  $(TOP)/src/global.c \
  $(TOP)/src/hash.c \
  $(TOP)/src/hash.h \
  $(TOP)/src/hwtime.h \
  $(TOP)/src/insert.c \
  $(TOP)/src/json.c \
  $(TOP)/src/legacy.c \
  $(TOP)/src/loadext.c \
  $(TOP)/src/main.c \
  $(TOP)/src/malloc.c \
  $(TOP)/src/mem0.c \
  $(TOP)/src/mem1.c \
  $(TOP)/src/mem2.c \
  $(TOP)/src/mem3.c \
  $(TOP)/src/mem5.c \
  $(TOP)/src/memdb.c \
  $(TOP)/src/memjournal.c \
  $(TOP)/src/msvc.h \
  $(TOP)/src/mutex.c \
  $(TOP)/src/mutex.h \
  $(TOP)/src/mutex_noop.c \
  $(TOP)/src/mutex_unix.c \
  $(TOP)/src/mutex_w32.c \
  $(TOP)/src/notify.c \
  $(TOP)/src/os.c \
  $(TOP)/src/os.h \
  $(TOP)/src/os_common.h \
  $(TOP)/src/os_setup.h \
  $(TOP)/src/os_kv.c \
  $(TOP)/src/os_unix.c \
  $(TOP)/src/os_win.c \
  $(TOP)/src/os_win.h \
  $(TOP)/src/pager.c \
  $(TOP)/src/pager.h \
  $(TOP)/src/parse.y \
  $(TOP)/src/pcache.c \
  $(TOP)/src/pcache.h \
  $(TOP)/src/pcache1.c \
  $(TOP)/src/pragma.c \
  pragma.h \
  $(TOP)/src/prepare.c \
  $(TOP)/src/printf.c \
  $(TOP)/src/random.c \
  $(TOP)/src/resolve.c \
  $(TOP)/src/rowset.c \
  $(TOP)/src/select.c \
  $(TOP)/src/status.c \
  $(TOP)/src/shell.c.in \
  $(TOP)/src/sqlite.h.in \
  $(TOP)/src/sqlite3ext.h \
  $(TOP)/src/sqliteInt.h \
  $(TOP)/src/sqliteLimit.h \
  $(TOP)/src/table.c \
  $(TOP)/src/tclsqlite.c \
  $(TOP)/src/threads.c \
  $(TOP)/src/tokenize.c \
  $(TOP)/src/treeview.c \
  $(TOP)/src/trigger.c \
  $(TOP)/src/utf.c \
  $(TOP)/src/update.c \
  $(TOP)/src/upsert.c \
  $(TOP)/src/util.c \
  $(TOP)/src/vacuum.c \
  $(TOP)/src/vdbe.c \
  $(TOP)/src/vdbe.h \
  $(TOP)/src/vdbeapi.c \
  $(TOP)/src/vdbeaux.c \
  $(TOP)/src/vdbeblob.c \
  $(TOP)/src/vdbemem.c \
  $(TOP)/src/vdbesort.c \
  $(TOP)/src/vdbetrace.c \
  $(TOP)/src/vdbevtab.c \
  $(TOP)/src/vdbeInt.h \
  $(TOP)/src/vtab.c \
  $(TOP)/src/vxworks.h \
  $(TOP)/src/wal.c \
  $(TOP)/src/wal.h \
  $(TOP)/src/walker.c \
  $(TOP)/src/where.c \
  $(TOP)/src/wherecode.c \
  $(TOP)/src/whereexpr.c \
  $(TOP)/src/whereInt.h \
  $(TOP)/src/window.c

# Source code for extensions
#
SRC += \
  $(TOP)/ext/fts3/fts3.c \
  $(TOP)/ext/fts3/fts3.h \
  $(TOP)/ext/fts3/fts3Int.h \
  $(TOP)/ext/fts3/fts3_aux.c \
  $(TOP)/ext/fts3/fts3_expr.c \
  $(TOP)/ext/fts3/fts3_hash.c \
  $(TOP)/ext/fts3/fts3_hash.h \
  $(TOP)/ext/fts3/fts3_icu.c \
  $(TOP)/ext/fts3/fts3_porter.c \
  $(TOP)/ext/fts3/fts3_snippet.c \
  $(TOP)/ext/fts3/fts3_tokenizer.h \
  $(TOP)/ext/fts3/fts3_tokenizer.c \
  $(TOP)/ext/fts3/fts3_tokenizer1.c \
  $(TOP)/ext/fts3/fts3_tokenize_vtab.c \
  $(TOP)/ext/fts3/fts3_unicode.c \
  $(TOP)/ext/fts3/fts3_unicode2.c \
  $(TOP)/ext/fts3/fts3_write.c
SRC += \
  $(TOP)/ext/icu/sqliteicu.h \
  $(TOP)/ext/icu/icu.c
SRC += \
  $(TOP)/ext/rtree/rtree.h \
  $(TOP)/ext/rtree/rtree.c \
  $(TOP)/ext/rtree/geopoly.c
SRC += \
  $(TOP)/ext/session/sqlite3session.c \
  $(TOP)/ext/session/sqlite3session.h
SRC += \
  $(TOP)/ext/rbu/sqlite3rbu.h \
  $(TOP)/ext/rbu/sqlite3rbu.c
SRC += \
  $(TOP)/ext/misc/stmt.c

# Generated source code files
#
SRC += \
  keywordhash.h \
  opcodes.c \
  opcodes.h \
  parse.c \
  parse.h \
  sqlite_cfg.h \
  shell.c \
  sqlite3.h

# Source code to the test files.
#
TESTSRC = \
  $(TOP)/src/test1.c \
  $(TOP)/src/test2.c \
  $(TOP)/src/test3.c \
  $(TOP)/src/test4.c \
  $(TOP)/src/test5.c \
  $(TOP)/src/test6.c \
  $(TOP)/src/test8.c \
  $(TOP)/src/test9.c \
  $(TOP)/src/test_autoext.c \
  $(TOP)/src/test_backup.c \
  $(TOP)/src/test_bestindex.c \
  $(TOP)/src/test_blob.c \
  $(TOP)/src/test_btree.c \
  $(TOP)/src/test_config.c \
  $(TOP)/src/test_delete.c \
  $(TOP)/src/test_demovfs.c \
  $(TOP)/src/test_devsym.c \
  $(TOP)/src/test_fs.c \
  $(TOP)/src/test_func.c \
  $(TOP)/src/test_hexio.c \
  $(TOP)/src/test_init.c \
  $(TOP)/src/test_intarray.c \
  $(TOP)/src/test_journal.c \
  $(TOP)/src/test_malloc.c \
  $(TOP)/src/test_md5.c \
  $(TOP)/src/test_multiplex.c \
  $(TOP)/src/test_mutex.c \
  $(TOP)/src/test_onefile.c \
  $(TOP)/src/test_osinst.c \
  $(TOP)/src/test_pcache.c \
  $(TOP)/src/test_quota.c \
  $(TOP)/src/test_rtree.c \
  $(TOP)/src/test_schema.c \
  $(TOP)/src/test_schemapool.c \
  $(TOP)/src/test_superlock.c \
  $(TOP)/src/test_syscall.c \
  $(TOP)/src/test_tclsh.c \
  $(TOP)/src/test_tclvar.c \
  $(TOP)/src/test_thread.c \
  $(TOP)/src/test_vdbecov.c \
  $(TOP)/src/test_vfs.c \
  $(TOP)/src/test_windirent.c \
  $(TOP)/src/test_window.c \
  $(TOP)/src/test_wsd.c       \
  $(TOP)/ext/fts3/fts3_term.c \
  $(TOP)/ext/fts3/fts3_test.c  \
  $(TOP)/ext/session/test_session.c \
  $(TOP)/ext/recover/sqlite3recover.c \
  $(TOP)/ext/recover/dbdata.c \
  $(TOP)/ext/recover/test_recover.c \
  $(TOP)/ext/intck/test_intck.c  \
  $(TOP)/ext/intck/sqlite3intck.c \
  $(TOP)/ext/rbu/test_rbu.c

# Statically linked extensions
#
TESTSRC += \
  $(TOP)/ext/expert/sqlite3expert.c \
  $(TOP)/ext/expert/test_expert.c \
  $(TOP)/ext/misc/amatch.c \
  $(TOP)/ext/misc/appendvfs.c \
  $(TOP)/ext/misc/basexx.c \
  $(TOP)/ext/misc/carray.c \
  $(TOP)/ext/misc/cksumvfs.c \
  $(TOP)/ext/misc/closure.c \
  $(TOP)/ext/misc/csv.c \
  $(TOP)/ext/misc/decimal.c \
  $(TOP)/ext/misc/eval.c \
  $(TOP)/ext/misc/explain.c \
  $(TOP)/ext/misc/fileio.c \
  $(TOP)/ext/misc/fuzzer.c \
  $(TOP)/ext/fts5/fts5_tcl.c \
  $(TOP)/ext/fts5/fts5_test_mi.c \
  $(TOP)/ext/fts5/fts5_test_tok.c \
  $(TOP)/ext/misc/ieee754.c \
  $(TOP)/ext/misc/mmapwarm.c \
  $(TOP)/ext/misc/nextchar.c \
  $(TOP)/ext/misc/normalize.c \
  $(TOP)/ext/misc/percentile.c \
  $(TOP)/ext/misc/prefixes.c \
  $(TOP)/ext/misc/qpvtab.c \
  $(TOP)/ext/misc/randomjson.c \
  $(TOP)/ext/misc/regexp.c \
  $(TOP)/ext/misc/remember.c \
  $(TOP)/ext/misc/series.c \
  $(TOP)/ext/misc/spellfix.c \
  $(TOP)/ext/misc/stmtrand.c \
  $(TOP)/ext/misc/totype.c \
  $(TOP)/ext/misc/unionvtab.c \
  $(TOP)/ext/misc/wholenumber.c \
  $(TOP)/ext/misc/zipfile.c \
  $(TOP)/ext/rtree/test_rtreedoc.c

# Source code to the library files needed by the test fixture
#
TESTSRC2 = \
  $(TOP)/src/attach.c \
  $(TOP)/src/backup.c \
  $(TOP)/src/bitvec.c \
  $(TOP)/src/btree.c \
  $(TOP)/src/build.c \
<<<<<<< HEAD
  $(TOP)/src/callback.c \
  $(TOP)/src/ctime.c \
=======
  ctime.c \
>>>>>>> 9ef83990
  $(TOP)/src/date.c \
  $(TOP)/src/dbpage.c \
  $(TOP)/src/dbstat.c \
  $(TOP)/src/expr.c \
  $(TOP)/src/func.c \
  $(TOP)/src/global.c \
  $(TOP)/src/insert.c \
  $(TOP)/src/wal.c \
  $(TOP)/src/main.c \
  $(TOP)/src/mem5.c \
  $(TOP)/src/os.c \
  $(TOP)/src/os_kv.c \
  $(TOP)/src/os_unix.c \
  $(TOP)/src/os_win.c \
  $(TOP)/src/pager.c \
  $(TOP)/src/pragma.c \
  $(TOP)/src/prepare.c \
  $(TOP)/src/printf.c \
  $(TOP)/src/random.c \
  $(TOP)/src/pcache.c \
  $(TOP)/src/pcache1.c \
  $(TOP)/src/select.c \
  $(TOP)/src/tokenize.c \
  $(TOP)/src/treeview.c \
  $(TOP)/src/utf.c \
  $(TOP)/src/util.c \
  $(TOP)/src/vdbeapi.c \
  $(TOP)/src/vdbeaux.c \
  $(TOP)/src/vdbe.c \
  $(TOP)/src/vdbemem.c \
  $(TOP)/src/vdbetrace.c \
  $(TOP)/src/vdbevtab.c \
  $(TOP)/src/where.c \
  $(TOP)/src/wherecode.c \
  $(TOP)/src/whereexpr.c \
  $(TOP)/src/window.c \
  parse.c \
  $(TOP)/ext/fts3/fts3.c \
  $(TOP)/ext/fts3/fts3_aux.c \
  $(TOP)/ext/fts3/fts3_expr.c \
  $(TOP)/ext/fts3/fts3_tokenizer.c \
  $(TOP)/ext/fts3/fts3_write.c \
  $(TOP)/ext/session/sqlite3session.c \
  $(TOP)/ext/misc/stmt.c \
  fts5.c

# Header files used by all library source files.
#
HDR = \
   $(TOP)/src/btree.h \
   $(TOP)/src/btreeInt.h \
   $(TOP)/src/hash.h \
   $(TOP)/src/hwtime.h \
   keywordhash.h \
   $(TOP)/src/msvc.h \
   $(TOP)/src/mutex.h \
   opcodes.h \
   $(TOP)/src/os.h \
   $(TOP)/src/os_common.h \
   $(TOP)/src/os_setup.h \
   $(TOP)/src/os_win.h \
   $(TOP)/src/pager.h \
   $(TOP)/src/pcache.h \
   parse.h  \
   pragma.h \
   sqlite3.h  \
   $(TOP)/src/sqlite3ext.h \
   $(TOP)/src/sqliteInt.h  \
   $(TOP)/src/sqliteLimit.h \
   $(TOP)/src/vdbe.h \
   $(TOP)/src/vdbeInt.h \
   $(TOP)/src/vxworks.h \
   $(TOP)/src/whereInt.h \
   sqlite_cfg.h
# Reminder: sqlite_cfg.h is typically created by the configure script

# Header files used by extensions
#
EXTHDR += \
  $(TOP)/ext/fts3/fts3.h \
  $(TOP)/ext/fts3/fts3Int.h \
  $(TOP)/ext/fts3/fts3_hash.h \
  $(TOP)/ext/fts3/fts3_tokenizer.h
EXTHDR += \
  $(TOP)/ext/rtree/rtree.h \
  $(TOP)/ext/rtree/geopoly.c
EXTHDR += \
  $(TOP)/ext/icu/sqliteicu.h
EXTHDR += \
  $(TOP)/ext/rtree/sqlite3rtree.h

#
# Executables needed for testing
#
TESTPROGS = \
  testfixture$(T.exe) \
  sqlite3$(T.exe) \
  sqlite3_analyzer$(T.exe) \
  sqldiff$(T.exe) \
  dbhash$(T.exe) \
  sqltclsh$(T.exe)

# Databases containing fuzzer test cases
#
FUZZDATA = \
  $(TOP)/test/fuzzdata1.db \
  $(TOP)/test/fuzzdata2.db \
  $(TOP)/test/fuzzdata3.db \
  $(TOP)/test/fuzzdata4.db \
  $(TOP)/test/fuzzdata5.db \
  $(TOP)/test/fuzzdata6.db \
  $(TOP)/test/fuzzdata7.db \
  $(TOP)/test/fuzzdata8.db

#
# Standard options to testfixture
#
TESTOPTS = --verbose=file --output=test-out.txt

#
# Extra compiler options for various shell tools
#
# Note that some of these will only apply when embedding sqlite3.c
# into the shell, as these flags are not otherwise passed on to the
# library.
SHELL_OPT += -DSQLITE_DQS=0
SHELL_OPT += -DSQLITE_ENABLE_FTS4
#SHELL_OPT += -DSQLITE_ENABLE_FTS5
SHELL_OPT += -DSQLITE_ENABLE_RTREE
SHELL_OPT += -DSQLITE_ENABLE_EXPLAIN_COMMENTS
SHELL_OPT += -DSQLITE_ENABLE_UNKNOWN_SQL_FUNCTION
SHELL_OPT += -DSQLITE_ENABLE_STMTVTAB
SHELL_OPT += -DSQLITE_ENABLE_DBPAGE_VTAB
SHELL_OPT += -DSQLITE_ENABLE_DBSTAT_VTAB
SHELL_OPT += -DSQLITE_ENABLE_BYTECODE_VTAB
SHELL_OPT += -DSQLITE_ENABLE_OFFSET_SQL_FUNC
SHELL_OPT += -DSQLITE_STRICT_SUBTYPE=1
FUZZERSHELL_OPT =
FUZZCHECK_OPT += -I$(TOP)/test
FUZZCHECK_OPT += -I$(TOP)/ext/recover
FUZZCHECK_OPT += \
  -DSQLITE_OSS_FUZZ \
  -DSQLITE_ENABLE_BYTECODE_VTAB \
  -DSQLITE_ENABLE_DBPAGE_VTAB \
  -DSQLITE_ENABLE_DBSTAT_VTAB \
  -DSQLITE_ENABLE_BYTECODE_VTAB \
  -DSQLITE_ENABLE_DESERIALIZE \
  -DSQLITE_ENABLE_EXPLAIN_COMMENTS \
  -DSQLITE_ENABLE_FTS3_PARENTHESIS \
  -DSQLITE_ENABLE_FTS4 \
  -DSQLITE_ENABLE_FTS5 \
  -DSQLITE_ENABLE_GEOPOLY \
  -DSQLITE_ENABLE_MATH_FUNCTIONS \
  -DSQLITE_ENABLE_MEMSYS5 \
  -DSQLITE_ENABLE_NORMALIZE \
  -DSQLITE_ENABLE_OFFSET_SQL_FUNC \
  -DSQLITE_ENABLE_PREUPDATE_HOOK \
  -DSQLITE_ENABLE_RTREE \
  -DSQLITE_ENABLE_SESSION \
  -DSQLITE_ENABLE_STMTVTAB \
  -DSQLITE_ENABLE_UNKNOWN_SQL_FUNCTION \
  -DSQLITE_ENABLE_STAT4 \
  -DSQLITE_ENABLE_STMT_SCANSTATUS \
  -DSQLITE_MAX_MEMORY=50000000 \
  -DSQLITE_MAX_MMAP_SIZE=0 \
  -DSQLITE_OMIT_LOAD_EXTENSION \
  -DSQLITE_PRINTF_PRECISION_LIMIT=1000 \
  -DSQLITE_PRIVATE="" \
  -DSQLITE_STRICT_SUBTYPE=1 \
  -DSQLITE_STATIC_RANDOMJSON

FUZZCHECK_SRC += $(TOP)/test/fuzzcheck.c
FUZZCHECK_SRC += $(TOP)/test/ossfuzz.c
FUZZCHECK_SRC += $(TOP)/test/fuzzinvariants.c
FUZZCHECK_SRC += $(TOP)/ext/recover/dbdata.c
FUZZCHECK_SRC += $(TOP)/ext/recover/sqlite3recover.c
FUZZCHECK_SRC += $(TOP)/test/vt02.c
FUZZCHECK_SRC += $(TOP)/ext/misc/percentile.c
FUZZCHECK_SRC += $(TOP)/ext/misc/randomjson.c
DBFUZZ_OPT =
ST_OPT = -DSQLITE_OS_KV_OPTIONAL

$(TCLSH_CMD):
has_tclsh84:
	sh $(TOP)/tool/cktclsh.sh 8.4 $(TCLSH_CMD)
	touch has_tclsh84

has_tclsh85:
	sh $(TOP)/tool/cktclsh.sh 8.5 $(TCLSH_CMD)
	touch has_tclsh85

#
# $(T.tcl.env.sh) is a shell script intended for source'ing to set
# various TCL config info in the current shell context:
#
# - All info exported by tclConfig.sh
#
# - TCLLIBDIR = the first entry from TCL's $auto_path which refers to
#   an existing dir, then append /sqlite3 to it. If TCLLIBDIR is
#   provided via the environment, that value is used instead.
#
# Maintenance reminder: the ./ at the start of the name is required or /bin/sh
# refuses to source it:
#
#   . .tclenv.sh    ==> .tclenv.sh: not found
#   . ./.tclenv.sh  ==> fine
#
# It took half an hour to figure that out.
#
T.tcl.env.sh = ./.tclenv.sh
$(T.tcl.env.sh): $(TCLSH_CMD) $(TCL_CONFIG_SH) $(MAKEFILE_LIST)
	@if [ x = "x$(TCL_CONFIG_SH)" ]; then \
		echo 'TCL_CONFIG_SH must be set to point to a "tclConfig.sh"' 1>&2; exit 1; \
	fi; \
	if [ x != "x$(TCLLIBDIR)" ]; then echo TCLLIBDIR="$(TCLLIBDIR)"; else \
		ld= ; \
		for d in `echo "puts stdout \\$$auto_path" | $(TCLSH_CMD)`; do \
			if [ -d "$$d" ]; then ld=$$d; break; fi; \
		done; \
		if [ x = "x$$ld" ]; then echo "Cannot determine TCLLIBDIR" 1>&2; exit 1; fi; \
		echo "TCLLIBDIR=$$ld/sqlite3"; \
	fi > $@; \
	echo ". \"$(TCL_CONFIG_SH)\" || exit \$$?" >> $@; \
	echo "Created $@"

#
# $(T.tcl.env.source) is shell code to be run as part of any
# compilation or link step which requires vars from
# $(TCL_CONFIG_SH). All targets which use this should also have a
# dependency on $(T.tcl.env.sh).
#
T.tcl.env.source = . $(T.tcl.env.sh) || exit $$?

#
# $(T.compile.tcl) and $(T.link.tcl) are TCL-specific counterparts for $(T.compile)
# and $(T.link) which first invoke $(T.tcl.env.source). Any targets which used them
# must have a dependency on $(T.tcl.env.sh)
#
T.compile.tcl = $(T.tcl.env.source); $(T.compile) $(CFLAGS.intree_includes)
T.link.tcl = $(T.tcl.env.source); $(T.link)

#
# This target creates a directory named "tsrc" and fills it with
# copies of all of the C source code and header files needed to
# build on the target system.  Some of the C source code and header
# files are automatically generated.  This target takes care of
# all that automatic generation.
#
.target_source: $(MAKE_SANITY_CHECK) $(SRC) $(TOP)/tool/vdbe-compress.tcl \
    fts5.c $(B.tclsh)
	rm -rf tsrc
	mkdir tsrc
	cp -f $(SRC) tsrc
	rm -f tsrc/sqlite.h.in tsrc/parse.y
	$(B.tclsh) $(TOP)/tool/vdbe-compress.tcl $(OPTS) <tsrc/vdbe.c >vdbe.new
	mv -f vdbe.new tsrc/vdbe.c
	cp fts5.c fts5.h tsrc
	touch .target_source

libsqlite3.LIB = libsqlite3$(T.lib)
libsqlite3.SO = libsqlite3$(T.dll)

# Rules to build the LEMON compiler generator
#
lemon$(B.exe): $(MAKE_SANITY_CHECK) $(TOP)/tool/lemon.c $(TOP)/tool/lempar.c
	$(B.cc) -o $@ $(TOP)/tool/lemon.c
	cp $(TOP)/tool/lempar.c .

# Rules to build the program that generates the source-id
#
mksourceid$(B.exe): $(MAKE_SANITY_CHECK) $(TOP)/tool/mksourceid.c
	$(B.cc) -o $@ $(TOP)/tool/mksourceid.c

sqlite3.h: $(MAKE_SANITY_CHECK) $(TOP)/src/sqlite.h.in \
    $(TOP)/manifest mksourceid$(B.exe) \
		$(TOP)/VERSION $(B.tclsh)
	$(B.tclsh) $(TOP)/tool/mksqlite3h.tcl $(TOP) -o sqlite3.h

sqlite3.c:	.target_source sqlite3.h $(TOP)/tool/mksqlite3c.tcl src-verify$(B.exe) \
		$(B.tclsh)
	$(B.tclsh) $(TOP)/tool/mksqlite3c.tcl $(AMALGAMATION_GEN_FLAGS) $(EXTRA_SRC)
	cp tsrc/sqlite3ext.h .
	cp $(TOP)/ext/session/sqlite3session.h .

sqlite3r.h: sqlite3.h $(B.tclsh)
	$(B.tclsh) $(TOP)/tool/mksqlite3h.tcl $(TOP) --enable-recover -o sqlite3r.h

sqlite3r.c: sqlite3.c sqlite3r.h $(B.tclsh)
	cp $(TOP)/ext/recover/sqlite3recover.c tsrc/
	cp $(TOP)/ext/recover/sqlite3recover.h tsrc/
	cp $(TOP)/ext/recover/dbdata.c tsrc/
	$(B.tclsh) $(TOP)/tool/mksqlite3c.tcl --enable-recover $(AMALGAMATION_GEN_FLAGS) $(EXTRA_SRC)

sqlite3ext.h: .target_source
	cp tsrc/sqlite3ext.h .

# Rules to build individual *.o files from generated *.c files. This
# applies to:
#
#     parse.o
#     opcodes.o
#
DEPS_OBJ_COMMON = $(MAKE_SANITY_CHECK) $(HDR)
parse.o:	parse.c $(DEPS_OBJ_COMMON)
	$(T.cc.sqlite) -c parse.c

opcodes.o:	opcodes.c
	$(T.cc.sqlite) -c opcodes.c

# Rules to build individual *.o files from files in the src directory.
#
alter.o:	$(TOP)/src/alter.c $(DEPS_OBJ_COMMON)
	$(T.cc.sqlite) -c $(TOP)/src/alter.c

analyze.o:	$(TOP)/src/analyze.c $(DEPS_OBJ_COMMON)
	$(T.cc.sqlite) -c $(TOP)/src/analyze.c

attach.o:	$(TOP)/src/attach.c $(DEPS_OBJ_COMMON)
	$(T.cc.sqlite) -c $(TOP)/src/attach.c

auth.o:	$(TOP)/src/auth.c $(DEPS_OBJ_COMMON)
	$(T.cc.sqlite) -c $(TOP)/src/auth.c

backup.o:	$(TOP)/src/backup.c $(DEPS_OBJ_COMMON)
	$(T.cc.sqlite) -c $(TOP)/src/backup.c

bitvec.o:	$(TOP)/src/bitvec.c $(DEPS_OBJ_COMMON)
	$(T.cc.sqlite) -c $(TOP)/src/bitvec.c

btmutex.o:	$(TOP)/src/btmutex.c $(DEPS_OBJ_COMMON)
	$(T.cc.sqlite) -c $(TOP)/src/btmutex.c

btree.o:	$(TOP)/src/btree.c $(DEPS_OBJ_COMMON) $(TOP)/src/pager.h
	$(T.cc.sqlite) -c $(TOP)/src/btree.c

build.o:	$(TOP)/src/build.c $(DEPS_OBJ_COMMON)
	$(T.cc.sqlite) -c $(TOP)/src/build.c

callback.o:	$(TOP)/src/callback.c $(DEPS_OBJ_COMMON)
	$(T.cc.sqlite) -c $(TOP)/src/callback.c

complete.o:	$(TOP)/src/complete.c $(DEPS_OBJ_COMMON)
	$(T.cc.sqlite) -c $(TOP)/src/complete.c

ctime.c:	$(TOP)/tool/mkctimec.tcl $(B.tclsh)
	$(B.tclsh) $(TOP)/tool/mkctimec.tcl

ctime.o:	ctime.c $(DEPS_OBJ_COMMON)
	$(T.cc.sqlite) -c ctime.c

date.o:	$(TOP)/src/date.c $(DEPS_OBJ_COMMON)
	$(T.cc.sqlite) -c $(TOP)/src/date.c

dbpage.o:	$(TOP)/src/dbpage.c $(DEPS_OBJ_COMMON)
	$(T.cc.sqlite) -c $(TOP)/src/dbpage.c

dbstat.o:	$(TOP)/src/dbstat.c $(DEPS_OBJ_COMMON)
	$(T.cc.sqlite) -c $(TOP)/src/dbstat.c

delete.o:	$(TOP)/src/delete.c $(DEPS_OBJ_COMMON)
	$(T.cc.sqlite) -c $(TOP)/src/delete.c

expr.o:	$(TOP)/src/expr.c $(DEPS_OBJ_COMMON)
	$(T.cc.sqlite) -c $(TOP)/src/expr.c

fault.o:	$(TOP)/src/fault.c $(DEPS_OBJ_COMMON)
	$(T.cc.sqlite) -c $(TOP)/src/fault.c

fkey.o:	$(TOP)/src/fkey.c $(DEPS_OBJ_COMMON)
	$(T.cc.sqlite) -c $(TOP)/src/fkey.c

func.o:	$(TOP)/src/func.c $(DEPS_OBJ_COMMON)
	$(T.cc.sqlite) -c $(TOP)/src/func.c

global.o:	$(TOP)/src/global.c $(DEPS_OBJ_COMMON)
	$(T.cc.sqlite) -c $(TOP)/src/global.c

hash.o:	$(TOP)/src/hash.c $(DEPS_OBJ_COMMON)
	$(T.cc.sqlite) -c $(TOP)/src/hash.c

insert.o:	$(TOP)/src/insert.c $(DEPS_OBJ_COMMON)
	$(T.cc.sqlite) -c $(TOP)/src/insert.c

json.o:	$(TOP)/src/json.c $(DEPS_OBJ_COMMON)
	$(T.cc.sqlite) -c $(TOP)/src/json.c

legacy.o:	$(TOP)/src/legacy.c $(DEPS_OBJ_COMMON)
	$(T.cc.sqlite) -c $(TOP)/src/legacy.c

loadext.o:	$(TOP)/src/loadext.c $(DEPS_OBJ_COMMON)
	$(T.cc.sqlite) -c $(TOP)/src/loadext.c

main.o:	$(TOP)/src/main.c $(DEPS_OBJ_COMMON)
	$(T.cc.sqlite) -c $(TOP)/src/main.c

malloc.o:	$(TOP)/src/malloc.c $(DEPS_OBJ_COMMON)
	$(T.cc.sqlite) -c $(TOP)/src/malloc.c

mem0.o:	$(TOP)/src/mem0.c $(DEPS_OBJ_COMMON)
	$(T.cc.sqlite) -c $(TOP)/src/mem0.c

mem1.o:	$(TOP)/src/mem1.c $(DEPS_OBJ_COMMON)
	$(T.cc.sqlite) -c $(TOP)/src/mem1.c

mem2.o:	$(TOP)/src/mem2.c $(DEPS_OBJ_COMMON)
	$(T.cc.sqlite) -c $(TOP)/src/mem2.c

mem3.o:	$(TOP)/src/mem3.c $(DEPS_OBJ_COMMON)
	$(T.cc.sqlite) -c $(TOP)/src/mem3.c

mem5.o:	$(TOP)/src/mem5.c $(DEPS_OBJ_COMMON)
	$(T.cc.sqlite) -c $(TOP)/src/mem5.c

memdb.o:	$(TOP)/src/memdb.c $(DEPS_OBJ_COMMON)
	$(T.cc.sqlite) -c $(TOP)/src/memdb.c

memjournal.o:	$(TOP)/src/memjournal.c $(DEPS_OBJ_COMMON)
	$(T.cc.sqlite) -c $(TOP)/src/memjournal.c

mutex.o:	$(TOP)/src/mutex.c $(DEPS_OBJ_COMMON)
	$(T.cc.sqlite) -c $(TOP)/src/mutex.c

mutex_noop.o:	$(TOP)/src/mutex_noop.c $(DEPS_OBJ_COMMON)
	$(T.cc.sqlite) -c $(TOP)/src/mutex_noop.c

mutex_unix.o:	$(TOP)/src/mutex_unix.c $(DEPS_OBJ_COMMON)
	$(T.cc.sqlite) -c $(TOP)/src/mutex_unix.c

mutex_w32.o:	$(TOP)/src/mutex_w32.c $(DEPS_OBJ_COMMON)
	$(T.cc.sqlite) -c $(TOP)/src/mutex_w32.c

notify.o:	$(TOP)/src/notify.c $(DEPS_OBJ_COMMON)
	$(T.cc.sqlite) -c $(TOP)/src/notify.c

pager.o:	$(TOP)/src/pager.c $(DEPS_OBJ_COMMON) $(TOP)/src/pager.h
	$(T.cc.sqlite) -c $(TOP)/src/pager.c

pcache.o:	$(TOP)/src/pcache.c $(DEPS_OBJ_COMMON) $(TOP)/src/pcache.h
	$(T.cc.sqlite) -c $(TOP)/src/pcache.c

pcache1.o:	$(TOP)/src/pcache1.c $(DEPS_OBJ_COMMON) $(TOP)/src/pcache.h
	$(T.cc.sqlite) -c $(TOP)/src/pcache1.c

os.o:	$(TOP)/src/os.c $(DEPS_OBJ_COMMON)
	$(T.cc.sqlite) -c $(TOP)/src/os.c

os_kv.o:	$(TOP)/src/os_kv.c $(DEPS_OBJ_COMMON)
	$(T.cc.sqlite) -c $(TOP)/src/os_kv.c

os_unix.o:	$(TOP)/src/os_unix.c $(DEPS_OBJ_COMMON)
	$(T.cc.sqlite) -c $(TOP)/src/os_unix.c

os_win.o:	$(TOP)/src/os_win.c $(DEPS_OBJ_COMMON)
	$(T.cc.sqlite) -c $(TOP)/src/os_win.c

pragma.o:	$(TOP)/src/pragma.c $(DEPS_OBJ_COMMON)
	$(T.cc.sqlite) -c $(TOP)/src/pragma.c

prepare.o:	$(TOP)/src/prepare.c $(DEPS_OBJ_COMMON)
	$(T.cc.sqlite) -c $(TOP)/src/prepare.c

printf.o:	$(TOP)/src/printf.c $(DEPS_OBJ_COMMON)
	$(T.cc.sqlite) -c $(TOP)/src/printf.c

random.o:	$(TOP)/src/random.c $(DEPS_OBJ_COMMON)
	$(T.cc.sqlite) -c $(TOP)/src/random.c

resolve.o:	$(TOP)/src/resolve.c $(DEPS_OBJ_COMMON)
	$(T.cc.sqlite) -c $(TOP)/src/resolve.c

rowset.o:	$(TOP)/src/rowset.c $(DEPS_OBJ_COMMON)
	$(T.cc.sqlite) -c $(TOP)/src/rowset.c

select.o:	$(TOP)/src/select.c $(DEPS_OBJ_COMMON)
	$(T.cc.sqlite) -c $(TOP)/src/select.c

status.o:	$(TOP)/src/status.c $(DEPS_OBJ_COMMON)
	$(T.cc.sqlite) -c $(TOP)/src/status.c

sqlite3.o:	sqlite3.h sqlite3.c
	$(T.cc.sqlite) -c sqlite3.c

table.o:	$(TOP)/src/table.c $(DEPS_OBJ_COMMON)
	$(T.cc.sqlite) -c $(TOP)/src/table.c

threads.o:	$(TOP)/src/threads.c $(DEPS_OBJ_COMMON)
	$(T.cc.sqlite) -c $(TOP)/src/threads.c

tokenize.o:	$(TOP)/src/tokenize.c keywordhash.h $(DEPS_OBJ_COMMON)
	$(T.cc.sqlite) -c $(TOP)/src/tokenize.c

treeview.o:	$(TOP)/src/treeview.c $(DEPS_OBJ_COMMON)
	$(T.cc.sqlite) -c $(TOP)/src/treeview.c

trigger.o:	$(TOP)/src/trigger.c $(DEPS_OBJ_COMMON)
	$(T.cc.sqlite) -c $(TOP)/src/trigger.c

update.o:	$(TOP)/src/update.c $(DEPS_OBJ_COMMON)
	$(T.cc.sqlite) -c $(TOP)/src/update.c

upsert.o:	$(TOP)/src/upsert.c $(DEPS_OBJ_COMMON)
	$(T.cc.sqlite) -c $(TOP)/src/upsert.c

utf.o:	$(TOP)/src/utf.c $(DEPS_OBJ_COMMON)
	$(T.cc.sqlite) -c $(TOP)/src/utf.c

util.o:	$(TOP)/src/util.c $(DEPS_OBJ_COMMON)
	$(T.cc.sqlite) -c $(TOP)/src/util.c

vacuum.o:	$(TOP)/src/vacuum.c $(DEPS_OBJ_COMMON)
	$(T.cc.sqlite) -c $(TOP)/src/vacuum.c

vdbe.o:	$(TOP)/src/vdbe.c $(DEPS_OBJ_COMMON)
	$(T.cc.sqlite) -c $(TOP)/src/vdbe.c

vdbeapi.o:	$(TOP)/src/vdbeapi.c $(DEPS_OBJ_COMMON)
	$(T.cc.sqlite) -c $(TOP)/src/vdbeapi.c

vdbeaux.o:	$(TOP)/src/vdbeaux.c $(DEPS_OBJ_COMMON)
	$(T.cc.sqlite) -c $(TOP)/src/vdbeaux.c

vdbeblob.o:	$(TOP)/src/vdbeblob.c $(DEPS_OBJ_COMMON)
	$(T.cc.sqlite) -c $(TOP)/src/vdbeblob.c

vdbemem.o:	$(TOP)/src/vdbemem.c $(DEPS_OBJ_COMMON)
	$(T.cc.sqlite) -c $(TOP)/src/vdbemem.c

vdbesort.o:	$(TOP)/src/vdbesort.c $(DEPS_OBJ_COMMON)
	$(T.cc.sqlite) -c $(TOP)/src/vdbesort.c

vdbetrace.o:	$(TOP)/src/vdbetrace.c $(DEPS_OBJ_COMMON)
	$(T.cc.sqlite) -c $(TOP)/src/vdbetrace.c

vdbevtab.o:	$(TOP)/src/vdbevtab.c $(DEPS_OBJ_COMMON)
	$(T.cc.sqlite) -c $(TOP)/src/vdbevtab.c

vtab.o:	$(TOP)/src/vtab.c $(DEPS_OBJ_COMMON)
	$(T.cc.sqlite) -c $(TOP)/src/vtab.c

wal.o:	$(TOP)/src/wal.c $(DEPS_OBJ_COMMON)
	$(T.cc.sqlite) -c $(TOP)/src/wal.c

walker.o:	$(TOP)/src/walker.c $(DEPS_OBJ_COMMON)
	$(T.cc.sqlite) -c $(TOP)/src/walker.c

where.o:	$(TOP)/src/where.c $(DEPS_OBJ_COMMON)
	$(T.cc.sqlite) -c $(TOP)/src/where.c

wherecode.o:	$(TOP)/src/wherecode.c $(DEPS_OBJ_COMMON)
	$(T.cc.sqlite) -c $(TOP)/src/wherecode.c

whereexpr.o:	$(TOP)/src/whereexpr.c $(DEPS_OBJ_COMMON)
	$(T.cc.sqlite) -c $(TOP)/src/whereexpr.c

window.o:	$(TOP)/src/window.c $(DEPS_OBJ_COMMON)
	$(T.cc.sqlite) -c $(TOP)/src/window.c

tclsqlite.o:	$(T.tcl.env.sh) $(TOP)/src/tclsqlite.c $(DEPS_OBJ_COMMON)
	$(T.compile.tcl) -DUSE_TCL_STUBS=1 $$TCL_INCLUDE_SPEC \
		-c $(TOP)/src/tclsqlite.c

tclsqlite-shell.o:	$(T.tcl.env.sh) $(TOP)/src/tclsqlite.c $(DEPS_OBJ_COMMON)
	$(T.compile.tcl) -DTCLSH -o $@ -c $(TOP)/src/tclsqlite.c $$TCL_INCLUDE_SPEC

tclsqlite-stubs.o:	$(T.tcl.env.sh) $(TOP)/src/tclsqlite.c $(DEPS_OBJ_COMMON)
	$(T.compile.tcl) -DUSE_TCL_STUBS=1 -o $@ -c $(TOP)/src/tclsqlite.c $$TCL_INCLUDE_SPEC

tclsqlite3$(T.exe):	$(T.tcl.env.sh) tclsqlite-shell.o $(libsqlite3.SO)
	$(T.link.tcl) -o $@ tclsqlite-shell.o \
		$(libsqlite3.SO) $$TCL_INCLUDE_SPEC $$TCL_LIB_SPEC \
		$(LDFLAGS.libsqlite3)
tclsqlite3$(T.exe)-1: tclsqlite3$(T.exe)
tclsqlite3$(T.exe)-0 tclsqlite3$(T.exe)-:
tcl: tclsqlite3$(T.exe)-$(HAVE_TCL)

# Rules to build opcodes.c and opcodes.h
#
opcodes.c:	opcodes.h $(TOP)/tool/mkopcodec.tcl $(B.tclsh)
	$(B.tclsh) $(TOP)/tool/mkopcodec.tcl opcodes.h >opcodes.c

opcodes.h:	parse.h $(TOP)/src/vdbe.c \
		$(TOP)/tool/mkopcodeh.tcl $(B.tclsh)
	cat parse.h $(TOP)/src/vdbe.c | $(B.tclsh) $(TOP)/tool/mkopcodeh.tcl >opcodes.h

# Rules to build parse.c and parse.h - the outputs of lemon.
#
parse.h:	parse.c

parse.c:	$(TOP)/src/parse.y lemon$(B.exe)
	cp $(TOP)/src/parse.y .
	./lemon$(B.exe) $(OPT_FEATURE_FLAGS) $(OPTS) -S parse.y

pragma.h:	$(TOP)/tool/mkpragmatab.tcl $(B.tclsh)
	$(B.tclsh) $(TOP)/tool/mkpragmatab.tcl

sqlite3rc.h:	$(TOP)/src/sqlite3.rc $(TOP)/VERSION $(B.tclsh)
	echo '#ifndef SQLITE_RESOURCE_VERSION' >$@
	echo -n '#define SQLITE_RESOURCE_VERSION ' >>$@
	cat $(TOP)/VERSION | $(B.tclsh) $(TOP)/tool/replace.tcl exact . , >>$@
	echo '#endif' >>sqlite3rc.h

mkkeywordhash$(B.exe): $(TOP)/tool/mkkeywordhash.c
	$(B.cc) -o $@ $(OPT_FEATURE_FLAGS) $(OPTS) $(TOP)/tool/mkkeywordhash.c
keywordhash.h:	mkkeywordhash$(B.exe)
	./mkkeywordhash$(B.exe) > $@

#
# sqlite3.c split into many smaller files.
#
sqlite3-all.c:	sqlite3.c $(TOP)/tool/split-sqlite3c.tcl $(B.tclsh)
	$(B.tclsh) $(TOP)/tool/split-sqlite3c.tcl

#
# Static libsqlite3
#
$(libsqlite3.LIB): $(LIBOBJ)
	$(AR) $(AR.flags) $@ $(LIBOBJ)
$(libsqlite3.LIB)-1: $(libsqlite3.LIB)
$(libsqlite3.LIB)-0 $(libsqlite3.LIB)-:
lib: $(libsqlite3.LIB)-$(ENABLE_STATIC)
all: lib

#
# Dynamic libsqlite3
#
$(libsqlite3.SO):	$(LIBOBJ)
	$(T.link.shared) -o $@ $(LIBOBJ) $(LDFLAGS.libsqlite3) \
		$(LDFLAGS.libsqlite3.os-specific) $(LDFLAGS.libsqlite3.soname)
$(libsqlite3.SO)-1: $(libsqlite3.SO)
$(libsqlite3.SO)-0 $(libsqlite3.SO)-:
so: $(libsqlite3.SO)-$(ENABLE_SHARED)
all: so

#
# On most Unix-like platforms, install the $(libsqlite3.SO) as
# $(libsqlite3.SO).$(PACKAGE_VERSION) and create symlinks which point
# to it:
#
# - libsqlite3.so.$(PACKAGE_VERSION)
# - libsqlite3.so.0      =symlink-> libsqlite3.so.$(PACKAGE_VERSION) (see below)
# - libsqlite3.so        =symlink-> libsqlite3.so.3
#
# The symlinks are not added on platforms where $(T.dll) is ".dll",
# and different transformations take place on platforms where $(T.dll)
# is ".dylib".
#
# The link named libsqlite3.so.0 is provided in an attempt to reduce
# downstream disruption when performing upgrades from pre-3.48 to a
# version 3.48 or higher.  That name is considered a legacy remnant
# and will eventually be removed from this installation process.
#
# Historically libtool installed the library like so:
#
#  libsqlite3.so     -> libsqlite3.so.0.8.6
#  libsqlite3.so.0   -> libsqlite3.so.0.8.6
#  libsqlite3.so.0.8.6
#
# The historical SQLite build always used a version number of 0.8.6
# for reasons lost to history but having something to do with libtool
# (which is no longer used in this tree). In order to retain filename
# compatibility for systems which have libraries installed using those
# conventions:
#
# 1) If libsqlite3.so.0.8.6 is found in the target installation
#    directory then it is re-linked to point to the newer-style
#    names. We cannot retain both the old and new installation because
#    they both share the high-level name $(libsqlite3.SO). The
#    down-side of this is that it may upset packaging tools when we
#    replace libsqlite3.so (from a legacy package) with a new symlink.
#
# 2) If INSTALL_SO_086_LINK=1 and point (1) does not apply then links
#    to the legacy-style names are created. The primary intent of this
#    is to enable chains of operations such as the hypothetical (apt
#    remove sqlite3-3.47.0 && apt install sqlite3-3.48.0). In such
#    cases, condition (1) would never trigger but applications might
#    still expect to see the legacy file names.
#
# In either case, libsqlite3.la, if found, is deleted because it would
# contain stale state, refering to non-libtool-generated libraries.
#
install-so-1: $(install-dir.lib) $(libsqlite3.SO)
	$(INSTALL) $(libsqlite3.SO) "$(install-dir.lib)"
	@if [ -f $(libsqlite3.SO).a ]; then \
		$(INSTALL) $(libsqlite3.SO).a "$(install-dir.lib)"; \
	fi
	@echo "Setting up $(libsqlite3.SO) version symlinks..."; \
	if [ x.dll = x$(T.dll) ]; then \
		echo "No library symlinks needed on this platform"; \
	elif [ x.dylib = x$(T.dll) ]; then \
		cd "$(install-dir.lib)" || exit $$?; \
		rm -f libsqlite3.0$(T.dll) libsqlite3.$(PACKAGE_VERSION)$(T.dll) || exit $$?; \
		dllname=libsqlite3.$(PACKAGE_VERSION)$(T.dll); \
		mv $(libsqlite3.SO) $$dllname || exit $$?; \
		ln -s $$dllname $(libsqlite3.SO) || exit $$?; \
		ln -s $$dllname libsqlite3.0$(T.dll) || exit $$?; \
		ls -la $$dllname $(libsqlite3.SO) libsqlite3.0$(T.dll); \
	else \
		cd "$(install-dir.lib)" || exit $$?; \
		rm -f $(libsqlite3.SO).0 $(libsqlite3.SO).$(PACKAGE_VERSION) || exit $$?; \
		mv $(libsqlite3.SO) $(libsqlite3.SO).$(PACKAGE_VERSION) || exit $$?; \
		ln -s $(libsqlite3.SO).$(PACKAGE_VERSION) $(libsqlite3.SO) || exit $$?; \
		ln -s $(libsqlite3.SO).$(PACKAGE_VERSION) $(libsqlite3.SO).0 || exit $$?; \
		ls -la $(libsqlite3.SO) $(libsqlite3.SO).[a03]*; \
		if [ -e $(libsqlite3.SO).0.8.6 ]; then \
			echo "ACHTUNG: legacy libtool-compatible install found. Re-linking it..."; \
			rm -f libsqlite3.la $(libsqlite3.SO).0.8.6 || exit $$?; \
			ln -s $(libsqlite3.SO).$(PACKAGE_VERSION) $(libsqlite3.SO).0.8.6 || exit $$?; \
			ls -la $(libsqlite3.SO).0.8.6; \
		elif [ x1 = "x$(INSTALL_SO_086_LINK)" ]; then \
			echo "ACHTUNG: installing legacy libtool-style links because INSTALL_SO_086_LINK=1"; \
			rm -f libsqlite3.la $(libsqlite3.SO).0.8.6 || exit $$?; \
			ln -s $(libsqlite3.SO).$(PACKAGE_VERSION) $(libsqlite3.SO).0.8.6 || exit $$?; \
			ls -la $(libsqlite3.SO).0.8.6; \
		fi; \
	fi

install-so-0 install-so-:
install-so: install-so-$(ENABLE_SHARED)
install: install-so

#
# Install $(libsqlite3.LIB)
#
install-lib-1: $(install-dir.lib) $(libsqlite3.LIB)
	$(INSTALL.noexec) $(libsqlite3.LIB) "$(install-dir.lib)"
install-lib-0 install-lib-:
install-lib: install-lib-$(ENABLE_STATIC)
install: install-lib

#
# Install C header files
#
install-headers: sqlite3.h $(install-dir.include)
	$(INSTALL.noexec) sqlite3.h "$(TOP)/src/sqlite3ext.h" "$(install-dir.include)"
install: install-headers

#
# libtclsqlite3...
#
pkgIndex.tcl:
	echo 'package ifneeded sqlite3 $(PACKAGE_VERSION) [list load [file join $$dir libtclsqlite3[info sharedlibextension]] Sqlite3]' > $@
pkgIndex.tcl-1: pkgIndex.tcl
pkgIndex.tcl-0 pkgIndex.tcl-:
tcl: pkgIndex.tcl-$(HAVE_TCL)
libtclsqlite3.SO = libtclsqlite3$(T.dll)
$(libtclsqlite3.SO): $(T.tcl.env.sh) tclsqlite.o $(LIBOBJ)
	$(T.tcl.env.source); \
	$(T.link.shared) -o $@ tclsqlite.o \
		$$TCL_INCLUDE_SPEC $$TCL_STUB_LIB_SPEC $(LDFLAGS.libsqlite3) \
		$(LIBOBJ) -Wl,-rpath,$$TCLLIBDIR
# ^^^ that rpath bit is defined as TCL_LD_SEARCH_FLAGS in
# tclConfig.sh, but it's defined in such a way as to be useless for a
# _static_ makefile.
$(libtclsqlite3.SO)-1: $(libtclsqlite3.SO)
$(libtclsqlite3.SO)-0 $(libtclsqlite3.SO)-:
libtcl: $(libtclsqlite3.SO)-$(HAVE_TCL)
tcl: libtcl
all: tcl

install-tcl-1: $(libtclsqlite3.SO) pkgIndex.tcl
	$(T.tcl.env.source); \
	$(INSTALL) -d "$(DESTDIR)$$TCLLIBDIR"; \
	$(INSTALL) $(libtclsqlite3.SO) "$(DESTDIR)$$TCLLIBDIR"; \
	$(INSTALL.noexec) pkgIndex.tcl "$(DESTDIR)$$TCLLIBDIR"
install-tcl-0 install-tcl-:
	@echo "TCL support disabled, so not installing $(libtclsqlite3.SO)"
install-tcl: install-tcl-$(HAVE_TCL)
install: install-tcl

tclsqlite3.c:	sqlite3.c
	echo '#ifndef USE_SYSTEM_SQLITE' >tclsqlite3.c
	cat sqlite3.c >>tclsqlite3.c
	echo '#endif /* USE_SYSTEM_SQLITE */' >>tclsqlite3.c
	cat $(TOP)/src/tclsqlite.c >>tclsqlite3.c

#
# $(CFLAGS.tclextension) = CFLAGS for the tclextension* targets.
#
CFLAGS.tclextension = $(CFLAGS.intree_includes) $(CFLAGS.env) $(OPT_FEATURE_FLAGS) $(OPTS)
#
# Build the SQLite TCL extension in a way that make it compatible
# with whatever version of TCL is running as $TCLSH_CMD, possibly defined
# by --with-tclsh=
#
tclextension: tclsqlite3.c
	$(TCLSH_CMD) $(TOP)/tool/buildtclext.tcl --build-only --cc "$(T.cc)" $(CFLAGS.tclextension)

#
# Install the SQLite TCL extension in a way that is appropriate for $TCLSH_CMD
# to find it.
#
tclextension-install: tclsqlite3.c
	$(TCLSH_CMD) $(TOP)/tool/buildtclext.tcl --destdir "$(DESTDIR)" --cc "$(T.cc)" $(CFLAGS.tclextension)

#
# Uninstall the SQLite TCL extension that is used by $TCLSH_CMD.
#
tclextension-uninstall:
	$(TCLSH_CMD) $(TOP)/tool/buildtclext.tcl --uninstall

#
# List all installed the SQLite TCL extensions that is are accessible
# by $TCLSH_CMD, including prior versions.
#
tclextension-list:
	@ $(TCLSH_CMD) $(TOP)/tool/buildtclext.tcl --info

# Verify that the SQLite TCL extension that is loaded by default
# in $(TCLSH_CMD) is the same as the version of SQLite for the
# current source tree
#
tclextension-verify: sqlite3.h
	@ $(TCLSH_CMD) $(TOP)/tool/buildtclext.tcl --version-check

#
# FTS5 things
#
FTS5_SRC = \
   $(TOP)/ext/fts5/fts5.h \
   $(TOP)/ext/fts5/fts5Int.h \
   $(TOP)/ext/fts5/fts5_aux.c \
   $(TOP)/ext/fts5/fts5_buffer.c \
   $(TOP)/ext/fts5/fts5_main.c \
   $(TOP)/ext/fts5/fts5_config.c \
   $(TOP)/ext/fts5/fts5_expr.c \
   $(TOP)/ext/fts5/fts5_hash.c \
   $(TOP)/ext/fts5/fts5_index.c \
   fts5parse.c fts5parse.h \
   $(TOP)/ext/fts5/fts5_storage.c \
   $(TOP)/ext/fts5/fts5_tokenize.c \
   $(TOP)/ext/fts5/fts5_unicode2.c \
   $(TOP)/ext/fts5/fts5_varint.c \
   $(TOP)/ext/fts5/fts5_vocab.c  \

fts5parse.c:	$(TOP)/ext/fts5/fts5parse.y lemon$(B.exe)
	cp $(TOP)/ext/fts5/fts5parse.y .
	rm -f fts5parse.h
	./lemon$(B.exe) $(OPTS) -S fts5parse.y

fts5parse.h: fts5parse.c

fts5.c: $(FTS5_SRC) $(B.tclsh)
	$(B.tclsh) $(TOP)/ext/fts5/tool/mkfts5c.tcl
	cp $(TOP)/ext/fts5/fts5.h .

fts5.o:	fts5.c $(DEPS_OBJ_COMMON) $(EXTHDR)
	$(T.cc.extension) -c fts5.c

sqlite3rbu.o:	$(TOP)/ext/rbu/sqlite3rbu.c $(DEPS_OBJ_COMMON) $(EXTHDR)
	$(T.cc.extension) -c $(TOP)/ext/rbu/sqlite3rbu.c


#
# Rules to build the 'testfixture' application.
#
# If using the amalgamation, use sqlite3.c directly to build the test
# fixture.  Otherwise link against libsqlite3.a.  (This distinction is
# necessary because the test fixture requires non-API symbols which are
# hidden when the library is built via the amalgamation).
#
TESTFIXTURE_FLAGS  = -DSQLITE_TEST=1 -DSQLITE_CRASH_TEST=1
TESTFIXTURE_FLAGS += -DTCLSH_INIT_PROC=sqlite3TestInit
TESTFIXTURE_FLAGS += -DSQLITE_SERVER=1 -DSQLITE_PRIVATE="" -DSQLITE_CORE
TESTFIXTURE_FLAGS += -DBUILD_sqlite
TESTFIXTURE_FLAGS += -DSQLITE_SERIES_CONSTRAINT_VERIFY=1
TESTFIXTURE_FLAGS += -DSQLITE_DEFAULT_PAGE_SIZE=1024
TESTFIXTURE_FLAGS += -DSQLITE_ENABLE_STMTVTAB
TESTFIXTURE_FLAGS += -DSQLITE_ENABLE_DBPAGE_VTAB
TESTFIXTURE_FLAGS += -DSQLITE_ENABLE_BYTECODE_VTAB
TESTFIXTURE_FLAGS += -DSQLITE_CKSUMVFS_STATIC
TESTFIXTURE_FLAGS += -DSQLITE_STATIC_RANDOMJSON
TESTFIXTURE_FLAGS += -DSQLITE_STRICT_SUBTYPE=1

TESTFIXTURE_SRC0 = $(TESTSRC2) $(libsqlite3.LIB)
TESTFIXTURE_SRC1 = sqlite3.c
TESTFIXTURE_SRC = $(TESTSRC) $(TOP)/src/tclsqlite.c
TESTFIXTURE_SRC += $(TESTFIXTURE_SRC$(USE_AMALGAMATION))

testfixture$(T.exe):	$(T.tcl.env.sh) has_tclsh85 $(TESTFIXTURE_SRC)
	$(T.link.tcl) -DSQLITE_NO_SYNC=1 $(TESTFIXTURE_FLAGS) \
		-o $@ $(TESTFIXTURE_SRC) \
		$$TCL_LIB_SPEC $$TCL_INCLUDE_SPEC \
		$(LDFLAGS.libsqlite3)

coretestprogs:	testfixture$(B.exe) sqlite3$(B.exe)

testprogs:	$(TESTPROGS) srcck1$(B.exe) fuzzcheck$(T.exe) sessionfuzz$(T.exe)

# A very detailed test running most or all test cases
fulltest:	alltest fuzztest

# Run most or all tcl test cases
alltest:	$(TESTPROGS)
	./testfixture$(T.exe) $(TOP)/test/all.test $(TESTOPTS)

# Really really long testing
soaktest:	$(TESTPROGS)
	./testfixture$(T.exe) $(TOP)/test/all.test -soak=1 $(TESTOPTS)

# Do extra testing but not everything.
fulltestonly:	$(TESTPROGS) fuzztest
	./testfixture$(T.exe) $(TOP)/test/full.test

#
# Fuzz testing
#
# WARNING: When the "fuzztest" target is run by the testrunner.tcl script,
# it does not actually run this code. Instead, it schedules equivalent
# commands. Therefore, if this target is updated, then code in
# testrunner_data.tcl (search for "trd_fuzztest_data") must also be updated.
#
fuzztest:	fuzzcheck$(T.exe) $(FUZZDATA) sessionfuzz$(T.exe)
	./fuzzcheck$(T.exe) $(FUZZDATA)
	./sessionfuzz$(T.exe) run $(TOP)/test/sessionfuzz-data1.db

valgrindfuzz:	fuzzcheck$(T.exe) $(FUZZDATA) sessionfuzz$(T.exe)
	valgrind ./fuzzcheck$(T.exe) --cell-size-check --limit-mem 10M $(FUZZDATA)
	valgrind ./sessionfuzz$(T.exe) run $(TOP)/test/sessionfuzz-data1.db

#
# The veryquick.test TCL tests.
#
tcltest:	./testfixture$(T.exe)
	./testfixture$(T.exe) $(TOP)/test/veryquick.test $(TESTOPTS)

#
# Runs all the same tests cases as the "tcltest" target but uses
# the testrunner.tcl script to run them in multiple cores
# concurrently.
testrunner:	testfixture$(T.exe)
	./testfixture$(T.exe) $(TOP)/test/testrunner.tcl

#
# This is the testing target preferred by the core SQLite developers.
# It runs tests under a standard configuration, regardless of how
# ./configure was run.  The devs run "make devtest" prior to each
# check-in, at a minimum.  Probably other tests too, but at least this
# one.
#
devtest:	srctree-check sourcetest
	$(TCLSH_CMD) $(TOP)/test/testrunner.tcl mdevtest $(TSTRNNR_OPTS)

mdevtest: srctree-check has_tclsh85
	$(TCLSH_CMD) $(TOP)/test/testrunner.tcl mdevtest $(TSTRNNR_OPTS)

sdevtest: has_tclsh85
	$(TCLSH_CMD) $(TOP)/test/testrunner.tcl sdevtest $(TSTRNNR_OPTS)

#
# Validate that various generated files in the source tree
# are up-to-date.
#
srctree-check:	$(TOP)/tool/srctree-check.tcl
	$(TCLSH_CMD) $(TOP)/tool/srctree-check.tcl

#
# Testing for a release
#
releasetest: srctree-check has_tclsh85 verify-source
	$(TCLSH_CMD) $(TOP)/test/testrunner.tcl release $(TSTRNNR_OPTS)

#
# Minimal testing that runs in less than 3 minutes
#
quicktest:	./testfixture$(T.exe)
	./testfixture$(T.exe) $(TOP)/test/extraquick.test $(TESTOPTS)

#
# Try to run tests on whatever options are specified by the
# ./configure.  The developers seldom use this target.  Instead
# they use "make devtest" which runs tests on a standard set of
# options regardless of how SQLite is configured.  This "test"
# target is provided for legacy only.
#
test:	srctree-check fuzztest sourcetest $(TESTPROGS) tcltest

#
# Run a test using valgrind.  This can take a really long time
# because valgrind is so much slower than a native machine.
#
valgrindtest:	$(TESTPROGS) valgrindfuzz
	OMIT_MISUSE=1 valgrind -v ./testfixture$(T.exe) $(TOP)/test/permutations.test valgrind $(TESTOPTS)

#
# A very fast test that checks basic sanity.  The name comes from
# the 60s-era electronics testing:  "Turn it on and see if smoke
# comes out."
#
smoketest:	$(TESTPROGS) fuzzcheck$(T.exe)
	./testfixture$(T.exe) $(TOP)/test/main.test $(TESTOPTS)

shelltest:
	$(TCLSH_CMD) $(TOP)/test/testrunner.tcl release shell

#
# sqlite3_analyzer.c build depends on $(LINK_TOOLS_DYNAMICALLY).
#
sqlite3_analyzer.c.flags.0 = -DINCLUDE_SQLITE3_C=1
sqlite3_analyzer.c.flags.1 =
sqlite3_analyzer.c: sqlite3.c $(TOP)/src/tclsqlite.c $(TOP)/tool/spaceanal.tcl \
                    $(TOP)/tool/mkccode.tcl $(TOP)/tool/sqlite3_analyzer.c.in
	$(B.tclsh) $(TOP)/tool/mkccode.tcl $(TOP)/tool/sqlite3_analyzer.c.in \
		$(sqlite3_analyzer.c.flags.$(LINK_TOOLS_DYNAMICALLY)) \
		$(OPT_FEATURE_FLAGS) \
		> $@

#
# sqlite3_analyzer's build mode depends on $(LINK_TOOLS_DYNAMICALLY).
#
sqlite3_analyzer.flags.1 = -L. -lsqlite3
sqlite3_analyzer.flags.0 = $(LDFLAGS.libsqlite3)
sqlite3_analyzer.deps.1 = $(libsqlite3.SO)
sqlite3_analyzer.deps.0 =
sqlite3_analyzer$(T.exe): $(T.tcl.env.sh) sqlite3_analyzer.c \
                          $(sqlite3_analyzer.deps.$(LINK_TOOLS_DYNAMICALLY))
	$(T.link.tcl) sqlite3_analyzer.c -o $@ \
		$(sqlite3_analyzer.flags.$(LINK_TOOLS_DYNAMICALLY)) \
		$$TCL_LIB_SPEC $$TCL_INCLUDE_SPEC $$TCL_LIBS
# ^^^^ the order of those flags is relevant for
# $(sqlite3_analyzer.flags.1): if the $$TCL_... flags come first they
# can cause the $@ to link to an out-of-tree libsqlite3.so, which may
# or may not fail or otherwise cause confusion.

sqltclsh.c: sqlite3.c $(TOP)/src/tclsqlite.c $(TOP)/tool/sqltclsh.tcl \
            $(TOP)/ext/misc/appendvfs.c $(TOP)/tool/mkccode.tcl \
            $(TOP)/tool/sqltclsh.c.in
	$(B.tclsh) $(TOP)/tool/mkccode.tcl $(TOP)/tool/sqltclsh.c.in >sqltclsh.c

sqltclsh$(T.exe): $(T.tcl.env.sh) sqltclsh.c
	$(T.link.tcl) sqltclsh.c -o $@ $$TCL_INCLUDE_SPEC \
		$(LDFLAGS.libsqlite3) $$TCL_LIB_SPEC $$TCL_LIBS
# xbin: target for generic binaries which aren't usually built. It is
# used primarily for testing the build process.
xbin: sqltclsh$(T.exe) sqlite3_analyzer$(T.exe)

sqlite3_expert$(T.exe): $(TOP)/ext/expert/sqlite3expert.h $(TOP)/ext/expert/sqlite3expert.c \
                       $(TOP)/ext/expert/expert.c sqlite3.c
	$(T.link) $(TOP)/ext/expert/sqlite3expert.h $(TOP)/ext/expert/sqlite3expert.c \
		$(TOP)/ext/expert/expert.c sqlite3.c -o sqlite3_expert $(LDFLAGS.libsqlite3)
xbin: sqlite3_expert$(T.exe)

CHECKER_DEPS =\
  $(TOP)/tool/mkccode.tcl \
  sqlite3.c \
  $(TOP)/src/tclsqlite.c \
  $(TOP)/ext/repair/sqlite3_checker.tcl \
  $(TOP)/ext/repair/checkindex.c \
  $(TOP)/ext/repair/checkfreelist.c \
  $(TOP)/ext/misc/btreeinfo.c \
  $(TOP)/ext/repair/sqlite3_checker.c.in

sqlite3_checker.c:	$(CHECKER_DEPS)
	$(B.tclsh) $(TOP)/tool/mkccode.tcl $(TOP)/ext/repair/sqlite3_checker.c.in >$@

sqlite3_checker$(T.exe):	$(T.tcl.env.sh) sqlite3_checker.c
	$(T.link.tcl) sqlite3_checker.c -o $@ $$TCL_INCLUDE_SPEC \
		$$TCL_LIB_SPEC $(LDFLAGS.libsqlite3)
xbin: sqlite3_checker$(T.exe)

dbdump$(T.exe): $(TOP)/ext/misc/dbdump.c sqlite3.o
	$(T.link) -DDBDUMP_STANDALONE -o $@ \
		$(TOP)/ext/misc/dbdump.c sqlite3.o $(LDFLAGS.libsqlite3)
xbin: dbdump$(T.exe)

dbtotxt$(T.exe): $(TOP)/tool/dbtotxt.c
	$(T.link)-o $@ $(TOP)/tool/dbtotxt.c $(LDFLAGS.configure)
xbin: dbtotxt$(T.exe)

showdb$(T.exe):	$(TOP)/tool/showdb.c sqlite3.o
	$(T.link) -o $@ $(TOP)/tool/showdb.c sqlite3.o $(LDFLAGS.libsqlite3)
xbin: showdb$(T.exe)

showstat4$(T.exe):	$(TOP)/tool/showstat4.c sqlite3.o
	$(T.link) -o $@ $(TOP)/tool/showstat4.c sqlite3.o $(LDFLAGS.libsqlite3)
xbin: showstat4$(T.exe)

showjournal$(T.exe):	$(TOP)/tool/showjournal.c sqlite3.o
	$(T.link) -o $@ $(TOP)/tool/showjournal.c sqlite3.o $(LDFLAGS.libsqlite3)
xbin: showjournal$(T.exe)

showwal$(T.exe):	$(TOP)/tool/showwal.c sqlite3.o
	$(T.link) -o $@ $(TOP)/tool/showwal.c sqlite3.o $(LDFLAGS.libsqlite3)
xbin: showwal$(T.exe)

showshm$(T.exe):	$(TOP)/tool/showshm.c
	$(T.link) -o $@ $(TOP)/tool/showshm.c $(LDFLAGS.configure)
xbin: showshm$(T.exe)

index_usage$(T.exe): $(TOP)/tool/index_usage.c sqlite3.o
	$(T.link) $(SHELL_OPT) -o $@ $(TOP)/tool/index_usage.c sqlite3.o \
		$(LDFLAGS.libsqlite3)
xbin: index_usage$(T.exe)

# Reminder: changeset does not build without -DSQLITE_ENABLE_SESSION
changeset$(T.exe):	$(TOP)/ext/session/changeset.c sqlite3.o
	$(T.link) -o $@ $(TOP)/ext/session/changeset.c sqlite3.o \
		$(LDFLAGS.libsqlite3)
xbin: changeset$(T.exe)

changesetfuzz$(T.exe):	$(TOP)/ext/session/changesetfuzz.c sqlite3.o
	$(T.link) -o $@ $(TOP)/ext/session/changesetfuzz.c sqlite3.o \
		$(LDFLAGS.libsqlite3)
xbin: changesetfuzz$(T.exe)

rollback-test$(T.exe):	$(TOP)/tool/rollback-test.c sqlite3.o
	$(T.link) -o $@ $(TOP)/tool/rollback-test.c sqlite3.o $(LDFLAGS.libsqlite3)
xbin: rollback-test$(T.exe)

atrc$(T.exe): $(TOP)/test/atrc.c sqlite3.o
	$(T.link) -o $@ $(TOP)/test/atrc.c sqlite3.o $(LDFLAGS.libsqlite3)
xbin: atrc$(T.exe)

LogEst$(T.exe):	$(TOP)/tool/logest.c sqlite3.h
	$(T.link) -I. -o $@ $(TOP)/tool/logest.c $(LDFLAGS.configure)
xbin: LogEst$(T.exe)

wordcount$(T.exe):	$(TOP)/test/wordcount.c sqlite3.o
	$(T.link) -o $@ $(TOP)/test/wordcount.c sqlite3.o $(LDFLAGS.libsqlite3)
xbin: wordcount$(T.exe)

speedtest1$(T.exe):	$(TOP)/test/speedtest1.c sqlite3.c Makefile
	$(T.link) $(ST_OPT) -o $@ $(TOP)/test/speedtest1.c sqlite3.c \
		$(LDFLAGS.libsqlite3)
xbin: speedtest1$(T.exe)

startup$(T.exe):	$(TOP)/test/startup.c sqlite3.c
	$(T.link) -Os -g -USQLITE_THREADSAFE -DSQLITE_THREADSAFE=0 \
		-o $@ $(TOP)/test/startup.c sqlite3.c $(LDFLAGS.libsqlite3)
xbin: startup$(T.exe)

KV_OPT += -DSQLITE_DIRECT_OVERFLOW_READ

kvtest$(T.exe):	$(TOP)/test/kvtest.c sqlite3.c
	$(T.link) $(KV_OPT) -o $@ $(TOP)/test/kvtest.c sqlite3.c \
		$(LDFLAGS.libsqlite3)
xbin: kvtest$(T.exe)

#
# rbu$(T.exe) requires building with -DSQLITE_ENABLE_RBU, which
# specifically does not have an --enable-rbu flag in the configure
# script.
rbu$(T.exe): $(TOP)/ext/rbu/rbu.c $(TOP)/ext/rbu/sqlite3rbu.c sqlite3.o
	$(T.link) -I. -o $@ $(TOP)/ext/rbu/rbu.c sqlite3.o $(LDFLAGS.libsqlite3)

loadfts$(T.exe): $(TOP)/tool/loadfts.c $(libsqlite3.LIB)
	$(T.link) $(TOP)/tool/loadfts.c $(libsqlite3.LIB) \
		-o $@ $(LDFLAGS.libsqlite3)
xbin: loadfts$(T.exe)

# This target will fail if the SQLite amalgamation contains any exported
# symbols that do not begin with "sqlite3_". It is run as part of the
# releasetest.tcl script.
#
VALIDIDS=' sqlite3(changeset|changegroup|session|rebaser)?_'
checksymbols: sqlite3.o
	nm -g --defined-only sqlite3.o
	nm -g --defined-only sqlite3.o | egrep -v $(VALIDIDS); test $$? -ne 0
	echo '0 errors out of 1 tests'

# Build the amalgamation-autoconf package.  The amalamgation-tarball target builds
# a tarball named for the version number.  Ex:  sqlite-autoconf-3110000.tar.gz.
# The snapshot-tarball target builds a tarball named by the SHA3 hash
#
amalgamation-tarball: sqlite3.c sqlite3rc.h
	TOP=$(TOP) sh $(TOP)/tool/mkautoconfamal.sh --normal

snapshot-tarball: sqlite3.c sqlite3rc.h
	TOP=$(TOP) sh $(TOP)/tool/mkautoconfamal.sh --snapshot

# Build a ZIP archive snapshot of the latest check-in.
#
sqlite-src.zip:	$(TOP)/tool/mksrczip.tcl
	$(TCLSH_CMD) $(TOP)/tool/mksrczip.tcl

# Build a ZIP archive of the amaglamation
#
sqlite-amalgamation.zip:	$(TOP)/tool/mkamalzip.tcl sqlite3.c sqlite3.h shell.c sqlite3ext.h
	$(TCLSH_CMD) $(TOP)/tool/mkamalzip.tcl

# Build all the source code deliverables
#
src-archives: sqlite-amalgamation.zip amalgamation-tarball sqlite-src.zip
	ls -ltr *.zip *.tar.gz | tail -3

# Build a ZIP archive containing various command-line tools.
#
tool-zip:	testfixture$(T.exe) sqlite3$(T.exe) sqldiff$(T.exe) \
            sqlite3_analyzer$(T.exe) sqlite3_rsync$(T.exe) $(TOP)/tool/mktoolzip.tcl
	strip sqlite3$(T.exe) sqldiff$(T.exe) sqlite3_analyzer$(T.exe) sqlite3_rsync$(T.exe)
	./testfixture$(T.exe) $(TOP)/tool/mktoolzip.tcl
clean-tool-zip:
	rm -f sqlite-tools-*.zip
clean: clean-tool-zip

#
# The next few rules are used to support the "threadtest" target. Building
# threadtest runs a few thread-safety tests that are implemented in C. This
# target is invoked by the releasetest.tcl script.
#
THREADTEST3_SRC = $(TOP)/test/threadtest3.c    \
                  $(TOP)/test/tt3_checkpoint.c \
                  $(TOP)/test/tt3_index.c      \
                  $(TOP)/test/tt3_vacuum.c      \
                  $(TOP)/test/tt3_stress.c      \
                  $(TOP)/test/tt3_lookaside1.c

threadtest3$(T.exe): sqlite3.o $(THREADTEST3_SRC)
	$(T.link) $(TOP)/test/threadtest3.c $(TOP)/src/test_multiplex.c sqlite3.o \
		-o $@ $(LDFLAGS.libsqlite3)
xbin: threadtest3$(T.exe)

threadtest: threadtest3$(T.exe)
	./threadtest3$(T.exe)

threadtest5: sqlite3.c $(TOP)/test/threadtest5.c
	$(T.link) $(TOP)/test/threadtest5.c sqlite3.c -o $@ $(LDFLAGS.libsqlite3)
xbin: threadtest5

#
# When building sqlite3$(T.exe) we specifically embed a copy of
# sqlite3.c, and not link to libsqlite3.so or libsqlite3.a, because
# the shell needs to be able to enable arbitrary library features,
# some of which have significant performance impacts. For example,,
# SQLITE_ENABLE_EXPLAIN_COMMENTS has been measured as having a 5.2%
# runtime performance hit, which is fine for use in the shell but is
# not appropriate for the canonical library build.
#
sqlite3$(T.exe):	shell.c sqlite3.c
	$(T.link) -o $@ \
		shell.c sqlite3.c \
		$(CFLAGS.readline) $(SHELL_OPT) $(CFLAGS.icu) \
		$(LDFLAGS.libsqlite3) $(LDFLAGS.readline)
#
# Build sqlite3$(T.exe) by default except in wasi-sdk builds.  Yes, the
# semantics of 0 and 1 are confusingly swapped here.
#
sqlite3$(T.exe)-1:
sqlite3$(T.exe)-0: sqlite3$(T.exe)
all: sqlite3$(T.exe)-$(HAVE_WASI_SDK)

# The "sqlite3d" CLI is build using separate source files.  This
# is useful during development and debugging.
#
sqlite3d$(T.exe):	shell.c $(LIBOBJS0)
	$(T.link) -o $@ \
		shell.c $(LIBOBJS0) \
		$(CFLAGS.readline) $(SHELL_OPT) \
		$(LDFLAGS.libsqlite3) $(LDFLAGS.readline)

install-shell-0: sqlite3$(T.exe) $(install-dir.bin)
	$(INSTALL) sqlite3$(T.exe) "$(install-dir.bin)"
install-shell-1:
install: install-shell-$(HAVE_WASI_SDK)

# How to build sqldiff$(T.exe) depends on $(LINK_TOOLS_DYNAMICALLY)
#
sqldiff.0.deps = $(TOP)/tool/sqldiff.c $(TOP)/ext/misc/sqlite3_stdio.h sqlite3.o sqlite3.h
sqldiff.0.rules = $(T.link) -o $@ $(TOP)/tool/sqldiff.c sqlite3.o $(LDFLAGS.libsqlite3)
sqldiff.1.deps = $(TOP)/tool/sqldiff.c $(TOP)/ext/misc/sqlite3_stdio.h $(libsqlite3.SO)
sqldiff.1.rules = $(T.link) -o $@ $(TOP)/tool/sqldiff.c -L. -lsqlite3 $(LDFLAGS.configure)
sqldiff$(T.exe): $(sqldiff.$(LINK_TOOLS_DYNAMICALLY).deps)
	$(sqldiff.$(LINK_TOOLS_DYNAMICALLY).rules)

install-diff: sqldiff$(T.exe) $(install-dir.bin)
	$(INSTALL) sqldiff$(T.exe) "$(install-dir.bin)"
#install: install-diff

dbhash$(T.exe):	$(TOP)/tool/dbhash.c sqlite3.o sqlite3.h
	$(T.link) -o $@ $(TOP)/tool/dbhash.c sqlite3.o $(LDFLAGS.libsqlite3)
xbin: dbhash$(T.exe)

RSYNC_SRC = \
  $(TOP)/tool/sqlite3_rsync.c \
  sqlite3.c

RSYNC_OPT = \
  -DSQLITE_ENABLE_DBPAGE_VTAB \
  -USQLITE_THREADSAFE \
  -DSQLITE_THREADSAFE=0 \
  -DSQLITE_OMIT_LOAD_EXTENSION \
  -DSQLITE_OMIT_DEPRECATED

sqlite3_rsync$(T.exe):	$(RSYNC_SRC)
	$(T.cc.sqlite) -o $@ $(RSYNC_OPT) $(RSYNC_SRC) $(LDFLAGS.libsqlite3)
xbin: sqlite3_rsync$(T.exe)

install-rsync: sqlite3_rsync$(T.exe) $(install-dir.bin)
	$(INSTALL) sqlite3_rsync$(T.exe) "$(install-dir.bin)"
#install: install-rsync

install-man1: $(install-dir.man1)
	$(INSTALL.noexec) "$(TOP)/sqlite3.1" "$(install-dir.man1)"
install: install-man1

#
# sqlite3.pc is typically generated by the configure script but could
# conceivably be generated by hand.
install-pc: sqlite3.pc $(install-dir.pkgconfig)
	$(INSTALL.noexec) sqlite3.pc "$(install-dir.pkgconfig)"

scrub$(T.exe):	$(TOP)/ext/misc/scrub.c sqlite3.o
	$(T.link) -o $@ -I. -DSCRUB_STANDALONE \
		$(TOP)/ext/misc/scrub.c sqlite3.o $(LDFLAGS.libsqlite3)
xbin: scrub$(T.exe)

srcck1$(B.exe):	$(TOP)/tool/srcck1.c
	$(B.cc) -o srcck1$(B.exe) $(TOP)/tool/srcck1.c
xbin: srcck1$(B.exe)

sourcetest:	srcck1$(B.exe) sqlite3.c
	./srcck1$(B.exe) sqlite3.c

src-verify$(B.exe):	$(TOP)/tool/src-verify.c
	$(B.cc) -o src-verify$(B.exe) $(TOP)/tool/src-verify.c
xbin: src-verify$(B.exe)

verify-source:	./src-verify$(B.exe)
	./src-verify$(B.exe) $(TOP)

fuzzershell$(T.exe):	$(TOP)/tool/fuzzershell.c sqlite3.c sqlite3.h
	$(T.link) -o $@ $(FUZZERSHELL_OPT) \
		$(TOP)/tool/fuzzershell.c sqlite3.c $(LDFLAGS.libsqlite3)
fuzzy: fuzzershell$(T.exe)
xbin: fuzzershell$(T.exe)

fuzzcheck$(T.exe):	$(FUZZCHECK_SRC) sqlite3.c sqlite3.h $(FUZZCHECK_DEP)
	$(T.link) -o $@ $(FUZZCHECK_OPT) $(FUZZCHECK_SRC) sqlite3.c $(LDFLAGS.libsqlite3)
fuzzy: fuzzcheck$(T.exe)
xbin: fuzzcheck$(T.exe)

fuzzcheck-asan$(T.exe):	$(FUZZCHECK_SRC) sqlite3.c sqlite3.h $(FUZZCHECK_DEP)
	$(T.link) -o $@ -fsanitize=address $(FUZZCHECK_OPT) $(FUZZCHECK_SRC) \
		sqlite3.c $(LDFLAGS.libsqlite3)
fuzzy: fuzzcheck-asan$(T.exe)
xbin: fuzzcheck-asan$(T.exe)

fuzzcheck-ubsan$(T.exe):	$(FUZZCHECK_SRC) sqlite3.c sqlite3.h $(FUZZCHECK_DEP)
	$(T.link) -o $@ -fsanitize=undefined $(FUZZCHECK_OPT) $(FUZZCHECK_SRC) \
		sqlite3.c $(LDFLAGS.libsqlite3)
fuzzy: fuzzcheck-ubsan$(T.exe)
xbin: fuzzcheck-ubsan$(T.exe)

# Usage:    FUZZDB=filename make run-fuzzcheck
#
# Where filename is a fuzzcheck database, this target builds and runs
# fuzzcheck, fuzzcheck-asan, and fuzzcheck-ubsan on that database.
#
# FUZZDB can be a glob pattern of two or more databases. Example:
#
#     FUZZDB=test/fuzzdata*.db make run-fuzzcheck
#
run-fuzzcheck:	fuzzcheck$(T.exe) fuzzcheck-asan$(T.exe) fuzzcheck-ubsan$(T.exe)
	@if test "$(FUZZDB)" = ""; then echo 'ERROR: No FUZZDB specified. Rerun with FUZZDB=filename'; exit 1; fi
	./fuzzcheck$(T.exe) --spinner $(FUZZDB)
	./fuzzcheck-asan$(T.exe) --spinner $(FUZZDB)
	./fuzzcheck-ubsan$(T.exe) --spinner $(FUZZDB)

ossshell$(T.exe):	$(TOP)/test/ossfuzz.c $(TOP)/test/ossshell.c sqlite3.c sqlite3.h
	$(T.link) -o $@ $(FUZZCHECK_OPT) $(TOP)/test/ossshell.c \
		$(TOP)/test/ossfuzz.c sqlite3.c $(LDFLAGS.libsqlite3)
fuzzy: ossshell$(T.exe)
xbin: ossshell$(T.exe)

sessionfuzz$(T.exe):	$(TOP)/test/sessionfuzz.c sqlite3.c sqlite3.h
	$(T.link) -o $@ $(TOP)/test/sessionfuzz.c $(LDFLAGS.libsqlite3)
fuzzy: sessionfuzz$(T.exe)

dbfuzz$(T.exe):	$(TOP)/test/dbfuzz.c sqlite3.c sqlite3.h
	$(T.link) -o $@ $(DBFUZZ_OPT) $(TOP)/test/dbfuzz.c sqlite3.c \
		$(LDFLAGS.libsqlite3)
fuzzy: dbfuzz$(T.exe)
xbin: dbfuzz$(T.exe)

DBFUZZ2_OPTS = \
  -USQLITE_THREADSAFE \
  -DSQLITE_THREADSAFE=0 \
  -DSQLITE_OMIT_LOAD_EXTENSION \
  -DSQLITE_DEBUG \
  -DSQLITE_ENABLE_DBSTAT_VTAB \
  -DSQLITE_ENABLE_BYTECODE_VTAB \
  -DSQLITE_ENABLE_RTREE \
  -DSQLITE_ENABLE_FTS4 \
  -DSQLITE_ENABLE_FTS5

dbfuzz2$(T.exe):	$(TOP)/test/dbfuzz2.c sqlite3.c sqlite3.h
	$(T.cc) -I. -g -O0 \
		-DSTANDALONE -o dbfuzz2 \
		$(DBFUZZ2_OPTS) $(TOP)/test/dbfuzz2.c sqlite3.c $(LDFLAGS.libsqlite3)
	mkdir -p dbfuzz2-dir
	cp $(TOP)/test/dbfuzz2-seed* dbfuzz2-dir
fuzzy: dbfuzz2$(T.exe)
xbin: dbfuzz2$(T.exe)

mptester$(T.exe):	$(libsqlite3.LIB) $(TOP)/mptest/mptest.c
	$(T.link) -o $@ -I. $(TOP)/mptest/mptest.c $(libsqlite3.LIB) \
		$(LDFLAGS.libsqlite3)
xbin: mptester$(T.exe)

MPTEST1=./mptester$(T.exe) mptest.db $(TOP)/mptest/crash01.test --repeat 20
MPTEST2=./mptester$(T.exe) mptest.db $(TOP)/mptest/multiwrite01.test --repeat 20
mptest:	mptester$(T.exe)
	rm -f mptest.db
	$(MPTEST1) --journalmode DELETE
	$(MPTEST2) --journalmode WAL
	$(MPTEST1) --journalmode WAL
	$(MPTEST2) --journalmode PERSIST
	$(MPTEST1) --journalmode PERSIST
	$(MPTEST2) --journalmode TRUNCATE
	$(MPTEST1) --journalmode TRUNCATE
	$(MPTEST2) --journalmode DELETE

# Source and header files that shell.c depends on
SHELL_DEP = \
    $(TOP)/src/shell.c.in \
    $(TOP)/ext/expert/sqlite3expert.c \
    $(TOP)/ext/expert/sqlite3expert.h \
    $(TOP)/ext/intck/sqlite3intck.c \
    $(TOP)/ext/intck/sqlite3intck.h \
    $(TOP)/ext/misc/appendvfs.c \
    $(TOP)/ext/misc/base64.c \
    $(TOP)/ext/misc/base85.c \
    $(TOP)/ext/misc/completion.c \
    $(TOP)/ext/misc/decimal.c \
    $(TOP)/ext/misc/fileio.c \
    $(TOP)/ext/misc/ieee754.c \
    $(TOP)/ext/misc/memtrace.c \
    $(TOP)/ext/misc/pcachetrace.c \
    $(TOP)/ext/misc/percentile.c \
    $(TOP)/ext/misc/regexp.c \
    $(TOP)/ext/misc/series.c \
    $(TOP)/ext/misc/sha1.c \
    $(TOP)/ext/misc/shathree.c \
    $(TOP)/ext/misc/sqlar.c \
    $(TOP)/ext/misc/uint.c \
    $(TOP)/ext/misc/vfstrace.c \
    $(TOP)/ext/misc/zipfile.c \
    $(TOP)/ext/recover/dbdata.c \
    $(TOP)/ext/recover/sqlite3recover.c \
    $(TOP)/ext/recover/sqlite3recover.h \
    $(TOP)/src/test_windirent.c \
    $(TOP)/src/test_windirent.h

shell.c:	$(SHELL_DEP) $(TOP)/tool/mkshellc.tcl $(B.tclsh)
	$(B.tclsh) $(TOP)/tool/mkshellc.tcl shell.c

#
# Rules to build the extension objects.
#
DEPS_EXT_COMMON = $(DEPS_OBJ_COMMON) $(EXTHDR)
icu.o:	$(TOP)/ext/icu/icu.c $(DEPS_EXT_COMMON)
	$(T.cc.extension) -c $(TOP)/ext/icu/icu.c $(CFLAGS.icu)

fts3.o:	$(TOP)/ext/fts3/fts3.c $(DEPS_EXT_COMMON)
	$(T.cc.extension) -c $(TOP)/ext/fts3/fts3.c

fts3_aux.o:	$(TOP)/ext/fts3/fts3_aux.c $(DEPS_EXT_COMMON)
	$(T.cc.extension) -c $(TOP)/ext/fts3/fts3_aux.c

fts3_expr.o:	$(TOP)/ext/fts3/fts3_expr.c $(DEPS_EXT_COMMON)
	$(T.cc.extension) -c $(TOP)/ext/fts3/fts3_expr.c

fts3_hash.o:	$(TOP)/ext/fts3/fts3_hash.c $(DEPS_EXT_COMMON)
	$(T.cc.extension) -c $(TOP)/ext/fts3/fts3_hash.c

fts3_icu.o:	$(TOP)/ext/fts3/fts3_icu.c $(DEPS_EXT_COMMON)
	$(T.cc.extension) -c $(TOP)/ext/fts3/fts3_icu.c $(CFLAGS.icu)

fts3_porter.o:	$(TOP)/ext/fts3/fts3_porter.c $(DEPS_EXT_COMMON)
	$(T.cc.extension) -c $(TOP)/ext/fts3/fts3_porter.c

fts3_snippet.o:	$(TOP)/ext/fts3/fts3_snippet.c $(DEPS_EXT_COMMON)
	$(T.cc.extension) -c $(TOP)/ext/fts3/fts3_snippet.c

fts3_tokenizer.o:	$(TOP)/ext/fts3/fts3_tokenizer.c $(DEPS_EXT_COMMON)
	$(T.cc.extension) -c $(TOP)/ext/fts3/fts3_tokenizer.c

fts3_tokenizer1.o:	$(TOP)/ext/fts3/fts3_tokenizer1.c $(DEPS_EXT_COMMON)
	$(T.cc.extension) -c $(TOP)/ext/fts3/fts3_tokenizer1.c

fts3_tokenize_vtab.o:	$(TOP)/ext/fts3/fts3_tokenize_vtab.c $(DEPS_EXT_COMMON)
	$(T.cc.extension) -c $(TOP)/ext/fts3/fts3_tokenize_vtab.c

fts3_unicode.o:	$(TOP)/ext/fts3/fts3_unicode.c $(DEPS_EXT_COMMON)
	$(T.cc.extension) -c $(TOP)/ext/fts3/fts3_unicode.c

fts3_unicode2.o:	$(TOP)/ext/fts3/fts3_unicode2.c $(DEPS_EXT_COMMON)
	$(T.cc.extension) -c $(TOP)/ext/fts3/fts3_unicode2.c

fts3_write.o:	$(TOP)/ext/fts3/fts3_write.c $(DEPS_EXT_COMMON)
	$(T.cc.extension) -c $(TOP)/ext/fts3/fts3_write.c

rtree.o:	$(TOP)/ext/rtree/rtree.c $(DEPS_EXT_COMMON)
	$(T.cc.extension) -c $(TOP)/ext/rtree/rtree.c

sqlite3session.o:	$(TOP)/ext/session/sqlite3session.c $(DEPS_EXT_COMMON)
	$(T.cc.extension) -c $(TOP)/ext/session/sqlite3session.c

stmt.o:	$(TOP)/ext/misc/stmt.c $(DEPS_EXT_COMMON)
	$(T.cc.extension) -c $(TOP)/ext/misc/stmt.c

#
# Windows section
#
dll: sqlite3.dll
sqlite3.def: $(LIBOBJ)
	echo 'EXPORTS' >sqlite3.def
	nm $(LIBOBJ) | grep ' T ' | grep ' _sqlite3_' \
		| sed 's/^.* _//' >>sqlite3.def

sqlite3.dll: $(LIBOBJ) sqlite3.def
	$(T.cc.sqlite) $(LDFLAGS.shlib) -o $@ sqlite3.def \
		-Wl,"--strip-all" $(LIBOBJ) $(LDFLAGS.configure)

#
# Emit a list of commonly-used targets
help:
	@echo; echo "Frequently-used high-level make targets:"; echo; \
	echo " - all [default] = builds most components"; \
	echo " - clean         = cleans up most build products"; \
	echo " - distclean     = cleans up all build products"; \
	echo " - install       = installs activated components"; \
	echo; echo "Testing-related targets:"; echo; \
	echo " - test          = a number of sanity checks"; \
	echo " - quicktest     = minimal tests"; \
	echo " - releasetest   = pre-release tests"; \
	echo " - devtest       = Minimum tests required before code check-ins"; \
	echo " - mdevtest      = A variant of devtest"; \
	echo " - sdevtest      = A variant of devtest"; \
	echo " - tcltest       = Runs test/veryquick.test"; \
	echo " - testrunner    = Like tcltest but spread across multiple cores"; \
	echo " - fuzztest      = The core fuzz tester (see target docs for important info)"; \
	echo " - valgrindfuzz  = Runs fuzztest under valgrind"; \
	echo " - soaktest      = Really, really long tests"; \
	echo " - alltest       = Runs most or all TCL tests"; \
	echo


# Remove build products sufficient so that subsequent makes will recompile
# everything from scratch.  Do not remove:
#
#   *   test results and test logs
#   *   output from ./configure
#
tidy-.:
tidy: tidy-.
	rm -f *.o *.c *.da *.bb *.bbg gmon.* *.rws sqlite3$(T.exe)
	rm -f fts5.h keywordhash.h opcodes.h sqlite3.h sqlite3ext.h sqlite3session.h
	rm -rf .libs .deps tsrc .target_source
	rm -f lemon$(B.exe) sqlite*.tar.gz
	rm -f mkkeywordhash$(B.exe) mksourceid$(B.exe)
	rm -f parse.* fts5parse.*
	rm -f $(libsqlite3.SO) $(libsqlite3.LIB) $(libtclsqlite3.SO) $(libsqlite3.SO).a
	rm -f tclsqlite3$(T.exe) $(TESTPROGS)
	rm -f LogEst$(T.exe) fts3view$(T.exe) rollback-test$(T.exe) showdb$(T.exe)
	rm -f showjournal$(T.exe) showstat4$(T.exe) showwal$(T.exe) speedtest1$(T.exe)
	rm -f wordcount$(T.exe) changeset$(T.exe) version-info$(T.exe)
	rm -f *.exp *.vsix pkgIndex.tcl
	rm -f sqlite3_analyzer$(T.exe) sqlite3_rsync$(T.exe) sqlite3_expert$(T.exe)
	rm -f mptester$(T.exe) rbu$(T.exe)	srcck1$(T.exe)
	rm -f fuzzershell$(T.exe) fuzzcheck$(T.exe) sqldiff$(T.exe) dbhash$(T.exe)
	rm -f dbfuzz$(T.exe) dbfuzz2$(T.exe)
	rm -fr dbfuzz2-dir
	rm -f fuzzcheck-asan$(T.exe) fuzzcheck-ubsan$(T.exe) ossshell$(T.exe)
	rm -f scrub$(T.exe) showshm$(T.exe) sqlite3_checker$(T.exe) loadfts$(T.exe)
	rm -f index_usage$(T.exe) kvtest$(T.exe) startup$(T.exe) threadtest3$(T.exe)
	rm -f sessionfuzz$(T.exe) changesetfuzz$(T.exe)
	rm -f dbdump$(T.exe) dbtotxt$(T.exe) atrc$(T.exe)
	rm -f threadtest5$(T.exe)
	rm -f src-verify$(B.exe)
	rm -f tclsqlite3.c has_tclsh* $(T.tcl.env.sh)
	rm -f sqlite3rc.h sqlite3.def
	rm -f ctime.c pragma.h

#
# Removes build products and test logs.  Retains ./configure outputs.
#
clean-.:
clean:	clean-. tidy
	rm -rf omittest* testrunner* testdir*

# Clean up everything.  No exceptions.
distclean-.:
distclean:	distclean-. clean


# Show important variable settings.
show-variables:
	@echo "CC          = $(CC)"
	@echo "B.cc        = $(B.cc)"
	@echo "T.cc        = $(T.cc)"
	@echo "T.cc.sqlite = $(T.cc.sqlite)"<|MERGE_RESOLUTION|>--- conflicted
+++ resolved
@@ -793,12 +793,9 @@
   $(TOP)/src/bitvec.c \
   $(TOP)/src/btree.c \
   $(TOP)/src/build.c \
-<<<<<<< HEAD
   $(TOP)/src/callback.c \
   $(TOP)/src/ctime.c \
-=======
   ctime.c \
->>>>>>> 9ef83990
   $(TOP)/src/date.c \
   $(TOP)/src/dbpage.c \
   $(TOP)/src/dbstat.c \
