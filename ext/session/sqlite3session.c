
#if defined(SQLITE_ENABLE_SESSION) && defined(SQLITE_ENABLE_PREUPDATE_HOOK)
#include "sqlite3session.h"
#include <assert.h>
#include <string.h>

#ifndef SQLITE_AMALGAMATION
# include "sqliteInt.h"
# include "vdbeInt.h"
#endif

typedef struct SessionTable SessionTable;
typedef struct SessionChange SessionChange;
typedef struct SessionBuffer SessionBuffer;
typedef struct SessionInput SessionInput;

/*
** Minimum chunk size used by streaming versions of functions.
*/
#ifndef SESSIONS_STRM_CHUNK_SIZE
# ifdef SQLITE_TEST
#   define SESSIONS_STRM_CHUNK_SIZE 64
# else
#   define SESSIONS_STRM_CHUNK_SIZE 1024
# endif
#endif

#define SESSIONS_ROWID "_rowid_"

/*
** The three different types of changesets generated.
*/
#define SESSIONS_PATCHSET      0
#define SESSIONS_CHANGESET     1
#define SESSIONS_FULLCHANGESET 2

static int sessions_strm_chunk_size = SESSIONS_STRM_CHUNK_SIZE;

typedef struct SessionHook SessionHook;
struct SessionHook {
  void *pCtx;
  int (*xOld)(void*,int,sqlite3_value**);
  int (*xNew)(void*,int,sqlite3_value**);
  int (*xCount)(void*);
  int (*xDepth)(void*);
};

/*
** Session handle structure.
*/
struct sqlite3_session {
  sqlite3 *db;                    /* Database handle session is attached to */
  char *zDb;                      /* Name of database session is attached to */
  int bEnableSize;                /* True if changeset_size() enabled */
  int bEnable;                    /* True if currently recording */
  int bIndirect;                  /* True if all changes are indirect */
  int bAutoAttach;                /* True to auto-attach tables */
  int bImplicitPK;                /* True to handle tables with implicit PK */
  int rc;                         /* Non-zero if an error has occurred */
  void *pFilterCtx;               /* First argument to pass to xTableFilter */
  int (*xTableFilter)(void *pCtx, const char *zTab);
  i64 nMalloc;                    /* Number of bytes of data allocated */
  i64 nMaxChangesetSize;
  sqlite3_value *pZeroBlob;       /* Value containing X'' */
  sqlite3_session *pNext;         /* Next session object on same db. */
  SessionTable *pTable;           /* List of attached tables */
  SessionHook hook;               /* APIs to grab new and old data with */
};

/*
** Instances of this structure are used to build strings or binary records.
*/
struct SessionBuffer {
  u8 *aBuf;                       /* Pointer to changeset buffer */
  int nBuf;                       /* Size of buffer aBuf */
  int nAlloc;                     /* Size of allocation containing aBuf */
};

/*
** An object of this type is used internally as an abstraction for 
** input data. Input data may be supplied either as a single large buffer
** (e.g. sqlite3changeset_start()) or using a stream function (e.g.
**  sqlite3changeset_start_strm()).
*/
struct SessionInput {
  int bNoDiscard;                 /* If true, do not discard in InputBuffer() */
  int iCurrent;                   /* Offset in aData[] of current change */
  int iNext;                      /* Offset in aData[] of next change */
  u8 *aData;                      /* Pointer to buffer containing changeset */
  int nData;                      /* Number of bytes in aData */

  SessionBuffer buf;              /* Current read buffer */
  int (*xInput)(void*, void*, int*);        /* Input stream call (or NULL) */
  void *pIn;                                /* First argument to xInput */
  int bEof;                       /* Set to true after xInput finished */
};

/*
** Structure for changeset iterators.
*/
struct sqlite3_changeset_iter {
  SessionInput in;                /* Input buffer or stream */
  SessionBuffer tblhdr;           /* Buffer to hold apValue/zTab/abPK/ */
  int bChangebatch;               /* True for changebatch_add() */
  int bPatchset;                  /* True if this is a patchset */
  int bInvert;                    /* True to invert changeset */
  int bSkipEmpty;                 /* Skip noop UPDATE changes */
  int rc;                         /* Iterator error code */
  sqlite3_stmt *pConflict;        /* Points to conflicting row, if any */
  char *zTab;                     /* Current table */
  int nCol;                       /* Number of columns in zTab */
  int op;                         /* Current operation */
  int bIndirect;                  /* True if current change was indirect */
  u8 *abPK;                       /* Primary key array */
  sqlite3_value **apValue;        /* old.* and new.* values */
};

/*
** Each session object maintains a set of the following structures, one
** for each table the session object is monitoring. The structures are
** stored in a linked list starting at sqlite3_session.pTable.
**
** The keys of the SessionTable.aChange[] hash table are all rows that have
** been modified in any way since the session object was attached to the
** table.
**
** The data associated with each hash-table entry is a structure containing
** a subset of the initial values that the modified row contained at the
** start of the session. Or no initial values if the row was inserted.
**
** pDfltStmt:
**   This is only used by the sqlite3changegroup_xxx() APIs, not by
**   regular sqlite3_session objects. It is a SELECT statement that
**   selects the default value for each table column. For example,
**   if the table is 
**
**      CREATE TABLE xx(a DEFAULT 1, b, c DEFAULT 'abc')
**
**   then this variable is the compiled version of:
**
**      SELECT 1, NULL, 'abc'
*/
struct SessionTable {
  SessionTable *pNext;
  char *zName;                    /* Local name of table */
  int nCol;                       /* Number of columns in table zName */
  int bStat1;                     /* True if this is sqlite_stat1 */
  int bRowid;                     /* True if this table uses rowid for PK */
  const char **azCol;             /* Column names */
  const char **azDflt;            /* Default value expressions */
  u8 *abPK;                       /* Array of primary key flags */
  int nEntry;                     /* Total number of entries in hash table */
  int nChange;                    /* Size of apChange[] array */
  SessionChange **apChange;       /* Hash table buckets */
  sqlite3_stmt *pDfltStmt;
};

/* 
** RECORD FORMAT:
**
** The following record format is similar to (but not compatible with) that 
** used in SQLite database files. This format is used as part of the 
** change-set binary format, and so must be architecture independent.
**
** Unlike the SQLite database record format, each field is self-contained -
** there is no separation of header and data. Each field begins with a
** single byte describing its type, as follows:
**
**       0x00: Undefined value.
**       0x01: Integer value.
**       0x02: Real value.
**       0x03: Text value.
**       0x04: Blob value.
**       0x05: SQL NULL value.
**
** Note that the above match the definitions of SQLITE_INTEGER, SQLITE_TEXT
** and so on in sqlite3.h. For undefined and NULL values, the field consists
** only of the single type byte. For other types of values, the type byte
** is followed by:
**
**   Text values:
**     A varint containing the number of bytes in the value (encoded using
**     UTF-8). Followed by a buffer containing the UTF-8 representation
**     of the text value. There is no nul terminator.
**
**   Blob values:
**     A varint containing the number of bytes in the value, followed by
**     a buffer containing the value itself.
**
**   Integer values:
**     An 8-byte big-endian integer value.
**
**   Real values:
**     An 8-byte big-endian IEEE 754-2008 real value.
**
** Varint values are encoded in the same way as varints in the SQLite 
** record format.
**
** CHANGESET FORMAT:
**
** A changeset is a collection of DELETE, UPDATE and INSERT operations on
** one or more tables. Operations on a single table are grouped together,
** but may occur in any order (i.e. deletes, updates and inserts are all
** mixed together).
**
** Each group of changes begins with a table header:
**
**   1 byte: Constant 0x54 (capital 'T')
**   Varint: Number of columns in the table.
**   nCol bytes: 0x01 for PK columns, 0x00 otherwise.
**   N bytes: Unqualified table name (encoded using UTF-8). Nul-terminated.
**
** Followed by one or more changes to the table.
**
**   1 byte: Either SQLITE_INSERT (0x12), UPDATE (0x17) or DELETE (0x09).
**   1 byte: The "indirect-change" flag.
**   old.* record: (delete and update only)
**   new.* record: (insert and update only)
**
** The "old.*" and "new.*" records, if present, are N field records in the
** format described above under "RECORD FORMAT", where N is the number of
** columns in the table. The i'th field of each record is associated with
** the i'th column of the table, counting from left to right in the order
** in which columns were declared in the CREATE TABLE statement.
**
** The new.* record that is part of each INSERT change contains the values
** that make up the new row. Similarly, the old.* record that is part of each
** DELETE change contains the values that made up the row that was deleted 
** from the database. In the changeset format, the records that are part
** of INSERT or DELETE changes never contain any undefined (type byte 0x00)
** fields.
**
** Within the old.* record associated with an UPDATE change, all fields
** associated with table columns that are not PRIMARY KEY columns and are
** not modified by the UPDATE change are set to "undefined". Other fields
** are set to the values that made up the row before the UPDATE that the
** change records took place. Within the new.* record, fields associated 
** with table columns modified by the UPDATE change contain the new 
** values. Fields associated with table columns that are not modified
** are set to "undefined".
**
** PATCHSET FORMAT:
**
** A patchset is also a collection of changes. It is similar to a changeset,
** but leaves undefined those fields that are not useful if no conflict
** resolution is required when applying the changeset.
**
** Each group of changes begins with a table header:
**
**   1 byte: Constant 0x50 (capital 'P')
**   Varint: Number of columns in the table.
**   nCol bytes: 0x01 for PK columns, 0x00 otherwise.
**   N bytes: Unqualified table name (encoded using UTF-8). Nul-terminated.
**
** Followed by one or more changes to the table.
**
**   1 byte: Either SQLITE_INSERT (0x12), UPDATE (0x17) or DELETE (0x09).
**   1 byte: The "indirect-change" flag.
**   single record: (PK fields for DELETE, PK and modified fields for UPDATE,
**                   full record for INSERT).
**
** As in the changeset format, each field of the single record that is part
** of a patchset change is associated with the correspondingly positioned
** table column, counting from left to right within the CREATE TABLE 
** statement.
**
** For a DELETE change, all fields within the record except those associated
** with PRIMARY KEY columns are omitted. The PRIMARY KEY fields contain the
** values identifying the row to delete.
**
** For an UPDATE change, all fields except those associated with PRIMARY KEY
** columns and columns that are modified by the UPDATE are set to "undefined".
** PRIMARY KEY fields contain the values identifying the table row to update,
** and fields associated with modified columns contain the new column values.
**
** The records associated with INSERT changes are in the same format as for
** changesets. It is not possible for a record associated with an INSERT
** change to contain a field set to "undefined".
**
** REBASE BLOB FORMAT:
**
** A rebase blob may be output by sqlite3changeset_apply_v2() and its 
** streaming equivalent for use with the sqlite3_rebaser APIs to rebase
** existing changesets. A rebase blob contains one entry for each conflict
** resolved using either the OMIT or REPLACE strategies within the apply_v2()
** call.
**
** The format used for a rebase blob is very similar to that used for
** changesets. All entries related to a single table are grouped together.
**
** Each group of entries begins with a table header in changeset format:
**
**   1 byte: Constant 0x54 (capital 'T')
**   Varint: Number of columns in the table.
**   nCol bytes: 0x01 for PK columns, 0x00 otherwise.
**   N bytes: Unqualified table name (encoded using UTF-8). Nul-terminated.
**
** Followed by one or more entries associated with the table.
**
**   1 byte: Either SQLITE_INSERT (0x12), DELETE (0x09).
**   1 byte: Flag. 0x01 for REPLACE, 0x00 for OMIT.
**   record: (in the record format defined above).
**
** In a rebase blob, the first field is set to SQLITE_INSERT if the change
** that caused the conflict was an INSERT or UPDATE, or to SQLITE_DELETE if
** it was a DELETE. The second field is set to 0x01 if the conflict 
** resolution strategy was REPLACE, or 0x00 if it was OMIT.
**
** If the change that caused the conflict was a DELETE, then the single
** record is a copy of the old.* record from the original changeset. If it
** was an INSERT, then the single record is a copy of the new.* record. If
** the conflicting change was an UPDATE, then the single record is a copy
** of the new.* record with the PK fields filled in based on the original
** old.* record.
*/

/*
** For each row modified during a session, there exists a single instance of
** this structure stored in a SessionTable.aChange[] hash table.
*/
struct SessionChange {
  u8 op;                          /* One of UPDATE, DELETE, INSERT */
  u8 bIndirect;                   /* True if this change is "indirect" */
  u16 nRecordField;               /* Number of fields in aRecord[] */
  int nMaxSize;                   /* Max size of eventual changeset record */
  int nRecord;                    /* Number of bytes in buffer aRecord[] */
  u8 *aRecord;                    /* Buffer containing old.* record */
  SessionChange *pNext;           /* For hash-table collisions */
};

/*
** Write a varint with value iVal into the buffer at aBuf. Return the 
** number of bytes written.
*/
static int sessionVarintPut(u8 *aBuf, int iVal){
  return putVarint32(aBuf, iVal);
}

/*
** Return the number of bytes required to store value iVal as a varint.
*/
static int sessionVarintLen(int iVal){
  return sqlite3VarintLen(iVal);
}

/*
** Read a varint value from aBuf[] into *piVal. Return the number of 
** bytes read.
*/
static int sessionVarintGet(const u8 *aBuf, int *piVal){
  return getVarint32(aBuf, *piVal);
}

/* Load an unaligned and unsigned 32-bit integer */
#define SESSION_UINT32(x) (((u32)(x)[0]<<24)|((x)[1]<<16)|((x)[2]<<8)|(x)[3])

/*
** Read a 64-bit big-endian integer value from buffer aRec[]. Return
** the value read.
*/
static sqlite3_int64 sessionGetI64(u8 *aRec){
  u64 x = SESSION_UINT32(aRec);
  u32 y = SESSION_UINT32(aRec+4);
  x = (x<<32) + y;
  return (sqlite3_int64)x;
}

/*
** Write a 64-bit big-endian integer value to the buffer aBuf[].
*/
static void sessionPutI64(u8 *aBuf, sqlite3_int64 i){
  aBuf[0] = (i>>56) & 0xFF;
  aBuf[1] = (i>>48) & 0xFF;
  aBuf[2] = (i>>40) & 0xFF;
  aBuf[3] = (i>>32) & 0xFF;
  aBuf[4] = (i>>24) & 0xFF;
  aBuf[5] = (i>>16) & 0xFF;
  aBuf[6] = (i>> 8) & 0xFF;
  aBuf[7] = (i>> 0) & 0xFF;
}

/*
** This function is used to serialize the contents of value pValue (see
** comment titled "RECORD FORMAT" above).
**
** If it is non-NULL, the serialized form of the value is written to 
** buffer aBuf. *pnWrite is set to the number of bytes written before
** returning. Or, if aBuf is NULL, the only thing this function does is
** set *pnWrite.
**
** If no error occurs, SQLITE_OK is returned. Or, if an OOM error occurs
** within a call to sqlite3_value_text() (may fail if the db is utf-16)) 
** SQLITE_NOMEM is returned.
*/
static int sessionSerializeValue(
  u8 *aBuf,                       /* If non-NULL, write serialized value here */
  sqlite3_value *pValue,          /* Value to serialize */
  sqlite3_int64 *pnWrite          /* IN/OUT: Increment by bytes written */
){
  int nByte;                      /* Size of serialized value in bytes */

  if( pValue ){
    int eType;                    /* Value type (SQLITE_NULL, TEXT etc.) */
  
    eType = sqlite3_value_type(pValue);
    if( aBuf ) aBuf[0] = eType;
  
    switch( eType ){
      case SQLITE_NULL: 
        nByte = 1;
        break;
  
      case SQLITE_INTEGER: 
      case SQLITE_FLOAT:
        if( aBuf ){
          /* TODO: SQLite does something special to deal with mixed-endian
          ** floating point values (e.g. ARM7). This code probably should
          ** too.  */
          u64 i;
          if( eType==SQLITE_INTEGER ){
            i = (u64)sqlite3_value_int64(pValue);
          }else{
            double r;
            assert( sizeof(double)==8 && sizeof(u64)==8 );
            r = sqlite3_value_double(pValue);
            memcpy(&i, &r, 8);
          }
          sessionPutI64(&aBuf[1], i);
        }
        nByte = 9; 
        break;
  
      default: {
        u8 *z;
        int n;
        int nVarint;
  
        assert( eType==SQLITE_TEXT || eType==SQLITE_BLOB );
        if( eType==SQLITE_TEXT ){
          z = (u8 *)sqlite3_value_text(pValue);
        }else{
          z = (u8 *)sqlite3_value_blob(pValue);
        }
        n = sqlite3_value_bytes(pValue);
        if( z==0 && (eType!=SQLITE_BLOB || n>0) ) return SQLITE_NOMEM;
        nVarint = sessionVarintLen(n);
  
        if( aBuf ){
          sessionVarintPut(&aBuf[1], n);
          if( n>0 ) memcpy(&aBuf[nVarint + 1], z, n);
        }
  
        nByte = 1 + nVarint + n;
        break;
      }
    }
  }else{
    nByte = 1;
    if( aBuf ) aBuf[0] = '\0';
  }

  if( pnWrite ) *pnWrite += nByte;
  return SQLITE_OK;
}

/*
** Allocate and return a pointer to a buffer nByte bytes in size. If
** pSession is not NULL, increase the sqlite3_session.nMalloc variable
** by the number of bytes allocated.
*/
static void *sessionMalloc64(sqlite3_session *pSession, i64 nByte){
  void *pRet = sqlite3_malloc64(nByte);
  if( pSession ) pSession->nMalloc += sqlite3_msize(pRet);
  return pRet;
}

/*
** Free buffer pFree, which must have been allocated by an earlier
** call to sessionMalloc64(). If pSession is not NULL, decrease the
** sqlite3_session.nMalloc counter by the number of bytes freed.
*/
static void sessionFree(sqlite3_session *pSession, void *pFree){
  if( pSession ) pSession->nMalloc -= sqlite3_msize(pFree);
  sqlite3_free(pFree);
}

/*
** This macro is used to calculate hash key values for data structures. In
** order to use this macro, the entire data structure must be represented
** as a series of unsigned integers. In order to calculate a hash-key value
** for a data structure represented as three such integers, the macro may
** then be used as follows:
**
**    int hash_key_value;
**    hash_key_value = HASH_APPEND(0, <value 1>);
**    hash_key_value = HASH_APPEND(hash_key_value, <value 2>);
**    hash_key_value = HASH_APPEND(hash_key_value, <value 3>);
**
** In practice, the data structures this macro is used for are the primary
** key values of modified rows.
*/
#define HASH_APPEND(hash, add) ((hash) << 3) ^ (hash) ^ (unsigned int)(add)

/*
** Append the hash of the 64-bit integer passed as the second argument to the
** hash-key value passed as the first. Return the new hash-key value.
*/
static unsigned int sessionHashAppendI64(unsigned int h, i64 i){
  h = HASH_APPEND(h, i & 0xFFFFFFFF);
  return HASH_APPEND(h, (i>>32)&0xFFFFFFFF);
}

/*
** Append the hash of the blob passed via the second and third arguments to 
** the hash-key value passed as the first. Return the new hash-key value.
*/
static unsigned int sessionHashAppendBlob(unsigned int h, int n, const u8 *z){
  int i;
  for(i=0; i<n; i++) h = HASH_APPEND(h, z[i]);
  return h;
}

/*
** Append the hash of the data type passed as the second argument to the
** hash-key value passed as the first. Return the new hash-key value.
*/
static unsigned int sessionHashAppendType(unsigned int h, int eType){
  return HASH_APPEND(h, eType);
}

/*
** This function may only be called from within a pre-update callback.
** It calculates a hash based on the primary key values of the old.* or 
** new.* row currently available and, assuming no error occurs, writes it to
** *piHash before returning. If the primary key contains one or more NULL
** values, *pbNullPK is set to true before returning.
**
** If an error occurs, an SQLite error code is returned and the final values
** of *piHash asn *pbNullPK are undefined. Otherwise, SQLITE_OK is returned
** and the output variables are set as described above.
*/
static int sessionPreupdateHash(
  sqlite3_session *pSession,      /* Session object that owns pTab */
  i64 iRowid,
  SessionTable *pTab,             /* Session table handle */
  int bNew,                       /* True to hash the new.* PK */
  int *piHash,                    /* OUT: Hash value */
  int *pbNullPK                   /* OUT: True if there are NULL values in PK */
){
  unsigned int h = 0;             /* Hash value to return */
  int i;                          /* Used to iterate through columns */

  if( pTab->bRowid ){
    assert( pTab->nCol-1==pSession->hook.xCount(pSession->hook.pCtx) );
    h = sessionHashAppendI64(h, iRowid);
  }else{
    assert( *pbNullPK==0 );
    assert( pTab->nCol==pSession->hook.xCount(pSession->hook.pCtx) );
    for(i=0; i<pTab->nCol; i++){
      if( pTab->abPK[i] ){
        int rc;
        int eType;
        sqlite3_value *pVal;

        if( bNew ){
          rc = pSession->hook.xNew(pSession->hook.pCtx, i, &pVal);
        }else{
          rc = pSession->hook.xOld(pSession->hook.pCtx, i, &pVal);
        }
        if( rc!=SQLITE_OK ) return rc;

        eType = sqlite3_value_type(pVal);
        h = sessionHashAppendType(h, eType);
        if( eType==SQLITE_INTEGER || eType==SQLITE_FLOAT ){
          i64 iVal;
          if( eType==SQLITE_INTEGER ){
            iVal = sqlite3_value_int64(pVal);
          }else{
            double rVal = sqlite3_value_double(pVal);
            assert( sizeof(iVal)==8 && sizeof(rVal)==8 );
            memcpy(&iVal, &rVal, 8);
          }
          h = sessionHashAppendI64(h, iVal);
        }else if( eType==SQLITE_TEXT || eType==SQLITE_BLOB ){
          const u8 *z;
          int n;
          if( eType==SQLITE_TEXT ){
            z = (const u8 *)sqlite3_value_text(pVal);
          }else{
            z = (const u8 *)sqlite3_value_blob(pVal);
          }
          n = sqlite3_value_bytes(pVal);
          if( !z && (eType!=SQLITE_BLOB || n>0) ) return SQLITE_NOMEM;
          h = sessionHashAppendBlob(h, n, z);
        }else{
          assert( eType==SQLITE_NULL );
          assert( pTab->bStat1==0 || i!=1 );
          *pbNullPK = 1;
        }
      }
    }
  }

  *piHash = (h % pTab->nChange);
  return SQLITE_OK;
}

/*
** The buffer that the argument points to contains a serialized SQL value.
** Return the number of bytes of space occupied by the value (including
** the type byte).
*/
static int sessionSerialLen(const u8 *a){
  int e = *a;
  int n;
  if( e==0 || e==0xFF ) return 1;
  if( e==SQLITE_NULL ) return 1;
  if( e==SQLITE_INTEGER || e==SQLITE_FLOAT ) return 9;
  return sessionVarintGet(&a[1], &n) + 1 + n;
}

/*
** Based on the primary key values stored in change aRecord, calculate a
** hash key. Assume the has table has nBucket buckets. The hash keys
** calculated by this function are compatible with those calculated by
** sessionPreupdateHash().
**
** The bPkOnly argument is non-zero if the record at aRecord[] is from
** a patchset DELETE. In this case the non-PK fields are omitted entirely.
*/
static unsigned int sessionChangeHash(
  SessionTable *pTab,             /* Table handle */
  int bPkOnly,                    /* Record consists of PK fields only */
  u8 *aRecord,                    /* Change record */
  int nBucket                     /* Assume this many buckets in hash table */
){
  unsigned int h = 0;             /* Value to return */
  int i;                          /* Used to iterate through columns */
  u8 *a = aRecord;                /* Used to iterate through change record */

  for(i=0; i<pTab->nCol; i++){
    int eType = *a;
    int isPK = pTab->abPK[i];
    if( bPkOnly && isPK==0 ) continue;

    /* It is not possible for eType to be SQLITE_NULL here. The session 
    ** module does not record changes for rows with NULL values stored in
    ** primary key columns. */
    assert( eType==SQLITE_INTEGER || eType==SQLITE_FLOAT 
         || eType==SQLITE_TEXT || eType==SQLITE_BLOB 
         || eType==SQLITE_NULL || eType==0 
    );
    assert( !isPK || (eType!=0 && eType!=SQLITE_NULL) );

    if( isPK ){
      a++;
      h = sessionHashAppendType(h, eType);
      if( eType==SQLITE_INTEGER || eType==SQLITE_FLOAT ){
        h = sessionHashAppendI64(h, sessionGetI64(a));
        a += 8;
      }else{
        int n; 
        a += sessionVarintGet(a, &n);
        h = sessionHashAppendBlob(h, n, a);
        a += n;
      }
    }else{
      a += sessionSerialLen(a);
    }
  }
  return (h % nBucket);
}

/*
** Arguments aLeft and aRight are pointers to change records for table pTab.
** This function returns true if the two records apply to the same row (i.e.
** have the same values stored in the primary key columns), or false 
** otherwise.
*/
static int sessionChangeEqual(
  SessionTable *pTab,             /* Table used for PK definition */
  int bLeftPkOnly,                /* True if aLeft[] contains PK fields only */
  u8 *aLeft,                      /* Change record */
  int bRightPkOnly,               /* True if aRight[] contains PK fields only */
  u8 *aRight                      /* Change record */
){
  u8 *a1 = aLeft;                 /* Cursor to iterate through aLeft */
  u8 *a2 = aRight;                /* Cursor to iterate through aRight */
  int iCol;                       /* Used to iterate through table columns */

  for(iCol=0; iCol<pTab->nCol; iCol++){
    if( pTab->abPK[iCol] ){
      int n1 = sessionSerialLen(a1);
      int n2 = sessionSerialLen(a2);

      if( n1!=n2 || memcmp(a1, a2, n1) ){
        return 0;
      }
      a1 += n1;
      a2 += n2;
    }else{
      if( bLeftPkOnly==0 ) a1 += sessionSerialLen(a1);
      if( bRightPkOnly==0 ) a2 += sessionSerialLen(a2);
    }
  }

  return 1;
}

/*
** Arguments aLeft and aRight both point to buffers containing change
** records with nCol columns. This function "merges" the two records into
** a single records which is written to the buffer at *paOut. *paOut is
** then set to point to one byte after the last byte written before 
** returning.
**
** The merging of records is done as follows: For each column, if the 
** aRight record contains a value for the column, copy the value from
** their. Otherwise, if aLeft contains a value, copy it. If neither
** record contains a value for a given column, then neither does the
** output record.
*/
static void sessionMergeRecord(
  u8 **paOut, 
  int nCol,
  u8 *aLeft,
  u8 *aRight
){
  u8 *a1 = aLeft;                 /* Cursor used to iterate through aLeft */
  u8 *a2 = aRight;                /* Cursor used to iterate through aRight */
  u8 *aOut = *paOut;              /* Output cursor */
  int iCol;                       /* Used to iterate from 0 to nCol */

  for(iCol=0; iCol<nCol; iCol++){
    int n1 = sessionSerialLen(a1);
    int n2 = sessionSerialLen(a2);
    if( *a2 ){
      memcpy(aOut, a2, n2);
      aOut += n2;
    }else{
      memcpy(aOut, a1, n1);
      aOut += n1;
    }
    a1 += n1;
    a2 += n2;
  }

  *paOut = aOut;
}

/*
** This is a helper function used by sessionMergeUpdate().
**
** When this function is called, both *paOne and *paTwo point to a value 
** within a change record. Before it returns, both have been advanced so 
** as to point to the next value in the record.
**
** If, when this function is called, *paTwo points to a valid value (i.e.
** *paTwo[0] is not 0x00 - the "no value" placeholder), a copy of the *paTwo
** pointer is returned and *pnVal is set to the number of bytes in the 
** serialized value. Otherwise, a copy of *paOne is returned and *pnVal
** set to the number of bytes in the value at *paOne. If *paOne points
** to the "no value" placeholder, *pnVal is set to 1. In other words:
**
**   if( *paTwo is valid ) return *paTwo;
**   return *paOne;
**
*/
static u8 *sessionMergeValue(
  u8 **paOne,                     /* IN/OUT: Left-hand buffer pointer */
  u8 **paTwo,                     /* IN/OUT: Right-hand buffer pointer */
  int *pnVal                      /* OUT: Bytes in returned value */
){
  u8 *a1 = *paOne;
  u8 *a2 = *paTwo;
  u8 *pRet = 0;
  int n1;

  assert( a1 );
  if( a2 ){
    int n2 = sessionSerialLen(a2);
    if( *a2 ){
      *pnVal = n2;
      pRet = a2;
    }
    *paTwo = &a2[n2];
  }

  n1 = sessionSerialLen(a1);
  if( pRet==0 ){
    *pnVal = n1;
    pRet = a1;
  }
  *paOne = &a1[n1];

  return pRet;
}

/*
** This function is used by changeset_concat() to merge two UPDATE changes
** on the same row.
*/
static int sessionMergeUpdate(
  u8 **paOut,                     /* IN/OUT: Pointer to output buffer */
  SessionTable *pTab,             /* Table change pertains to */
  int bPatchset,                  /* True if records are patchset records */
  u8 *aOldRecord1,                /* old.* record for first change */
  u8 *aOldRecord2,                /* old.* record for second change */
  u8 *aNewRecord1,                /* new.* record for first change */
  u8 *aNewRecord2                 /* new.* record for second change */
){
  u8 *aOld1 = aOldRecord1;
  u8 *aOld2 = aOldRecord2;
  u8 *aNew1 = aNewRecord1;
  u8 *aNew2 = aNewRecord2;

  u8 *aOut = *paOut;
  int i;

  if( bPatchset==0 ){
    int bRequired = 0;

    assert( aOldRecord1 && aNewRecord1 );

    /* Write the old.* vector first. */
    for(i=0; i<pTab->nCol; i++){
      int nOld;
      u8 *aOld;
      int nNew;
      u8 *aNew;

      aOld = sessionMergeValue(&aOld1, &aOld2, &nOld);
      aNew = sessionMergeValue(&aNew1, &aNew2, &nNew);
      if( pTab->abPK[i] || nOld!=nNew || memcmp(aOld, aNew, nNew) ){
        if( pTab->abPK[i]==0 ) bRequired = 1;
        memcpy(aOut, aOld, nOld);
        aOut += nOld;
      }else{
        *(aOut++) = '\0';
      }
    }

    if( !bRequired ) return 0;
  }

  /* Write the new.* vector */
  aOld1 = aOldRecord1;
  aOld2 = aOldRecord2;
  aNew1 = aNewRecord1;
  aNew2 = aNewRecord2;
  for(i=0; i<pTab->nCol; i++){
    int nOld;
    u8 *aOld;
    int nNew;
    u8 *aNew;

    aOld = sessionMergeValue(&aOld1, &aOld2, &nOld);
    aNew = sessionMergeValue(&aNew1, &aNew2, &nNew);
    if( bPatchset==0 
     && (pTab->abPK[i] || (nOld==nNew && 0==memcmp(aOld, aNew, nNew))) 
    ){
      *(aOut++) = '\0';
    }else{
      memcpy(aOut, aNew, nNew);
      aOut += nNew;
    }
  }

  *paOut = aOut;
  return 1;
}

/*
** This function is only called from within a pre-update-hook callback.
** It determines if the current pre-update-hook change affects the same row
** as the change stored in argument pChange. If so, it returns true. Otherwise
** if the pre-update-hook does not affect the same row as pChange, it returns
** false.
*/
static int sessionPreupdateEqual(
  sqlite3_session *pSession,      /* Session object that owns SessionTable */
  i64 iRowid,                     /* Rowid value if pTab->bRowid */
  SessionTable *pTab,             /* Table associated with change */
  SessionChange *pChange,         /* Change to compare to */
  int op                          /* Current pre-update operation */
){
  int iCol;                       /* Used to iterate through columns */
  u8 *a = pChange->aRecord;       /* Cursor used to scan change record */

  if( pTab->bRowid ){
    if( a[0]!=SQLITE_INTEGER ) return 0;
    return sessionGetI64(&a[1])==iRowid;
  }

  assert( op==SQLITE_INSERT || op==SQLITE_UPDATE || op==SQLITE_DELETE );
  for(iCol=0; iCol<pTab->nCol; iCol++){
    if( !pTab->abPK[iCol] ){
      a += sessionSerialLen(a);
    }else{
      sqlite3_value *pVal;        /* Value returned by preupdate_new/old */
      int rc;                     /* Error code from preupdate_new/old */
      int eType = *a++;           /* Type of value from change record */

      /* The following calls to preupdate_new() and preupdate_old() can not
      ** fail. This is because they cache their return values, and by the
      ** time control flows to here they have already been called once from
      ** within sessionPreupdateHash(). The first two asserts below verify
      ** this (that the method has already been called). */
      if( op==SQLITE_INSERT ){
        /* assert( db->pPreUpdate->pNewUnpacked || db->pPreUpdate->aNew ); */
        rc = pSession->hook.xNew(pSession->hook.pCtx, iCol, &pVal);
      }else{
        /* assert( db->pPreUpdate->pUnpacked ); */
        rc = pSession->hook.xOld(pSession->hook.pCtx, iCol, &pVal);
      }
      assert( rc==SQLITE_OK );
      (void)rc;                   /* Suppress warning about unused variable */
      if( sqlite3_value_type(pVal)!=eType ) return 0;

      /* A SessionChange object never has a NULL value in a PK column */
      assert( eType==SQLITE_INTEGER || eType==SQLITE_FLOAT
           || eType==SQLITE_BLOB    || eType==SQLITE_TEXT
      );

      if( eType==SQLITE_INTEGER || eType==SQLITE_FLOAT ){
        i64 iVal = sessionGetI64(a);
        a += 8;
        if( eType==SQLITE_INTEGER ){
          if( sqlite3_value_int64(pVal)!=iVal ) return 0;
        }else{
          double rVal;
          assert( sizeof(iVal)==8 && sizeof(rVal)==8 );
          memcpy(&rVal, &iVal, 8);
          if( sqlite3_value_double(pVal)!=rVal ) return 0;
        }
      }else{
        int n;
        const u8 *z;
        a += sessionVarintGet(a, &n);
        if( sqlite3_value_bytes(pVal)!=n ) return 0;
        if( eType==SQLITE_TEXT ){
          z = sqlite3_value_text(pVal);
        }else{
          z = sqlite3_value_blob(pVal);
        }
        if( n>0 && memcmp(a, z, n) ) return 0;
        a += n;
      }
    }
  }

  return 1;
}

/*
** If required, grow the hash table used to store changes on table pTab 
** (part of the session pSession). If a fatal OOM error occurs, set the
** session object to failed and return SQLITE_ERROR. Otherwise, return
** SQLITE_OK.
**
** It is possible that a non-fatal OOM error occurs in this function. In
** that case the hash-table does not grow, but SQLITE_OK is returned anyway.
** Growing the hash table in this case is a performance optimization only,
** it is not required for correct operation.
*/
static int sessionGrowHash(
  sqlite3_session *pSession,      /* For memory accounting. May be NULL */
  int bPatchset, 
  SessionTable *pTab
){
  if( pTab->nChange==0 || pTab->nEntry>=(pTab->nChange/2) ){
    int i;
    SessionChange **apNew;
    sqlite3_int64 nNew = 2*(sqlite3_int64)(pTab->nChange ? pTab->nChange : 128);

    apNew = (SessionChange**)sessionMalloc64(
        pSession, sizeof(SessionChange*) * nNew
    );
    if( apNew==0 ){
      if( pTab->nChange==0 ){
        return SQLITE_ERROR;
      }
      return SQLITE_OK;
    }
    memset(apNew, 0, sizeof(SessionChange *) * nNew);

    for(i=0; i<pTab->nChange; i++){
      SessionChange *p;
      SessionChange *pNext;
      for(p=pTab->apChange[i]; p; p=pNext){
        int bPkOnly = (p->op==SQLITE_DELETE && bPatchset);
        int iHash = sessionChangeHash(pTab, bPkOnly, p->aRecord, nNew);
        pNext = p->pNext;
        p->pNext = apNew[iHash];
        apNew[iHash] = p;
      }
    }

    sessionFree(pSession, pTab->apChange);
    pTab->nChange = nNew;
    pTab->apChange = apNew;
  }

  return SQLITE_OK;
}

/*
** This function queries the database for the names of the columns of table
** zThis, in schema zDb.
**
** Otherwise, if they are not NULL, variable *pnCol is set to the number
** of columns in the database table and variable *pzTab is set to point to a
** nul-terminated copy of the table name. *pazCol (if not NULL) is set to
** point to an array of pointers to column names. And *pabPK (again, if not
** NULL) is set to point to an array of booleans - true if the corresponding
** column is part of the primary key.
**
** For example, if the table is declared as:
**
**     CREATE TABLE tbl1(w, x DEFAULT 'abc', y, z, PRIMARY KEY(w, z));
**
** Then the five output variables are populated as follows:
**
**     *pnCol  = 4
**     *pzTab  = "tbl1"
**     *pazCol = {"w", "x", "y", "z"}
**     *pazDflt = {NULL, 'abc', NULL, NULL}
**     *pabPK  = {1, 0, 0, 1}
**
** All returned buffers are part of the same single allocation, which must
** be freed using sqlite3_free() by the caller
*/
static int sessionTableInfo(
  sqlite3_session *pSession,      /* For memory accounting. May be NULL */
  sqlite3 *db,                    /* Database connection */
  const char *zDb,                /* Name of attached database (e.g. "main") */
  const char *zThis,              /* Table name */
  int *pnCol,                     /* OUT: number of columns */
  const char **pzTab,             /* OUT: Copy of zThis */
  const char ***pazCol,           /* OUT: Array of column names for table */
  const char ***pazDflt,          /* OUT: Array of default value expressions */
  u8 **pabPK,                     /* OUT: Array of booleans - true for PK col */
  int *pbRowid                    /* OUT: True if only PK is a rowid */
){
  char *zPragma;
  sqlite3_stmt *pStmt;
  int rc;
  sqlite3_int64 nByte;
  int nDbCol = 0;
  int nThis;
  int i;
  u8 *pAlloc = 0;
  char **azCol = 0;
  char **azDflt = 0;
  u8 *abPK = 0;
  int bRowid = 0;                 /* Set to true to use rowid as PK */

  assert( pazCol && pabPK );

  *pazCol = 0;
  *pabPK = 0;
  *pnCol = 0;
  if( pzTab ) *pzTab = 0;
  if( pazDflt ) *pazDflt = 0;

  nThis = sqlite3Strlen30(zThis);
  if( nThis==12 && 0==sqlite3_stricmp("sqlite_stat1", zThis) ){
    rc = sqlite3_table_column_metadata(db, zDb, zThis, 0, 0, 0, 0, 0, 0);
    if( rc==SQLITE_OK ){
      /* For sqlite_stat1, pretend that (tbl,idx) is the PRIMARY KEY. */
      zPragma = sqlite3_mprintf(
          "SELECT 0, 'tbl',  '', 0, '', 1     UNION ALL "
          "SELECT 1, 'idx',  '', 0, '', 2     UNION ALL "
          "SELECT 2, 'stat', '', 0, '', 0"
      );
    }else if( rc==SQLITE_ERROR ){
      zPragma = sqlite3_mprintf("");
    }else{
      return rc;
    }
  }else{
    zPragma = sqlite3_mprintf("PRAGMA '%q'.table_info('%q')", zDb, zThis);
  }
  if( !zPragma ){
    return SQLITE_NOMEM;
  }

  rc = sqlite3_prepare_v2(db, zPragma, -1, &pStmt, 0);
  sqlite3_free(zPragma);
  if( rc!=SQLITE_OK ){
    return rc;
  }

  nByte = nThis + 1;
  bRowid = (pbRowid!=0);
  while( SQLITE_ROW==sqlite3_step(pStmt) ){
    nByte += sqlite3_column_bytes(pStmt, 1);          /* name */
    nByte += sqlite3_column_bytes(pStmt, 4);          /* dflt_value */
    nDbCol++;
    if( sqlite3_column_int(pStmt, 5) ) bRowid = 0;    /* pk */
  }
  if( nDbCol==0 ) bRowid = 0;
  nDbCol += bRowid;
  nByte += strlen(SESSIONS_ROWID);
  rc = sqlite3_reset(pStmt);

  if( rc==SQLITE_OK ){
    nByte += nDbCol * (sizeof(const char *)*2 + sizeof(u8) + 1 + 1);
    pAlloc = sessionMalloc64(pSession, nByte);
    if( pAlloc==0 ){
      rc = SQLITE_NOMEM;
    }else{
      memset(pAlloc, 0, nByte);
    }
  }
  if( rc==SQLITE_OK ){
    azCol = (char **)pAlloc;
    azDflt = (char**)&azCol[nDbCol];
    pAlloc = (u8 *)&azDflt[nDbCol];
    abPK = (u8 *)pAlloc;
    pAlloc = &abPK[nDbCol];
    if( pzTab ){
      memcpy(pAlloc, zThis, nThis+1);
      *pzTab = (char *)pAlloc;
      pAlloc += nThis+1;
    }
  
    i = 0;
    if( bRowid ){
      size_t nName = strlen(SESSIONS_ROWID);
      memcpy(pAlloc, SESSIONS_ROWID, nName+1);
      azCol[i] = (char*)pAlloc;
      pAlloc += nName+1;
      abPK[i] = 1;
      i++;
    }
    while( SQLITE_ROW==sqlite3_step(pStmt) ){
      int nName = sqlite3_column_bytes(pStmt, 1);
      int nDflt = sqlite3_column_bytes(pStmt, 4);
      const unsigned char *zName = sqlite3_column_text(pStmt, 1);
      const unsigned char *zDflt = sqlite3_column_text(pStmt, 4);

      if( zName==0 ) break;
      memcpy(pAlloc, zName, nName+1);
      azCol[i] = (char *)pAlloc;
      pAlloc += nName+1;
      if( zDflt ){
        memcpy(pAlloc, zDflt, nDflt+1);
        azDflt[i] = (char *)pAlloc;
        pAlloc += nDflt+1;
      }else{
        azDflt[i] = 0;
      }
      abPK[i] = sqlite3_column_int(pStmt, 5);
      i++;
    }
    rc = sqlite3_reset(pStmt);
  }

  /* If successful, populate the output variables. Otherwise, zero them and
  ** free any allocation made. An error code will be returned in this case.
  */
  if( rc==SQLITE_OK ){
    *pazCol = (const char**)azCol;
    if( pazDflt ) *pazDflt = (const char**)azDflt;
    *pabPK = abPK;
    *pnCol = nDbCol;
  }else{
    sessionFree(pSession, azCol);
  }
  if( pbRowid ) *pbRowid = bRowid;
  sqlite3_finalize(pStmt);
  return rc;
}

/*
** This function is called to initialize the SessionTable.nCol, azCol[]
** abPK[] and azDflt[] members of SessionTable object pTab. If these
** fields are already initilialized, this function is a no-op.
**
** If an error occurs, an error code is stored in sqlite3_session.rc and
** non-zero returned. Or, if no error occurs but the table has no primary
** key, sqlite3_session.rc is left set to SQLITE_OK and non-zero returned to
** indicate that updates on this table should be ignored. SessionTable.abPK 
** is set to NULL in this case.
*/
static int sessionInitTable(
  sqlite3_session *pSession,      /* Optional session handle */
  SessionTable *pTab,             /* Table object to initialize */
  sqlite3 *db,                    /* Database handle to read schema from */
  const char *zDb                 /* Name of db - "main", "temp" etc. */
){
  int rc = SQLITE_OK;

  if( pTab->nCol==0 ){
    u8 *abPK;
    assert( pTab->azCol==0 || pTab->abPK==0 );
    rc = sessionTableInfo(pSession, db, zDb, 
        pTab->zName, &pTab->nCol, 0, &pTab->azCol, &pTab->azDflt, &abPK,
        ((pSession==0 || pSession->bImplicitPK) ? &pTab->bRowid : 0)
    );
    if( rc==SQLITE_OK ){
      int i;
      for(i=0; i<pTab->nCol; i++){
        if( abPK[i] ){
          pTab->abPK = abPK;
          break;
        }
      }
      if( 0==sqlite3_stricmp("sqlite_stat1", pTab->zName) ){
        pTab->bStat1 = 1;
      }

      if( pSession && pSession->bEnableSize ){
        pSession->nMaxChangesetSize += (
          1 + sessionVarintLen(pTab->nCol) + pTab->nCol + strlen(pTab->zName)+1
        );
      }
    }
  }

  if( pSession ){
    pSession->rc = rc;
    return (rc || pTab->abPK==0);
  }
  return rc;
}

/*
** Re-initialize table object pTab.
*/
static int sessionReinitTable(sqlite3_session *pSession, SessionTable *pTab){
  int nCol = 0;
  const char **azCol = 0;
  const char **azDflt = 0;
  u8 *abPK = 0; 
  int bRowid = 0;

  assert( pSession->rc==SQLITE_OK );

  pSession->rc = sessionTableInfo(pSession, pSession->db, pSession->zDb, 
      pTab->zName, &nCol, 0, &azCol, &azDflt, &abPK,
      (pSession->bImplicitPK ? &bRowid : 0)
  );
  if( pSession->rc==SQLITE_OK ){
    if( pTab->nCol>nCol || pTab->bRowid!=bRowid ){
      pSession->rc = SQLITE_SCHEMA;
    }else{
      int ii;
      int nOldCol = pTab->nCol;
      for(ii=0; ii<nCol; ii++){
        if( ii<pTab->nCol ){
          if( pTab->abPK[ii]!=abPK[ii] ){
            pSession->rc = SQLITE_SCHEMA;
          }
        }else if( abPK[ii] ){
          pSession->rc = SQLITE_SCHEMA;
        }
      }

      if( pSession->rc==SQLITE_OK ){
        const char **a = pTab->azCol;
        pTab->azCol = azCol;
        pTab->nCol = nCol;
        pTab->azDflt = azDflt;
        pTab->abPK = abPK;
        azCol = a;
      }
      if( pSession->bEnableSize ){
        pSession->nMaxChangesetSize += (nCol - nOldCol);
        pSession->nMaxChangesetSize += sessionVarintLen(nCol);
        pSession->nMaxChangesetSize -= sessionVarintLen(nOldCol);
      }
    }
  }

  sqlite3_free(azCol);
  return pSession->rc;
}

/*
** Session-change object (*pp) contains an old.* record with fewer than
** nCol fields. This function updates it with the default values for
** the missing fields.
*/
static void sessionUpdateOneChange(
  sqlite3_session *pSession,      /* For memory accounting */
  int *pRc,                       /* IN/OUT: Error code */
  SessionChange **pp,             /* IN/OUT: Change object to update */
  int nCol,                       /* Number of columns now in table */
  sqlite3_stmt *pDflt             /* SELECT <default-values...> */
){
  SessionChange *pOld = *pp;

  while( pOld->nRecordField<nCol ){
    SessionChange *pNew = 0;
    int nByte = 0;
    int nIncr = 0;
    int iField = pOld->nRecordField;
    int eType = sqlite3_column_type(pDflt, iField);
    switch( eType ){
      case SQLITE_NULL:
        nIncr = 1;
        break;
      case SQLITE_INTEGER:
      case SQLITE_FLOAT:
        nIncr = 9;
        break;
      default: {
        int n = sqlite3_column_bytes(pDflt, iField);
        nIncr = 1 + sessionVarintLen(n) + n;
        assert( eType==SQLITE_TEXT || eType==SQLITE_BLOB );
        break;
      }
    }

    nByte = nIncr + (sizeof(SessionChange) + pOld->nRecord);
    pNew = sessionMalloc64(pSession, nByte);
    if( pNew==0 ){
      *pRc = SQLITE_NOMEM;
      return;
    }else{
      memcpy(pNew, pOld, sizeof(SessionChange));
      pNew->aRecord = (u8*)&pNew[1];
      memcpy(pNew->aRecord, pOld->aRecord, pOld->nRecord);
      pNew->aRecord[pNew->nRecord++] = (u8)eType;
      switch( eType ){
        case SQLITE_INTEGER: {
          i64 iVal = sqlite3_column_int64(pDflt, iField);
          sessionPutI64(&pNew->aRecord[pNew->nRecord], iVal); 
          pNew->nRecord += 8;
          break;
        }
          
        case SQLITE_FLOAT: {
          double rVal = sqlite3_column_double(pDflt, iField);
          i64 iVal = 0;
          memcpy(&iVal, &rVal, sizeof(rVal));
          sessionPutI64(&pNew->aRecord[pNew->nRecord], iVal); 
          pNew->nRecord += 8;
          break;
        }

        case SQLITE_TEXT: {
          int n = sqlite3_column_bytes(pDflt, iField);
          const char *z = (const char*)sqlite3_column_text(pDflt, iField);
          pNew->nRecord += sessionVarintPut(&pNew->aRecord[pNew->nRecord], n); 
          memcpy(&pNew->aRecord[pNew->nRecord], z, n);
          pNew->nRecord += n;
          break;
        }

        case SQLITE_BLOB: {
          int n = sqlite3_column_bytes(pDflt, iField);
          const u8 *z = (const u8*)sqlite3_column_blob(pDflt, iField);
          pNew->nRecord += sessionVarintPut(&pNew->aRecord[pNew->nRecord], n); 
          memcpy(&pNew->aRecord[pNew->nRecord], z, n);
          pNew->nRecord += n;
          break;
        }

        default:
          assert( eType==SQLITE_NULL );
          break;
      }

      sessionFree(pSession, pOld);
      *pp = pOld = pNew;
      pNew->nRecordField++;
      pNew->nMaxSize += nIncr;
      if( pSession ){
        pSession->nMaxChangesetSize += nIncr;
      }
    }
  }
}

/*
** Ensure that there is room in the buffer to append nByte bytes of data.
** If not, use sqlite3_realloc() to grow the buffer so that there is.
**
** If successful, return zero. Otherwise, if an OOM condition is encountered,
** set *pRc to SQLITE_NOMEM and return non-zero.
*/
static int sessionBufferGrow(SessionBuffer *p, i64 nByte, int *pRc){
#define SESSION_MAX_BUFFER_SZ (0x7FFFFF00 - 1) 
  i64 nReq = p->nBuf + nByte;
  if( *pRc==SQLITE_OK && nReq>p->nAlloc ){
    u8 *aNew;
    i64 nNew = p->nAlloc ? p->nAlloc : 128;

    do {
      nNew = nNew*2;
    }while( nNew<nReq );

    /* The value of SESSION_MAX_BUFFER_SZ is copied from the implementation
    ** of sqlite3_realloc64(). Allocations greater than this size in bytes
    ** always fail. It is used here to ensure that this routine can always
    ** allocate up to this limit - instead of up to the largest power of
    ** two smaller than the limit.  */
    if( nNew>SESSION_MAX_BUFFER_SZ ){
      nNew = SESSION_MAX_BUFFER_SZ;
      if( nNew<nReq ){
        *pRc = SQLITE_NOMEM;
        return 1;
      }
    }

    aNew = (u8 *)sqlite3_realloc64(p->aBuf, nNew);
    if( 0==aNew ){
      *pRc = SQLITE_NOMEM;
    }else{
      p->aBuf = aNew;
      p->nAlloc = nNew;
    }
  }
  return (*pRc!=SQLITE_OK);
}


/*
** This function is a no-op if *pRc is other than SQLITE_OK when it is 
** called. Otherwise, append a string to the buffer. All bytes in the string
** up to (but not including) the nul-terminator are written to the buffer.
**
** If an OOM condition is encountered, set *pRc to SQLITE_NOMEM before
** returning.
*/
static void sessionAppendStr(
  SessionBuffer *p, 
  const char *zStr, 
  int *pRc
){
  int nStr = sqlite3Strlen30(zStr);
  if( 0==sessionBufferGrow(p, nStr+1, pRc) ){
    memcpy(&p->aBuf[p->nBuf], zStr, nStr);
    p->nBuf += nStr;
    p->aBuf[p->nBuf] = 0x00;
  }
}

/*
** Format a string using printf() style formatting and then append it to the
** buffer using sessionAppendString().
*/
static void sessionAppendPrintf(
  SessionBuffer *p,               /* Buffer to append to */
  int *pRc, 
  const char *zFmt,
  ...
){
  if( *pRc==SQLITE_OK ){
    char *zApp = 0;
    va_list ap;
    va_start(ap, zFmt);
    zApp = sqlite3_vmprintf(zFmt, ap);
    if( zApp==0 ){
      *pRc = SQLITE_NOMEM;
    }else{
      sessionAppendStr(p, zApp, pRc);
    }
    va_end(ap);
    sqlite3_free(zApp);
  }
}

/*
** Prepare a statement against database handle db that SELECTs a single
** row containing the default values for each column in table pTab. For
** example, if pTab is declared as:
**
**   CREATE TABLE pTab(a PRIMARY KEY, b DEFAULT 123, c DEFAULT 'abcd');
**
** Then this function prepares and returns the SQL statement:
**
**   SELECT NULL, 123, 'abcd';
*/
static int sessionPrepareDfltStmt(
  sqlite3 *db,                    /* Database handle */
  SessionTable *pTab,             /* Table to prepare statement for */
  sqlite3_stmt **ppStmt           /* OUT: Statement handle */
){
  SessionBuffer sql = {0,0,0};
  int rc = SQLITE_OK;
  const char *zSep = " ";
  int ii = 0;

  *ppStmt = 0;
  sessionAppendPrintf(&sql, &rc, "SELECT");
  for(ii=0; ii<pTab->nCol; ii++){
    const char *zDflt = pTab->azDflt[ii] ? pTab->azDflt[ii] : "NULL";
    sessionAppendPrintf(&sql, &rc, "%s%s", zSep, zDflt);
    zSep = ", ";
  }
  if( rc==SQLITE_OK ){
    rc = sqlite3_prepare_v2(db, (const char*)sql.aBuf, -1, ppStmt, 0);
  }
  sqlite3_free(sql.aBuf);

  return rc;
}

/*
** Table pTab has one or more existing change-records with old.* records
** with fewer than pTab->nCol columns. This function updates all such 
** change-records with the default values for the missing columns.
*/
static int sessionUpdateChanges(sqlite3_session *pSession, SessionTable *pTab){
  sqlite3_stmt *pStmt = 0;
  int rc = pSession->rc;

  rc = sessionPrepareDfltStmt(pSession->db, pTab, &pStmt);
  if( rc==SQLITE_OK && SQLITE_ROW==sqlite3_step(pStmt) ){
    int ii = 0;
    SessionChange **pp = 0;
    for(ii=0; ii<pTab->nChange; ii++){
      for(pp=&pTab->apChange[ii]; *pp; pp=&((*pp)->pNext)){
        if( (*pp)->nRecordField!=pTab->nCol ){
          sessionUpdateOneChange(pSession, &rc, pp, pTab->nCol, pStmt);
        }
      }
    }
  }

  pSession->rc = rc;
  rc = sqlite3_finalize(pStmt);
  if( pSession->rc==SQLITE_OK ) pSession->rc = rc;
  return pSession->rc;
}

/*
** Versions of the four methods in object SessionHook for use with the
** sqlite_stat1 table. The purpose of this is to substitute a zero-length
** blob each time a NULL value is read from the "idx" column of the
** sqlite_stat1 table.
*/
typedef struct SessionStat1Ctx SessionStat1Ctx;
struct SessionStat1Ctx {
  SessionHook hook;
  sqlite3_session *pSession;
};
static int sessionStat1Old(void *pCtx, int iCol, sqlite3_value **ppVal){
  SessionStat1Ctx *p = (SessionStat1Ctx*)pCtx;
  sqlite3_value *pVal = 0;
  int rc = p->hook.xOld(p->hook.pCtx, iCol, &pVal);
  if( rc==SQLITE_OK && iCol==1 && sqlite3_value_type(pVal)==SQLITE_NULL ){
    pVal = p->pSession->pZeroBlob;
  }
  *ppVal = pVal;
  return rc;
}
static int sessionStat1New(void *pCtx, int iCol, sqlite3_value **ppVal){
  SessionStat1Ctx *p = (SessionStat1Ctx*)pCtx;
  sqlite3_value *pVal = 0;
  int rc = p->hook.xNew(p->hook.pCtx, iCol, &pVal);
  if( rc==SQLITE_OK && iCol==1 && sqlite3_value_type(pVal)==SQLITE_NULL ){
    pVal = p->pSession->pZeroBlob;
  }
  *ppVal = pVal;
  return rc;
}
static int sessionStat1Count(void *pCtx){
  SessionStat1Ctx *p = (SessionStat1Ctx*)pCtx;
  return p->hook.xCount(p->hook.pCtx);
}
static int sessionStat1Depth(void *pCtx){
  SessionStat1Ctx *p = (SessionStat1Ctx*)pCtx;
  return p->hook.xDepth(p->hook.pCtx);
}

static int sessionUpdateMaxSize(
  int op,
  sqlite3_session *pSession,      /* Session object pTab is attached to */
  SessionTable *pTab,             /* Table that change applies to */
  SessionChange *pC               /* Update pC->nMaxSize */
){
  i64 nNew = 2;
  if( pC->op==SQLITE_INSERT ){
    if( pTab->bRowid ) nNew += 9;
    if( op!=SQLITE_DELETE ){
      int ii;
      for(ii=0; ii<pTab->nCol; ii++){
        sqlite3_value *p = 0;
        pSession->hook.xNew(pSession->hook.pCtx, ii, &p);
        sessionSerializeValue(0, p, &nNew);
      }
    }
  }else if( op==SQLITE_DELETE ){
    nNew += pC->nRecord;
    if( sqlite3_preupdate_blobwrite(pSession->db)>=0 ){
      nNew += pC->nRecord;
    }
  }else{
    int ii;
    u8 *pCsr = pC->aRecord;
    if( pTab->bRowid ){
      nNew += 9 + 1;
      pCsr += 9;
    }
    for(ii=pTab->bRowid; ii<pTab->nCol; ii++){
      int bChanged = 1;
      int nOld = 0;
      int eType;
      sqlite3_value *p = 0;
      pSession->hook.xNew(pSession->hook.pCtx, ii-pTab->bRowid, &p);
      if( p==0 ){
        return SQLITE_NOMEM;
      }

      eType = *pCsr++;
      switch( eType ){
        case SQLITE_NULL:
          bChanged = sqlite3_value_type(p)!=SQLITE_NULL;
          break;

        case SQLITE_FLOAT:
        case SQLITE_INTEGER: {
          if( eType==sqlite3_value_type(p) ){
            sqlite3_int64 iVal = sessionGetI64(pCsr);
            if( eType==SQLITE_INTEGER ){
              bChanged = (iVal!=sqlite3_value_int64(p));
            }else{
              double dVal;
              memcpy(&dVal, &iVal, 8);
              bChanged = (dVal!=sqlite3_value_double(p));
            }
          }
          nOld = 8;
          pCsr += 8;
          break;
        }

        default: {
          int nByte;
          nOld = sessionVarintGet(pCsr, &nByte);
          pCsr += nOld;
          nOld += nByte;
          assert( eType==SQLITE_TEXT || eType==SQLITE_BLOB );
          if( eType==sqlite3_value_type(p) 
           && nByte==sqlite3_value_bytes(p)
           && (nByte==0 || 0==memcmp(pCsr, sqlite3_value_blob(p), nByte))
          ){
            bChanged = 0;
          }
          pCsr += nByte;
          break;
        }
      }

      if( bChanged && pTab->abPK[ii] ){
        nNew = pC->nRecord + 2;
        break;
      }

      if( bChanged ){
        nNew += 1 + nOld;
        sessionSerializeValue(0, p, &nNew);
      }else if( pTab->abPK[ii] ){
        nNew += 2 + nOld;
      }else{
        nNew += 2;
      }
    }
  }

  if( nNew>pC->nMaxSize ){
    int nIncr = nNew - pC->nMaxSize;
    pC->nMaxSize = nNew;
    pSession->nMaxChangesetSize += nIncr;
  }
  return SQLITE_OK;
}

/*
** This function is only called from with a pre-update-hook reporting a 
** change on table pTab (attached to session pSession). The type of change
** (UPDATE, INSERT, DELETE) is specified by the first argument.
**
** Unless one is already present or an error occurs, an entry is added
** to the changed-rows hash table associated with table pTab.
*/
static void sessionPreupdateOneChange(
  int op,                         /* One of SQLITE_UPDATE, INSERT, DELETE */
  i64 iRowid,
  sqlite3_session *pSession,      /* Session object pTab is attached to */
  SessionTable *pTab              /* Table that change applies to */
){
  int iHash; 
  int bNull = 0; 
  int rc = SQLITE_OK;
  int nExpect = 0;
  SessionStat1Ctx stat1 = {{0,0,0,0,0},0};

  if( pSession->rc ) return;

  /* Load table details if required */
  if( sessionInitTable(pSession, pTab, pSession->db, pSession->zDb) ) return;

  /* Check the number of columns in this xPreUpdate call matches the 
  ** number of columns in the table.  */
  nExpect = pSession->hook.xCount(pSession->hook.pCtx);
  if( (pTab->nCol-pTab->bRowid)<nExpect ){
    if( sessionReinitTable(pSession, pTab) ) return;
    if( sessionUpdateChanges(pSession, pTab) ) return;
  }
  if( (pTab->nCol-pTab->bRowid)!=nExpect ){
    pSession->rc = SQLITE_SCHEMA;
    return;
  }

  /* Grow the hash table if required */
  if( sessionGrowHash(pSession, 0, pTab) ){
    pSession->rc = SQLITE_NOMEM;
    return;
  }

  if( pTab->bStat1 ){
    stat1.hook = pSession->hook;
    stat1.pSession = pSession;
    pSession->hook.pCtx = (void*)&stat1;
    pSession->hook.xNew = sessionStat1New;
    pSession->hook.xOld = sessionStat1Old;
    pSession->hook.xCount = sessionStat1Count;
    pSession->hook.xDepth = sessionStat1Depth;
    if( pSession->pZeroBlob==0 ){
      sqlite3_value *p = sqlite3ValueNew(0);
      if( p==0 ){
        rc = SQLITE_NOMEM;
        goto error_out;
      }
      sqlite3ValueSetStr(p, 0, "", 0, SQLITE_STATIC);
      pSession->pZeroBlob = p;
    }
  }

  /* Calculate the hash-key for this change. If the primary key of the row
  ** includes a NULL value, exit early. Such changes are ignored by the
  ** session module. */
  rc = sessionPreupdateHash(
      pSession, iRowid, pTab, op==SQLITE_INSERT, &iHash, &bNull
  );
  if( rc!=SQLITE_OK ) goto error_out;

  if( bNull==0 ){
    /* Search the hash table for an existing record for this row. */
    SessionChange *pC;
    for(pC=pTab->apChange[iHash]; pC; pC=pC->pNext){
      if( sessionPreupdateEqual(pSession, iRowid, pTab, pC, op) ) break;
    }

    if( pC==0 ){
      /* Create a new change object containing all the old values (if
      ** this is an SQLITE_UPDATE or SQLITE_DELETE), or just the PK
      ** values (if this is an INSERT). */
      sqlite3_int64 nByte;    /* Number of bytes to allocate */
      int i;                  /* Used to iterate through columns */
  
      assert( rc==SQLITE_OK );
      pTab->nEntry++;
  
      /* Figure out how large an allocation is required */
      nByte = sizeof(SessionChange);
      for(i=0; i<(pTab->nCol-pTab->bRowid); i++){
        sqlite3_value *p = 0;
        if( op!=SQLITE_INSERT ){
          TESTONLY(int trc = ) pSession->hook.xOld(pSession->hook.pCtx, i, &p);
          assert( trc==SQLITE_OK );
        }else if( pTab->abPK[i] ){
          TESTONLY(int trc = ) pSession->hook.xNew(pSession->hook.pCtx, i, &p);
          assert( trc==SQLITE_OK );
        }

        /* This may fail if SQLite value p contains a utf-16 string that must
        ** be converted to utf-8 and an OOM error occurs while doing so. */
        rc = sessionSerializeValue(0, p, &nByte);
        if( rc!=SQLITE_OK ) goto error_out;
      }
      if( pTab->bRowid ){
        nByte += 9;               /* Size of rowid field - an integer */
      }
  
      /* Allocate the change object */
      pC = (SessionChange*)sessionMalloc64(pSession, nByte);
      if( !pC ){
        rc = SQLITE_NOMEM;
        goto error_out;
      }else{
        memset(pC, 0, sizeof(SessionChange));
        pC->aRecord = (u8 *)&pC[1];
      }
  
      /* Populate the change object. None of the preupdate_old(),
      ** preupdate_new() or SerializeValue() calls below may fail as all
      ** required values and encodings have already been cached in memory.
      ** It is not possible for an OOM to occur in this block. */
      nByte = 0;
      if( pTab->bRowid ){
        pC->aRecord[0] = SQLITE_INTEGER;
        sessionPutI64(&pC->aRecord[1], iRowid);
        nByte = 9;
      }
      for(i=0; i<(pTab->nCol-pTab->bRowid); i++){
        sqlite3_value *p = 0;
        if( op!=SQLITE_INSERT ){
          pSession->hook.xOld(pSession->hook.pCtx, i, &p);
        }else if( pTab->abPK[i] ){
          pSession->hook.xNew(pSession->hook.pCtx, i, &p);
        }
        sessionSerializeValue(&pC->aRecord[nByte], p, &nByte);
      }

      /* Add the change to the hash-table */
      if( pSession->bIndirect || pSession->hook.xDepth(pSession->hook.pCtx) ){
        pC->bIndirect = 1;
      }
      pC->nRecordField = pTab->nCol;
      pC->nRecord = nByte;
      pC->op = op;
      pC->pNext = pTab->apChange[iHash];
      pTab->apChange[iHash] = pC;

    }else if( pC->bIndirect ){
      /* If the existing change is considered "indirect", but this current
      ** change is "direct", mark the change object as direct. */
      if( pSession->hook.xDepth(pSession->hook.pCtx)==0 
       && pSession->bIndirect==0 
      ){
        pC->bIndirect = 0;
      }
    }

    assert( rc==SQLITE_OK );
    if( pSession->bEnableSize ){
      rc = sessionUpdateMaxSize(op, pSession, pTab, pC);
    }
  }


  /* If an error has occurred, mark the session object as failed. */
 error_out:
  if( pTab->bStat1 ){
    pSession->hook = stat1.hook;
  }
  if( rc!=SQLITE_OK ){
    pSession->rc = rc;
  }
}

static int sessionFindTable(
  sqlite3_session *pSession, 
  const char *zName,
  SessionTable **ppTab
){
  int rc = SQLITE_OK;
  int nName = sqlite3Strlen30(zName);
  SessionTable *pRet;

  /* Search for an existing table */
  for(pRet=pSession->pTable; pRet; pRet=pRet->pNext){
    if( 0==sqlite3_strnicmp(pRet->zName, zName, nName+1) ) break;
  }

  if( pRet==0 && pSession->bAutoAttach ){
    /* If there is a table-filter configured, invoke it. If it returns 0,
    ** do not automatically add the new table. */
    if( pSession->xTableFilter==0
     || pSession->xTableFilter(pSession->pFilterCtx, zName) 
    ){
      rc = sqlite3session_attach(pSession, zName);
      if( rc==SQLITE_OK ){
        pRet = pSession->pTable;
        while( ALWAYS(pRet) && pRet->pNext ){
          pRet = pRet->pNext;
        }
        assert( pRet!=0 );
        assert( 0==sqlite3_strnicmp(pRet->zName, zName, nName+1) );
      }
    }
  }

  assert( rc==SQLITE_OK || pRet==0 );
  *ppTab = pRet;
  return rc;
}

/*
** The 'pre-update' hook registered by this module with SQLite databases.
*/
static void xPreUpdate(
  void *pCtx,                     /* Copy of third arg to preupdate_hook() */
  sqlite3 *db,                    /* Database handle */
  int op,                         /* SQLITE_UPDATE, DELETE or INSERT */
  char const *zDb,                /* Database name */
  char const *zName,              /* Table name */
  sqlite3_int64 iKey1,            /* Rowid of row about to be deleted/updated */
  sqlite3_int64 iKey2             /* New rowid value (for a rowid UPDATE) */
){
  sqlite3_session *pSession;
  int nDb = sqlite3Strlen30(zDb);

  assert( sqlite3_mutex_held(db->mutex) );
  (void)iKey1;
  (void)iKey2;

  for(pSession=(sqlite3_session *)pCtx; pSession; pSession=pSession->pNext){
    SessionTable *pTab;

    /* If this session is attached to a different database ("main", "temp" 
    ** etc.), or if it is not currently enabled, there is nothing to do. Skip 
    ** to the next session object attached to this database. */
    if( pSession->bEnable==0 ) continue;
    if( pSession->rc ) continue;
    if( sqlite3_strnicmp(zDb, pSession->zDb, nDb+1) ) continue;

    pSession->rc = sessionFindTable(pSession, zName, &pTab);
    if( pTab ){
      assert( pSession->rc==SQLITE_OK );
      assert( op==SQLITE_UPDATE || iKey1==iKey2 );
      sessionPreupdateOneChange(op, iKey1, pSession, pTab);
      if( op==SQLITE_UPDATE ){
        sessionPreupdateOneChange(SQLITE_INSERT, iKey2, pSession, pTab);
      }
    }
  }
}

/*
** The pre-update hook implementations.
*/
static int sessionPreupdateOld(void *pCtx, int iVal, sqlite3_value **ppVal){
  return sqlite3_preupdate_old((sqlite3*)pCtx, iVal, ppVal);
}
static int sessionPreupdateNew(void *pCtx, int iVal, sqlite3_value **ppVal){
  return sqlite3_preupdate_new((sqlite3*)pCtx, iVal, ppVal);
}
static int sessionPreupdateCount(void *pCtx){
  return sqlite3_preupdate_count((sqlite3*)pCtx);
}
static int sessionPreupdateDepth(void *pCtx){
  return sqlite3_preupdate_depth((sqlite3*)pCtx);
}

/*
** Install the pre-update hooks on the session object passed as the only
** argument.
*/
static void sessionPreupdateHooks(
  sqlite3_session *pSession
){
  pSession->hook.pCtx = (void*)pSession->db;
  pSession->hook.xOld = sessionPreupdateOld;
  pSession->hook.xNew = sessionPreupdateNew;
  pSession->hook.xCount = sessionPreupdateCount;
  pSession->hook.xDepth = sessionPreupdateDepth;
}

typedef struct SessionDiffCtx SessionDiffCtx;
struct SessionDiffCtx {
  sqlite3_stmt *pStmt;
  int bRowid;
  int nOldOff;
};

/*
** The diff hook implementations.
*/
static int sessionDiffOld(void *pCtx, int iVal, sqlite3_value **ppVal){
  SessionDiffCtx *p = (SessionDiffCtx*)pCtx;
  *ppVal = sqlite3_column_value(p->pStmt, iVal+p->nOldOff+p->bRowid);
  return SQLITE_OK;
}
static int sessionDiffNew(void *pCtx, int iVal, sqlite3_value **ppVal){
  SessionDiffCtx *p = (SessionDiffCtx*)pCtx;
  *ppVal = sqlite3_column_value(p->pStmt, iVal+p->bRowid);
   return SQLITE_OK;
}
static int sessionDiffCount(void *pCtx){
  SessionDiffCtx *p = (SessionDiffCtx*)pCtx;
  return (p->nOldOff ? p->nOldOff : sqlite3_column_count(p->pStmt)) - p->bRowid;
}
static int sessionDiffDepth(void *pCtx){
  (void)pCtx;
  return 0;
}

/*
** Install the diff hooks on the session object passed as the only
** argument.
*/
static void sessionDiffHooks(
  sqlite3_session *pSession,
  SessionDiffCtx *pDiffCtx
){
  pSession->hook.pCtx = (void*)pDiffCtx;
  pSession->hook.xOld = sessionDiffOld;
  pSession->hook.xNew = sessionDiffNew;
  pSession->hook.xCount = sessionDiffCount;
  pSession->hook.xDepth = sessionDiffDepth;
}

static char *sessionExprComparePK(
  int nCol,
  const char *zDb1, const char *zDb2, 
  const char *zTab,
  const char **azCol, u8 *abPK
){
  int i;
  const char *zSep = "";
  char *zRet = 0;

  for(i=0; i<nCol; i++){
    if( abPK[i] ){
      zRet = sqlite3_mprintf("%z%s\"%w\".\"%w\".\"%w\"=\"%w\".\"%w\".\"%w\"",
          zRet, zSep, zDb1, zTab, azCol[i], zDb2, zTab, azCol[i]
      );
      zSep = " AND ";
      if( zRet==0 ) break;
    }
  }

  return zRet;
}

static char *sessionExprCompareOther(
  int nCol,
  const char *zDb1, const char *zDb2, 
  const char *zTab,
  const char **azCol, u8 *abPK
){
  int i;
  const char *zSep = "";
  char *zRet = 0;
  int bHave = 0;

  for(i=0; i<nCol; i++){
    if( abPK[i]==0 ){
      bHave = 1;
      zRet = sqlite3_mprintf(
          "%z%s\"%w\".\"%w\".\"%w\" IS NOT \"%w\".\"%w\".\"%w\"",
          zRet, zSep, zDb1, zTab, azCol[i], zDb2, zTab, azCol[i]
      );
      zSep = " OR ";
      if( zRet==0 ) break;
    }
  }

  if( bHave==0 ){
    assert( zRet==0 );
    zRet = sqlite3_mprintf("0");
  }

  return zRet;
}

static char *sessionSelectFindNew(
  const char *zDb1,      /* Pick rows in this db only */
  const char *zDb2,      /* But not in this one */
  int bRowid,
  const char *zTbl,      /* Table name */
  const char *zExpr
){
  const char *zSel = (bRowid ? SESSIONS_ROWID ", *" : "*");
  char *zRet = sqlite3_mprintf(
      "SELECT %s FROM \"%w\".\"%w\" WHERE NOT EXISTS ("
      "  SELECT 1 FROM \"%w\".\"%w\" WHERE %s"
      ")",
      zSel, zDb1, zTbl, zDb2, zTbl, zExpr
  );
  return zRet;
}

static int sessionDiffFindNew(
  int op,
  sqlite3_session *pSession,
  SessionTable *pTab,
  const char *zDb1,
  const char *zDb2,
  char *zExpr
){
  int rc = SQLITE_OK;
  char *zStmt = sessionSelectFindNew(
      zDb1, zDb2, pTab->bRowid, pTab->zName, zExpr
  );

  if( zStmt==0 ){
    rc = SQLITE_NOMEM;
  }else{
    sqlite3_stmt *pStmt;
    rc = sqlite3_prepare(pSession->db, zStmt, -1, &pStmt, 0);
    if( rc==SQLITE_OK ){
      SessionDiffCtx *pDiffCtx = (SessionDiffCtx*)pSession->hook.pCtx;
      pDiffCtx->pStmt = pStmt;
      pDiffCtx->nOldOff = 0;
      pDiffCtx->bRowid = pTab->bRowid;
      while( SQLITE_ROW==sqlite3_step(pStmt) ){
        i64 iRowid = (pTab->bRowid ? sqlite3_column_int64(pStmt, 0) : 0);
        sessionPreupdateOneChange(op, iRowid, pSession, pTab);
      }
      rc = sqlite3_finalize(pStmt);
    }
    sqlite3_free(zStmt);
  }

  return rc;
}

/*
** Return a comma-separated list of the fully-qualified (with both database
** and table name) column names from table pTab. e.g.
**
**    "main"."t1"."a", "main"."t1"."b", "main"."t1"."c"
*/
static char *sessionAllCols(
  const char *zDb,
  SessionTable *pTab
){
  int ii;
  char *zRet = 0;
  for(ii=0; ii<pTab->nCol; ii++){
    zRet = sqlite3_mprintf("%z%s\"%w\".\"%w\".\"%w\"",
        zRet, (zRet ? ", " : ""), zDb, pTab->zName, pTab->azCol[ii] 
    );
    if( !zRet ) break;
  }
  return zRet;
}

static int sessionDiffFindModified(
  sqlite3_session *pSession, 
  SessionTable *pTab, 
  const char *zFrom, 
  const char *zExpr
){
  int rc = SQLITE_OK;

  char *zExpr2 = sessionExprCompareOther(pTab->nCol,
      pSession->zDb, zFrom, pTab->zName, pTab->azCol, pTab->abPK
  );
  if( zExpr2==0 ){
    rc = SQLITE_NOMEM;
  }else{
    char *z1 = sessionAllCols(pSession->zDb, pTab);
    char *z2 = sessionAllCols(zFrom, pTab);
    char *zStmt = sqlite3_mprintf(
        "SELECT %s,%s FROM \"%w\".\"%w\", \"%w\".\"%w\" WHERE %s AND (%z)",
        z1, z2, pSession->zDb, pTab->zName, zFrom, pTab->zName, zExpr, zExpr2
    );
    if( zStmt==0 || z1==0 || z2==0 ){
      rc = SQLITE_NOMEM;
    }else{
      sqlite3_stmt *pStmt;
      rc = sqlite3_prepare(pSession->db, zStmt, -1, &pStmt, 0);

      if( rc==SQLITE_OK ){
        SessionDiffCtx *pDiffCtx = (SessionDiffCtx*)pSession->hook.pCtx;
        pDiffCtx->pStmt = pStmt;
        pDiffCtx->nOldOff = pTab->nCol;
        while( SQLITE_ROW==sqlite3_step(pStmt) ){
          i64 iRowid = (pTab->bRowid ? sqlite3_column_int64(pStmt, 0) : 0);
          sessionPreupdateOneChange(SQLITE_UPDATE, iRowid, pSession, pTab);
        }
        rc = sqlite3_finalize(pStmt);
      }
    }
    sqlite3_free(zStmt);
    sqlite3_free(z1);
    sqlite3_free(z2);
  }

  return rc;
}

int sqlite3session_diff(
  sqlite3_session *pSession,
  const char *zFrom,
  const char *zTbl,
  char **pzErrMsg
){
  const char *zDb = pSession->zDb;
  int rc = pSession->rc;
  SessionDiffCtx d;

  memset(&d, 0, sizeof(d));
  sessionDiffHooks(pSession, &d);

  sqlite3_mutex_enter(sqlite3_db_mutex(pSession->db));
  if( pzErrMsg ) *pzErrMsg = 0;
  if( rc==SQLITE_OK ){
    char *zExpr = 0;
    sqlite3 *db = pSession->db;
    SessionTable *pTo;            /* Table zTbl */

    /* Locate and if necessary initialize the target table object */
    rc = sessionFindTable(pSession, zTbl, &pTo);
    if( pTo==0 ) goto diff_out;
    if( sessionInitTable(pSession, pTo, pSession->db, pSession->zDb) ){
      rc = pSession->rc;
      goto diff_out;
    }

    /* Check the table schemas match */
    if( rc==SQLITE_OK ){
      int bHasPk = 0;
      int bMismatch = 0;
      int nCol;                   /* Columns in zFrom.zTbl */
      int bRowid = 0;
      u8 *abPK;
      const char **azCol = 0;
      rc = sessionTableInfo(0, db, zFrom, zTbl, &nCol, 0, &azCol, 0, &abPK, 
          pSession->bImplicitPK ? &bRowid : 0
      );
      if( rc==SQLITE_OK ){
        if( pTo->nCol!=nCol ){
          bMismatch = 1;
        }else{
          int i;
          for(i=0; i<nCol; i++){
            if( pTo->abPK[i]!=abPK[i] ) bMismatch = 1;
            if( sqlite3_stricmp(azCol[i], pTo->azCol[i]) ) bMismatch = 1;
            if( abPK[i] ) bHasPk = 1;
          }
        }
      }
      sqlite3_free((char*)azCol);
      if( bMismatch ){
        if( pzErrMsg ){
          *pzErrMsg = sqlite3_mprintf("table schemas do not match");
        }
        rc = SQLITE_SCHEMA;
      }
      if( bHasPk==0 ){
        /* Ignore tables with no primary keys */
        goto diff_out;
      }
    }

    if( rc==SQLITE_OK ){
      zExpr = sessionExprComparePK(pTo->nCol, 
          zDb, zFrom, pTo->zName, pTo->azCol, pTo->abPK
      );
    }

    /* Find new rows */
    if( rc==SQLITE_OK ){
      rc = sessionDiffFindNew(SQLITE_INSERT, pSession, pTo, zDb, zFrom, zExpr);
    }

    /* Find old rows */
    if( rc==SQLITE_OK ){
      rc = sessionDiffFindNew(SQLITE_DELETE, pSession, pTo, zFrom, zDb, zExpr);
    }

    /* Find modified rows */
    if( rc==SQLITE_OK ){
      rc = sessionDiffFindModified(pSession, pTo, zFrom, zExpr);
    }

    sqlite3_free(zExpr);
  }

 diff_out:
  sessionPreupdateHooks(pSession);
  sqlite3_mutex_leave(sqlite3_db_mutex(pSession->db));
  return rc;
}

/*
** Create a session object. This session object will record changes to
** database zDb attached to connection db.
*/
int sqlite3session_create(
  sqlite3 *db,                    /* Database handle */
  const char *zDb,                /* Name of db (e.g. "main") */
  sqlite3_session **ppSession     /* OUT: New session object */
){
  sqlite3_session *pNew;          /* Newly allocated session object */
  sqlite3_session *pOld;          /* Session object already attached to db */
  int nDb = sqlite3Strlen30(zDb); /* Length of zDb in bytes */

  /* Zero the output value in case an error occurs. */
  *ppSession = 0;

  /* Allocate and populate the new session object. */
  pNew = (sqlite3_session *)sqlite3_malloc64(sizeof(sqlite3_session) + nDb + 1);
  if( !pNew ) return SQLITE_NOMEM;
  memset(pNew, 0, sizeof(sqlite3_session));
  pNew->db = db;
  pNew->zDb = (char *)&pNew[1];
  pNew->bEnable = 1;
  memcpy(pNew->zDb, zDb, nDb+1);
  sessionPreupdateHooks(pNew);

  /* Add the new session object to the linked list of session objects 
  ** attached to database handle $db. Do this under the cover of the db
  ** handle mutex.  */
  sqlite3_mutex_enter(sqlite3_db_mutex(db));
  pOld = (sqlite3_session*)sqlite3_preupdate_hook(db, xPreUpdate, (void*)pNew);
  pNew->pNext = pOld;
  sqlite3_mutex_leave(sqlite3_db_mutex(db));

  *ppSession = pNew;
  return SQLITE_OK;
}

/*
** Free the list of table objects passed as the first argument. The contents
** of the changed-rows hash tables are also deleted.
*/
static void sessionDeleteTable(sqlite3_session *pSession, SessionTable *pList){
  SessionTable *pNext;
  SessionTable *pTab;

  for(pTab=pList; pTab; pTab=pNext){
    int i;
    pNext = pTab->pNext;
    for(i=0; i<pTab->nChange; i++){
      SessionChange *p;
      SessionChange *pNextChange;
      for(p=pTab->apChange[i]; p; p=pNextChange){
        pNextChange = p->pNext;
        sessionFree(pSession, p);
      }
    }
    sqlite3_finalize(pTab->pDfltStmt);
    sessionFree(pSession, (char*)pTab->azCol);  /* cast works around VC++ bug */
    sessionFree(pSession, pTab->apChange);
    sessionFree(pSession, pTab);
  }
}

/*
** Delete a session object previously allocated using sqlite3session_create().
*/
void sqlite3session_delete(sqlite3_session *pSession){
  sqlite3 *db = pSession->db;
  sqlite3_session *pHead;
  sqlite3_session **pp;

  /* Unlink the session from the linked list of sessions attached to the
  ** database handle. Hold the db mutex while doing so.  */
  sqlite3_mutex_enter(sqlite3_db_mutex(db));
  pHead = (sqlite3_session*)sqlite3_preupdate_hook(db, 0, 0);
  for(pp=&pHead; ALWAYS((*pp)!=0); pp=&((*pp)->pNext)){
    if( (*pp)==pSession ){
      *pp = (*pp)->pNext;
      if( pHead ) sqlite3_preupdate_hook(db, xPreUpdate, (void*)pHead);
      break;
    }
  }
  sqlite3_mutex_leave(sqlite3_db_mutex(db));
  sqlite3ValueFree(pSession->pZeroBlob);

  /* Delete all attached table objects. And the contents of their 
  ** associated hash-tables. */
  sessionDeleteTable(pSession, pSession->pTable);

  /* Assert that all allocations have been freed and then free the 
  ** session object itself. */
  // assert( pSession->nMalloc==0 );
  sqlite3_free(pSession);
}

/*
** Set a table filter on a Session Object.
*/
void sqlite3session_table_filter(
  sqlite3_session *pSession, 
  int(*xFilter)(void*, const char*),
  void *pCtx                      /* First argument passed to xFilter */
){
  pSession->bAutoAttach = 1;
  pSession->pFilterCtx = pCtx;
  pSession->xTableFilter = xFilter;
}

/*
** Attach a table to a session. All subsequent changes made to the table
** while the session object is enabled will be recorded.
**
** Only tables that have a PRIMARY KEY defined may be attached. It does
** not matter if the PRIMARY KEY is an "INTEGER PRIMARY KEY" (rowid alias)
** or not.
*/
int sqlite3session_attach(
  sqlite3_session *pSession,      /* Session object */
  const char *zName               /* Table name */
){
  int rc = SQLITE_OK;
  sqlite3_mutex_enter(sqlite3_db_mutex(pSession->db));

  if( !zName ){
    pSession->bAutoAttach = 1;
  }else{
    SessionTable *pTab;           /* New table object (if required) */
    int nName;                    /* Number of bytes in string zName */

    /* First search for an existing entry. If one is found, this call is
    ** a no-op. Return early. */
    nName = sqlite3Strlen30(zName);
    for(pTab=pSession->pTable; pTab; pTab=pTab->pNext){
      if( 0==sqlite3_strnicmp(pTab->zName, zName, nName+1) ) break;
    }

    if( !pTab ){
      /* Allocate new SessionTable object. */
      int nByte = sizeof(SessionTable) + nName + 1;
      pTab = (SessionTable*)sessionMalloc64(pSession, nByte);
      if( !pTab ){
        rc = SQLITE_NOMEM;
      }else{
        /* Populate the new SessionTable object and link it into the list.
        ** The new object must be linked onto the end of the list, not 
        ** simply added to the start of it in order to ensure that tables
        ** appear in the correct order when a changeset or patchset is
        ** eventually generated. */
        SessionTable **ppTab;
        memset(pTab, 0, sizeof(SessionTable));
        pTab->zName = (char *)&pTab[1];
        memcpy(pTab->zName, zName, nName+1);
        for(ppTab=&pSession->pTable; *ppTab; ppTab=&(*ppTab)->pNext);
        *ppTab = pTab;
      }
    }
  }

  sqlite3_mutex_leave(sqlite3_db_mutex(pSession->db));
  return rc;
}

/*
** Append the value passed as the second argument to the buffer passed
** as the first.
**
** This function is a no-op if *pRc is non-zero when it is called.
** Otherwise, if an error occurs, *pRc is set to an SQLite error code
** before returning.
*/
static void sessionAppendValue(SessionBuffer *p, sqlite3_value *pVal, int *pRc){
  int rc = *pRc;
  if( rc==SQLITE_OK ){
    sqlite3_int64 nByte = 0;
    rc = sessionSerializeValue(0, pVal, &nByte);
    sessionBufferGrow(p, nByte, &rc);
    if( rc==SQLITE_OK ){
      rc = sessionSerializeValue(&p->aBuf[p->nBuf], pVal, 0);
      p->nBuf += nByte;
    }else{
      *pRc = rc;
    }
  }
}

/*
** This function is a no-op if *pRc is other than SQLITE_OK when it is 
** called. Otherwise, append a single byte to the buffer. 
**
** If an OOM condition is encountered, set *pRc to SQLITE_NOMEM before
** returning.
*/
static void sessionAppendByte(SessionBuffer *p, u8 v, int *pRc){
  if( 0==sessionBufferGrow(p, 1, pRc) ){
    p->aBuf[p->nBuf++] = v;
  }
}

/*
** This function is a no-op if *pRc is other than SQLITE_OK when it is 
** called. Otherwise, append a single varint to the buffer. 
**
** If an OOM condition is encountered, set *pRc to SQLITE_NOMEM before
** returning.
*/
static void sessionAppendVarint(SessionBuffer *p, int v, int *pRc){
  if( 0==sessionBufferGrow(p, 9, pRc) ){
    p->nBuf += sessionVarintPut(&p->aBuf[p->nBuf], v);
  }
}

/*
** This function is a no-op if *pRc is other than SQLITE_OK when it is 
** called. Otherwise, append a blob of data to the buffer. 
**
** If an OOM condition is encountered, set *pRc to SQLITE_NOMEM before
** returning.
*/
static void sessionAppendBlob(
  SessionBuffer *p, 
  const u8 *aBlob, 
  int nBlob, 
  int *pRc
){
  if( nBlob>0 && 0==sessionBufferGrow(p, nBlob, pRc) ){
    memcpy(&p->aBuf[p->nBuf], aBlob, nBlob);
    p->nBuf += nBlob;
  }
}

/*
** This function is a no-op if *pRc is other than SQLITE_OK when it is 
** called. Otherwise, append the string representation of integer iVal
** to the buffer. No nul-terminator is written.
**
** If an OOM condition is encountered, set *pRc to SQLITE_NOMEM before
** returning.
*/
static void sessionAppendInteger(
  SessionBuffer *p,               /* Buffer to append to */
  int iVal,                       /* Value to write the string rep. of */
  int *pRc                        /* IN/OUT: Error code */
){
  char aBuf[24];
  sqlite3_snprintf(sizeof(aBuf)-1, aBuf, "%d", iVal);
  sessionAppendStr(p, aBuf, pRc);
}

/*
** This function is a no-op if *pRc is other than SQLITE_OK when it is 
** called. Otherwise, append the string zStr enclosed in quotes (") and
** with any embedded quote characters escaped to the buffer. No 
** nul-terminator byte is written.
**
** If an OOM condition is encountered, set *pRc to SQLITE_NOMEM before
** returning.
*/
static void sessionAppendIdent(
  SessionBuffer *p,               /* Buffer to a append to */
  const char *zStr,               /* String to quote, escape and append */
  int *pRc                        /* IN/OUT: Error code */
){
  int nStr = sqlite3Strlen30(zStr)*2 + 2 + 2;
  if( 0==sessionBufferGrow(p, nStr, pRc) ){
    char *zOut = (char *)&p->aBuf[p->nBuf];
    const char *zIn = zStr;
    *zOut++ = '"';
    while( *zIn ){
      if( *zIn=='"' ) *zOut++ = '"';
      *zOut++ = *(zIn++);
    }
    *zOut++ = '"';
    p->nBuf = (int)((u8 *)zOut - p->aBuf);
    p->aBuf[p->nBuf] = 0x00;
  }
}

/*
** This function is a no-op if *pRc is other than SQLITE_OK when it is
** called. Otherwse, it appends the serialized version of the value stored
** in column iCol of the row that SQL statement pStmt currently points
** to to the buffer.
*/
static void sessionAppendCol(
  SessionBuffer *p,               /* Buffer to append to */
  sqlite3_stmt *pStmt,            /* Handle pointing to row containing value */
  int iCol,                       /* Column to read value from */
  int *pRc                        /* IN/OUT: Error code */
){
  if( *pRc==SQLITE_OK ){
    int eType = sqlite3_column_type(pStmt, iCol);
    sessionAppendByte(p, (u8)eType, pRc);
    if( eType==SQLITE_INTEGER || eType==SQLITE_FLOAT ){
      sqlite3_int64 i;
      u8 aBuf[8];
      if( eType==SQLITE_INTEGER ){
        i = sqlite3_column_int64(pStmt, iCol);
      }else{
        double r = sqlite3_column_double(pStmt, iCol);
        memcpy(&i, &r, 8);
      }
      sessionPutI64(aBuf, i);
      sessionAppendBlob(p, aBuf, 8, pRc);
    }
    if( eType==SQLITE_BLOB || eType==SQLITE_TEXT ){
      u8 *z;
      int nByte;
      if( eType==SQLITE_BLOB ){
        z = (u8 *)sqlite3_column_blob(pStmt, iCol);
      }else{
        z = (u8 *)sqlite3_column_text(pStmt, iCol);
      }
      nByte = sqlite3_column_bytes(pStmt, iCol);
      if( z || (eType==SQLITE_BLOB && nByte==0) ){
        sessionAppendVarint(p, nByte, pRc);
        sessionAppendBlob(p, z, nByte, pRc);
      }else{
        *pRc = SQLITE_NOMEM;
      }
    }
  }
}

/*
**
** This function appends an update change to the buffer (see the comments 
** under "CHANGESET FORMAT" at the top of the file). An update change 
** consists of:
**
**   1 byte:  SQLITE_UPDATE (0x17)
**   n bytes: old.* record (see RECORD FORMAT)
**   m bytes: new.* record (see RECORD FORMAT)
**
** The SessionChange object passed as the third argument contains the
** values that were stored in the row when the session began (the old.*
** values). The statement handle passed as the second argument points
** at the current version of the row (the new.* values).
**
** If all of the old.* values are equal to their corresponding new.* value
** (i.e. nothing has changed), then no data at all is appended to the buffer.
**
** Otherwise, the old.* record contains all primary key values and the 
** original values of any fields that have been modified. The new.* record 
** contains the new values of only those fields that have been modified.
*/ 
static int sessionAppendUpdate(
  SessionBuffer *pBuf,            /* Buffer to append to */
  int ePatchset,                  /* True for "patchset", 0 for "changeset" */
  sqlite3_stmt *pStmt,            /* Statement handle pointing at new row */
  SessionChange *p,               /* Object containing old values */
  u8 *abPK                        /* Boolean array - true for PK columns */
){
  int rc = SQLITE_OK;
  SessionBuffer buf2 = {0,0,0}; /* Buffer to accumulate new.* record in */
  int bNoop = 1;                /* Set to zero if any values are modified */
  int nRewind = pBuf->nBuf;     /* Set to zero if any values are modified */
  int i;                        /* Used to iterate through columns */
  u8 *pCsr = p->aRecord;        /* Used to iterate through old.* values */

  assert( abPK!=0 );
  sessionAppendByte(pBuf, SQLITE_UPDATE, &rc);
  sessionAppendByte(pBuf, p->bIndirect, &rc);
  for(i=0; i<sqlite3_column_count(pStmt); i++){
    int bChanged = 0;
    int nAdvance;
    int eType = *pCsr;
    switch( eType ){
      case SQLITE_NULL:
        nAdvance = 1;
        if( sqlite3_column_type(pStmt, i)!=SQLITE_NULL ){
          bChanged = 1;
        }
        break;

      case SQLITE_FLOAT:
      case SQLITE_INTEGER: {
        nAdvance = 9;
        if( eType==sqlite3_column_type(pStmt, i) ){
          sqlite3_int64 iVal = sessionGetI64(&pCsr[1]);
          if( eType==SQLITE_INTEGER ){
            if( iVal==sqlite3_column_int64(pStmt, i) ) break;
          }else{
            double dVal;
            memcpy(&dVal, &iVal, 8);
            if( dVal==sqlite3_column_double(pStmt, i) ) break;
          }
        }
        bChanged = 1;
        break;
      }

      default: {
        int n;
        int nHdr = 1 + sessionVarintGet(&pCsr[1], &n);
        assert( eType==SQLITE_TEXT || eType==SQLITE_BLOB );
        nAdvance = nHdr + n;
        if( eType==sqlite3_column_type(pStmt, i) 
         && n==sqlite3_column_bytes(pStmt, i) 
         && (n==0 || 0==memcmp(&pCsr[nHdr], sqlite3_column_blob(pStmt, i), n))
        ){
          break;
        }
        bChanged = 1;
      }
    }

    /* If at least one field has been modified, this is not a no-op. */
    if( bChanged ) bNoop = 0;

    /* Add a field to the old.* record. This is omitted if this module is
    ** currently generating a patchset. */
    if( ePatchset!=SESSIONS_PATCHSET ){
      if( ePatchset==SESSIONS_FULLCHANGESET || bChanged || abPK[i] ){
        sessionAppendBlob(pBuf, pCsr, nAdvance, &rc);
      }else{
        sessionAppendByte(pBuf, 0, &rc);
      }
    }

    /* Add a field to the new.* record. Or the only record if currently
    ** generating a patchset.  */
    if( bChanged || (ePatchset==SESSIONS_PATCHSET && abPK[i]) ){
      sessionAppendCol(&buf2, pStmt, i, &rc);
    }else{
      sessionAppendByte(&buf2, 0, &rc);
    }

    pCsr += nAdvance;
  }

  if( bNoop ){
    pBuf->nBuf = nRewind;
  }else{
    sessionAppendBlob(pBuf, buf2.aBuf, buf2.nBuf, &rc);
  }
  sqlite3_free(buf2.aBuf);

  return rc;
}

/*
** Append a DELETE change to the buffer passed as the first argument. Use
** the changeset format if argument bPatchset is zero, or the patchset
** format otherwise.
*/
static int sessionAppendDelete(
  SessionBuffer *pBuf,            /* Buffer to append to */
  int eChangeset,                 /* One of SESSIONS_CHANGESET etc. */
  SessionChange *p,               /* Object containing old values */
  int nCol,                       /* Number of columns in table */
  u8 *abPK                        /* Boolean array - true for PK columns */
){
  int rc = SQLITE_OK;

  sessionAppendByte(pBuf, SQLITE_DELETE, &rc);
  sessionAppendByte(pBuf, p->bIndirect, &rc);

  if( eChangeset!=SESSIONS_PATCHSET ){
    sessionAppendBlob(pBuf, p->aRecord, p->nRecord, &rc);
  }else{
    int i;
    u8 *a = p->aRecord;
    for(i=0; i<nCol; i++){
      u8 *pStart = a;
      int eType = *a++;

      switch( eType ){
        case 0:
        case SQLITE_NULL:
          assert( abPK[i]==0 );
          break;

        case SQLITE_FLOAT:
        case SQLITE_INTEGER:
          a += 8;
          break;

        default: {
          int n;
          a += sessionVarintGet(a, &n);
          a += n;
          break;
        }
      }
      if( abPK[i] ){
        sessionAppendBlob(pBuf, pStart, (int)(a-pStart), &rc);
      }
    }
    assert( (a - p->aRecord)==p->nRecord );
  }

  return rc;
}

/*
** Formulate and prepare a SELECT statement to retrieve a row from table
** zTab in database zDb based on its primary key. i.e.
**
**   SELECT *, <noop-test> FROM zDb.zTab WHERE (pk1, pk2,...) IS (?1, ?2,...)
**
** where <noop-test> is: 
**
**   1 AND (?A OR ?1 IS <column>) AND ...
**
** for each non-pk <column>.
*/
static int sessionSelectStmt(
  sqlite3 *db,                    /* Database handle */
  int bIgnoreNoop,
  const char *zDb,                /* Database name */
  const char *zTab,               /* Table name */
  int bRowid,
  int nCol,                       /* Number of columns in table */
  const char **azCol,             /* Names of table columns */
  u8 *abPK,                       /* PRIMARY KEY  array */
  sqlite3_stmt **ppStmt           /* OUT: Prepared SELECT statement */
){
  int rc = SQLITE_OK;
  char *zSql = 0;
  const char *zSep = "";
  const char *zCols = bRowid ? SESSIONS_ROWID ", *" : "*";
  int nSql = -1;
  int i;

  SessionBuffer nooptest = {0, 0, 0};
  SessionBuffer pkfield = {0, 0, 0};
  SessionBuffer pkvar = {0, 0, 0};

  sessionAppendStr(&nooptest, ", 1", &rc);

  if( 0==sqlite3_stricmp("sqlite_stat1", zTab) ){
    sessionAppendStr(&nooptest, " AND (?6 OR ?3 IS stat)", &rc);
    sessionAppendStr(&pkfield, "tbl, idx", &rc);
    sessionAppendStr(&pkvar, 
        "?1, (CASE WHEN ?2=X'' THEN NULL ELSE ?2 END)", &rc
    );
    zCols = "tbl, ?2, stat";
  }else{
    for(i=0; i<nCol; i++){
      if( abPK[i] ){
        sessionAppendStr(&pkfield, zSep, &rc);
        sessionAppendStr(&pkvar, zSep, &rc);
        zSep = ", ";
        sessionAppendIdent(&pkfield, azCol[i], &rc);
        sessionAppendPrintf(&pkvar, &rc, "?%d", i+1);
      }else{
        sessionAppendPrintf(&nooptest, &rc, 
            " AND (?%d OR ?%d IS %w.%w)", i+1+nCol, i+1, zTab, azCol[i]
        );
      }
    }
  }

  if( rc==SQLITE_OK ){
    zSql = sqlite3_mprintf(
        "SELECT %s%s FROM %Q.%Q WHERE (%s) IS (%s)",
        zCols, (bIgnoreNoop ? (char*)nooptest.aBuf : ""), 
        zDb, zTab, (char*)pkfield.aBuf, (char*)pkvar.aBuf
    );
    if( zSql==0 ) rc = SQLITE_NOMEM;
  }

#if 0
  if( 0==sqlite3_stricmp("sqlite_stat1", zTab) ){
    zSql = sqlite3_mprintf(
        "SELECT tbl, ?2, stat FROM %Q.sqlite_stat1 WHERE tbl IS ?1 AND "
        "idx IS (CASE WHEN ?2=X'' THEN NULL ELSE ?2 END)", zDb
    );
    if( zSql==0 ) rc = SQLITE_NOMEM;
  }else{
    const char *zSep = "";
    SessionBuffer buf = {0, 0, 0};

    sessionAppendStr(&buf, "SELECT * FROM ", &rc);
    sessionAppendIdent(&buf, zDb, &rc);
    sessionAppendStr(&buf, ".", &rc);
    sessionAppendIdent(&buf, zTab, &rc);
    sessionAppendStr(&buf, " WHERE ", &rc);
    for(i=0; i<nCol; i++){
      if( abPK[i] ){
        sessionAppendStr(&buf, zSep, &rc);
        sessionAppendIdent(&buf, azCol[i], &rc);
        sessionAppendStr(&buf, " IS ?", &rc);
        sessionAppendInteger(&buf, i+1, &rc);
        zSep = " AND ";
      }
    }
    zSql = (char*)buf.aBuf;
    nSql = buf.nBuf;
  }
#endif

  if( rc==SQLITE_OK ){
    rc = sqlite3_prepare_v2(db, zSql, nSql, ppStmt, 0);
  }
  sqlite3_free(zSql);
  sqlite3_free(nooptest.aBuf);
  sqlite3_free(pkfield.aBuf);
  sqlite3_free(pkvar.aBuf);
  return rc;
}

/*
** Bind the PRIMARY KEY values from the change passed in argument pChange
** to the SELECT statement passed as the first argument. The SELECT statement
** is as prepared by function sessionSelectStmt().
**
** Return SQLITE_OK if all PK values are successfully bound, or an SQLite
** error code (e.g. SQLITE_NOMEM) otherwise.
*/
static int sessionSelectBind(
  sqlite3_stmt *pSelect,          /* SELECT from sessionSelectStmt() */
  int nCol,                       /* Number of columns in table */
  u8 *abPK,                       /* PRIMARY KEY array */
  SessionChange *pChange          /* Change structure */
){
  int i;
  int rc = SQLITE_OK;
  u8 *a = pChange->aRecord;

  for(i=0; i<nCol && rc==SQLITE_OK; i++){
    int eType = *a++;

    switch( eType ){
      case 0:
      case SQLITE_NULL:
        assert( abPK[i]==0 );
        break;

      case SQLITE_INTEGER: {
        if( abPK[i] ){
          i64 iVal = sessionGetI64(a);
          rc = sqlite3_bind_int64(pSelect, i+1, iVal);
        }
        a += 8;
        break;
      }

      case SQLITE_FLOAT: {
        if( abPK[i] ){
          double rVal;
          i64 iVal = sessionGetI64(a);
          memcpy(&rVal, &iVal, 8);
          rc = sqlite3_bind_double(pSelect, i+1, rVal);
        }
        a += 8;
        break;
      }

      case SQLITE_TEXT: {
        int n;
        a += sessionVarintGet(a, &n);
        if( abPK[i] ){
          rc = sqlite3_bind_text(pSelect, i+1, (char *)a, n, SQLITE_TRANSIENT);
        }
        a += n;
        break;
      }

      default: {
        int n;
        assert( eType==SQLITE_BLOB );
        a += sessionVarintGet(a, &n);
        if( abPK[i] ){
          rc = sqlite3_bind_blob(pSelect, i+1, a, n, SQLITE_TRANSIENT);
        }
        a += n;
        break;
      }
    }
  }

  return rc;
}

/*
** This function is a no-op if *pRc is set to other than SQLITE_OK when it
** is called. Otherwise, append a serialized table header (part of the binary 
** changeset format) to buffer *pBuf. If an error occurs, set *pRc to an
** SQLite error code before returning.
*/
static void sessionAppendTableHdr(
  SessionBuffer *pBuf,            /* Append header to this buffer */
  int ePatchset,                  /* Use the patchset format if true */
  SessionTable *pTab,             /* Table object to append header for */
  int *pRc                        /* IN/OUT: Error code */
){
  /* Write a table header */
  sessionAppendByte(pBuf, (ePatchset==SESSIONS_PATCHSET) ? 'P' : 'T', pRc);
  sessionAppendVarint(pBuf, pTab->nCol, pRc);
  sessionAppendBlob(pBuf, pTab->abPK, pTab->nCol, pRc);
  sessionAppendBlob(pBuf, (u8 *)pTab->zName, (int)strlen(pTab->zName)+1, pRc);
}

/*
** Generate either a changeset (if argument bPatchset is zero) or a patchset
** (if it is non-zero) based on the current contents of the session object
** passed as the first argument.
**
** If no error occurs, SQLITE_OK is returned and the new changeset/patchset
** stored in output variables *pnChangeset and *ppChangeset. Or, if an error
** occurs, an SQLite error code is returned and both output variables set 
** to 0.
*/
static int sessionGenerateChangeset(
  sqlite3_session *pSession,      /* Session object */
  int ePatchset,                  /* One of SESSIONS_CHANGESET etc. */
  int (*xOutput)(void *pOut, const void *pData, int nData),
  void *pOut,                     /* First argument for xOutput */
  int *pnChangeset,               /* OUT: Size of buffer at *ppChangeset */
  void **ppChangeset              /* OUT: Buffer containing changeset */
){
  sqlite3 *db = pSession->db;     /* Source database handle */
  SessionTable *pTab;             /* Used to iterate through attached tables */
  SessionBuffer buf = {0,0,0};    /* Buffer in which to accumlate changeset */
  int rc;                         /* Return code */

  assert( xOutput==0 || (pnChangeset==0 && ppChangeset==0) );
  assert( xOutput!=0 || (pnChangeset!=0 && ppChangeset!=0) );

  /* Zero the output variables in case an error occurs. If this session
  ** object is already in the error state (sqlite3_session.rc != SQLITE_OK),
  ** this call will be a no-op.  */
  if( xOutput==0 ){
    assert( pnChangeset!=0  && ppChangeset!=0 );
    *pnChangeset = 0;
    *ppChangeset = 0;
  }

  if( pSession->rc ) return pSession->rc;
  rc = sqlite3_exec(pSession->db, "SAVEPOINT changeset", 0, 0, 0);
  if( rc!=SQLITE_OK ) return rc;

  sqlite3_mutex_enter(sqlite3_db_mutex(db));

  for(pTab=pSession->pTable; rc==SQLITE_OK && pTab; pTab=pTab->pNext){
    if( pTab->nEntry ){
      const char *zName = pTab->zName;
      int i;                      /* Used to iterate through hash buckets */
      sqlite3_stmt *pSel = 0;     /* SELECT statement to query table pTab */
      int nRewind = buf.nBuf;     /* Initial size of write buffer */
      int nNoop;                  /* Size of buffer after writing tbl header */
      int nOldCol = pTab->nCol;

      /* Check the table schema is still Ok. */
      rc = sessionReinitTable(pSession, pTab);
      if( rc==SQLITE_OK && pTab->nCol!=nOldCol ){
        rc = sessionUpdateChanges(pSession, pTab);
      }

      /* Write a table header */
      sessionAppendTableHdr(&buf, ePatchset, pTab, &rc);

      /* Build and compile a statement to execute: */
      if( rc==SQLITE_OK ){
        rc = sessionSelectStmt(db, 0, pSession->zDb, 
            zName, pTab->bRowid, pTab->nCol, pTab->azCol, pTab->abPK, &pSel
        );
      }

      nNoop = buf.nBuf;
      for(i=0; i<pTab->nChange && rc==SQLITE_OK; i++){
        SessionChange *p;         /* Used to iterate through changes */

        for(p=pTab->apChange[i]; rc==SQLITE_OK && p; p=p->pNext){
          rc = sessionSelectBind(pSel, pTab->nCol, pTab->abPK, p);
          if( rc!=SQLITE_OK ) continue;
          if( sqlite3_step(pSel)==SQLITE_ROW ){
            if( p->op==SQLITE_INSERT ){
              int iCol;
              sessionAppendByte(&buf, SQLITE_INSERT, &rc);
              sessionAppendByte(&buf, p->bIndirect, &rc);
              for(iCol=0; iCol<pTab->nCol; iCol++){
                sessionAppendCol(&buf, pSel, iCol, &rc);
              }
            }else{
<<<<<<< HEAD
              assert( abPK!=0 );  /* Because sessionSelectStmt() returned ok */
              rc = sessionAppendUpdate(&buf, ePatchset, pSel, p, abPK);
            }
          }else if( p->op!=SQLITE_INSERT ){
            rc = sessionAppendDelete(&buf, ePatchset, p, nCol, abPK);
=======
              assert( pTab->abPK!=0 );
              rc = sessionAppendUpdate(&buf, bPatchset, pSel, p, pTab->abPK);
            }
          }else if( p->op!=SQLITE_INSERT ){
            rc = sessionAppendDelete(&buf, bPatchset, p, pTab->nCol,pTab->abPK);
>>>>>>> 757372ab
          }
          if( rc==SQLITE_OK ){
            rc = sqlite3_reset(pSel);
          }

          /* If the buffer is now larger than sessions_strm_chunk_size, pass
          ** its contents to the xOutput() callback. */
          if( xOutput 
           && rc==SQLITE_OK 
           && buf.nBuf>nNoop 
           && buf.nBuf>sessions_strm_chunk_size 
          ){
            rc = xOutput(pOut, (void*)buf.aBuf, buf.nBuf);
            nNoop = -1;
            buf.nBuf = 0;
          }

        }
      }

      sqlite3_finalize(pSel);
      if( buf.nBuf==nNoop ){
        buf.nBuf = nRewind;
      }
    }
  }

  if( rc==SQLITE_OK ){
    if( xOutput==0 ){
      *pnChangeset = buf.nBuf;
      *ppChangeset = buf.aBuf;
      buf.aBuf = 0;
    }else if( buf.nBuf>0 ){
      rc = xOutput(pOut, (void*)buf.aBuf, buf.nBuf);
    }
  }

  sqlite3_free(buf.aBuf);
  sqlite3_exec(db, "RELEASE changeset", 0, 0, 0);
  sqlite3_mutex_leave(sqlite3_db_mutex(db));
  return rc;
}

/*
** Obtain a changeset object containing all changes recorded by the 
** session object passed as the first argument.
**
** It is the responsibility of the caller to eventually free the buffer 
** using sqlite3_free().
*/
int sqlite3session_changeset(
  sqlite3_session *pSession,      /* Session object */
  int *pnChangeset,               /* OUT: Size of buffer at *ppChangeset */
  void **ppChangeset              /* OUT: Buffer containing changeset */
){
  int rc;

  if( pnChangeset==0 || ppChangeset==0 ) return SQLITE_MISUSE;
  rc = sessionGenerateChangeset(
      pSession, SESSIONS_CHANGESET, 0, 0, pnChangeset, ppChangeset);
  assert( rc || pnChangeset==0 
       || pSession->bEnableSize==0 || *pnChangeset<=pSession->nMaxChangesetSize 
  );
  return rc;
}

/*
** Streaming version of sqlite3session_changeset().
*/
int sqlite3session_changeset_strm(
  sqlite3_session *pSession,
  int (*xOutput)(void *pOut, const void *pData, int nData),
  void *pOut
){
  if( xOutput==0 ) return SQLITE_MISUSE;
  return sessionGenerateChangeset(
      pSession, SESSIONS_CHANGESET, xOutput, pOut, 0, 0);
}

/*
** Streaming version of sqlite3session_patchset().
*/
int sqlite3session_patchset_strm(
  sqlite3_session *pSession,
  int (*xOutput)(void *pOut, const void *pData, int nData),
  void *pOut
){
  if( xOutput==0 ) return SQLITE_MISUSE;
  return sessionGenerateChangeset(
      pSession, SESSIONS_PATCHSET, xOutput, pOut, 0, 0);
}

/*
** Obtain a patchset object containing all changes recorded by the 
** session object passed as the first argument.
**
** It is the responsibility of the caller to eventually free the buffer 
** using sqlite3_free().
*/
int sqlite3session_patchset(
  sqlite3_session *pSession,      /* Session object */
  int *pnPatchset,                /* OUT: Size of buffer at *ppChangeset */
  void **ppPatchset               /* OUT: Buffer containing changeset */
){
  if( pnPatchset==0 || ppPatchset==0 ) return SQLITE_MISUSE;
  return sessionGenerateChangeset(
      pSession, SESSIONS_PATCHSET, 0, 0, pnPatchset, ppPatchset);
}

int sqlite3session_fullchangeset(
  sqlite3_session *pSession,      /* Session object */
  int *pnChangeset,               /* OUT: Size of buffer at *ppChangeset */
  void **ppChangeset              /* OUT: Buffer containing changeset */
){
  return sessionGenerateChangeset(
      pSession, SESSIONS_FULLCHANGESET, 0, 0, pnChangeset, ppChangeset);
}


/*
** Enable or disable the session object passed as the first argument.
*/
int sqlite3session_enable(sqlite3_session *pSession, int bEnable){
  int ret;
  sqlite3_mutex_enter(sqlite3_db_mutex(pSession->db));
  if( bEnable>=0 ){
    pSession->bEnable = bEnable;
  }
  ret = pSession->bEnable;
  sqlite3_mutex_leave(sqlite3_db_mutex(pSession->db));
  return ret;
}

/*
** Enable or disable the session object passed as the first argument.
*/
int sqlite3session_indirect(sqlite3_session *pSession, int bIndirect){
  int ret;
  sqlite3_mutex_enter(sqlite3_db_mutex(pSession->db));
  if( bIndirect>=0 ){
    pSession->bIndirect = bIndirect;
  }
  ret = pSession->bIndirect;
  sqlite3_mutex_leave(sqlite3_db_mutex(pSession->db));
  return ret;
}

/*
** Return true if there have been no changes to monitored tables recorded
** by the session object passed as the only argument.
*/
int sqlite3session_isempty(sqlite3_session *pSession){
  int ret = 0;
  SessionTable *pTab;

  sqlite3_mutex_enter(sqlite3_db_mutex(pSession->db));
  for(pTab=pSession->pTable; pTab && ret==0; pTab=pTab->pNext){
    ret = (pTab->nEntry>0);
  }
  sqlite3_mutex_leave(sqlite3_db_mutex(pSession->db));

  return (ret==0);
}

/*
** Return the amount of heap memory in use.
*/
sqlite3_int64 sqlite3session_memory_used(sqlite3_session *pSession){
  return pSession->nMalloc;
}

/*
** Configure the session object passed as the first argument.
*/
int sqlite3session_object_config(sqlite3_session *pSession, int op, void *pArg){
  int rc = SQLITE_OK;
  switch( op ){
    case SQLITE_SESSION_OBJCONFIG_SIZE: {
      int iArg = *(int*)pArg;
      if( iArg>=0 ){
        if( pSession->pTable ){
          rc = SQLITE_MISUSE;
        }else{
          pSession->bEnableSize = (iArg!=0);
        }
      }
      *(int*)pArg = pSession->bEnableSize;
      break;
    }

    case SQLITE_SESSION_OBJCONFIG_ROWID: {
      int iArg = *(int*)pArg;
      if( iArg>=0 ){
        if( pSession->pTable ){
          rc = SQLITE_MISUSE;
        }else{
          pSession->bImplicitPK = (iArg!=0);
        }
      }
      *(int*)pArg = pSession->bImplicitPK;
      break;
    }

    default:
      rc = SQLITE_MISUSE;
  }

  return rc;
}

/*
** Return the maximum size of sqlite3session_changeset() output.
*/
sqlite3_int64 sqlite3session_changeset_size(sqlite3_session *pSession){
  return pSession->nMaxChangesetSize;
}

/*
** Do the work for either sqlite3changeset_start() or start_strm().
*/
static int sessionChangesetStart(
  sqlite3_changeset_iter **pp,    /* OUT: Changeset iterator handle */
  int (*xInput)(void *pIn, void *pData, int *pnData),
  void *pIn,
  int nChangeset,                 /* Size of buffer pChangeset in bytes */
  void *pChangeset,               /* Pointer to buffer containing changeset */
  int bInvert,                    /* True to invert changeset */
  int bSkipEmpty                  /* True to skip empty UPDATE changes */
){
  sqlite3_changeset_iter *pRet;   /* Iterator to return */
  int nByte;                      /* Number of bytes to allocate for iterator */

  assert( xInput==0 || (pChangeset==0 && nChangeset==0) );

  /* Zero the output variable in case an error occurs. */
  *pp = 0;

  /* Allocate and initialize the iterator structure. */
  nByte = sizeof(sqlite3_changeset_iter);
  pRet = (sqlite3_changeset_iter *)sqlite3_malloc(nByte);
  if( !pRet ) return SQLITE_NOMEM;
  memset(pRet, 0, sizeof(sqlite3_changeset_iter));
  pRet->in.aData = (u8 *)pChangeset;
  pRet->in.nData = nChangeset;
  pRet->in.xInput = xInput;
  pRet->in.pIn = pIn;
  pRet->in.bEof = (xInput ? 0 : 1);
  pRet->bInvert = bInvert;
  pRet->bSkipEmpty = bSkipEmpty;

  /* Populate the output variable and return success. */
  *pp = pRet;
  return SQLITE_OK;
}

/*
** Create an iterator used to iterate through the contents of a changeset.
*/
int sqlite3changeset_start(
  sqlite3_changeset_iter **pp,    /* OUT: Changeset iterator handle */
  int nChangeset,                 /* Size of buffer pChangeset in bytes */
  void *pChangeset                /* Pointer to buffer containing changeset */
){
  return sessionChangesetStart(pp, 0, 0, nChangeset, pChangeset, 0, 0);
}
int sqlite3changeset_start_v2(
  sqlite3_changeset_iter **pp,    /* OUT: Changeset iterator handle */
  int nChangeset,                 /* Size of buffer pChangeset in bytes */
  void *pChangeset,               /* Pointer to buffer containing changeset */
  int flags
){
  int rc;
  sqlite3_changeset_iter *pIter = 0;
  int bInvert = !!(flags & SQLITE_CHANGESETSTART_INVERT);
  rc = sessionChangesetStart(&pIter, 0, 0, nChangeset, pChangeset, bInvert, 0);
  if( pIter && (flags & SQLITE_CHANGESETSTART_FULL) ) pIter->bChangebatch = 1;
  *pp = pIter;
  return rc;
}

/*
** Streaming version of sqlite3changeset_start().
*/
int sqlite3changeset_start_strm(
  sqlite3_changeset_iter **pp,    /* OUT: Changeset iterator handle */
  int (*xInput)(void *pIn, void *pData, int *pnData),
  void *pIn
){
  return sessionChangesetStart(pp, xInput, pIn, 0, 0, 0, 0);
}
int sqlite3changeset_start_v2_strm(
  sqlite3_changeset_iter **pp,    /* OUT: Changeset iterator handle */
  int (*xInput)(void *pIn, void *pData, int *pnData),
  void *pIn,
  int flags
){
  int bInvert = !!(flags & SQLITE_CHANGESETSTART_INVERT);
  return sessionChangesetStart(pp, xInput, pIn, 0, 0, bInvert, 0);
}

/*
** If the SessionInput object passed as the only argument is a streaming
** object and the buffer is full, discard some data to free up space.
*/
static void sessionDiscardData(SessionInput *pIn){
  if( pIn->xInput && pIn->iNext>=sessions_strm_chunk_size ){
    int nMove = pIn->buf.nBuf - pIn->iNext;
    assert( nMove>=0 );
    if( nMove>0 ){
      memmove(pIn->buf.aBuf, &pIn->buf.aBuf[pIn->iNext], nMove);
    }
    pIn->buf.nBuf -= pIn->iNext;
    pIn->iNext = 0;
    pIn->nData = pIn->buf.nBuf;
  }
}

/*
** Ensure that there are at least nByte bytes available in the buffer. Or,
** if there are not nByte bytes remaining in the input, that all available
** data is in the buffer.
**
** Return an SQLite error code if an error occurs, or SQLITE_OK otherwise.
*/
static int sessionInputBuffer(SessionInput *pIn, int nByte){
  int rc = SQLITE_OK;
  if( pIn->xInput ){
    while( !pIn->bEof && (pIn->iNext+nByte)>=pIn->nData && rc==SQLITE_OK ){
      int nNew = sessions_strm_chunk_size;

      if( pIn->bNoDiscard==0 ) sessionDiscardData(pIn);
      if( SQLITE_OK==sessionBufferGrow(&pIn->buf, nNew, &rc) ){
        rc = pIn->xInput(pIn->pIn, &pIn->buf.aBuf[pIn->buf.nBuf], &nNew);
        if( nNew==0 ){
          pIn->bEof = 1;
        }else{
          pIn->buf.nBuf += nNew;
        }
      }

      pIn->aData = pIn->buf.aBuf;
      pIn->nData = pIn->buf.nBuf;
    }
  }
  return rc;
}

/*
** When this function is called, *ppRec points to the start of a record
** that contains nCol values. This function advances the pointer *ppRec
** until it points to the byte immediately following that record.
*/
static void sessionSkipRecord(
  u8 **ppRec,                     /* IN/OUT: Record pointer */
  int nCol                        /* Number of values in record */
){
  u8 *aRec = *ppRec;
  int i;
  for(i=0; i<nCol; i++){
    int eType = *aRec++;
    if( eType==SQLITE_TEXT || eType==SQLITE_BLOB ){
      int nByte;
      aRec += sessionVarintGet((u8*)aRec, &nByte);
      aRec += nByte;
    }else if( eType==SQLITE_INTEGER || eType==SQLITE_FLOAT ){
      aRec += 8;
    }
  }

  *ppRec = aRec;
}

/*
** This function sets the value of the sqlite3_value object passed as the
** first argument to a copy of the string or blob held in the aData[] 
** buffer. SQLITE_OK is returned if successful, or SQLITE_NOMEM if an OOM
** error occurs.
*/
static int sessionValueSetStr(
  sqlite3_value *pVal,            /* Set the value of this object */
  u8 *aData,                      /* Buffer containing string or blob data */
  int nData,                      /* Size of buffer aData[] in bytes */
  u8 enc                          /* String encoding (0 for blobs) */
){
  /* In theory this code could just pass SQLITE_TRANSIENT as the final
  ** argument to sqlite3ValueSetStr() and have the copy created 
  ** automatically. But doing so makes it difficult to detect any OOM
  ** error. Hence the code to create the copy externally. */
  u8 *aCopy = sqlite3_malloc64((sqlite3_int64)nData+1);
  if( aCopy==0 ) return SQLITE_NOMEM;
  memcpy(aCopy, aData, nData);
  sqlite3ValueSetStr(pVal, nData, (char*)aCopy, enc, sqlite3_free);
  return SQLITE_OK;
}

/*
** Deserialize a single record from a buffer in memory. See "RECORD FORMAT"
** for details.
**
** When this function is called, *paChange points to the start of the record
** to deserialize. Assuming no error occurs, *paChange is set to point to
** one byte after the end of the same record before this function returns.
** If the argument abPK is NULL, then the record contains nCol values. Or,
** if abPK is other than NULL, then the record contains only the PK fields
** (in other words, it is a patchset DELETE record).
**
** If successful, each element of the apOut[] array (allocated by the caller)
** is set to point to an sqlite3_value object containing the value read
** from the corresponding position in the record. If that value is not
** included in the record (i.e. because the record is part of an UPDATE change
** and the field was not modified), the corresponding element of apOut[] is
** set to NULL.
**
** It is the responsibility of the caller to free all sqlite_value structures
** using sqlite3_free().
**
** If an error occurs, an SQLite error code (e.g. SQLITE_NOMEM) is returned.
** The apOut[] array may have been partially populated in this case.
*/
static int sessionReadRecord(
  SessionInput *pIn,              /* Input data */
  int nCol,                       /* Number of values in record */
  u8 *abPK,                       /* Array of primary key flags, or NULL */
  sqlite3_value **apOut,          /* Write values to this array */
  int *pbEmpty
){
  int i;                          /* Used to iterate through columns */
  int rc = SQLITE_OK;

  assert( pbEmpty==0 || *pbEmpty==0 );
  if( pbEmpty ) *pbEmpty = 1;
  for(i=0; i<nCol && rc==SQLITE_OK; i++){
    int eType = 0;                /* Type of value (SQLITE_NULL, TEXT etc.) */
    if( abPK && abPK[i]==0 ) continue;
    rc = sessionInputBuffer(pIn, 9);
    if( rc==SQLITE_OK ){
      if( pIn->iNext>=pIn->nData ){
        rc = SQLITE_CORRUPT_BKPT;
      }else{
        eType = pIn->aData[pIn->iNext++];
        assert( apOut[i]==0 );
        if( eType ){
          if( pbEmpty ) *pbEmpty = 0;
          apOut[i] = sqlite3ValueNew(0);
          if( !apOut[i] ) rc = SQLITE_NOMEM;
        }
      }
    }

    if( rc==SQLITE_OK ){
      u8 *aVal = &pIn->aData[pIn->iNext];
      if( eType==SQLITE_TEXT || eType==SQLITE_BLOB ){
        int nByte;
        pIn->iNext += sessionVarintGet(aVal, &nByte);
        rc = sessionInputBuffer(pIn, nByte);
        if( rc==SQLITE_OK ){
          if( nByte<0 || nByte>pIn->nData-pIn->iNext ){
            rc = SQLITE_CORRUPT_BKPT;
          }else{
            u8 enc = (eType==SQLITE_TEXT ? SQLITE_UTF8 : 0);
            rc = sessionValueSetStr(apOut[i],&pIn->aData[pIn->iNext],nByte,enc);
            pIn->iNext += nByte;
          }
        }
      }
      if( eType==SQLITE_INTEGER || eType==SQLITE_FLOAT ){
        if( (pIn->nData-pIn->iNext)<8 ){
          rc = SQLITE_CORRUPT_BKPT;
        }else{
          sqlite3_int64 v = sessionGetI64(aVal);
          if( eType==SQLITE_INTEGER ){
            sqlite3VdbeMemSetInt64(apOut[i], v);
          }else{
            double d;
            memcpy(&d, &v, 8);
            sqlite3VdbeMemSetDouble(apOut[i], d);
          }
          pIn->iNext += 8;
        }
      }
    }
  }

  return rc;
}

/*
** The input pointer currently points to the second byte of a table-header.
** Specifically, to the following:
**
**   + number of columns in table (varint)
**   + array of PK flags (1 byte per column),
**   + table name (nul terminated).
**
** This function ensures that all of the above is present in the input 
** buffer (i.e. that it can be accessed without any calls to xInput()).
** If successful, SQLITE_OK is returned. Otherwise, an SQLite error code.
** The input pointer is not moved.
*/
static int sessionChangesetBufferTblhdr(SessionInput *pIn, int *pnByte){
  int rc = SQLITE_OK;
  int nCol = 0;
  int nRead = 0;

  rc = sessionInputBuffer(pIn, 9);
  if( rc==SQLITE_OK ){
    nRead += sessionVarintGet(&pIn->aData[pIn->iNext + nRead], &nCol);
    /* The hard upper limit for the number of columns in an SQLite
    ** database table is, according to sqliteLimit.h, 32676. So 
    ** consider any table-header that purports to have more than 65536 
    ** columns to be corrupt. This is convenient because otherwise, 
    ** if the (nCol>65536) condition below were omitted, a sufficiently 
    ** large value for nCol may cause nRead to wrap around and become 
    ** negative. Leading to a crash. */
    if( nCol<0 || nCol>65536 ){
      rc = SQLITE_CORRUPT_BKPT;
    }else{
      rc = sessionInputBuffer(pIn, nRead+nCol+100);
      nRead += nCol;
    }
  }

  while( rc==SQLITE_OK ){
    while( (pIn->iNext + nRead)<pIn->nData && pIn->aData[pIn->iNext + nRead] ){
      nRead++;
    }
    if( (pIn->iNext + nRead)<pIn->nData ) break;
    rc = sessionInputBuffer(pIn, nRead + 100);
  }
  *pnByte = nRead+1;
  return rc;
}

/*
** The input pointer currently points to the first byte of the first field
** of a record consisting of nCol columns. This function ensures the entire
** record is buffered. It does not move the input pointer.
**
** If successful, SQLITE_OK is returned and *pnByte is set to the size of
** the record in bytes. Otherwise, an SQLite error code is returned. The
** final value of *pnByte is undefined in this case.
*/
static int sessionChangesetBufferRecord(
  SessionInput *pIn,              /* Input data */
  int nCol,                       /* Number of columns in record */
  int *pnByte                     /* OUT: Size of record in bytes */
){
  int rc = SQLITE_OK;
  int nByte = 0;
  int i;
  for(i=0; rc==SQLITE_OK && i<nCol; i++){
    int eType;
    rc = sessionInputBuffer(pIn, nByte + 10);
    if( rc==SQLITE_OK ){
      eType = pIn->aData[pIn->iNext + nByte++];
      if( eType==SQLITE_TEXT || eType==SQLITE_BLOB ){
        int n;
        nByte += sessionVarintGet(&pIn->aData[pIn->iNext+nByte], &n);
        nByte += n;
        rc = sessionInputBuffer(pIn, nByte);
      }else if( eType==SQLITE_INTEGER || eType==SQLITE_FLOAT ){
        nByte += 8;
      }
    }
  }
  *pnByte = nByte;
  return rc;
}

/*
** The input pointer currently points to the second byte of a table-header.
** Specifically, to the following:
**
**   + number of columns in table (varint)
**   + array of PK flags (1 byte per column),
**   + table name (nul terminated).
**
** This function decodes the table-header and populates the p->nCol, 
** p->zTab and p->abPK[] variables accordingly. The p->apValue[] array is 
** also allocated or resized according to the new value of p->nCol. The
** input pointer is left pointing to the byte following the table header.
**
** If successful, SQLITE_OK is returned. Otherwise, an SQLite error code
** is returned and the final values of the various fields enumerated above
** are undefined.
*/
static int sessionChangesetReadTblhdr(sqlite3_changeset_iter *p){
  int rc;
  int nCopy;
  assert( p->rc==SQLITE_OK );

  rc = sessionChangesetBufferTblhdr(&p->in, &nCopy);
  if( rc==SQLITE_OK ){
    int nByte;
    int nVarint;
    nVarint = sessionVarintGet(&p->in.aData[p->in.iNext], &p->nCol);
    if( p->nCol>0 ){
      nCopy -= nVarint;
      p->in.iNext += nVarint;
      nByte = p->nCol * sizeof(sqlite3_value*) * 2 + nCopy;
      p->tblhdr.nBuf = 0;
      sessionBufferGrow(&p->tblhdr, nByte, &rc);
    }else{
      rc = SQLITE_CORRUPT_BKPT;
    }
  }

  if( rc==SQLITE_OK ){
    size_t iPK = sizeof(sqlite3_value*)*p->nCol*2;
    memset(p->tblhdr.aBuf, 0, iPK);
    memcpy(&p->tblhdr.aBuf[iPK], &p->in.aData[p->in.iNext], nCopy);
    p->in.iNext += nCopy;
  }

  p->apValue = (sqlite3_value**)p->tblhdr.aBuf;
  if( p->apValue==0 ){
    p->abPK = 0;
    p->zTab = 0;
  }else{
    p->abPK = (u8*)&p->apValue[p->nCol*2];
    p->zTab = p->abPK ? (char*)&p->abPK[p->nCol] : 0;
  }
  return (p->rc = rc);
}

/*
** Advance the changeset iterator to the next change. The differences between
** this function and sessionChangesetNext() are that
**
**   * If pbEmpty is not NULL and the change is a no-op UPDATE (an UPDATE
**     that modifies no columns), this function sets (*pbEmpty) to 1.
**
**   * If the iterator is configured to skip no-op UPDATEs,
**     sessionChangesetNext() does that. This function does not.
*/
static int sessionChangesetNextOne(
  sqlite3_changeset_iter *p,      /* Changeset iterator */
  u8 **paRec,                     /* If non-NULL, store record pointer here */
  int *pnRec,                     /* If non-NULL, store size of record here */
  int *pbNew,                     /* If non-NULL, true if new table */
  int *pbEmpty
){
  int i;
  u8 op;

  assert( (paRec==0 && pnRec==0) || (paRec && pnRec) );
  assert( pbEmpty==0 || *pbEmpty==0 );

  /* If the iterator is in the error-state, return immediately. */
  if( p->rc!=SQLITE_OK ) return p->rc;

  /* Free the current contents of p->apValue[], if any. */
  if( p->apValue ){
    for(i=0; i<p->nCol*2; i++){
      sqlite3ValueFree(p->apValue[i]);
    }
    memset(p->apValue, 0, sizeof(sqlite3_value*)*p->nCol*2);
  }

  /* Make sure the buffer contains at least 10 bytes of input data, or all
  ** remaining data if there are less than 10 bytes available. This is
  ** sufficient either for the 'T' or 'P' byte and the varint that follows
  ** it, or for the two single byte values otherwise. */
  p->rc = sessionInputBuffer(&p->in, 2);
  if( p->rc!=SQLITE_OK ) return p->rc;

  /* If the iterator is already at the end of the changeset, return DONE. */
  if( p->in.iNext>=p->in.nData ){
    return SQLITE_DONE;
  }

  sessionDiscardData(&p->in);
  p->in.iCurrent = p->in.iNext;

  op = p->in.aData[p->in.iNext++];
  while( op=='T' || op=='P' ){
    if( pbNew ) *pbNew = 1;
    p->bPatchset = (op=='P');
    if( sessionChangesetReadTblhdr(p) ) return p->rc;
    if( (p->rc = sessionInputBuffer(&p->in, 2)) ) return p->rc;
    p->in.iCurrent = p->in.iNext;
    if( p->in.iNext>=p->in.nData ) return SQLITE_DONE;
    op = p->in.aData[p->in.iNext++];
  }

  if( p->zTab==0 || (p->bPatchset && p->bInvert) ){
    /* The first record in the changeset is not a table header. Must be a
    ** corrupt changeset. */
    assert( p->in.iNext==1 || p->zTab );
    return (p->rc = SQLITE_CORRUPT_BKPT);
  }

  p->op = op;
  p->bIndirect = p->in.aData[p->in.iNext++];
  if( p->op!=SQLITE_UPDATE && p->op!=SQLITE_DELETE && p->op!=SQLITE_INSERT ){
    return (p->rc = SQLITE_CORRUPT_BKPT);
  }

  if( paRec ){ 
    int nVal;                     /* Number of values to buffer */
    if( p->bPatchset==0 && op==SQLITE_UPDATE ){
      nVal = p->nCol * 2;
    }else if( p->bPatchset && op==SQLITE_DELETE ){
      nVal = 0;
      for(i=0; i<p->nCol; i++) if( p->abPK[i] ) nVal++;
    }else{
      nVal = p->nCol;
    }
    p->rc = sessionChangesetBufferRecord(&p->in, nVal, pnRec);
    if( p->rc!=SQLITE_OK ) return p->rc;
    *paRec = &p->in.aData[p->in.iNext];
    p->in.iNext += *pnRec;
  }else{
    sqlite3_value **apOld = (p->bInvert ? &p->apValue[p->nCol] : p->apValue);
    sqlite3_value **apNew = (p->bInvert ? p->apValue : &p->apValue[p->nCol]);

    /* If this is an UPDATE or DELETE, read the old.* record. */
    if( p->op!=SQLITE_INSERT && (p->bPatchset==0 || p->op==SQLITE_DELETE) ){
      u8 *abPK = p->bPatchset ? p->abPK : 0;
      p->rc = sessionReadRecord(&p->in, p->nCol, abPK, apOld, 0);
      if( p->rc!=SQLITE_OK ) return p->rc;
    }

    /* If this is an INSERT or UPDATE, read the new.* record. */
    if( p->op!=SQLITE_DELETE ){
      p->rc = sessionReadRecord(&p->in, p->nCol, 0, apNew, pbEmpty);
      if( p->rc!=SQLITE_OK ) return p->rc;
    }

    if( (p->bPatchset || p->bInvert) && p->op==SQLITE_UPDATE ){
      /* If this is an UPDATE that is part of a patchset, then all PK and
      ** modified fields are present in the new.* record. The old.* record
      ** is currently completely empty. This block shifts the PK fields from
      ** new.* to old.*, to accommodate the code that reads these arrays.  */
      for(i=0; i<p->nCol; i++){
        assert( p->bPatchset==0 || p->apValue[i]==0 );
        if( p->abPK[i] ){
          assert( p->apValue[i]==0 );
          p->apValue[i] = p->apValue[i+p->nCol];
          if( p->apValue[i]==0 ) return (p->rc = SQLITE_CORRUPT_BKPT);
          p->apValue[i+p->nCol] = 0;
        }
      }
    }else if( p->bInvert ){
      if( p->op==SQLITE_INSERT ) p->op = SQLITE_DELETE;
      else if( p->op==SQLITE_DELETE ) p->op = SQLITE_INSERT;
    }

    /* If this is an UPDATE that is part of a changeset, then check that
    ** there are no fields in the old.* record that are not (a) PK fields,
    ** or (b) also present in the new.* record. 
    **
    ** Such records are technically corrupt, but the rebaser was at one
    ** point generating them. Under most circumstances this is benign, but
    ** can cause spurious SQLITE_RANGE errors when applying the changeset. 
    **
    ** Update for bedrock branch: Do not do this for changebatch_add() on 
    ** this branch, as changesets generated by sqlite3sessions_fullchangeset()
    ** also have this property.  */
    if( p->bChangebatch==0 && p->bPatchset==0 && p->op==SQLITE_UPDATE){
      for(i=0; i<p->nCol; i++){
        if( p->abPK[i]==0 && p->apValue[i+p->nCol]==0 ){
          sqlite3ValueFree(p->apValue[i]);
          p->apValue[i] = 0;
        }
      }
    }
  }

  return SQLITE_ROW;
}

/*
** Advance the changeset iterator to the next change.
**
** If both paRec and pnRec are NULL, then this function works like the public
** API sqlite3changeset_next(). If SQLITE_ROW is returned, then the
** sqlite3changeset_new() and old() APIs may be used to query for values.
**
** Otherwise, if paRec and pnRec are not NULL, then a pointer to the change
** record is written to *paRec before returning and the number of bytes in
** the record to *pnRec.
**
** Either way, this function returns SQLITE_ROW if the iterator is 
** successfully advanced to the next change in the changeset, an SQLite 
** error code if an error occurs, or SQLITE_DONE if there are no further 
** changes in the changeset.
*/
static int sessionChangesetNext(
  sqlite3_changeset_iter *p,      /* Changeset iterator */
  u8 **paRec,                     /* If non-NULL, store record pointer here */
  int *pnRec,                     /* If non-NULL, store size of record here */
  int *pbNew                      /* If non-NULL, true if new table */
){
  int bEmpty;
  int rc;
  do {
    bEmpty = 0;
    rc = sessionChangesetNextOne(p, paRec, pnRec, pbNew, &bEmpty);
  }while( rc==SQLITE_ROW && p->bSkipEmpty && bEmpty);
  return rc;
}

/*
** Advance an iterator created by sqlite3changeset_start() to the next
** change in the changeset. This function may return SQLITE_ROW, SQLITE_DONE
** or SQLITE_CORRUPT.
**
** This function may not be called on iterators passed to a conflict handler
** callback by changeset_apply().
*/
int sqlite3changeset_next(sqlite3_changeset_iter *p){
  return sessionChangesetNext(p, 0, 0, 0);
}

/*
** The following function extracts information on the current change
** from a changeset iterator. It may only be called after changeset_next()
** has returned SQLITE_ROW.
*/
int sqlite3changeset_op(
  sqlite3_changeset_iter *pIter,  /* Iterator handle */
  const char **pzTab,             /* OUT: Pointer to table name */
  int *pnCol,                     /* OUT: Number of columns in table */
  int *pOp,                       /* OUT: SQLITE_INSERT, DELETE or UPDATE */
  int *pbIndirect                 /* OUT: True if change is indirect */
){
  *pOp = pIter->op;
  *pnCol = pIter->nCol;
  *pzTab = pIter->zTab;
  if( pbIndirect ) *pbIndirect = pIter->bIndirect;
  return SQLITE_OK;
}

/*
** Return information regarding the PRIMARY KEY and number of columns in
** the database table affected by the change that pIter currently points
** to. This function may only be called after changeset_next() returns
** SQLITE_ROW.
*/
int sqlite3changeset_pk(
  sqlite3_changeset_iter *pIter,  /* Iterator object */
  unsigned char **pabPK,          /* OUT: Array of boolean - true for PK cols */
  int *pnCol                      /* OUT: Number of entries in output array */
){
  *pabPK = pIter->abPK;
  if( pnCol ) *pnCol = pIter->nCol;
  return SQLITE_OK;
}

/*
** This function may only be called while the iterator is pointing to an
** SQLITE_UPDATE or SQLITE_DELETE change (see sqlite3changeset_op()).
** Otherwise, SQLITE_MISUSE is returned.
**
** It sets *ppValue to point to an sqlite3_value structure containing the
** iVal'th value in the old.* record. Or, if that particular value is not
** included in the record (because the change is an UPDATE and the field
** was not modified and is not a PK column), set *ppValue to NULL.
**
** If value iVal is out-of-range, SQLITE_RANGE is returned and *ppValue is
** not modified. Otherwise, SQLITE_OK.
*/
int sqlite3changeset_old(
  sqlite3_changeset_iter *pIter,  /* Changeset iterator */
  int iVal,                       /* Index of old.* value to retrieve */
  sqlite3_value **ppValue         /* OUT: Old value (or NULL pointer) */
){
  if( pIter->op!=SQLITE_UPDATE && pIter->op!=SQLITE_DELETE ){
    return SQLITE_MISUSE;
  }
  if( iVal<0 || iVal>=pIter->nCol ){
    return SQLITE_RANGE;
  }
  *ppValue = pIter->apValue[iVal];
  return SQLITE_OK;
}

/*
** This function may only be called while the iterator is pointing to an
** SQLITE_UPDATE or SQLITE_INSERT change (see sqlite3changeset_op()).
** Otherwise, SQLITE_MISUSE is returned.
**
** It sets *ppValue to point to an sqlite3_value structure containing the
** iVal'th value in the new.* record. Or, if that particular value is not
** included in the record (because the change is an UPDATE and the field
** was not modified), set *ppValue to NULL.
**
** If value iVal is out-of-range, SQLITE_RANGE is returned and *ppValue is
** not modified. Otherwise, SQLITE_OK.
*/
int sqlite3changeset_new(
  sqlite3_changeset_iter *pIter,  /* Changeset iterator */
  int iVal,                       /* Index of new.* value to retrieve */
  sqlite3_value **ppValue         /* OUT: New value (or NULL pointer) */
){
  if( pIter->op!=SQLITE_UPDATE && pIter->op!=SQLITE_INSERT ){
    return SQLITE_MISUSE;
  }
  if( iVal<0 || iVal>=pIter->nCol ){
    return SQLITE_RANGE;
  }
  *ppValue = pIter->apValue[pIter->nCol+iVal];
  return SQLITE_OK;
}

/*
** The following two macros are used internally. They are similar to the
** sqlite3changeset_new() and sqlite3changeset_old() functions, except that
** they omit all error checking and return a pointer to the requested value.
*/
#define sessionChangesetNew(pIter, iVal) (pIter)->apValue[(pIter)->nCol+(iVal)]
#define sessionChangesetOld(pIter, iVal) (pIter)->apValue[(iVal)]

/*
** This function may only be called with a changeset iterator that has been
** passed to an SQLITE_CHANGESET_DATA or SQLITE_CHANGESET_CONFLICT 
** conflict-handler function. Otherwise, SQLITE_MISUSE is returned.
**
** If successful, *ppValue is set to point to an sqlite3_value structure
** containing the iVal'th value of the conflicting record.
**
** If value iVal is out-of-range or some other error occurs, an SQLite error
** code is returned. Otherwise, SQLITE_OK.
*/
int sqlite3changeset_conflict(
  sqlite3_changeset_iter *pIter,  /* Changeset iterator */
  int iVal,                       /* Index of conflict record value to fetch */
  sqlite3_value **ppValue         /* OUT: Value from conflicting row */
){
  if( !pIter->pConflict ){
    return SQLITE_MISUSE;
  }
  if( iVal<0 || iVal>=pIter->nCol ){
    return SQLITE_RANGE;
  }
  *ppValue = sqlite3_column_value(pIter->pConflict, iVal);
  return SQLITE_OK;
}

/*
** This function may only be called with an iterator passed to an
** SQLITE_CHANGESET_FOREIGN_KEY conflict handler callback. In this case
** it sets the output variable to the total number of known foreign key
** violations in the destination database and returns SQLITE_OK.
**
** In all other cases this function returns SQLITE_MISUSE.
*/
int sqlite3changeset_fk_conflicts(
  sqlite3_changeset_iter *pIter,  /* Changeset iterator */
  int *pnOut                      /* OUT: Number of FK violations */
){
  if( pIter->pConflict || pIter->apValue ){
    return SQLITE_MISUSE;
  }
  *pnOut = pIter->nCol;
  return SQLITE_OK;
}


/*
** Finalize an iterator allocated with sqlite3changeset_start().
**
** This function may not be called on iterators passed to a conflict handler
** callback by changeset_apply().
*/
int sqlite3changeset_finalize(sqlite3_changeset_iter *p){
  int rc = SQLITE_OK;
  if( p ){
    int i;                        /* Used to iterate through p->apValue[] */
    rc = p->rc;
    if( p->apValue ){
      for(i=0; i<p->nCol*2; i++) sqlite3ValueFree(p->apValue[i]);
    }
    sqlite3_free(p->tblhdr.aBuf);
    sqlite3_free(p->in.buf.aBuf);
    sqlite3_free(p);
  }
  return rc;
}

static int sessionChangesetInvert(
  SessionInput *pInput,           /* Input changeset */
  int (*xOutput)(void *pOut, const void *pData, int nData),
  void *pOut,
  int *pnInverted,                /* OUT: Number of bytes in output changeset */
  void **ppInverted               /* OUT: Inverse of pChangeset */
){
  int rc = SQLITE_OK;             /* Return value */
  SessionBuffer sOut;             /* Output buffer */
  int nCol = 0;                   /* Number of cols in current table */
  u8 *abPK = 0;                   /* PK array for current table */
  sqlite3_value **apVal = 0;      /* Space for values for UPDATE inversion */
  SessionBuffer sPK = {0, 0, 0};  /* PK array for current table */

  /* Initialize the output buffer */
  memset(&sOut, 0, sizeof(SessionBuffer));

  /* Zero the output variables in case an error occurs. */
  if( ppInverted ){
    *ppInverted = 0;
    *pnInverted = 0;
  }

  while( 1 ){
    u8 eType;

    /* Test for EOF. */
    if( (rc = sessionInputBuffer(pInput, 2)) ) goto finished_invert;
    if( pInput->iNext>=pInput->nData ) break;
    eType = pInput->aData[pInput->iNext];

    switch( eType ){
      case 'T': {
        /* A 'table' record consists of:
        **
        **   * A constant 'T' character,
        **   * Number of columns in said table (a varint),
        **   * An array of nCol bytes (sPK),
        **   * A nul-terminated table name.
        */
        int nByte;
        int nVar;
        pInput->iNext++;
        if( (rc = sessionChangesetBufferTblhdr(pInput, &nByte)) ){
          goto finished_invert;
        }
        nVar = sessionVarintGet(&pInput->aData[pInput->iNext], &nCol);
        sPK.nBuf = 0;
        sessionAppendBlob(&sPK, &pInput->aData[pInput->iNext+nVar], nCol, &rc);
        sessionAppendByte(&sOut, eType, &rc);
        sessionAppendBlob(&sOut, &pInput->aData[pInput->iNext], nByte, &rc);
        if( rc ) goto finished_invert;

        pInput->iNext += nByte;
        sqlite3_free(apVal);
        apVal = 0;
        abPK = sPK.aBuf;
        break;
      }

      case SQLITE_INSERT:
      case SQLITE_DELETE: {
        int nByte;
        int bIndirect = pInput->aData[pInput->iNext+1];
        int eType2 = (eType==SQLITE_DELETE ? SQLITE_INSERT : SQLITE_DELETE);
        pInput->iNext += 2;
        assert( rc==SQLITE_OK );
        rc = sessionChangesetBufferRecord(pInput, nCol, &nByte);
        sessionAppendByte(&sOut, eType2, &rc);
        sessionAppendByte(&sOut, bIndirect, &rc);
        sessionAppendBlob(&sOut, &pInput->aData[pInput->iNext], nByte, &rc);
        pInput->iNext += nByte;
        if( rc ) goto finished_invert;
        break;
      }

      case SQLITE_UPDATE: {
        int iCol;

        if( 0==apVal ){
          apVal = (sqlite3_value **)sqlite3_malloc64(sizeof(apVal[0])*nCol*2);
          if( 0==apVal ){
            rc = SQLITE_NOMEM;
            goto finished_invert;
          }
          memset(apVal, 0, sizeof(apVal[0])*nCol*2);
        }

        /* Write the header for the new UPDATE change. Same as the original. */
        sessionAppendByte(&sOut, eType, &rc);
        sessionAppendByte(&sOut, pInput->aData[pInput->iNext+1], &rc);

        /* Read the old.* and new.* records for the update change. */
        pInput->iNext += 2;
        rc = sessionReadRecord(pInput, nCol, 0, &apVal[0], 0);
        if( rc==SQLITE_OK ){
          rc = sessionReadRecord(pInput, nCol, 0, &apVal[nCol], 0);
        }

        /* Write the new old.* record. Consists of the PK columns from the
        ** original old.* record, and the other values from the original
        ** new.* record. */
        for(iCol=0; iCol<nCol; iCol++){
          sqlite3_value *pVal = apVal[iCol + (abPK[iCol] ? 0 : nCol)];
          sessionAppendValue(&sOut, pVal, &rc);
        }

        /* Write the new new.* record. Consists of a copy of all values
        ** from the original old.* record, except for the PK columns, which
        ** are set to "undefined". */
        for(iCol=0; iCol<nCol; iCol++){
          sqlite3_value *pVal = (abPK[iCol] ? 0 : apVal[iCol]);
          sessionAppendValue(&sOut, pVal, &rc);
        }

        for(iCol=0; iCol<nCol*2; iCol++){
          sqlite3ValueFree(apVal[iCol]);
        }
        memset(apVal, 0, sizeof(apVal[0])*nCol*2);
        if( rc!=SQLITE_OK ){
          goto finished_invert;
        }

        break;
      }

      default:
        rc = SQLITE_CORRUPT_BKPT;
        goto finished_invert;
    }

    assert( rc==SQLITE_OK );
    if( xOutput && sOut.nBuf>=sessions_strm_chunk_size ){
      rc = xOutput(pOut, sOut.aBuf, sOut.nBuf);
      sOut.nBuf = 0;
      if( rc!=SQLITE_OK ) goto finished_invert;
    }
  }

  assert( rc==SQLITE_OK );
  if( pnInverted && ALWAYS(ppInverted) ){
    *pnInverted = sOut.nBuf;
    *ppInverted = sOut.aBuf;
    sOut.aBuf = 0;
  }else if( sOut.nBuf>0 && ALWAYS(xOutput!=0) ){
    rc = xOutput(pOut, sOut.aBuf, sOut.nBuf);
  }

 finished_invert:
  sqlite3_free(sOut.aBuf);
  sqlite3_free(apVal);
  sqlite3_free(sPK.aBuf);
  return rc;
}


/*
** Invert a changeset object.
*/
int sqlite3changeset_invert(
  int nChangeset,                 /* Number of bytes in input */
  const void *pChangeset,         /* Input changeset */
  int *pnInverted,                /* OUT: Number of bytes in output changeset */
  void **ppInverted               /* OUT: Inverse of pChangeset */
){
  SessionInput sInput;

  /* Set up the input stream */
  memset(&sInput, 0, sizeof(SessionInput));
  sInput.nData = nChangeset;
  sInput.aData = (u8*)pChangeset;

  return sessionChangesetInvert(&sInput, 0, 0, pnInverted, ppInverted);
}

/*
** Streaming version of sqlite3changeset_invert().
*/
int sqlite3changeset_invert_strm(
  int (*xInput)(void *pIn, void *pData, int *pnData),
  void *pIn,
  int (*xOutput)(void *pOut, const void *pData, int nData),
  void *pOut
){
  SessionInput sInput;
  int rc;

  /* Set up the input stream */
  memset(&sInput, 0, sizeof(SessionInput));
  sInput.xInput = xInput;
  sInput.pIn = pIn;

  rc = sessionChangesetInvert(&sInput, xOutput, pOut, 0, 0);
  sqlite3_free(sInput.buf.aBuf);
  return rc;
}


typedef struct SessionUpdate SessionUpdate;
struct SessionUpdate {
  sqlite3_stmt *pStmt;
  u32 *aMask;
  SessionUpdate *pNext;
};

typedef struct SessionApplyCtx SessionApplyCtx;
struct SessionApplyCtx {
  sqlite3 *db;
  sqlite3_stmt *pDelete;          /* DELETE statement */
  sqlite3_stmt *pInsert;          /* INSERT statement */
  sqlite3_stmt *pSelect;          /* SELECT statement */
  int nCol;                       /* Size of azCol[] and abPK[] arrays */
  const char **azCol;             /* Array of column names */
  u8 *abPK;                       /* Boolean array - true if column is in PK */
  u32 *aUpdateMask;               /* Used by sessionUpdateFind */
  SessionUpdate *pUp;
  int bStat1;                     /* True if table is sqlite_stat1 */
  int bDeferConstraints;          /* True to defer constraints */
  int bInvertConstraints;         /* Invert when iterating constraints buffer */
  SessionBuffer constraints;      /* Deferred constraints are stored here */
  SessionBuffer rebase;           /* Rebase information (if any) here */
  u8 bRebaseStarted;              /* If table header is already in rebase */
  u8 bRebase;                     /* True to collect rebase information */
  u8 bIgnoreNoop;                 /* True to ignore no-op conflicts */
  int bRowid;
};

/* Number of prepared UPDATE statements to cache. */
#define SESSION_UPDATE_CACHE_SZ 12

/*
** Find a prepared UPDATE statement suitable for the UPDATE step currently
** being visited by the iterator. The UPDATE is of the form:
**
**   UPDATE tbl SET col = ?, col2 = ? WHERE pk1 IS ? AND pk2 IS ?
*/
static int sessionUpdateFind(
  sqlite3_changeset_iter *pIter,
  SessionApplyCtx *p,
  int bPatchset,
  sqlite3_stmt **ppStmt
){
  int rc = SQLITE_OK;
  SessionUpdate *pUp = 0;
  int nCol = pIter->nCol;
  int nU32 = (pIter->nCol+33)/32;
  int ii;

  if( p->aUpdateMask==0 ){
    p->aUpdateMask = sqlite3_malloc(nU32*sizeof(u32));
    if( p->aUpdateMask==0 ){
      rc = SQLITE_NOMEM;
    }
  }

  if( rc==SQLITE_OK ){
    memset(p->aUpdateMask, 0, nU32*sizeof(u32));
    rc = SQLITE_CORRUPT;
    for(ii=0; ii<pIter->nCol; ii++){
      if( sessionChangesetNew(pIter, ii) ){
        p->aUpdateMask[ii/32] |= (1<<(ii%32));
        rc = SQLITE_OK;
      }
    }
  }

  if( rc==SQLITE_OK ){
    if( bPatchset ) p->aUpdateMask[nCol/32] |= (1<<(nCol%32));

    if( p->pUp ){
      int nUp = 0;
      SessionUpdate **pp = &p->pUp;
      while( 1 ){
        nUp++;
        if( 0==memcmp(p->aUpdateMask, (*pp)->aMask, nU32*sizeof(u32)) ){
          pUp = *pp;
          *pp = pUp->pNext;
          pUp->pNext = p->pUp;
          p->pUp = pUp;
          break;
        }

        if( (*pp)->pNext ){
          pp = &(*pp)->pNext;
        }else{
          if( nUp>=SESSION_UPDATE_CACHE_SZ ){
            sqlite3_finalize((*pp)->pStmt);
            sqlite3_free(*pp);
            *pp = 0;
          }
          break;
        }
      }
    }

    if( pUp==0 ){
      int nByte = sizeof(SessionUpdate) * nU32*sizeof(u32);
      int bStat1 = (sqlite3_stricmp(pIter->zTab, "sqlite_stat1")==0);
      pUp = (SessionUpdate*)sqlite3_malloc(nByte);
      if( pUp==0 ){
        rc = SQLITE_NOMEM;
      }else{
        const char *zSep = "";
        SessionBuffer buf;

        memset(&buf, 0, sizeof(buf));
        pUp->aMask = (u32*)&pUp[1];
        memcpy(pUp->aMask, p->aUpdateMask, nU32*sizeof(u32));

        sessionAppendStr(&buf, "UPDATE main.", &rc);
        sessionAppendIdent(&buf, pIter->zTab, &rc);
        sessionAppendStr(&buf, " SET ", &rc);

        /* Create the assignments part of the UPDATE */
        for(ii=0; ii<pIter->nCol; ii++){
          if( p->abPK[ii]==0 && sessionChangesetNew(pIter, ii) ){
            sessionAppendStr(&buf, zSep, &rc);
            sessionAppendIdent(&buf, p->azCol[ii], &rc);
            sessionAppendStr(&buf, " = ?", &rc);
            sessionAppendInteger(&buf, ii*2+1, &rc);
            zSep = ", ";
          }
        }

        /* Create the WHERE clause part of the UPDATE */
        zSep = "";
        sessionAppendStr(&buf, " WHERE ", &rc);
        for(ii=0; ii<pIter->nCol; ii++){
          if( p->abPK[ii] || (bPatchset==0 && sessionChangesetOld(pIter, ii)) ){
            sessionAppendStr(&buf, zSep, &rc);
            if( bStat1 && ii==1 ){
              assert( sqlite3_stricmp(p->azCol[ii], "idx")==0 );
              sessionAppendStr(&buf, 
                  "idx IS CASE "
                  "WHEN length(?4)=0 AND typeof(?4)='blob' THEN NULL "
                  "ELSE ?4 END ", &rc
              );
            }else{
              sessionAppendIdent(&buf, p->azCol[ii], &rc);
              sessionAppendStr(&buf, " IS ?", &rc);
              sessionAppendInteger(&buf, ii*2+2, &rc);
            }
            zSep = " AND ";
          }
        }

        if( rc==SQLITE_OK ){
          char *zSql = (char*)buf.aBuf;
          rc = sqlite3_prepare_v2(p->db, zSql, buf.nBuf, &pUp->pStmt, 0);
        }

        if( rc!=SQLITE_OK ){
          sqlite3_free(pUp);
          pUp = 0;
        }else{
          pUp->pNext = p->pUp;
          p->pUp = pUp;
        }
        sqlite3_free(buf.aBuf);
      }
    }
  }

  assert( (rc==SQLITE_OK)==(pUp!=0) );
  if( pUp ){
    *ppStmt = pUp->pStmt;
  }else{
    *ppStmt = 0;
  }
  return rc;
}

/*
** Free all cached UPDATE statements.
*/
static void sessionUpdateFree(SessionApplyCtx *p){
  SessionUpdate *pUp;
  SessionUpdate *pNext;
  for(pUp=p->pUp; pUp; pUp=pNext){
    pNext = pUp->pNext;
    sqlite3_finalize(pUp->pStmt);
    sqlite3_free(pUp);
  }
  p->pUp = 0;
  sqlite3_free(p->aUpdateMask);
  p->aUpdateMask = 0;
}

/*
** Formulate a statement to DELETE a row from database db. Assuming a table
** structure like this:
**
**     CREATE TABLE x(a, b, c, d, PRIMARY KEY(a, c));
**
** The DELETE statement looks like this:
**
**     DELETE FROM x WHERE a = :1 AND c = :3 AND (:5 OR b IS :2 AND d IS :4)
**
** Variable :5 (nCol+1) is a boolean. It should be set to 0 if we require
** matching b and d values, or 1 otherwise. The second case comes up if the
** conflict handler is invoked with NOTFOUND and returns CHANGESET_REPLACE.
**
** If successful, SQLITE_OK is returned and SessionApplyCtx.pDelete is left
** pointing to the prepared version of the SQL statement.
*/
static int sessionDeleteRow(
  sqlite3 *db,                    /* Database handle */
  const char *zTab,               /* Table name */
  SessionApplyCtx *p              /* Session changeset-apply context */
){
  int i;
  const char *zSep = "";
  int rc = SQLITE_OK;
  SessionBuffer buf = {0, 0, 0};
  int nPk = 0;

  sessionAppendStr(&buf, "DELETE FROM main.", &rc);
  sessionAppendIdent(&buf, zTab, &rc);
  sessionAppendStr(&buf, " WHERE ", &rc);

  for(i=0; i<p->nCol; i++){
    if( p->abPK[i] ){
      nPk++;
      sessionAppendStr(&buf, zSep, &rc);
      sessionAppendIdent(&buf, p->azCol[i], &rc);
      sessionAppendStr(&buf, " = ?", &rc);
      sessionAppendInteger(&buf, i+1, &rc);
      zSep = " AND ";
    }
  }

  if( nPk<p->nCol ){
    sessionAppendStr(&buf, " AND (?", &rc);
    sessionAppendInteger(&buf, p->nCol+1, &rc);
    sessionAppendStr(&buf, " OR ", &rc);

    zSep = "";
    for(i=0; i<p->nCol; i++){
      if( !p->abPK[i] ){
        sessionAppendStr(&buf, zSep, &rc);
        sessionAppendIdent(&buf, p->azCol[i], &rc);
        sessionAppendStr(&buf, " IS ?", &rc);
        sessionAppendInteger(&buf, i+1, &rc);
        zSep = "AND ";
      }
    }
    sessionAppendStr(&buf, ")", &rc);
  }

  if( rc==SQLITE_OK ){
    rc = sqlite3_prepare_v2(db, (char *)buf.aBuf, buf.nBuf, &p->pDelete, 0);
  }
  sqlite3_free(buf.aBuf);

  return rc;
}

/*
** Formulate and prepare an SQL statement to query table zTab by primary
** key. Assuming the following table structure:
**
**     CREATE TABLE x(a, b, c, d, PRIMARY KEY(a, c));
**
** The SELECT statement looks like this:
**
**     SELECT * FROM x WHERE a = ?1 AND c = ?3
**
** If successful, SQLITE_OK is returned and SessionApplyCtx.pSelect is left
** pointing to the prepared version of the SQL statement.
*/
static int sessionSelectRow(
  sqlite3 *db,                    /* Database handle */
  const char *zTab,               /* Table name */
  SessionApplyCtx *p              /* Session changeset-apply context */
){
  /* TODO */
  return sessionSelectStmt(db, p->bIgnoreNoop,
      "main", zTab, p->bRowid, p->nCol, p->azCol, p->abPK, &p->pSelect
  );
}

/*
** Formulate and prepare an INSERT statement to add a record to table zTab.
** For example:
**
**     INSERT INTO main."zTab" VALUES(?1, ?2, ?3 ...);
**
** If successful, SQLITE_OK is returned and SessionApplyCtx.pInsert is left
** pointing to the prepared version of the SQL statement.
*/
static int sessionInsertRow(
  sqlite3 *db,                    /* Database handle */
  const char *zTab,               /* Table name */
  SessionApplyCtx *p              /* Session changeset-apply context */
){
  int rc = SQLITE_OK;
  int i;
  SessionBuffer buf = {0, 0, 0};

  sessionAppendStr(&buf, "INSERT INTO main.", &rc);
  sessionAppendIdent(&buf, zTab, &rc);
  sessionAppendStr(&buf, "(", &rc);
  for(i=0; i<p->nCol; i++){
    if( i!=0 ) sessionAppendStr(&buf, ", ", &rc);
    sessionAppendIdent(&buf, p->azCol[i], &rc);
  }

  sessionAppendStr(&buf, ") VALUES(?", &rc);
  for(i=1; i<p->nCol; i++){
    sessionAppendStr(&buf, ", ?", &rc);
  }
  sessionAppendStr(&buf, ")", &rc);

  if( rc==SQLITE_OK ){
    rc = sqlite3_prepare_v2(db, (char *)buf.aBuf, buf.nBuf, &p->pInsert, 0);
  }
  sqlite3_free(buf.aBuf);
  return rc;
}

static int sessionPrepare(sqlite3 *db, sqlite3_stmt **pp, const char *zSql){
  return sqlite3_prepare_v2(db, zSql, -1, pp, 0);
}

/*
** Prepare statements for applying changes to the sqlite_stat1 table.
** These are similar to those created by sessionSelectRow(),
** sessionInsertRow(), sessionUpdateRow() and sessionDeleteRow() for 
** other tables.
*/
static int sessionStat1Sql(sqlite3 *db, SessionApplyCtx *p){
  int rc = sessionSelectRow(db, "sqlite_stat1", p);
  if( rc==SQLITE_OK ){
    rc = sessionPrepare(db, &p->pInsert,
        "INSERT INTO main.sqlite_stat1 VALUES(?1, "
        "CASE WHEN length(?2)=0 AND typeof(?2)='blob' THEN NULL ELSE ?2 END, "
        "?3)"
    );
  }
  if( rc==SQLITE_OK ){
    rc = sessionPrepare(db, &p->pDelete,
        "DELETE FROM main.sqlite_stat1 WHERE tbl=?1 AND idx IS "
        "CASE WHEN length(?2)=0 AND typeof(?2)='blob' THEN NULL ELSE ?2 END "
        "AND (?4 OR stat IS ?3)"
    );
  }
  return rc;
}

/*
** A wrapper around sqlite3_bind_value() that detects an extra problem. 
** See comments in the body of this function for details.
*/
static int sessionBindValue(
  sqlite3_stmt *pStmt,            /* Statement to bind value to */
  int i,                          /* Parameter number to bind to */
  sqlite3_value *pVal             /* Value to bind */
){
  int eType = sqlite3_value_type(pVal);
  /* COVERAGE: The (pVal->z==0) branch is never true using current versions
  ** of SQLite. If a malloc fails in an sqlite3_value_xxx() function, either
  ** the (pVal->z) variable remains as it was or the type of the value is
  ** set to SQLITE_NULL.  */
  if( (eType==SQLITE_TEXT || eType==SQLITE_BLOB) && pVal->z==0 ){
    /* This condition occurs when an earlier OOM in a call to
    ** sqlite3_value_text() or sqlite3_value_blob() (perhaps from within
    ** a conflict-handler) has zeroed the pVal->z pointer. Return NOMEM. */
    return SQLITE_NOMEM;
  }
  return sqlite3_bind_value(pStmt, i, pVal);
}

/*
** Iterator pIter must point to an SQLITE_INSERT entry. This function 
** transfers new.* values from the current iterator entry to statement
** pStmt. The table being inserted into has nCol columns.
**
** New.* value $i from the iterator is bound to variable ($i+1) of 
** statement pStmt. If parameter abPK is NULL, all values from 0 to (nCol-1)
** are transfered to the statement. Otherwise, if abPK is not NULL, it points
** to an array nCol elements in size. In this case only those values for 
** which abPK[$i] is true are read from the iterator and bound to the 
** statement.
**
** An SQLite error code is returned if an error occurs. Otherwise, SQLITE_OK.
*/
static int sessionBindRow(
  sqlite3_changeset_iter *pIter,  /* Iterator to read values from */
  int(*xValue)(sqlite3_changeset_iter *, int, sqlite3_value **),
  int nCol,                       /* Number of columns */
  u8 *abPK,                       /* If not NULL, bind only if true */
  sqlite3_stmt *pStmt             /* Bind values to this statement */
){
  int i;
  int rc = SQLITE_OK;

  /* Neither sqlite3changeset_old or sqlite3changeset_new can fail if the
  ** argument iterator points to a suitable entry. Make sure that xValue 
  ** is one of these to guarantee that it is safe to ignore the return 
  ** in the code below. */
  assert( xValue==sqlite3changeset_old || xValue==sqlite3changeset_new );

  for(i=0; rc==SQLITE_OK && i<nCol; i++){
    if( !abPK || abPK[i] ){
      sqlite3_value *pVal = 0;
      (void)xValue(pIter, i, &pVal);
      if( pVal==0 ){
        /* The value in the changeset was "undefined". This indicates a
        ** corrupt changeset blob.  */
        rc = SQLITE_CORRUPT_BKPT;
      }else{
        rc = sessionBindValue(pStmt, i+1, pVal);
      }
    }
  }
  return rc;
}

/*
** SQL statement pSelect is as generated by the sessionSelectRow() function.
** This function binds the primary key values from the change that changeset
** iterator pIter points to to the SELECT and attempts to seek to the table
** entry. If a row is found, the SELECT statement left pointing at the row 
** and SQLITE_ROW is returned. Otherwise, if no row is found and no error
** has occured, the statement is reset and SQLITE_OK is returned. If an
** error occurs, the statement is reset and an SQLite error code is returned.
**
** If this function returns SQLITE_ROW, the caller must eventually reset() 
** statement pSelect. If any other value is returned, the statement does
** not require a reset().
**
** If the iterator currently points to an INSERT record, bind values from the
** new.* record to the SELECT statement. Or, if it points to a DELETE or
** UPDATE, bind values from the old.* record. 
*/
static int sessionSeekToRow(
  sqlite3_changeset_iter *pIter,  /* Changeset iterator */
  SessionApplyCtx *p
){
  sqlite3_stmt *pSelect = p->pSelect;
  int rc;                         /* Return code */
  int nCol;                       /* Number of columns in table */
  int op;                         /* Changset operation (SQLITE_UPDATE etc.) */
  const char *zDummy;             /* Unused */

  sqlite3_clear_bindings(pSelect);
  sqlite3changeset_op(pIter, &zDummy, &nCol, &op, 0);
  rc = sessionBindRow(pIter, 
      op==SQLITE_INSERT ? sqlite3changeset_new : sqlite3changeset_old,
      nCol, p->abPK, pSelect
  );

  if( op!=SQLITE_DELETE && p->bIgnoreNoop ){
    int ii;
    for(ii=0; rc==SQLITE_OK && ii<nCol; ii++){
      if( p->abPK[ii]==0 ){
        sqlite3_value *pVal = 0;
        sqlite3changeset_new(pIter, ii, &pVal);
        sqlite3_bind_int(pSelect, ii+1+nCol, (pVal==0));
        if( pVal ) rc = sessionBindValue(pSelect, ii+1, pVal);
      }
    }
  }

  if( rc==SQLITE_OK ){
    rc = sqlite3_step(pSelect);
    if( rc!=SQLITE_ROW ) rc = sqlite3_reset(pSelect);
  }

  return rc;
}

/*
** This function is called from within sqlite3changeset_apply_v2() when
** a conflict is encountered and resolved using conflict resolution
** mode eType (either SQLITE_CHANGESET_OMIT or SQLITE_CHANGESET_REPLACE)..
** It adds a conflict resolution record to the buffer in 
** SessionApplyCtx.rebase, which will eventually be returned to the caller
** of apply_v2() as the "rebase" buffer.
**
** Return SQLITE_OK if successful, or an SQLite error code otherwise.
*/
static int sessionRebaseAdd(
  SessionApplyCtx *p,             /* Apply context */
  int eType,                      /* Conflict resolution (OMIT or REPLACE) */
  sqlite3_changeset_iter *pIter   /* Iterator pointing at current change */
){
  int rc = SQLITE_OK;
  if( p->bRebase ){
    int i;
    int eOp = pIter->op;
    if( p->bRebaseStarted==0 ){
      /* Append a table-header to the rebase buffer */
      const char *zTab = pIter->zTab;
      sessionAppendByte(&p->rebase, 'T', &rc);
      sessionAppendVarint(&p->rebase, p->nCol, &rc);
      sessionAppendBlob(&p->rebase, p->abPK, p->nCol, &rc);
      sessionAppendBlob(&p->rebase, (u8*)zTab, (int)strlen(zTab)+1, &rc);
      p->bRebaseStarted = 1;
    }

    assert( eType==SQLITE_CHANGESET_REPLACE||eType==SQLITE_CHANGESET_OMIT );
    assert( eOp==SQLITE_DELETE || eOp==SQLITE_INSERT || eOp==SQLITE_UPDATE );

    sessionAppendByte(&p->rebase, 
        (eOp==SQLITE_DELETE ? SQLITE_DELETE : SQLITE_INSERT), &rc
        );
    sessionAppendByte(&p->rebase, (eType==SQLITE_CHANGESET_REPLACE), &rc);
    for(i=0; i<p->nCol; i++){
      sqlite3_value *pVal = 0;
      if( eOp==SQLITE_DELETE || (eOp==SQLITE_UPDATE && p->abPK[i]) ){
        sqlite3changeset_old(pIter, i, &pVal);
      }else{
        sqlite3changeset_new(pIter, i, &pVal);
      }
      sessionAppendValue(&p->rebase, pVal, &rc);
    }
  }
  return rc;
}

/*
** Invoke the conflict handler for the change that the changeset iterator
** currently points to.
**
** Argument eType must be either CHANGESET_DATA or CHANGESET_CONFLICT.
** If argument pbReplace is NULL, then the type of conflict handler invoked
** depends solely on eType, as follows:
**
**    eType value                 Value passed to xConflict
**    -------------------------------------------------
**    CHANGESET_DATA              CHANGESET_NOTFOUND
**    CHANGESET_CONFLICT          CHANGESET_CONSTRAINT
**
** Or, if pbReplace is not NULL, then an attempt is made to find an existing
** record with the same primary key as the record about to be deleted, updated
** or inserted. If such a record can be found, it is available to the conflict
** handler as the "conflicting" record. In this case the type of conflict
** handler invoked is as follows:
**
**    eType value         PK Record found?   Value passed to xConflict
**    ----------------------------------------------------------------
**    CHANGESET_DATA      Yes                CHANGESET_DATA
**    CHANGESET_DATA      No                 CHANGESET_NOTFOUND
**    CHANGESET_CONFLICT  Yes                CHANGESET_CONFLICT
**    CHANGESET_CONFLICT  No                 CHANGESET_CONSTRAINT
**
** If pbReplace is not NULL, and a record with a matching PK is found, and
** the conflict handler function returns SQLITE_CHANGESET_REPLACE, *pbReplace
** is set to non-zero before returning SQLITE_OK.
**
** If the conflict handler returns SQLITE_CHANGESET_ABORT, SQLITE_ABORT is
** returned. Or, if the conflict handler returns an invalid value, 
** SQLITE_MISUSE. If the conflict handler returns SQLITE_CHANGESET_OMIT,
** this function returns SQLITE_OK.
*/
static int sessionConflictHandler(
  int eType,                      /* Either CHANGESET_DATA or CONFLICT */
  SessionApplyCtx *p,             /* changeset_apply() context */
  sqlite3_changeset_iter *pIter,  /* Changeset iterator */
  int(*xConflict)(void *, int, sqlite3_changeset_iter*),
  void *pCtx,                     /* First argument for conflict handler */
  int *pbReplace                  /* OUT: Set to true if PK row is found */
){
  int res = 0;                    /* Value returned by conflict handler */
  int rc;
  int nCol;
  int op;
  const char *zDummy;

  sqlite3changeset_op(pIter, &zDummy, &nCol, &op, 0);

  assert( eType==SQLITE_CHANGESET_CONFLICT || eType==SQLITE_CHANGESET_DATA );
  assert( SQLITE_CHANGESET_CONFLICT+1==SQLITE_CHANGESET_CONSTRAINT );
  assert( SQLITE_CHANGESET_DATA+1==SQLITE_CHANGESET_NOTFOUND );

  /* Bind the new.* PRIMARY KEY values to the SELECT statement. */
  if( pbReplace ){
    rc = sessionSeekToRow(pIter, p);
  }else{
    rc = SQLITE_OK;
  }

  if( rc==SQLITE_ROW ){
    /* There exists another row with the new.* primary key. */
    if( p->bIgnoreNoop 
     && sqlite3_column_int(p->pSelect, sqlite3_column_count(p->pSelect)-1)
    ){
      res = SQLITE_CHANGESET_OMIT;
    }else{
      pIter->pConflict = p->pSelect;
      res = xConflict(pCtx, eType, pIter);
      pIter->pConflict = 0;
    }
    rc = sqlite3_reset(p->pSelect);
  }else if( rc==SQLITE_OK ){
    if( p->bDeferConstraints && eType==SQLITE_CHANGESET_CONFLICT ){
      /* Instead of invoking the conflict handler, append the change blob
      ** to the SessionApplyCtx.constraints buffer. */
      u8 *aBlob = &pIter->in.aData[pIter->in.iCurrent];
      int nBlob = pIter->in.iNext - pIter->in.iCurrent;
      sessionAppendBlob(&p->constraints, aBlob, nBlob, &rc);
      return SQLITE_OK;
    }else{
      /* No other row with the new.* primary key. */
      res = xConflict(pCtx, eType+1, pIter);
      if( res==SQLITE_CHANGESET_REPLACE ) rc = SQLITE_MISUSE;
    }
  }

  if( rc==SQLITE_OK ){
    switch( res ){
      case SQLITE_CHANGESET_REPLACE:
        assert( pbReplace );
        *pbReplace = 1;
        break;

      case SQLITE_CHANGESET_OMIT:
        break;

      case SQLITE_CHANGESET_ABORT:
        rc = SQLITE_ABORT;
        break;

      default:
        rc = SQLITE_MISUSE;
        break;
    }
    if( rc==SQLITE_OK ){
      rc = sessionRebaseAdd(p, res, pIter);
    }
  }

  return rc;
}

/*
** Attempt to apply the change that the iterator passed as the first argument
** currently points to to the database. If a conflict is encountered, invoke
** the conflict handler callback.
**
** If argument pbRetry is NULL, then ignore any CHANGESET_DATA conflict. If
** one is encountered, update or delete the row with the matching primary key
** instead. Or, if pbRetry is not NULL and a CHANGESET_DATA conflict occurs,
** invoke the conflict handler. If it returns CHANGESET_REPLACE, set *pbRetry
** to true before returning. In this case the caller will invoke this function
** again, this time with pbRetry set to NULL.
**
** If argument pbReplace is NULL and a CHANGESET_CONFLICT conflict is 
** encountered invoke the conflict handler with CHANGESET_CONSTRAINT instead.
** Or, if pbReplace is not NULL, invoke it with CHANGESET_CONFLICT. If such
** an invocation returns SQLITE_CHANGESET_REPLACE, set *pbReplace to true
** before retrying. In this case the caller attempts to remove the conflicting
** row before invoking this function again, this time with pbReplace set 
** to NULL.
**
** If any conflict handler returns SQLITE_CHANGESET_ABORT, this function
** returns SQLITE_ABORT. Otherwise, if no error occurs, SQLITE_OK is 
** returned.
*/
static int sessionApplyOneOp(
  sqlite3_changeset_iter *pIter,  /* Changeset iterator */
  SessionApplyCtx *p,             /* changeset_apply() context */
  int(*xConflict)(void *, int, sqlite3_changeset_iter *),
  void *pCtx,                     /* First argument for the conflict handler */
  int *pbReplace,                 /* OUT: True to remove PK row and retry */
  int *pbRetry                    /* OUT: True to retry. */
){
  const char *zDummy;
  int op;
  int nCol;
  int rc = SQLITE_OK;

  assert( p->pDelete && p->pInsert && p->pSelect );
  assert( p->azCol && p->abPK );
  assert( !pbReplace || *pbReplace==0 );

  sqlite3changeset_op(pIter, &zDummy, &nCol, &op, 0);

  if( op==SQLITE_DELETE ){

    /* Bind values to the DELETE statement. If conflict handling is required,
    ** bind values for all columns and set bound variable (nCol+1) to true.
    ** Or, if conflict handling is not required, bind just the PK column
    ** values and, if it exists, set (nCol+1) to false. Conflict handling
    ** is not required if:
    **
    **   * this is a patchset, or
    **   * (pbRetry==0), or
    **   * all columns of the table are PK columns (in this case there is
    **     no (nCol+1) variable to bind to).
    */
    u8 *abPK = (pIter->bPatchset ? p->abPK : 0);
    rc = sessionBindRow(pIter, sqlite3changeset_old, nCol, abPK, p->pDelete);
    if( rc==SQLITE_OK && sqlite3_bind_parameter_count(p->pDelete)>nCol ){
      rc = sqlite3_bind_int(p->pDelete, nCol+1, (pbRetry==0 || abPK));
    }
    if( rc!=SQLITE_OK ) return rc;

    sqlite3_step(p->pDelete);
    rc = sqlite3_reset(p->pDelete);
    if( rc==SQLITE_OK && sqlite3_changes(p->db)==0 && p->bIgnoreNoop==0 ){
      rc = sessionConflictHandler(
          SQLITE_CHANGESET_DATA, p, pIter, xConflict, pCtx, pbRetry
      );
    }else if( (rc&0xff)==SQLITE_CONSTRAINT ){
      rc = sessionConflictHandler(
          SQLITE_CHANGESET_CONFLICT, p, pIter, xConflict, pCtx, 0
      );
    }

  }else if( op==SQLITE_UPDATE ){
    int i;
    sqlite3_stmt *pUp = 0;
    int bPatchset = (pbRetry==0 || pIter->bPatchset);

    rc = sessionUpdateFind(pIter, p, bPatchset, &pUp);

    /* Bind values to the UPDATE statement. */
    for(i=0; rc==SQLITE_OK && i<nCol; i++){
      sqlite3_value *pOld = sessionChangesetOld(pIter, i);
      sqlite3_value *pNew = sessionChangesetNew(pIter, i);
      if( p->abPK[i] || (bPatchset==0 && pOld) ){
        rc = sessionBindValue(pUp, i*2+2, pOld);
      }
      if( rc==SQLITE_OK && pNew ){
        rc = sessionBindValue(pUp, i*2+1, pNew);
      }
    }
    if( rc!=SQLITE_OK ) return rc;

    /* Attempt the UPDATE. In the case of a NOTFOUND or DATA conflict,
    ** the result will be SQLITE_OK with 0 rows modified. */
    sqlite3_step(pUp);
    rc = sqlite3_reset(pUp);

    if( rc==SQLITE_OK && sqlite3_changes(p->db)==0 ){
      /* A NOTFOUND or DATA error. Search the table to see if it contains
      ** a row with a matching primary key. If so, this is a DATA conflict.
      ** Otherwise, if there is no primary key match, it is a NOTFOUND. */

      rc = sessionConflictHandler(
          SQLITE_CHANGESET_DATA, p, pIter, xConflict, pCtx, pbRetry
      );

    }else if( (rc&0xff)==SQLITE_CONSTRAINT ){
      /* This is always a CONSTRAINT conflict. */
      rc = sessionConflictHandler(
          SQLITE_CHANGESET_CONFLICT, p, pIter, xConflict, pCtx, 0
      );
    }

  }else{
    assert( op==SQLITE_INSERT );
    if( p->bStat1 ){
      /* Check if there is a conflicting row. For sqlite_stat1, this needs
      ** to be done using a SELECT, as there is no PRIMARY KEY in the 
      ** database schema to throw an exception if a duplicate is inserted.  */
      rc = sessionSeekToRow(pIter, p);
      if( rc==SQLITE_ROW ){
        rc = SQLITE_CONSTRAINT;
        sqlite3_reset(p->pSelect);
      }
    }

    if( rc==SQLITE_OK ){
      rc = sessionBindRow(pIter, sqlite3changeset_new, nCol, 0, p->pInsert);
      if( rc!=SQLITE_OK ) return rc;

      sqlite3_step(p->pInsert);
      rc = sqlite3_reset(p->pInsert);
    }

    if( (rc&0xff)==SQLITE_CONSTRAINT ){
      rc = sessionConflictHandler(
          SQLITE_CHANGESET_CONFLICT, p, pIter, xConflict, pCtx, pbReplace
      );
    }
  }

  return rc;
}

/*
** Attempt to apply the change that the iterator passed as the first argument
** currently points to to the database. If a conflict is encountered, invoke
** the conflict handler callback.
**
** The difference between this function and sessionApplyOne() is that this
** function handles the case where the conflict-handler is invoked and 
** returns SQLITE_CHANGESET_REPLACE - indicating that the change should be
** retried in some manner.
*/
static int sessionApplyOneWithRetry(
  sqlite3 *db,                    /* Apply change to "main" db of this handle */
  sqlite3_changeset_iter *pIter,  /* Changeset iterator to read change from */
  SessionApplyCtx *pApply,        /* Apply context */
  int(*xConflict)(void*, int, sqlite3_changeset_iter*),
  void *pCtx                      /* First argument passed to xConflict */
){
  int bReplace = 0;
  int bRetry = 0;
  int rc;

  rc = sessionApplyOneOp(pIter, pApply, xConflict, pCtx, &bReplace, &bRetry);
  if( rc==SQLITE_OK ){
    /* If the bRetry flag is set, the change has not been applied due to an
    ** SQLITE_CHANGESET_DATA problem (i.e. this is an UPDATE or DELETE and
    ** a row with the correct PK is present in the db, but one or more other
    ** fields do not contain the expected values) and the conflict handler 
    ** returned SQLITE_CHANGESET_REPLACE. In this case retry the operation,
    ** but pass NULL as the final argument so that sessionApplyOneOp() ignores
    ** the SQLITE_CHANGESET_DATA problem.  */
    if( bRetry ){
      assert( pIter->op==SQLITE_UPDATE || pIter->op==SQLITE_DELETE );
      rc = sessionApplyOneOp(pIter, pApply, xConflict, pCtx, 0, 0);
    }

    /* If the bReplace flag is set, the change is an INSERT that has not
    ** been performed because the database already contains a row with the
    ** specified primary key and the conflict handler returned
    ** SQLITE_CHANGESET_REPLACE. In this case remove the conflicting row
    ** before reattempting the INSERT.  */
    else if( bReplace ){
      assert( pIter->op==SQLITE_INSERT );
      rc = sqlite3_exec(db, "SAVEPOINT replace_op", 0, 0, 0);
      if( rc==SQLITE_OK ){
        rc = sessionBindRow(pIter, 
            sqlite3changeset_new, pApply->nCol, pApply->abPK, pApply->pDelete);
        sqlite3_bind_int(pApply->pDelete, pApply->nCol+1, 1);
      }
      if( rc==SQLITE_OK ){
        sqlite3_step(pApply->pDelete);
        rc = sqlite3_reset(pApply->pDelete);
      }
      if( rc==SQLITE_OK ){
        rc = sessionApplyOneOp(pIter, pApply, xConflict, pCtx, 0, 0);
      }
      if( rc==SQLITE_OK ){
        rc = sqlite3_exec(db, "RELEASE replace_op", 0, 0, 0);
      }
    }
  }

  return rc;
}

/*
** Retry the changes accumulated in the pApply->constraints buffer.
*/
static int sessionRetryConstraints(
  sqlite3 *db, 
  int bPatchset,
  const char *zTab,
  SessionApplyCtx *pApply,
  int(*xConflict)(void*, int, sqlite3_changeset_iter*),
  void *pCtx                      /* First argument passed to xConflict */
){
  int rc = SQLITE_OK;

  while( pApply->constraints.nBuf ){
    sqlite3_changeset_iter *pIter2 = 0;
    SessionBuffer cons = pApply->constraints;
    memset(&pApply->constraints, 0, sizeof(SessionBuffer));

    rc = sessionChangesetStart(
        &pIter2, 0, 0, cons.nBuf, cons.aBuf, pApply->bInvertConstraints, 1
    );
    if( rc==SQLITE_OK ){
      size_t nByte = 2*pApply->nCol*sizeof(sqlite3_value*);
      int rc2;
      pIter2->bPatchset = bPatchset;
      pIter2->zTab = (char*)zTab;
      pIter2->nCol = pApply->nCol;
      pIter2->abPK = pApply->abPK;
      sessionBufferGrow(&pIter2->tblhdr, nByte, &rc);
      pIter2->apValue = (sqlite3_value**)pIter2->tblhdr.aBuf;
      if( rc==SQLITE_OK ) memset(pIter2->apValue, 0, nByte);

      while( rc==SQLITE_OK && SQLITE_ROW==sqlite3changeset_next(pIter2) ){
        rc = sessionApplyOneWithRetry(db, pIter2, pApply, xConflict, pCtx);
      }

      rc2 = sqlite3changeset_finalize(pIter2);
      if( rc==SQLITE_OK ) rc = rc2;
    }
    assert( pApply->bDeferConstraints || pApply->constraints.nBuf==0 );

    sqlite3_free(cons.aBuf);
    if( rc!=SQLITE_OK ) break;
    if( pApply->constraints.nBuf>=cons.nBuf ){
      /* No progress was made on the last round. */
      pApply->bDeferConstraints = 0;
    }
  }

  return rc;
}

/*
** Argument pIter is a changeset iterator that has been initialized, but
** not yet passed to sqlite3changeset_next(). This function applies the 
** changeset to the main database attached to handle "db". The supplied
** conflict handler callback is invoked to resolve any conflicts encountered
** while applying the change.
*/
static int sessionChangesetApply(
  sqlite3 *db,                    /* Apply change to "main" db of this handle */
  sqlite3_changeset_iter *pIter,  /* Changeset to apply */
  int(*xFilter)(
    void *pCtx,                   /* Copy of sixth arg to _apply() */
    const char *zTab              /* Table name */
  ),
  int(*xConflict)(
    void *pCtx,                   /* Copy of fifth arg to _apply() */
    int eConflict,                /* DATA, MISSING, CONFLICT, CONSTRAINT */
    sqlite3_changeset_iter *p     /* Handle describing change and conflict */
  ),
  void *pCtx,                     /* First argument passed to xConflict */
  void **ppRebase, int *pnRebase, /* OUT: Rebase information */
  int flags                       /* SESSION_APPLY_XXX flags */
){
  int schemaMismatch = 0;
  int rc = SQLITE_OK;             /* Return code */
  const char *zTab = 0;           /* Name of current table */
  int nTab = 0;                   /* Result of sqlite3Strlen30(zTab) */
  SessionApplyCtx sApply;         /* changeset_apply() context object */
  int bPatchset;

  assert( xConflict!=0 );

  pIter->in.bNoDiscard = 1;
  memset(&sApply, 0, sizeof(sApply));
  sApply.bRebase = (ppRebase && pnRebase);
  sApply.bInvertConstraints = !!(flags & SQLITE_CHANGESETAPPLY_INVERT);
  sApply.bIgnoreNoop = !!(flags & SQLITE_CHANGESETAPPLY_IGNORENOOP);
  sqlite3_mutex_enter(sqlite3_db_mutex(db));
  if( (flags & SQLITE_CHANGESETAPPLY_NOSAVEPOINT)==0 ){
    rc = sqlite3_exec(db, "SAVEPOINT changeset_apply", 0, 0, 0);
  }
  if( rc==SQLITE_OK ){
    rc = sqlite3_exec(db, "PRAGMA defer_foreign_keys = 1", 0, 0, 0);
  }
  while( rc==SQLITE_OK && SQLITE_ROW==sqlite3changeset_next(pIter) ){
    int nCol;
    int op;
    const char *zNew;
    
    sqlite3changeset_op(pIter, &zNew, &nCol, &op, 0);

    if( zTab==0 || sqlite3_strnicmp(zNew, zTab, nTab+1) ){
      u8 *abPK;

      rc = sessionRetryConstraints(
          db, pIter->bPatchset, zTab, &sApply, xConflict, pCtx
      );
      if( rc!=SQLITE_OK ) break;

      sessionUpdateFree(&sApply);
      sqlite3_free((char*)sApply.azCol);  /* cast works around VC++ bug */
      sqlite3_finalize(sApply.pDelete);
      sqlite3_finalize(sApply.pInsert);
      sqlite3_finalize(sApply.pSelect);
      sApply.db = db;
      sApply.pDelete = 0;
      sApply.pInsert = 0;
      sApply.pSelect = 0;
      sApply.nCol = 0;
      sApply.azCol = 0;
      sApply.abPK = 0;
      sApply.bStat1 = 0;
      sApply.bDeferConstraints = 1;
      sApply.bRebaseStarted = 0;
      sApply.bRowid = 0;
      memset(&sApply.constraints, 0, sizeof(SessionBuffer));

      /* If an xFilter() callback was specified, invoke it now. If the 
      ** xFilter callback returns zero, skip this table. If it returns
      ** non-zero, proceed. */
      schemaMismatch = (xFilter && (0==xFilter(pCtx, zNew)));
      if( schemaMismatch ){
        zTab = sqlite3_mprintf("%s", zNew);
        if( zTab==0 ){
          rc = SQLITE_NOMEM;
          break;
        }
        nTab = (int)strlen(zTab);
        sApply.azCol = (const char **)zTab;
      }else{
        int nMinCol = 0;
        int i;

        sqlite3changeset_pk(pIter, &abPK, 0);
        rc = sessionTableInfo(0, db, "main", zNew, 
            &sApply.nCol, &zTab, &sApply.azCol, 0, &sApply.abPK, &sApply.bRowid
        );
        if( rc!=SQLITE_OK ) break;
        for(i=0; i<sApply.nCol; i++){
          if( sApply.abPK[i] ) nMinCol = i+1;
        }
  
        if( sApply.nCol==0 ){
          schemaMismatch = 1;
          sqlite3_log(SQLITE_SCHEMA, 
              "sqlite3changeset_apply(): no such table: %s", zTab
          );
        }
        else if( sApply.nCol<nCol ){
          schemaMismatch = 1;
          sqlite3_log(SQLITE_SCHEMA, 
              "sqlite3changeset_apply(): table %s has %d columns, "
              "expected %d or more", 
              zTab, sApply.nCol, nCol
          );
        }
        else if( nCol<nMinCol || memcmp(sApply.abPK, abPK, nCol)!=0 ){
          schemaMismatch = 1;
          sqlite3_log(SQLITE_SCHEMA, "sqlite3changeset_apply(): "
              "primary key mismatch for table %s", zTab
          );
        }
        else{
          sApply.nCol = nCol;
          if( 0==sqlite3_stricmp(zTab, "sqlite_stat1") ){
            if( (rc = sessionStat1Sql(db, &sApply) ) ){
              break;
            }
            sApply.bStat1 = 1;
          }else{
            if( (rc = sessionSelectRow(db, zTab, &sApply))
             || (rc = sessionDeleteRow(db, zTab, &sApply))
             || (rc = sessionInsertRow(db, zTab, &sApply))
            ){
              break;
            }
            sApply.bStat1 = 0;
          }
        }
        nTab = sqlite3Strlen30(zTab);
      }
    }

    /* If there is a schema mismatch on the current table, proceed to the
    ** next change. A log message has already been issued. */
    if( schemaMismatch ) continue;

    rc = sessionApplyOneWithRetry(db, pIter, &sApply, xConflict, pCtx);
  }

  bPatchset = pIter->bPatchset;
  if( rc==SQLITE_OK ){
    rc = sqlite3changeset_finalize(pIter);
  }else{
    sqlite3changeset_finalize(pIter);
  }

  if( rc==SQLITE_OK ){
    rc = sessionRetryConstraints(db, bPatchset, zTab, &sApply, xConflict, pCtx);
  }

  if( rc==SQLITE_OK ){
    int nFk, notUsed;
    sqlite3_db_status(db, SQLITE_DBSTATUS_DEFERRED_FKS, &nFk, &notUsed, 0);
    if( nFk!=0 ){
      int res = SQLITE_CHANGESET_ABORT;
      sqlite3_changeset_iter sIter;
      memset(&sIter, 0, sizeof(sIter));
      sIter.nCol = nFk;
      res = xConflict(pCtx, SQLITE_CHANGESET_FOREIGN_KEY, &sIter);
      if( res!=SQLITE_CHANGESET_OMIT ){
        rc = SQLITE_CONSTRAINT;
      }
    }
  }
  sqlite3_exec(db, "PRAGMA defer_foreign_keys = 0", 0, 0, 0);

  if( (flags & SQLITE_CHANGESETAPPLY_NOSAVEPOINT)==0 ){
    if( rc==SQLITE_OK ){
      rc = sqlite3_exec(db, "RELEASE changeset_apply", 0, 0, 0);
    }else{
      sqlite3_exec(db, "ROLLBACK TO changeset_apply", 0, 0, 0);
      sqlite3_exec(db, "RELEASE changeset_apply", 0, 0, 0);
    }
  }

  assert( sApply.bRebase || sApply.rebase.nBuf==0 );
  if( rc==SQLITE_OK && bPatchset==0 && sApply.bRebase ){
    *ppRebase = (void*)sApply.rebase.aBuf;
    *pnRebase = sApply.rebase.nBuf;
    sApply.rebase.aBuf = 0;
  }
  sessionUpdateFree(&sApply);
  sqlite3_finalize(sApply.pInsert);
  sqlite3_finalize(sApply.pDelete);
  sqlite3_finalize(sApply.pSelect);
  sqlite3_free((char*)sApply.azCol);  /* cast works around VC++ bug */
  sqlite3_free((char*)sApply.constraints.aBuf);
  sqlite3_free((char*)sApply.rebase.aBuf);
  sqlite3_mutex_leave(sqlite3_db_mutex(db));
  return rc;
}

/*
** Apply the changeset passed via pChangeset/nChangeset to the main 
** database attached to handle "db".
*/
int sqlite3changeset_apply_v2(
  sqlite3 *db,                    /* Apply change to "main" db of this handle */
  int nChangeset,                 /* Size of changeset in bytes */
  void *pChangeset,               /* Changeset blob */
  int(*xFilter)(
    void *pCtx,                   /* Copy of sixth arg to _apply() */
    const char *zTab              /* Table name */
  ),
  int(*xConflict)(
    void *pCtx,                   /* Copy of sixth arg to _apply() */
    int eConflict,                /* DATA, MISSING, CONFLICT, CONSTRAINT */
    sqlite3_changeset_iter *p     /* Handle describing change and conflict */
  ),
  void *pCtx,                     /* First argument passed to xConflict */
  void **ppRebase, int *pnRebase,
  int flags
){
  sqlite3_changeset_iter *pIter;  /* Iterator to skip through changeset */  
  int bInv = !!(flags & SQLITE_CHANGESETAPPLY_INVERT);
  int rc = sessionChangesetStart(&pIter, 0, 0, nChangeset, pChangeset, bInv, 1);
  u64 savedFlag = db->flags & SQLITE_FkNoAction;

  if( flags & SQLITE_CHANGESETAPPLY_FKNOACTION ){
    db->flags |= ((u64)SQLITE_FkNoAction);
    db->aDb[0].pSchema->schema_cookie -= 32;
  }

  if( rc==SQLITE_OK ){
    rc = sessionChangesetApply(
        db, pIter, xFilter, xConflict, pCtx, ppRebase, pnRebase, flags
    );
  }

  if( (flags & SQLITE_CHANGESETAPPLY_FKNOACTION) && savedFlag==0 ){
    assert( db->flags & SQLITE_FkNoAction );
    db->flags &= ~((u64)SQLITE_FkNoAction);
    db->aDb[0].pSchema->schema_cookie -= 32;
  }
  return rc;
}

/*
** Apply the changeset passed via pChangeset/nChangeset to the main database
** attached to handle "db". Invoke the supplied conflict handler callback
** to resolve any conflicts encountered while applying the change.
*/
int sqlite3changeset_apply(
  sqlite3 *db,                    /* Apply change to "main" db of this handle */
  int nChangeset,                 /* Size of changeset in bytes */
  void *pChangeset,               /* Changeset blob */
  int(*xFilter)(
    void *pCtx,                   /* Copy of sixth arg to _apply() */
    const char *zTab              /* Table name */
  ),
  int(*xConflict)(
    void *pCtx,                   /* Copy of fifth arg to _apply() */
    int eConflict,                /* DATA, MISSING, CONFLICT, CONSTRAINT */
    sqlite3_changeset_iter *p     /* Handle describing change and conflict */
  ),
  void *pCtx                      /* First argument passed to xConflict */
){
  return sqlite3changeset_apply_v2(
      db, nChangeset, pChangeset, xFilter, xConflict, pCtx, 0, 0, 0
  );
}

/*
** Apply the changeset passed via xInput/pIn to the main database
** attached to handle "db". Invoke the supplied conflict handler callback
** to resolve any conflicts encountered while applying the change.
*/
int sqlite3changeset_apply_v2_strm(
  sqlite3 *db,                    /* Apply change to "main" db of this handle */
  int (*xInput)(void *pIn, void *pData, int *pnData), /* Input function */
  void *pIn,                                          /* First arg for xInput */
  int(*xFilter)(
    void *pCtx,                   /* Copy of sixth arg to _apply() */
    const char *zTab              /* Table name */
  ),
  int(*xConflict)(
    void *pCtx,                   /* Copy of sixth arg to _apply() */
    int eConflict,                /* DATA, MISSING, CONFLICT, CONSTRAINT */
    sqlite3_changeset_iter *p     /* Handle describing change and conflict */
  ),
  void *pCtx,                     /* First argument passed to xConflict */
  void **ppRebase, int *pnRebase,
  int flags
){
  sqlite3_changeset_iter *pIter;  /* Iterator to skip through changeset */  
  int bInverse = !!(flags & SQLITE_CHANGESETAPPLY_INVERT);
  int rc = sessionChangesetStart(&pIter, xInput, pIn, 0, 0, bInverse, 1);
  if( rc==SQLITE_OK ){
    rc = sessionChangesetApply(
        db, pIter, xFilter, xConflict, pCtx, ppRebase, pnRebase, flags
    );
  }
  return rc;
}
int sqlite3changeset_apply_strm(
  sqlite3 *db,                    /* Apply change to "main" db of this handle */
  int (*xInput)(void *pIn, void *pData, int *pnData), /* Input function */
  void *pIn,                                          /* First arg for xInput */
  int(*xFilter)(
    void *pCtx,                   /* Copy of sixth arg to _apply() */
    const char *zTab              /* Table name */
  ),
  int(*xConflict)(
    void *pCtx,                   /* Copy of sixth arg to _apply() */
    int eConflict,                /* DATA, MISSING, CONFLICT, CONSTRAINT */
    sqlite3_changeset_iter *p     /* Handle describing change and conflict */
  ),
  void *pCtx                      /* First argument passed to xConflict */
){
  return sqlite3changeset_apply_v2_strm(
      db, xInput, pIn, xFilter, xConflict, pCtx, 0, 0, 0
  );
}

/*
** sqlite3_changegroup handle.
*/
struct sqlite3_changegroup {
  int rc;                         /* Error code */
  int bPatch;                     /* True to accumulate patchsets */
  SessionTable *pList;            /* List of tables in current patch */

  sqlite3 *db;                    /* Configured by changegroup_schema() */
  char *zDb;                      /* Configured by changegroup_schema() */
};

/*
** This function is called to merge two changes to the same row together as
** part of an sqlite3changeset_concat() operation. A new change object is
** allocated and a pointer to it stored in *ppNew.
*/
static int sessionChangeMerge(
  SessionTable *pTab,             /* Table structure */
  int bRebase,                    /* True for a rebase hash-table */
  int bPatchset,                  /* True for patchsets */
  SessionChange *pExist,          /* Existing change */
  int op2,                        /* Second change operation */
  int bIndirect,                  /* True if second change is indirect */
  u8 *aRec,                       /* Second change record */
  int nRec,                       /* Number of bytes in aRec */
  SessionChange **ppNew           /* OUT: Merged change */
){
  SessionChange *pNew = 0;
  int rc = SQLITE_OK;

  if( !pExist ){
    pNew = (SessionChange *)sqlite3_malloc64(sizeof(SessionChange) + nRec);
    if( !pNew ){
      return SQLITE_NOMEM;
    }
    memset(pNew, 0, sizeof(SessionChange));
    pNew->op = op2;
    pNew->bIndirect = bIndirect;
    pNew->aRecord = (u8*)&pNew[1];
    if( bIndirect==0 || bRebase==0 ){
      pNew->nRecord = nRec;
      memcpy(pNew->aRecord, aRec, nRec);
    }else{
      int i;
      u8 *pIn = aRec;
      u8 *pOut = pNew->aRecord;
      for(i=0; i<pTab->nCol; i++){
        int nIn = sessionSerialLen(pIn);
        if( *pIn==0 ){
          *pOut++ = 0;
        }else if( pTab->abPK[i]==0 ){
          *pOut++ = 0xFF;
        }else{
          memcpy(pOut, pIn, nIn);
          pOut += nIn;
        }
        pIn += nIn;
      }
      pNew->nRecord = pOut - pNew->aRecord;
    }
  }else if( bRebase ){
    if( pExist->op==SQLITE_DELETE && pExist->bIndirect ){
      *ppNew = pExist;
    }else{
      sqlite3_int64 nByte = nRec + pExist->nRecord + sizeof(SessionChange);
      pNew = (SessionChange*)sqlite3_malloc64(nByte);
      if( pNew==0 ){
        rc = SQLITE_NOMEM;
      }else{
        int i;
        u8 *a1 = pExist->aRecord;
        u8 *a2 = aRec;
        u8 *pOut;

        memset(pNew, 0, nByte);
        pNew->bIndirect = bIndirect || pExist->bIndirect;
        pNew->op = op2;
        pOut = pNew->aRecord = (u8*)&pNew[1];

        for(i=0; i<pTab->nCol; i++){
          int n1 = sessionSerialLen(a1);
          int n2 = sessionSerialLen(a2);
          if( *a1==0xFF || (pTab->abPK[i]==0 && bIndirect) ){
            *pOut++ = 0xFF;
          }else if( *a2==0 ){
            memcpy(pOut, a1, n1);
            pOut += n1;
          }else{
            memcpy(pOut, a2, n2);
            pOut += n2;
          }
          a1 += n1;
          a2 += n2;
        }
        pNew->nRecord = pOut - pNew->aRecord;
      }
      sqlite3_free(pExist);
    }
  }else{
    int op1 = pExist->op;

    /* 
    **   op1=INSERT, op2=INSERT      ->      Unsupported. Discard op2.
    **   op1=INSERT, op2=UPDATE      ->      INSERT.
    **   op1=INSERT, op2=DELETE      ->      (none)
    **
    **   op1=UPDATE, op2=INSERT      ->      Unsupported. Discard op2.
    **   op1=UPDATE, op2=UPDATE      ->      UPDATE.
    **   op1=UPDATE, op2=DELETE      ->      DELETE.
    **
    **   op1=DELETE, op2=INSERT      ->      UPDATE.
    **   op1=DELETE, op2=UPDATE      ->      Unsupported. Discard op2.
    **   op1=DELETE, op2=DELETE      ->      Unsupported. Discard op2.
    */   
    if( (op1==SQLITE_INSERT && op2==SQLITE_INSERT)
     || (op1==SQLITE_UPDATE && op2==SQLITE_INSERT)
     || (op1==SQLITE_DELETE && op2==SQLITE_UPDATE)
     || (op1==SQLITE_DELETE && op2==SQLITE_DELETE)
    ){
      pNew = pExist;
    }else if( op1==SQLITE_INSERT && op2==SQLITE_DELETE ){
      sqlite3_free(pExist);
      assert( pNew==0 );
    }else{
      u8 *aExist = pExist->aRecord;
      sqlite3_int64 nByte;
      u8 *aCsr;

      /* Allocate a new SessionChange object. Ensure that the aRecord[]
      ** buffer of the new object is large enough to hold any record that
      ** may be generated by combining the input records.  */
      nByte = sizeof(SessionChange) + pExist->nRecord + nRec;
      pNew = (SessionChange *)sqlite3_malloc64(nByte);
      if( !pNew ){
        sqlite3_free(pExist);
        return SQLITE_NOMEM;
      }
      memset(pNew, 0, sizeof(SessionChange));
      pNew->bIndirect = (bIndirect && pExist->bIndirect);
      aCsr = pNew->aRecord = (u8 *)&pNew[1];

      if( op1==SQLITE_INSERT ){             /* INSERT + UPDATE */
        u8 *a1 = aRec;
        assert( op2==SQLITE_UPDATE );
        pNew->op = SQLITE_INSERT;
        if( bPatchset==0 ) sessionSkipRecord(&a1, pTab->nCol);
        sessionMergeRecord(&aCsr, pTab->nCol, aExist, a1);
      }else if( op1==SQLITE_DELETE ){       /* DELETE + INSERT */
        assert( op2==SQLITE_INSERT );
        pNew->op = SQLITE_UPDATE;
        if( bPatchset ){
          memcpy(aCsr, aRec, nRec);
          aCsr += nRec;
        }else{
          if( 0==sessionMergeUpdate(&aCsr, pTab, bPatchset, aExist, 0,aRec,0) ){
            sqlite3_free(pNew);
            pNew = 0;
          }
        }
      }else if( op2==SQLITE_UPDATE ){       /* UPDATE + UPDATE */
        u8 *a1 = aExist;
        u8 *a2 = aRec;
        assert( op1==SQLITE_UPDATE );
        if( bPatchset==0 ){
          sessionSkipRecord(&a1, pTab->nCol);
          sessionSkipRecord(&a2, pTab->nCol);
        }
        pNew->op = SQLITE_UPDATE;
        if( 0==sessionMergeUpdate(&aCsr, pTab, bPatchset, aRec, aExist,a1,a2) ){
          sqlite3_free(pNew);
          pNew = 0;
        }
      }else{                                /* UPDATE + DELETE */
        assert( op1==SQLITE_UPDATE && op2==SQLITE_DELETE );
        pNew->op = SQLITE_DELETE;
        if( bPatchset ){
          memcpy(aCsr, aRec, nRec);
          aCsr += nRec;
        }else{
          sessionMergeRecord(&aCsr, pTab->nCol, aRec, aExist);
        }
      }

      if( pNew ){
        pNew->nRecord = (int)(aCsr - pNew->aRecord);
      }
      sqlite3_free(pExist);
    }
  }

  *ppNew = pNew;
  return rc;
}

/*
** Check if a changeset entry with nCol columns and the PK array passed
** as the final argument to this function is compatible with SessionTable
** pTab. If so, return 1. Otherwise, if they are incompatible in some way,
** return 0.
*/
static int sessionChangesetCheckCompat(
  SessionTable *pTab,
  int nCol,
  u8 *abPK
){
  if( pTab->azCol && nCol<pTab->nCol ){
    int ii;
    for(ii=0; ii<pTab->nCol; ii++){
      u8 bPK = (ii < nCol) ? abPK[ii] : 0;
      if( pTab->abPK[ii]!=bPK ) return 0;
    }
    return 1;
  }
  return (pTab->nCol==nCol && 0==memcmp(abPK, pTab->abPK, nCol));
}

static int sessionChangesetExtendRecord(
  sqlite3_changegroup *pGrp,
  SessionTable *pTab, 
  int nCol, 
  int op, 
  const u8 *aRec, 
  int nRec, 
  SessionBuffer *pOut
){
  int rc = SQLITE_OK;
  int ii = 0;

  assert( pTab->azCol );
  assert( nCol<pTab->nCol );

  pOut->nBuf = 0;
  if( op==SQLITE_INSERT || (op==SQLITE_DELETE && pGrp->bPatch==0) ){
    /* Append the missing default column values to the record. */
    sessionAppendBlob(pOut, aRec, nRec, &rc);
    if( rc==SQLITE_OK && pTab->pDfltStmt==0 ){
      rc = sessionPrepareDfltStmt(pGrp->db, pTab, &pTab->pDfltStmt);
    }
    for(ii=nCol; rc==SQLITE_OK && ii<pTab->nCol; ii++){
      int eType = sqlite3_column_type(pTab->pDfltStmt, ii);
      sessionAppendByte(pOut, eType, &rc);
      switch( eType ){
        case SQLITE_FLOAT:
        case SQLITE_INTEGER: {
          i64 iVal;
          if( eType==SQLITE_INTEGER ){
            iVal = sqlite3_column_int64(pTab->pDfltStmt, ii);
          }else{
            double rVal = sqlite3_column_int64(pTab->pDfltStmt, ii);
            memcpy(&iVal, &rVal, sizeof(i64));
          }
          if( SQLITE_OK==sessionBufferGrow(pOut, 8, &rc) ){
            sessionPutI64(&pOut->aBuf[pOut->nBuf], iVal);
          }
          break;
        }

        case SQLITE_BLOB:
        case SQLITE_TEXT: {
          int n = sqlite3_column_bytes(pTab->pDfltStmt, ii);
          sessionAppendVarint(pOut, n, &rc);
          if( eType==SQLITE_TEXT ){
            const u8 *z = (const u8*)sqlite3_column_text(pTab->pDfltStmt, ii);
            sessionAppendBlob(pOut, z, n, &rc);
          }else{
            const u8 *z = (const u8*)sqlite3_column_blob(pTab->pDfltStmt, ii);
            sessionAppendBlob(pOut, z, n, &rc);
          }
          break;
        }

        default:
          assert( eType==SQLITE_NULL );
          break;
      }
    }
  }else if( op==SQLITE_UPDATE ){
    /* Append missing "undefined" entries to the old.* record. And, if this
    ** is an UPDATE, to the new.* record as well.  */
    int iOff = 0;
    if( pGrp->bPatch==0 ){
      for(ii=0; ii<nCol; ii++){
        iOff += sessionSerialLen(&aRec[iOff]);
      }
      sessionAppendBlob(pOut, aRec, iOff, &rc);
      for(ii=0; ii<(pTab->nCol-nCol); ii++){
        sessionAppendByte(pOut, 0x00, &rc);
      }
    }

    sessionAppendBlob(pOut, &aRec[iOff], nRec-iOff, &rc);
    for(ii=0; ii<(pTab->nCol-nCol); ii++){
      sessionAppendByte(pOut, 0x00, &rc);
    }
  }else{
    assert( op==SQLITE_DELETE && pGrp->bPatch );
    sessionAppendBlob(pOut, aRec, nRec, &rc);
  }

  return rc;
}

/*
** Add all changes in the changeset traversed by the iterator passed as
** the first argument to the changegroup hash tables.
*/
static int sessionChangesetToHash(
  sqlite3_changeset_iter *pIter,   /* Iterator to read from */
  sqlite3_changegroup *pGrp,       /* Changegroup object to add changeset to */
  int bRebase                      /* True if hash table is for rebasing */
){
  u8 *aRec;
  int nRec;
  int rc = SQLITE_OK;
  SessionTable *pTab = 0;
  SessionBuffer rec = {0, 0, 0};

  while( SQLITE_ROW==sessionChangesetNext(pIter, &aRec, &nRec, 0) ){
    const char *zNew;
    int nCol;
    int op;
    int iHash;
    int bIndirect;
    SessionChange *pChange;
    SessionChange *pExist = 0;
    SessionChange **pp;

    /* Ensure that only changesets, or only patchsets, but not a mixture
    ** of both, are being combined. It is an error to try to combine a
    ** changeset and a patchset.  */
    if( pGrp->pList==0 ){
      pGrp->bPatch = pIter->bPatchset;
    }else if( pIter->bPatchset!=pGrp->bPatch ){
      rc = SQLITE_ERROR;
      break;
    }

    sqlite3changeset_op(pIter, &zNew, &nCol, &op, &bIndirect);
    if( !pTab || sqlite3_stricmp(zNew, pTab->zName) ){
      /* Search the list for a matching table */
      int nNew = (int)strlen(zNew);
      u8 *abPK;

      sqlite3changeset_pk(pIter, &abPK, 0);
      for(pTab = pGrp->pList; pTab; pTab=pTab->pNext){
        if( 0==sqlite3_strnicmp(pTab->zName, zNew, nNew+1) ) break;
      }
      if( !pTab ){
        SessionTable **ppTab;

        pTab = sqlite3_malloc64(sizeof(SessionTable) + nCol + nNew+1);
        if( !pTab ){
          rc = SQLITE_NOMEM;
          break;
        }
        memset(pTab, 0, sizeof(SessionTable));
        pTab->nCol = nCol;
        pTab->abPK = (u8*)&pTab[1];
        memcpy(pTab->abPK, abPK, nCol);
        pTab->zName = (char*)&pTab->abPK[nCol];
        memcpy(pTab->zName, zNew, nNew+1);

        if( pGrp->db ){
          pTab->nCol = 0;
          rc = sessionInitTable(0, pTab, pGrp->db, pGrp->zDb);
          if( rc ){
            assert( pTab->azCol==0 );
            sqlite3_free(pTab);
            break;
          }
        }

        /* The new object must be linked on to the end of the list, not
        ** simply added to the start of it. This is to ensure that the
        ** tables within the output of sqlite3changegroup_output() are in 
        ** the right order.  */
        for(ppTab=&pGrp->pList; *ppTab; ppTab=&(*ppTab)->pNext);
        *ppTab = pTab;
      }

      if( !sessionChangesetCheckCompat(pTab, nCol, abPK) ){
        rc = SQLITE_SCHEMA;
        break;
      }
    }

    if( nCol<pTab->nCol ){
      assert( pGrp->db );
      rc = sessionChangesetExtendRecord(pGrp, pTab, nCol, op, aRec, nRec, &rec);
      if( rc ) break;
      aRec = rec.aBuf;
      nRec = rec.nBuf;
    }

    if( sessionGrowHash(0, pIter->bPatchset, pTab) ){
      rc = SQLITE_NOMEM;
      break;
    }
    iHash = sessionChangeHash(
        pTab, (pIter->bPatchset && op==SQLITE_DELETE), aRec, pTab->nChange
    );

    /* Search for existing entry. If found, remove it from the hash table. 
    ** Code below may link it back in.
    */
    for(pp=&pTab->apChange[iHash]; *pp; pp=&(*pp)->pNext){
      int bPkOnly1 = 0;
      int bPkOnly2 = 0;
      if( pIter->bPatchset ){
        bPkOnly1 = (*pp)->op==SQLITE_DELETE;
        bPkOnly2 = op==SQLITE_DELETE;
      }
      if( sessionChangeEqual(pTab, bPkOnly1, (*pp)->aRecord, bPkOnly2, aRec) ){
        pExist = *pp;
        *pp = (*pp)->pNext;
        pTab->nEntry--;
        break;
      }
    }

    rc = sessionChangeMerge(pTab, bRebase, 
        pIter->bPatchset, pExist, op, bIndirect, aRec, nRec, &pChange
    );
    if( rc ) break;
    if( pChange ){
      pChange->pNext = pTab->apChange[iHash];
      pTab->apChange[iHash] = pChange;
      pTab->nEntry++;
    }
  }

  sqlite3_free(rec.aBuf);
  if( rc==SQLITE_OK ) rc = pIter->rc;
  return rc;
}

/*
** Serialize a changeset (or patchset) based on all changesets (or patchsets)
** added to the changegroup object passed as the first argument.
**
** If xOutput is not NULL, then the changeset/patchset is returned to the
** user via one or more calls to xOutput, as with the other streaming
** interfaces. 
**
** Or, if xOutput is NULL, then (*ppOut) is populated with a pointer to a
** buffer containing the output changeset before this function returns. In
** this case (*pnOut) is set to the size of the output buffer in bytes. It
** is the responsibility of the caller to free the output buffer using
** sqlite3_free() when it is no longer required.
**
** If successful, SQLITE_OK is returned. Or, if an error occurs, an SQLite
** error code. If an error occurs and xOutput is NULL, (*ppOut) and (*pnOut)
** are both set to 0 before returning.
*/
static int sessionChangegroupOutput(
  sqlite3_changegroup *pGrp,
  int (*xOutput)(void *pOut, const void *pData, int nData),
  void *pOut,
  int *pnOut,
  void **ppOut
){
  int rc = SQLITE_OK;
  SessionBuffer buf = {0, 0, 0};
  SessionTable *pTab;
  assert( xOutput==0 || (ppOut==0 && pnOut==0) );

  /* Create the serialized output changeset based on the contents of the
  ** hash tables attached to the SessionTable objects in list p->pList. 
  */
  for(pTab=pGrp->pList; rc==SQLITE_OK && pTab; pTab=pTab->pNext){
    int eChangeset = pGrp->bPatch ? SESSIONS_PATCHSET : SESSIONS_CHANGESET;
    int i;
    if( pTab->nEntry==0 ) continue;

    sessionAppendTableHdr(&buf, eChangeset, pTab, &rc);
    for(i=0; i<pTab->nChange; i++){
      SessionChange *p;
      for(p=pTab->apChange[i]; p; p=p->pNext){
        sessionAppendByte(&buf, p->op, &rc);
        sessionAppendByte(&buf, p->bIndirect, &rc);
        sessionAppendBlob(&buf, p->aRecord, p->nRecord, &rc);
        if( rc==SQLITE_OK && xOutput && buf.nBuf>=sessions_strm_chunk_size ){
          rc = xOutput(pOut, buf.aBuf, buf.nBuf);
          buf.nBuf = 0;
        }
      }
    }
  }

  if( rc==SQLITE_OK ){
    if( xOutput ){
      if( buf.nBuf>0 ) rc = xOutput(pOut, buf.aBuf, buf.nBuf);
    }else if( ppOut ){
      *ppOut = buf.aBuf;
      if( pnOut ) *pnOut = buf.nBuf;
      buf.aBuf = 0;
    }
  }
  sqlite3_free(buf.aBuf);

  return rc;
}

/*
** Allocate a new, empty, sqlite3_changegroup.
*/
int sqlite3changegroup_new(sqlite3_changegroup **pp){
  int rc = SQLITE_OK;             /* Return code */
  sqlite3_changegroup *p;         /* New object */
  p = (sqlite3_changegroup*)sqlite3_malloc(sizeof(sqlite3_changegroup));
  if( p==0 ){
    rc = SQLITE_NOMEM;
  }else{
    memset(p, 0, sizeof(sqlite3_changegroup));
  }
  *pp = p;
  return rc;
}

/*
** Provide a database schema to the changegroup object.
*/
int sqlite3changegroup_schema(
  sqlite3_changegroup *pGrp, 
  sqlite3 *db, 
  const char *zDb
){
  int rc = SQLITE_OK;

  if( pGrp->pList || pGrp->db ){
    /* Cannot add a schema after one or more calls to sqlite3changegroup_add(),
    ** or after sqlite3changegroup_schema() has already been called. */
    rc = SQLITE_MISUSE;
  }else{
    pGrp->zDb = sqlite3_mprintf("%s", zDb);
    if( pGrp->zDb==0 ){
      rc = SQLITE_NOMEM;
    }else{
      pGrp->db = db;
    }
  }
  return rc;
}

/*
** Add the changeset currently stored in buffer pData, size nData bytes,
** to changeset-group p.
*/
int sqlite3changegroup_add(sqlite3_changegroup *pGrp, int nData, void *pData){
  sqlite3_changeset_iter *pIter;  /* Iterator opened on pData/nData */
  int rc;                         /* Return code */

  rc = sqlite3changeset_start(&pIter, nData, pData);
  if( rc==SQLITE_OK ){
    rc = sessionChangesetToHash(pIter, pGrp, 0);
  }
  sqlite3changeset_finalize(pIter);
  return rc;
}

/*
** Obtain a buffer containing a changeset representing the concatenation
** of all changesets added to the group so far.
*/
int sqlite3changegroup_output(
    sqlite3_changegroup *pGrp,
    int *pnData,
    void **ppData
){
  return sessionChangegroupOutput(pGrp, 0, 0, pnData, ppData);
}

/*
** Streaming versions of changegroup_add().
*/
int sqlite3changegroup_add_strm(
  sqlite3_changegroup *pGrp,
  int (*xInput)(void *pIn, void *pData, int *pnData),
  void *pIn
){
  sqlite3_changeset_iter *pIter;  /* Iterator opened on pData/nData */
  int rc;                         /* Return code */

  rc = sqlite3changeset_start_strm(&pIter, xInput, pIn);
  if( rc==SQLITE_OK ){
    rc = sessionChangesetToHash(pIter, pGrp, 0);
  }
  sqlite3changeset_finalize(pIter);
  return rc;
}

/*
** Streaming versions of changegroup_output().
*/
int sqlite3changegroup_output_strm(
  sqlite3_changegroup *pGrp,
  int (*xOutput)(void *pOut, const void *pData, int nData), 
  void *pOut
){
  return sessionChangegroupOutput(pGrp, xOutput, pOut, 0, 0);
}

/*
** Delete a changegroup object.
*/
void sqlite3changegroup_delete(sqlite3_changegroup *pGrp){
  if( pGrp ){
    sqlite3_free(pGrp->zDb);
    sessionDeleteTable(0, pGrp->pList);
    sqlite3_free(pGrp);
  }
}

/* 
** Combine two changesets together.
*/
int sqlite3changeset_concat(
  int nLeft,                      /* Number of bytes in lhs input */
  void *pLeft,                    /* Lhs input changeset */
  int nRight                      /* Number of bytes in rhs input */,
  void *pRight,                   /* Rhs input changeset */
  int *pnOut,                     /* OUT: Number of bytes in output changeset */
  void **ppOut                    /* OUT: changeset (left <concat> right) */
){
  sqlite3_changegroup *pGrp;
  int rc;

  rc = sqlite3changegroup_new(&pGrp);
  if( rc==SQLITE_OK ){
    rc = sqlite3changegroup_add(pGrp, nLeft, pLeft);
  }
  if( rc==SQLITE_OK ){
    rc = sqlite3changegroup_add(pGrp, nRight, pRight);
  }
  if( rc==SQLITE_OK ){
    rc = sqlite3changegroup_output(pGrp, pnOut, ppOut);
  }
  sqlite3changegroup_delete(pGrp);

  return rc;
}

/*
** Streaming version of sqlite3changeset_concat().
*/
int sqlite3changeset_concat_strm(
  int (*xInputA)(void *pIn, void *pData, int *pnData),
  void *pInA,
  int (*xInputB)(void *pIn, void *pData, int *pnData),
  void *pInB,
  int (*xOutput)(void *pOut, const void *pData, int nData),
  void *pOut
){
  sqlite3_changegroup *pGrp;
  int rc;

  rc = sqlite3changegroup_new(&pGrp);
  if( rc==SQLITE_OK ){
    rc = sqlite3changegroup_add_strm(pGrp, xInputA, pInA);
  }
  if( rc==SQLITE_OK ){
    rc = sqlite3changegroup_add_strm(pGrp, xInputB, pInB);
  }
  if( rc==SQLITE_OK ){
    rc = sqlite3changegroup_output_strm(pGrp, xOutput, pOut);
  }
  sqlite3changegroup_delete(pGrp);

  return rc;
}

/*
** Changeset rebaser handle.
*/
struct sqlite3_rebaser {
  sqlite3_changegroup grp;        /* Hash table */
};

/*
** Buffers a1 and a2 must both contain a sessions module record nCol
** fields in size. This function appends an nCol sessions module 
** record to buffer pBuf that is a copy of a1, except that for
** each field that is undefined in a1[], swap in the field from a2[].
*/
static void sessionAppendRecordMerge(
  SessionBuffer *pBuf,            /* Buffer to append to */
  int nCol,                       /* Number of columns in each record */
  u8 *a1, int n1,                 /* Record 1 */
  u8 *a2, int n2,                 /* Record 2 */
  int *pRc                        /* IN/OUT: error code */
){
  sessionBufferGrow(pBuf, n1+n2, pRc);
  if( *pRc==SQLITE_OK ){
    int i;
    u8 *pOut = &pBuf->aBuf[pBuf->nBuf];
    for(i=0; i<nCol; i++){
      int nn1 = sessionSerialLen(a1);
      int nn2 = sessionSerialLen(a2);
      if( *a1==0 || *a1==0xFF ){
        memcpy(pOut, a2, nn2);
        pOut += nn2;
      }else{
        memcpy(pOut, a1, nn1);
        pOut += nn1;
      }
      a1 += nn1;
      a2 += nn2;
    }

    pBuf->nBuf = pOut-pBuf->aBuf;
    assert( pBuf->nBuf<=pBuf->nAlloc );
  }
}

/*
** This function is called when rebasing a local UPDATE change against one 
** or more remote UPDATE changes. The aRec/nRec buffer contains the current
** old.* and new.* records for the change. The rebase buffer (a single
** record) is in aChange/nChange. The rebased change is appended to buffer
** pBuf.
**
** Rebasing the UPDATE involves: 
**
**   * Removing any changes to fields for which the corresponding field
**     in the rebase buffer is set to "replaced" (type 0xFF). If this
**     means the UPDATE change updates no fields, nothing is appended
**     to the output buffer.
**
**   * For each field modified by the local change for which the 
**     corresponding field in the rebase buffer is not "undefined" (0x00)
**     or "replaced" (0xFF), the old.* value is replaced by the value
**     in the rebase buffer.
*/
static void sessionAppendPartialUpdate(
  SessionBuffer *pBuf,            /* Append record here */
  sqlite3_changeset_iter *pIter,  /* Iterator pointed at local change */
  u8 *aRec, int nRec,             /* Local change */
  u8 *aChange, int nChange,       /* Record to rebase against */
  int *pRc                        /* IN/OUT: Return Code */
){
  sessionBufferGrow(pBuf, 2+nRec+nChange, pRc);
  if( *pRc==SQLITE_OK ){
    int bData = 0;
    u8 *pOut = &pBuf->aBuf[pBuf->nBuf];
    int i;
    u8 *a1 = aRec;
    u8 *a2 = aChange;

    *pOut++ = SQLITE_UPDATE;
    *pOut++ = pIter->bIndirect;
    for(i=0; i<pIter->nCol; i++){
      int n1 = sessionSerialLen(a1);
      int n2 = sessionSerialLen(a2);
      if( pIter->abPK[i] || a2[0]==0 ){
        if( !pIter->abPK[i] && a1[0] ) bData = 1;
        memcpy(pOut, a1, n1);
        pOut += n1;
      }else if( a2[0]!=0xFF && a1[0] ){
        bData = 1;
        memcpy(pOut, a2, n2);
        pOut += n2;
      }else{
        *pOut++ = '\0';
      }
      a1 += n1;
      a2 += n2;
    }
    if( bData ){
      a2 = aChange;
      for(i=0; i<pIter->nCol; i++){
        int n1 = sessionSerialLen(a1);
        int n2 = sessionSerialLen(a2);
        if( pIter->abPK[i] || a2[0]!=0xFF ){
          memcpy(pOut, a1, n1);
          pOut += n1;
        }else{
          *pOut++ = '\0';
        }
        a1 += n1;
        a2 += n2;
      }
      pBuf->nBuf = (pOut - pBuf->aBuf);
    }
  }
}

/*
** pIter is configured to iterate through a changeset. This function rebases 
** that changeset according to the current configuration of the rebaser 
** object passed as the first argument. If no error occurs and argument xOutput
** is not NULL, then the changeset is returned to the caller by invoking
** xOutput zero or more times and SQLITE_OK returned. Or, if xOutput is NULL,
** then (*ppOut) is set to point to a buffer containing the rebased changeset
** before this function returns. In this case (*pnOut) is set to the size of
** the buffer in bytes.  It is the responsibility of the caller to eventually
** free the (*ppOut) buffer using sqlite3_free(). 
**
** If an error occurs, an SQLite error code is returned. If ppOut and
** pnOut are not NULL, then the two output parameters are set to 0 before
** returning.
*/
static int sessionRebase(
  sqlite3_rebaser *p,             /* Rebaser hash table */
  sqlite3_changeset_iter *pIter,  /* Input data */
  int (*xOutput)(void *pOut, const void *pData, int nData),
  void *pOut,                     /* Context for xOutput callback */
  int *pnOut,                     /* OUT: Number of bytes in output changeset */
  void **ppOut                    /* OUT: Inverse of pChangeset */
){
  int rc = SQLITE_OK;
  u8 *aRec = 0;
  int nRec = 0;
  int bNew = 0;
  SessionTable *pTab = 0;
  SessionBuffer sOut = {0,0,0};

  while( SQLITE_ROW==sessionChangesetNext(pIter, &aRec, &nRec, &bNew) ){
    SessionChange *pChange = 0;
    int bDone = 0;

    if( bNew ){
      const char *zTab = pIter->zTab;
      for(pTab=p->grp.pList; pTab; pTab=pTab->pNext){
        if( 0==sqlite3_stricmp(pTab->zName, zTab) ) break;
      }
      bNew = 0;

      /* A patchset may not be rebased */
      if( pIter->bPatchset ){
        rc = SQLITE_ERROR;
      }

      /* Append a table header to the output for this new table */
      sessionAppendByte(&sOut, pIter->bPatchset ? 'P' : 'T', &rc);
      sessionAppendVarint(&sOut, pIter->nCol, &rc);
      sessionAppendBlob(&sOut, pIter->abPK, pIter->nCol, &rc);
      sessionAppendBlob(&sOut,(u8*)pIter->zTab,(int)strlen(pIter->zTab)+1,&rc);
    }

    if( pTab && rc==SQLITE_OK ){
      int iHash = sessionChangeHash(pTab, 0, aRec, pTab->nChange);

      for(pChange=pTab->apChange[iHash]; pChange; pChange=pChange->pNext){
        if( sessionChangeEqual(pTab, 0, aRec, 0, pChange->aRecord) ){
          break;
        }
      }
    }

    if( pChange ){
      assert( pChange->op==SQLITE_DELETE || pChange->op==SQLITE_INSERT );
      switch( pIter->op ){
        case SQLITE_INSERT:
          if( pChange->op==SQLITE_INSERT ){
            bDone = 1;
            if( pChange->bIndirect==0 ){
              sessionAppendByte(&sOut, SQLITE_UPDATE, &rc);
              sessionAppendByte(&sOut, pIter->bIndirect, &rc);
              sessionAppendBlob(&sOut, pChange->aRecord, pChange->nRecord, &rc);
              sessionAppendBlob(&sOut, aRec, nRec, &rc);
            }
          }
          break;

        case SQLITE_UPDATE:
          bDone = 1;
          if( pChange->op==SQLITE_DELETE ){
            if( pChange->bIndirect==0 ){
              u8 *pCsr = aRec;
              sessionSkipRecord(&pCsr, pIter->nCol);
              sessionAppendByte(&sOut, SQLITE_INSERT, &rc);
              sessionAppendByte(&sOut, pIter->bIndirect, &rc);
              sessionAppendRecordMerge(&sOut, pIter->nCol,
                  pCsr, nRec-(pCsr-aRec), 
                  pChange->aRecord, pChange->nRecord, &rc
              );
            }
          }else{
            sessionAppendPartialUpdate(&sOut, pIter,
                aRec, nRec, pChange->aRecord, pChange->nRecord, &rc
            );
          }
          break;

        default:
          assert( pIter->op==SQLITE_DELETE );
          bDone = 1;
          if( pChange->op==SQLITE_INSERT ){
            sessionAppendByte(&sOut, SQLITE_DELETE, &rc);
            sessionAppendByte(&sOut, pIter->bIndirect, &rc);
            sessionAppendRecordMerge(&sOut, pIter->nCol,
                pChange->aRecord, pChange->nRecord, aRec, nRec, &rc
            );
          }
          break;
      }
    }

    if( bDone==0 ){
      sessionAppendByte(&sOut, pIter->op, &rc);
      sessionAppendByte(&sOut, pIter->bIndirect, &rc);
      sessionAppendBlob(&sOut, aRec, nRec, &rc);
    }
    if( rc==SQLITE_OK && xOutput && sOut.nBuf>sessions_strm_chunk_size ){
      rc = xOutput(pOut, sOut.aBuf, sOut.nBuf);
      sOut.nBuf = 0;
    }
    if( rc ) break;
  }

  if( rc!=SQLITE_OK ){
    sqlite3_free(sOut.aBuf);
    memset(&sOut, 0, sizeof(sOut));
  }

  if( rc==SQLITE_OK ){
    if( xOutput ){
      if( sOut.nBuf>0 ){
        rc = xOutput(pOut, sOut.aBuf, sOut.nBuf);
      }
    }else if( ppOut ){
      *ppOut = (void*)sOut.aBuf;
      *pnOut = sOut.nBuf;
      sOut.aBuf = 0;
    }
  }
  sqlite3_free(sOut.aBuf);
  return rc;
}

/* 
** Create a new rebaser object.
*/
int sqlite3rebaser_create(sqlite3_rebaser **ppNew){
  int rc = SQLITE_OK;
  sqlite3_rebaser *pNew;

  pNew = sqlite3_malloc(sizeof(sqlite3_rebaser));
  if( pNew==0 ){
    rc = SQLITE_NOMEM;
  }else{
    memset(pNew, 0, sizeof(sqlite3_rebaser));
  }
  *ppNew = pNew;
  return rc;
}

/* 
** Call this one or more times to configure a rebaser.
*/
int sqlite3rebaser_configure(
  sqlite3_rebaser *p, 
  int nRebase, const void *pRebase
){
  sqlite3_changeset_iter *pIter = 0;   /* Iterator opened on pData/nData */
  int rc;                              /* Return code */
  rc = sqlite3changeset_start(&pIter, nRebase, (void*)pRebase);
  if( rc==SQLITE_OK ){
    rc = sessionChangesetToHash(pIter, &p->grp, 1);
  }
  sqlite3changeset_finalize(pIter);
  return rc;
}

/* 
** Rebase a changeset according to current rebaser configuration 
*/
int sqlite3rebaser_rebase(
  sqlite3_rebaser *p,
  int nIn, const void *pIn, 
  int *pnOut, void **ppOut 
){
  sqlite3_changeset_iter *pIter = 0;   /* Iterator to skip through input */  
  int rc = sqlite3changeset_start(&pIter, nIn, (void*)pIn);

  if( rc==SQLITE_OK ){
    rc = sessionRebase(p, pIter, 0, 0, pnOut, ppOut);
    sqlite3changeset_finalize(pIter);
  }

  return rc;
}

/* 
** Rebase a changeset according to current rebaser configuration 
*/
int sqlite3rebaser_rebase_strm(
  sqlite3_rebaser *p,
  int (*xInput)(void *pIn, void *pData, int *pnData),
  void *pIn,
  int (*xOutput)(void *pOut, const void *pData, int nData),
  void *pOut
){
  sqlite3_changeset_iter *pIter = 0;   /* Iterator to skip through input */  
  int rc = sqlite3changeset_start_strm(&pIter, xInput, pIn);

  if( rc==SQLITE_OK ){
    rc = sessionRebase(p, pIter, xOutput, pOut, 0, 0);
    sqlite3changeset_finalize(pIter);
  }

  return rc;
}

/* 
** Destroy a rebaser object 
*/
void sqlite3rebaser_delete(sqlite3_rebaser *p){
  if( p ){
    sessionDeleteTable(0, p->grp.pList);
    sqlite3_free(p);
  }
}

/* 
** Global configuration
*/
int sqlite3session_config(int op, void *pArg){
  int rc = SQLITE_OK;
  switch( op ){
    case SQLITE_SESSION_CONFIG_STRMSIZE: {
      int *pInt = (int*)pArg;
      if( *pInt>0 ){
        sessions_strm_chunk_size = *pInt;
      }
      *pInt = sessions_strm_chunk_size;
      break;
    }
    default:
      rc = SQLITE_MISUSE;
      break;
  }
  return rc;
}

#endif /* SQLITE_ENABLE_SESSION && SQLITE_ENABLE_PREUPDATE_HOOK */<|MERGE_RESOLUTION|>--- conflicted
+++ resolved
@@ -3041,19 +3041,11 @@
                 sessionAppendCol(&buf, pSel, iCol, &rc);
               }
             }else{
-<<<<<<< HEAD
-              assert( abPK!=0 );  /* Because sessionSelectStmt() returned ok */
-              rc = sessionAppendUpdate(&buf, ePatchset, pSel, p, abPK);
+              assert( pTab->abPK!=0 );
+              rc = sessionAppendUpdate(&buf, ePatchset, pSel, p, pTab->abPK);
             }
           }else if( p->op!=SQLITE_INSERT ){
-            rc = sessionAppendDelete(&buf, ePatchset, p, nCol, abPK);
-=======
-              assert( pTab->abPK!=0 );
-              rc = sessionAppendUpdate(&buf, bPatchset, pSel, p, pTab->abPK);
-            }
-          }else if( p->op!=SQLITE_INSERT ){
-            rc = sessionAppendDelete(&buf, bPatchset, p, pTab->nCol,pTab->abPK);
->>>>>>> 757372ab
+            rc = sessionAppendDelete(&buf, ePatchset, p, pTab->nCol,pTab->abPK);
           }
           if( rc==SQLITE_OK ){
             rc = sqlite3_reset(pSel);
