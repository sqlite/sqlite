
#if defined(SQLITE_TEST) && defined(SQLITE_ENABLE_SESSION) \
 && defined(SQLITE_ENABLE_PREUPDATE_HOOK)

#include "sqlite3session.h"
#include <assert.h>
#include <string.h>
#if defined(INCLUDE_SQLITE_TCL_H)
#  include "sqlite_tcl.h"
#else
#  include "tcl.h"
#  ifndef SQLITE_TCLAPI
#    define SQLITE_TCLAPI
#  endif
#endif

#ifndef SQLITE_AMALGAMATION
  typedef unsigned char u8;
#endif

typedef struct TestSession TestSession;
struct TestSession {
  sqlite3_session *pSession;
  Tcl_Interp *interp;
  Tcl_Obj *pFilterScript;
};

typedef struct TestStreamInput TestStreamInput;
struct TestStreamInput {
  int nStream;                    /* Maximum chunk size */
  unsigned char *aData;           /* Pointer to buffer containing data */
  int nData;                      /* Size of buffer aData in bytes */
  int iData;                      /* Bytes of data already read by sessions */
};

/*
** Extract an sqlite3* db handle from the object passed as the second
** argument. If successful, set *pDb to point to the db handle and return
** TCL_OK. Otherwise, return TCL_ERROR.
*/
static int dbHandleFromObj(Tcl_Interp *interp, Tcl_Obj *pObj, sqlite3 **pDb){
  Tcl_CmdInfo info;
  if( 0==Tcl_GetCommandInfo(interp, Tcl_GetString(pObj), &info) ){
    Tcl_AppendResult(interp, "no such handle: ", Tcl_GetString(pObj), 0);
    return TCL_ERROR;
  }

  *pDb = *(sqlite3 **)info.objClientData;
  return TCL_OK;
}

/*************************************************************************
** The following code is copied byte-for-byte from the sessions module
** documentation.  It is used by some of the sessions modules tests to
** ensure that the example in the documentation does actually work.
*/ 
/*
** Argument zSql points to a buffer containing an SQL script to execute 
** against the database handle passed as the first argument. As well as
** executing the SQL script, this function collects a changeset recording
** all changes made to the "main" database file. Assuming no error occurs,
** output variables (*ppChangeset) and (*pnChangeset) are set to point
** to a buffer containing the changeset and the size of the changeset in
** bytes before returning SQLITE_OK. In this case it is the responsibility
** of the caller to eventually free the changeset blob by passing it to
** the sqlite3_free function.
**
** Or, if an error does occur, return an SQLite error code. The final
** value of (*pChangeset) and (*pnChangeset) are undefined in this case.
*/
int sql_exec_changeset(
  sqlite3 *db,                  /* Database handle */
  const char *zSql,             /* SQL script to execute */
  int *pnChangeset,             /* OUT: Size of changeset blob in bytes */
  void **ppChangeset            /* OUT: Pointer to changeset blob */
){
  sqlite3_session *pSession = 0;
  int rc;

  /* Create a new session object */
  rc = sqlite3session_create(db, "main", &pSession);

  /* Configure the session object to record changes to all tables */
  if( rc==SQLITE_OK ) rc = sqlite3session_attach(pSession, NULL);

  /* Execute the SQL script */
  if( rc==SQLITE_OK ) rc = sqlite3_exec(db, zSql, 0, 0, 0);

  /* Collect the changeset */
  if( rc==SQLITE_OK ){
    rc = sqlite3session_changeset(pSession, pnChangeset, ppChangeset);
  }

  /* Delete the session object */
  sqlite3session_delete(pSession);

  return rc;
}
/************************************************************************/

/*
** Tclcmd: sql_exec_changeset DB SQL
*/
static int SQLITE_TCLAPI test_sql_exec_changeset(
  void * clientData,
  Tcl_Interp *interp,
  int objc,
  Tcl_Obj *CONST objv[]
){
  const char *zSql;
  sqlite3 *db;
  void *pChangeset;
  int nChangeset;
  int rc;

  if( objc!=3 ){
    Tcl_WrongNumArgs(interp, 1, objv, "DB SQL");
    return TCL_ERROR;
  }
  if( dbHandleFromObj(interp, objv[1], &db) ) return TCL_ERROR;
  zSql = (const char*)Tcl_GetString(objv[2]);

  rc = sql_exec_changeset(db, zSql, &nChangeset, &pChangeset);
  if( rc!=SQLITE_OK ){
    Tcl_ResetResult(interp);
    Tcl_AppendResult(interp, "error in sql_exec_changeset()", 0);
    return TCL_ERROR;
  }

  Tcl_SetObjResult(interp, Tcl_NewByteArrayObj(pChangeset, nChangeset));
  sqlite3_free(pChangeset);
  return TCL_OK;
}



#define SESSION_STREAM_TCL_VAR "sqlite3session_streams"

/*
** Attempt to find the global variable zVar within interpreter interp
** and extract an integer value from it. Return this value.
**
** If the named variable cannot be found, or if it cannot be interpreted
** as a integer, return 0.
*/
static int test_tcl_integer(Tcl_Interp *interp, const char *zVar){
  Tcl_Obj *pObj;
  int iVal = 0;
  Tcl_Obj *pName = Tcl_NewStringObj(zVar, -1);
  Tcl_IncrRefCount(pName);
  pObj = Tcl_ObjGetVar2(interp, pName, 0, TCL_GLOBAL_ONLY);
  Tcl_DecrRefCount(pName);
  if( pObj ) Tcl_GetIntFromObj(0, pObj, &iVal);
  return iVal;
}

static int test_session_error(Tcl_Interp *interp, int rc, char *zErr){
  extern const char *sqlite3ErrName(int);
  Tcl_SetObjResult(interp, Tcl_NewStringObj(sqlite3ErrName(rc), -1));
  if( zErr ){
    Tcl_AppendResult(interp, " - ", zErr, 0);
    sqlite3_free(zErr);
  }
  return TCL_ERROR;
}

static int test_table_filter(void *pCtx, const char *zTbl){
  TestSession *p = (TestSession*)pCtx;
  Tcl_Obj *pEval;
  int rc;
  int bRes = 0;

  pEval = Tcl_DuplicateObj(p->pFilterScript);
  Tcl_IncrRefCount(pEval);
  rc = Tcl_ListObjAppendElement(p->interp, pEval, Tcl_NewStringObj(zTbl, -1));
  if( rc==TCL_OK ){
    rc = Tcl_EvalObjEx(p->interp, pEval, TCL_EVAL_GLOBAL);
  }
  if( rc==TCL_OK ){
    rc = Tcl_GetBooleanFromObj(p->interp, Tcl_GetObjResult(p->interp), &bRes);
  }
  if( rc!=TCL_OK ){
    /* printf("error: %s\n", Tcl_GetStringResult(p->interp)); */
    Tcl_BackgroundError(p->interp);
  }
  Tcl_DecrRefCount(pEval);

  return bRes;
}

struct TestSessionsBlob {
  void *p;
  int n;
};
typedef struct TestSessionsBlob TestSessionsBlob;

static int testStreamOutput(
  void *pCtx,
  const void *pData,
  int nData
){
  TestSessionsBlob *pBlob = (TestSessionsBlob*)pCtx;
  char *pNew;

  assert( nData>0 );
  pNew = (char*)sqlite3_realloc(pBlob->p, pBlob->n + nData);
  if( pNew==0 ){
    return SQLITE_NOMEM;
  }
  pBlob->p = (void*)pNew;
  memcpy(&pNew[pBlob->n], pData, nData);
  pBlob->n += nData;
  return SQLITE_OK;
}

/*
** Tclcmd:  $session attach TABLE
**          $session changeset
**          $session delete
**          $session enable BOOL
**          $session indirect INTEGER
**          $session patchset
**          $session table_filter SCRIPT
**          $session fullchangeset
*/
static int SQLITE_TCLAPI test_session_cmd(
  void *clientData,
  Tcl_Interp *interp,
  int objc,
  Tcl_Obj *CONST objv[]
){
  TestSession *p = (TestSession*)clientData;
  sqlite3_session *pSession = p->pSession;
  static struct SessionSubcmd {
    const char *zSub;
    int nArg;
    const char *zMsg;
  } aSub[] = {
    { "attach",       1, "TABLE"       }, /* 0 */
    { "changeset",    0, ""            }, /* 1 */
    { "delete",       0, ""            }, /* 2 */
    { "enable",       1, "BOOL"        }, /* 3 */
    { "indirect",     1, "BOOL"        }, /* 4 */
    { "isempty",      0, ""            }, /* 5 */
    { "table_filter", 1, "SCRIPT"      }, /* 6 */
    { "patchset",     0, "",           }, /* 7 */
<<<<<<< HEAD
    { "diff",         2, "FROMDB TBL"  }, /* 8 */
    { "fullchangeset",0, ""            }, /* 9 */
    { "memory_used",  0, "",           }, /* 10 */
=======
    { "diff",         2, "FROMDB TBL", }, /* 8 */
    { "memory_used",  0, "",           }, /* 9 */
    { "changeset_size", 0, "",         }, /* 10 */
    { "object_config_size", 1, "INTEGER", }, /* 11 */
>>>>>>> ec2f689b
    { 0 }
  };
  int iSub;
  int rc;

  if( objc<2 ){
    Tcl_WrongNumArgs(interp, 1, objv, "SUBCOMMAND ...");
    return TCL_ERROR;
  }
  rc = Tcl_GetIndexFromObjStruct(interp, 
      objv[1], aSub, sizeof(aSub[0]), "sub-command", 0, &iSub
  );
  if( rc!=TCL_OK ) return rc;
  if( objc!=2+aSub[iSub].nArg ){
    Tcl_WrongNumArgs(interp, 2, objv, aSub[iSub].zMsg);
    return TCL_ERROR;
  }

  switch( iSub ){
    case 0: {      /* attach */
      char *zArg = Tcl_GetString(objv[2]);
      if( zArg[0]=='*' && zArg[1]=='\0' ) zArg = 0;
      rc = sqlite3session_attach(pSession, zArg);
      if( rc!=SQLITE_OK ){
        return test_session_error(interp, rc, 0);
      }
      break;
    }

    case 9:        /* fullchangeset */
    case 7:        /* patchset */
    case 1: {      /* changeset */
      TestSessionsBlob o = {0, 0};
      if( iSub!=9 && test_tcl_integer(interp, SESSION_STREAM_TCL_VAR) ){
        void *pCtx = (void*)&o;
        if( iSub==7 ){
          rc = sqlite3session_patchset_strm(pSession, testStreamOutput, pCtx);
        }else{
          rc = sqlite3session_changeset_strm(pSession, testStreamOutput, pCtx);
        }
      }else{
        if( iSub==7 ){
          rc = sqlite3session_patchset(pSession, &o.n, &o.p);
        }else if( iSub==9 ){
          rc = sqlite3session_fullchangeset(pSession, &o.n, &o.p);
        }else{
          rc = sqlite3session_changeset(pSession, &o.n, &o.p);
        }
      }
      if( rc==SQLITE_OK ){
        Tcl_SetObjResult(interp, Tcl_NewByteArrayObj(o.p, o.n)); 
      }
      sqlite3_free(o.p);
      if( rc!=SQLITE_OK ){
        return test_session_error(interp, rc, 0);
      }
      break;
    }


    case 2:        /* delete */
      Tcl_DeleteCommand(interp, Tcl_GetString(objv[0]));
      break;

    case 3: {      /* enable */
      int val;
      if( Tcl_GetIntFromObj(interp, objv[2], &val) ) return TCL_ERROR;
      val = sqlite3session_enable(pSession, val);
      Tcl_SetObjResult(interp, Tcl_NewBooleanObj(val));
      break;
    }

    case 4: {      /* indirect */
      int val;
      if( Tcl_GetIntFromObj(interp, objv[2], &val) ) return TCL_ERROR;
      val = sqlite3session_indirect(pSession, val);
      Tcl_SetObjResult(interp, Tcl_NewBooleanObj(val));
      break;
    }

    case 5: {      /* isempty */
      int val;
      val = sqlite3session_isempty(pSession);
      Tcl_SetObjResult(interp, Tcl_NewBooleanObj(val));
      break;
    }
            
    case 6: {      /* table_filter */
      if( p->pFilterScript ) Tcl_DecrRefCount(p->pFilterScript);
      p->interp = interp;
      p->pFilterScript = Tcl_DuplicateObj(objv[2]);
      Tcl_IncrRefCount(p->pFilterScript);
      sqlite3session_table_filter(pSession, test_table_filter, clientData);
      break;
    }

    case 8: {      /* diff */
      char *zErr = 0;
      rc = sqlite3session_diff(pSession, 
          Tcl_GetString(objv[2]),
          Tcl_GetString(objv[3]),
          &zErr
      );
      assert( rc!=SQLITE_OK || zErr==0 );
      if( rc ){
        return test_session_error(interp, rc, zErr);
      }
      break;
    }

    case 10: {      /* memory_used */
      sqlite3_int64 nMalloc = sqlite3session_memory_used(pSession);
      Tcl_SetObjResult(interp, Tcl_NewWideIntObj(nMalloc));
      break;
    }

    case 10: {
      sqlite3_int64 nSize = sqlite3session_changeset_size(pSession);
      Tcl_SetObjResult(interp, Tcl_NewWideIntObj(nSize));
      break;
    }
    case 11: {
      int rc;
      int iArg;
      if( Tcl_GetIntFromObj(interp, objv[2], &iArg) ){
        return TCL_ERROR;
      }
      rc = sqlite3session_object_config(
          pSession, SQLITE_SESSION_OBJCONFIG_SIZE, &iArg
      );
      if( rc!=SQLITE_OK ){
        extern const char *sqlite3ErrName(int);
        Tcl_SetObjResult(interp, Tcl_NewStringObj(sqlite3ErrName(rc), -1));
      }else{
        Tcl_SetObjResult(interp, Tcl_NewIntObj(iArg));
      }
      break;
    }
  }

  return TCL_OK;
}

static void SQLITE_TCLAPI test_session_del(void *clientData){
  TestSession *p = (TestSession*)clientData;
  if( p->pFilterScript ) Tcl_DecrRefCount(p->pFilterScript);
  sqlite3session_delete(p->pSession);
  ckfree((char*)p);
}

/*
** Tclcmd:  sqlite3session CMD DB-HANDLE DB-NAME
*/
static int SQLITE_TCLAPI test_sqlite3session(
  void * clientData,
  Tcl_Interp *interp,
  int objc,
  Tcl_Obj *CONST objv[]
){
  sqlite3 *db;
  Tcl_CmdInfo info;
  int rc;                         /* sqlite3session_create() return code */
  TestSession *p;                 /* New wrapper object */
  int iArg = -1;

  if( objc!=4 ){
    Tcl_WrongNumArgs(interp, 1, objv, "CMD DB-HANDLE DB-NAME");
    return TCL_ERROR;
  }

  if( 0==Tcl_GetCommandInfo(interp, Tcl_GetString(objv[2]), &info) ){
    Tcl_AppendResult(interp, "no such handle: ", Tcl_GetString(objv[2]), 0);
    return TCL_ERROR;
  }
  db = *(sqlite3 **)info.objClientData;

  p = (TestSession*)ckalloc(sizeof(TestSession));
  memset(p, 0, sizeof(TestSession));
  rc = sqlite3session_create(db, Tcl_GetString(objv[3]), &p->pSession);
  if( rc!=SQLITE_OK ){
    ckfree((char*)p);
    return test_session_error(interp, rc, 0);
  }

  /* Query the SQLITE_SESSION_OBJCONFIG_SIZE option to ensure that it
  ** is clear by default. Then set it. */
  sqlite3session_object_config(p->pSession,SQLITE_SESSION_OBJCONFIG_SIZE,&iArg);
  assert( iArg==0 );
  iArg = 1;
  sqlite3session_object_config(p->pSession,SQLITE_SESSION_OBJCONFIG_SIZE,&iArg);

  Tcl_CreateObjCommand(
      interp, Tcl_GetString(objv[1]), test_session_cmd, (ClientData)p,
      test_session_del
  );
  Tcl_SetObjResult(interp, objv[1]);
  return TCL_OK;
}

static void test_append_value(Tcl_Obj *pList, sqlite3_value *pVal){
  if( pVal==0 ){
    Tcl_ListObjAppendElement(0, pList, Tcl_NewObj());
    Tcl_ListObjAppendElement(0, pList, Tcl_NewObj());
  }else{
    Tcl_Obj *pObj;
    switch( sqlite3_value_type(pVal) ){
      case SQLITE_NULL:
        Tcl_ListObjAppendElement(0, pList, Tcl_NewStringObj("n", 1));
        pObj = Tcl_NewObj();
        break;
      case SQLITE_INTEGER:
        Tcl_ListObjAppendElement(0, pList, Tcl_NewStringObj("i", 1));
        pObj = Tcl_NewWideIntObj(sqlite3_value_int64(pVal));
        break;
      case SQLITE_FLOAT:
        Tcl_ListObjAppendElement(0, pList, Tcl_NewStringObj("f", 1));
        pObj = Tcl_NewDoubleObj(sqlite3_value_double(pVal));
        break;
      case SQLITE_TEXT: {
        const char *z = (char*)sqlite3_value_blob(pVal);
        int n = sqlite3_value_bytes(pVal);
        Tcl_ListObjAppendElement(0, pList, Tcl_NewStringObj("t", 1));
        pObj = Tcl_NewStringObj(z, n);
        break;
      }
      default:
        assert( sqlite3_value_type(pVal)==SQLITE_BLOB );
        Tcl_ListObjAppendElement(0, pList, Tcl_NewStringObj("b", 1));
        pObj = Tcl_NewByteArrayObj(
            sqlite3_value_blob(pVal),
            sqlite3_value_bytes(pVal)
        );
        break;
    }
    Tcl_ListObjAppendElement(0, pList, pObj);
  }
}

typedef struct TestConflictHandler TestConflictHandler;
struct TestConflictHandler {
  Tcl_Interp *interp;
  Tcl_Obj *pConflictScript;
  Tcl_Obj *pFilterScript;
};

static int test_obj_eq_string(Tcl_Obj *p, const char *z){
  int n;
  int nObj;
  char *zObj;

  n = (int)strlen(z);
  zObj = Tcl_GetStringFromObj(p, &nObj);

  return (nObj==n && (n==0 || 0==memcmp(zObj, z, n)));
}

static int test_filter_handler(
  void *pCtx,                     /* Pointer to TestConflictHandler structure */
  const char *zTab                /* Table name */
){
  TestConflictHandler *p = (TestConflictHandler *)pCtx;
  int res = 1;
  Tcl_Obj *pEval;
  Tcl_Interp *interp = p->interp;

  pEval = Tcl_DuplicateObj(p->pFilterScript);
  Tcl_IncrRefCount(pEval);

  if( TCL_OK!=Tcl_ListObjAppendElement(0, pEval, Tcl_NewStringObj(zTab, -1))
   || TCL_OK!=Tcl_EvalObjEx(interp, pEval, TCL_EVAL_GLOBAL) 
   || TCL_OK!=Tcl_GetIntFromObj(interp, Tcl_GetObjResult(interp), &res)
  ){
    Tcl_BackgroundError(interp);
  }

  Tcl_DecrRefCount(pEval);
  return res;
}

static int test_conflict_handler(
  void *pCtx,                     /* Pointer to TestConflictHandler structure */
  int eConf,                      /* DATA, MISSING, CONFLICT, CONSTRAINT */
  sqlite3_changeset_iter *pIter   /* Handle describing change and conflict */
){
  TestConflictHandler *p = (TestConflictHandler *)pCtx;
  Tcl_Obj *pEval;
  Tcl_Interp *interp = p->interp;
  int ret = 0;                    /* Return value */

  int op;                         /* SQLITE_UPDATE, DELETE or INSERT */
  const char *zTab;               /* Name of table conflict is on */
  int nCol;                       /* Number of columns in table zTab */

  pEval = Tcl_DuplicateObj(p->pConflictScript);
  Tcl_IncrRefCount(pEval);

  sqlite3changeset_op(pIter, &zTab, &nCol, &op, 0);

  if( eConf==SQLITE_CHANGESET_FOREIGN_KEY ){
    int nFk;
    sqlite3changeset_fk_conflicts(pIter, &nFk);
    Tcl_ListObjAppendElement(0, pEval, Tcl_NewStringObj("FOREIGN_KEY", -1));
    Tcl_ListObjAppendElement(0, pEval, Tcl_NewIntObj(nFk));
  }else{

    /* Append the operation type. */
    Tcl_ListObjAppendElement(0, pEval, Tcl_NewStringObj(
        op==SQLITE_INSERT ? "INSERT" :
        op==SQLITE_UPDATE ? "UPDATE" : 
        "DELETE", -1
    ));
  
    /* Append the table name. */
    Tcl_ListObjAppendElement(0, pEval, Tcl_NewStringObj(zTab, -1));
  
    /* Append the conflict type. */
    switch( eConf ){
      case SQLITE_CHANGESET_DATA:
        Tcl_ListObjAppendElement(interp, pEval,Tcl_NewStringObj("DATA",-1));
        break;
      case SQLITE_CHANGESET_NOTFOUND:
        Tcl_ListObjAppendElement(interp, pEval,Tcl_NewStringObj("NOTFOUND",-1));
        break;
      case SQLITE_CHANGESET_CONFLICT:
        Tcl_ListObjAppendElement(interp, pEval,Tcl_NewStringObj("CONFLICT",-1));
        break;
      case SQLITE_CHANGESET_CONSTRAINT:
        Tcl_ListObjAppendElement(interp, pEval,Tcl_NewStringObj("CONSTRAINT",-1));
        break;
    }
  
    /* If this is not an INSERT, append the old row */
    if( op!=SQLITE_INSERT ){
      int i;
      Tcl_Obj *pOld = Tcl_NewObj();
      for(i=0; i<nCol; i++){
        sqlite3_value *pVal;
        sqlite3changeset_old(pIter, i, &pVal);
        test_append_value(pOld, pVal);
      }
      Tcl_ListObjAppendElement(0, pEval, pOld);
    }

    /* If this is not a DELETE, append the new row */
    if( op!=SQLITE_DELETE ){
      int i;
      Tcl_Obj *pNew = Tcl_NewObj();
      for(i=0; i<nCol; i++){
        sqlite3_value *pVal;
        sqlite3changeset_new(pIter, i, &pVal);
        test_append_value(pNew, pVal);
      }
      Tcl_ListObjAppendElement(0, pEval, pNew);
    }

    /* If this is a CHANGESET_DATA or CHANGESET_CONFLICT conflict, append
     ** the conflicting row.  */
    if( eConf==SQLITE_CHANGESET_DATA || eConf==SQLITE_CHANGESET_CONFLICT ){
      int i;
      Tcl_Obj *pConflict = Tcl_NewObj();
      for(i=0; i<nCol; i++){
        int rc;
        sqlite3_value *pVal;
        rc = sqlite3changeset_conflict(pIter, i, &pVal);
        assert( rc==SQLITE_OK );
        test_append_value(pConflict, pVal);
      }
      Tcl_ListObjAppendElement(0, pEval, pConflict);
    }

    /***********************************************************************
     ** This block is purely for testing some error conditions.
     */
    if( eConf==SQLITE_CHANGESET_CONSTRAINT 
     || eConf==SQLITE_CHANGESET_NOTFOUND 
    ){
      sqlite3_value *pVal;
      int rc = sqlite3changeset_conflict(pIter, 0, &pVal);
      assert( rc==SQLITE_MISUSE );
    }else{
      sqlite3_value *pVal;
      int rc = sqlite3changeset_conflict(pIter, -1, &pVal);
      assert( rc==SQLITE_RANGE );
      rc = sqlite3changeset_conflict(pIter, nCol, &pVal);
      assert( rc==SQLITE_RANGE );
    }
    if( op==SQLITE_DELETE ){
      sqlite3_value *pVal;
      int rc = sqlite3changeset_new(pIter, 0, &pVal);
      assert( rc==SQLITE_MISUSE );
    }else{
      sqlite3_value *pVal;
      int rc = sqlite3changeset_new(pIter, -1, &pVal);
      assert( rc==SQLITE_RANGE );
      rc = sqlite3changeset_new(pIter, nCol, &pVal);
      assert( rc==SQLITE_RANGE );
    }
    if( op==SQLITE_INSERT ){
      sqlite3_value *pVal;
      int rc = sqlite3changeset_old(pIter, 0, &pVal);
      assert( rc==SQLITE_MISUSE );
    }else{
      sqlite3_value *pVal;
      int rc = sqlite3changeset_old(pIter, -1, &pVal);
      assert( rc==SQLITE_RANGE );
      rc = sqlite3changeset_old(pIter, nCol, &pVal);
      assert( rc==SQLITE_RANGE );
    }
    if( eConf!=SQLITE_CHANGESET_FOREIGN_KEY ){
      /* eConf!=FOREIGN_KEY is always true at this point. The condition is 
      ** just there to make it clearer what is being tested.  */
      int nDummy;
      int rc = sqlite3changeset_fk_conflicts(pIter, &nDummy);
      assert( rc==SQLITE_MISUSE );
    }
    /* End of testing block
    ***********************************************************************/
  }

  if( TCL_OK!=Tcl_EvalObjEx(interp, pEval, TCL_EVAL_GLOBAL) ){
    Tcl_BackgroundError(interp);
  }else{
    Tcl_Obj *pRes = Tcl_GetObjResult(interp);
    if( test_obj_eq_string(pRes, "OMIT") || test_obj_eq_string(pRes, "") ){
      ret = SQLITE_CHANGESET_OMIT;
    }else if( test_obj_eq_string(pRes, "REPLACE") ){
      ret = SQLITE_CHANGESET_REPLACE;
    }else if( test_obj_eq_string(pRes, "ABORT") ){
      ret = SQLITE_CHANGESET_ABORT;
    }else{
      Tcl_GetIntFromObj(0, pRes, &ret);
    }
  }

  Tcl_DecrRefCount(pEval);
  return ret;
}

/*
** The conflict handler used by sqlite3changeset_apply_replace_all(). 
** This conflict handler calls sqlite3_value_text16() on all available
** sqlite3_value objects and then returns CHANGESET_REPLACE, or 
** CHANGESET_OMIT if REPLACE is not applicable. This is used to test the
** effect of a malloc failure within an sqlite3_value_xxx() function
** invoked by a conflict-handler callback.
*/
static int replace_handler(
  void *pCtx,                     /* Pointer to TestConflictHandler structure */
  int eConf,                      /* DATA, MISSING, CONFLICT, CONSTRAINT */
  sqlite3_changeset_iter *pIter   /* Handle describing change and conflict */
){
  int op;                         /* SQLITE_UPDATE, DELETE or INSERT */
  const char *zTab;               /* Name of table conflict is on */
  int nCol;                       /* Number of columns in table zTab */
  int i;
  int x = 0;

  sqlite3changeset_op(pIter, &zTab, &nCol, &op, 0);

  if( op!=SQLITE_INSERT ){
    for(i=0; i<nCol; i++){
      sqlite3_value *pVal;
      sqlite3changeset_old(pIter, i, &pVal);
      sqlite3_value_text16(pVal);
      x++;
    }
  }

  if( op!=SQLITE_DELETE ){
    for(i=0; i<nCol; i++){
      sqlite3_value *pVal;
      sqlite3changeset_new(pIter, i, &pVal);
      sqlite3_value_text16(pVal);
      x++;
    }
  }

  if( eConf==SQLITE_CHANGESET_DATA ){
    return SQLITE_CHANGESET_REPLACE;
  }
  return SQLITE_CHANGESET_OMIT;
}

static int testStreamInput(
  void *pCtx,                     /* Context pointer */
  void *pData,                    /* Buffer to populate */
  int *pnData                     /* IN/OUT: Bytes requested/supplied */
){
  TestStreamInput *p = (TestStreamInput*)pCtx;
  int nReq = *pnData;             /* Bytes of data requested */
  int nRem = p->nData - p->iData; /* Bytes of data available */
  int nRet = p->nStream;          /* Bytes actually returned */

  /* Allocate and free some space. There is no point to this, other than
  ** that it allows the regular OOM fault-injection tests to cause an error
  ** in this function.  */
  void *pAlloc = sqlite3_malloc(10);
  if( pAlloc==0 ) return SQLITE_NOMEM;
  sqlite3_free(pAlloc);

  if( nRet>nReq ) nRet = nReq;
  if( nRet>nRem ) nRet = nRem;

  assert( nRet>=0 );
  if( nRet>0 ){
    memcpy(pData, &p->aData[p->iData], nRet);
    p->iData += nRet;
  }

  *pnData = nRet;
  return SQLITE_OK;
}


static int SQLITE_TCLAPI testSqlite3changesetApply(
  int bV2,
  void * clientData,
  Tcl_Interp *interp,
  int objc,
  Tcl_Obj *CONST objv[]
){
  sqlite3 *db;                    /* Database handle */
  Tcl_CmdInfo info;               /* Database Tcl command (objv[1]) info */
  int rc;                         /* Return code from changeset_invert() */
  void *pChangeset;               /* Buffer containing changeset */
  int nChangeset;                 /* Size of buffer aChangeset in bytes */
  TestConflictHandler ctx;
  TestStreamInput sStr;
  void *pRebase = 0;
  int nRebase = 0;
  int flags = 0;                  /* Flags for apply_v2() */

  memset(&sStr, 0, sizeof(sStr));
  sStr.nStream = test_tcl_integer(interp, SESSION_STREAM_TCL_VAR);

  /* Check for the -nosavepoint flag */
  if( bV2 ){
    if( objc>1 ){
      const char *z1 = Tcl_GetString(objv[1]);
      int n = strlen(z1);
      if( n>1 && n<=12 && 0==sqlite3_strnicmp("-nosavepoint", z1, n) ){
        flags |= SQLITE_CHANGESETAPPLY_NOSAVEPOINT;
        objc--;
        objv++;
      }
    }
    if( objc>1 ){
      const char *z1 = Tcl_GetString(objv[1]);
      int n = strlen(z1);
      if( n>1 && n<=7 && 0==sqlite3_strnicmp("-invert", z1, n) ){
        flags |= SQLITE_CHANGESETAPPLY_INVERT;
        objc--;
        objv++;
      }
    }
  }

  if( objc!=4 && objc!=5 ){
    const char *zMsg;
    if( bV2 ){
      zMsg = "?-nosavepoint? ?-inverse? "
        "DB CHANGESET CONFLICT-SCRIPT ?FILTER-SCRIPT?";
    }else{
      zMsg = "DB CHANGESET CONFLICT-SCRIPT ?FILTER-SCRIPT?";
    }
    Tcl_WrongNumArgs(interp, 1, objv, zMsg);
    return TCL_ERROR;
  }
  if( 0==Tcl_GetCommandInfo(interp, Tcl_GetString(objv[1]), &info) ){
    Tcl_AppendResult(interp, "no such handle: ", Tcl_GetString(objv[1]), 0);
    return TCL_ERROR;
  }
  db = *(sqlite3 **)info.objClientData;
  pChangeset = (void *)Tcl_GetByteArrayFromObj(objv[2], &nChangeset);
  ctx.pConflictScript = objv[3];
  ctx.pFilterScript = objc==5 ? objv[4] : 0;
  ctx.interp = interp;

  if( sStr.nStream==0 ){
    if( bV2==0 ){
      rc = sqlite3changeset_apply(db, nChangeset, pChangeset, 
          (objc==5)?test_filter_handler:0, test_conflict_handler, (void *)&ctx
      );
    }else{
      rc = sqlite3changeset_apply_v2(db, nChangeset, pChangeset, 
          (objc==5)?test_filter_handler:0, test_conflict_handler, (void *)&ctx,
          &pRebase, &nRebase, flags
      );
    }
  }else{
    sStr.aData = (unsigned char*)pChangeset;
    sStr.nData = nChangeset;
    if( bV2==0 ){
      rc = sqlite3changeset_apply_strm(db, testStreamInput, (void*)&sStr,
          (objc==5) ? test_filter_handler : 0, 
          test_conflict_handler, (void *)&ctx
      );
    }else{
      rc = sqlite3changeset_apply_v2_strm(db, testStreamInput, (void*)&sStr,
          (objc==5) ? test_filter_handler : 0, 
          test_conflict_handler, (void *)&ctx,
          &pRebase, &nRebase, flags
      );
    }
  }

  if( rc!=SQLITE_OK ){
    return test_session_error(interp, rc, 0);
  }else{
    Tcl_ResetResult(interp);
    if( bV2 && pRebase ){
      Tcl_SetObjResult(interp, Tcl_NewByteArrayObj(pRebase, nRebase));
    }
  }
  sqlite3_free(pRebase);
  return TCL_OK;
}

/*
** sqlite3changeset_apply DB CHANGESET CONFLICT-SCRIPT ?FILTER-SCRIPT?
*/
static int SQLITE_TCLAPI test_sqlite3changeset_apply(
  void * clientData,
  Tcl_Interp *interp,
  int objc,
  Tcl_Obj *CONST objv[]
){
  return testSqlite3changesetApply(0, clientData, interp, objc, objv);
}
/*
** sqlite3changeset_apply_v2 DB CHANGESET CONFLICT-SCRIPT ?FILTER-SCRIPT?
*/
static int SQLITE_TCLAPI test_sqlite3changeset_apply_v2(
  void * clientData,
  Tcl_Interp *interp,
  int objc,
  Tcl_Obj *CONST objv[]
){
  return testSqlite3changesetApply(1, clientData, interp, objc, objv);
}

/*
** sqlite3changeset_apply_replace_all DB CHANGESET 
*/
static int SQLITE_TCLAPI test_sqlite3changeset_apply_replace_all(
  void * clientData,
  Tcl_Interp *interp,
  int objc,
  Tcl_Obj *CONST objv[]
){
  sqlite3 *db;                    /* Database handle */
  Tcl_CmdInfo info;               /* Database Tcl command (objv[1]) info */
  int rc;                         /* Return code from changeset_invert() */
  void *pChangeset;               /* Buffer containing changeset */
  int nChangeset;                 /* Size of buffer aChangeset in bytes */

  if( objc!=3 ){
    Tcl_WrongNumArgs(interp, 1, objv, "DB CHANGESET");
    return TCL_ERROR;
  }
  if( 0==Tcl_GetCommandInfo(interp, Tcl_GetString(objv[1]), &info) ){
    Tcl_AppendResult(interp, "no such handle: ", Tcl_GetString(objv[2]), 0);
    return TCL_ERROR;
  }
  db = *(sqlite3 **)info.objClientData;
  pChangeset = (void *)Tcl_GetByteArrayFromObj(objv[2], &nChangeset);

  rc = sqlite3changeset_apply(db, nChangeset, pChangeset, 0, replace_handler,0);
  if( rc!=SQLITE_OK ){
    return test_session_error(interp, rc, 0);
  }
  Tcl_ResetResult(interp);
  return TCL_OK;
}


/*
** sqlite3changeset_invert CHANGESET
*/
static int SQLITE_TCLAPI test_sqlite3changeset_invert(
  void * clientData,
  Tcl_Interp *interp,
  int objc,
  Tcl_Obj *CONST objv[]
){
  int rc;                         /* Return code from changeset_invert() */
  TestStreamInput sIn;            /* Input stream */
  TestSessionsBlob sOut;          /* Output blob */

  if( objc!=2 ){
    Tcl_WrongNumArgs(interp, 1, objv, "CHANGESET");
    return TCL_ERROR;
  }

  memset(&sIn, 0, sizeof(sIn));
  memset(&sOut, 0, sizeof(sOut));
  sIn.nStream = test_tcl_integer(interp, SESSION_STREAM_TCL_VAR);
  sIn.aData = Tcl_GetByteArrayFromObj(objv[1], &sIn.nData);

  if( sIn.nStream ){
    rc = sqlite3changeset_invert_strm(
        testStreamInput, (void*)&sIn, testStreamOutput, (void*)&sOut
    );
  }else{
    rc = sqlite3changeset_invert(sIn.nData, sIn.aData, &sOut.n, &sOut.p);
  }
  if( rc!=SQLITE_OK ){
    rc = test_session_error(interp, rc, 0);
  }else{
    Tcl_SetObjResult(interp,Tcl_NewByteArrayObj((unsigned char*)sOut.p,sOut.n));
  }
  sqlite3_free(sOut.p);
  return rc;
}

/*
** sqlite3changeset_concat LEFT RIGHT
*/
static int SQLITE_TCLAPI test_sqlite3changeset_concat(
  void * clientData,
  Tcl_Interp *interp,
  int objc,
  Tcl_Obj *CONST objv[]
){
  int rc;                         /* Return code from changeset_invert() */

  TestStreamInput sLeft;          /* Input stream */
  TestStreamInput sRight;         /* Input stream */
  TestSessionsBlob sOut = {0,0};  /* Output blob */

  if( objc!=3 ){
    Tcl_WrongNumArgs(interp, 1, objv, "LEFT RIGHT");
    return TCL_ERROR;
  }

  memset(&sLeft, 0, sizeof(sLeft));
  memset(&sRight, 0, sizeof(sRight));
  sLeft.aData = Tcl_GetByteArrayFromObj(objv[1], &sLeft.nData);
  sRight.aData = Tcl_GetByteArrayFromObj(objv[2], &sRight.nData);
  sLeft.nStream = test_tcl_integer(interp, SESSION_STREAM_TCL_VAR);
  sRight.nStream = sLeft.nStream;

  if( sLeft.nStream>0 ){
    rc = sqlite3changeset_concat_strm(
        testStreamInput, (void*)&sLeft,
        testStreamInput, (void*)&sRight,
        testStreamOutput, (void*)&sOut
    );
  }else{
    rc = sqlite3changeset_concat(
        sLeft.nData, sLeft.aData, sRight.nData, sRight.aData, &sOut.n, &sOut.p
    );
  }

  if( rc!=SQLITE_OK ){
    rc = test_session_error(interp, rc, 0);
  }else{
    Tcl_SetObjResult(interp,Tcl_NewByteArrayObj((unsigned char*)sOut.p,sOut.n));
  }
  sqlite3_free(sOut.p);
  return rc;
}

/*
** sqlite3session_foreach VARNAME CHANGESET SCRIPT
*/
static int SQLITE_TCLAPI test_sqlite3session_foreach(
  void * clientData,
  Tcl_Interp *interp,
  int objc,
  Tcl_Obj *CONST objv[]
){
  void *pChangeset;
  int nChangeset;
  sqlite3_changeset_iter *pIter;
  int rc;
  Tcl_Obj *pVarname;
  Tcl_Obj *pCS;
  Tcl_Obj *pScript;
  int isCheckNext = 0;
  int isInvert = 0;

  TestStreamInput sStr;
  memset(&sStr, 0, sizeof(sStr));

  while( objc>1 ){
    char *zOpt = Tcl_GetString(objv[1]);
    int nOpt = strlen(zOpt);
    if( zOpt[0]!='-' ) break;
    if( nOpt<=7 && 0==sqlite3_strnicmp(zOpt, "-invert", nOpt) ){
      isInvert = 1;
    }else
    if( nOpt<=5 && 0==sqlite3_strnicmp(zOpt, "-next", nOpt) ){
      isCheckNext = 1;
    }else{
      break;
    }
    objv++;
    objc--;
  }
  if( objc!=4 ){
    Tcl_WrongNumArgs(
        interp, 1, objv, "?-next? ?-invert? VARNAME CHANGESET SCRIPT");
    return TCL_ERROR;
  }

  pVarname = objv[1];
  pCS = objv[2];
  pScript = objv[3];

  pChangeset = (void *)Tcl_GetByteArrayFromObj(pCS, &nChangeset);
  sStr.nStream = test_tcl_integer(interp, SESSION_STREAM_TCL_VAR);
  if( isInvert ){
    int f = SQLITE_CHANGESETSTART_INVERT;
    if( sStr.nStream==0 ){
      rc = sqlite3changeset_start_v2(&pIter, nChangeset, pChangeset, f);
    }else{
      void *pCtx = (void*)&sStr;
      sStr.aData = (unsigned char*)pChangeset;
      sStr.nData = nChangeset;
      rc = sqlite3changeset_start_v2_strm(&pIter, testStreamInput, pCtx, f);
    }
  }else{
    if( sStr.nStream==0 ){
      rc = sqlite3changeset_start(&pIter, nChangeset, pChangeset);
    }else{
      sStr.aData = (unsigned char*)pChangeset;
      sStr.nData = nChangeset;
      rc = sqlite3changeset_start_strm(&pIter, testStreamInput, (void*)&sStr);
    }
  }
  if( rc!=SQLITE_OK ){
    return test_session_error(interp, rc, 0);
  }

  while( SQLITE_ROW==sqlite3changeset_next(pIter) ){
    int nCol;                     /* Number of columns in table */
    int nCol2;                    /* Number of columns in table */
    int op;                       /* SQLITE_INSERT, UPDATE or DELETE */
    const char *zTab;             /* Name of table change applies to */
    Tcl_Obj *pVar;                /* Tcl value to set $VARNAME to */
    Tcl_Obj *pOld;                /* Vector of old.* values */
    Tcl_Obj *pNew;                /* Vector of new.* values */
    int bIndirect;

    char *zPK;
    unsigned char *abPK;
    int i;

    /* Test that _fk_conflicts() returns SQLITE_MISUSE if called on this
    ** iterator. */
    int nDummy;
    if( SQLITE_MISUSE!=sqlite3changeset_fk_conflicts(pIter, &nDummy) ){
      sqlite3changeset_finalize(pIter);
      return TCL_ERROR;
    }

    sqlite3changeset_op(pIter, &zTab, &nCol, &op, &bIndirect);
    pVar = Tcl_NewObj();
    Tcl_ListObjAppendElement(0, pVar, Tcl_NewStringObj(
          op==SQLITE_INSERT ? "INSERT" :
          op==SQLITE_UPDATE ? "UPDATE" : 
          "DELETE", -1
    ));

    Tcl_ListObjAppendElement(0, pVar, Tcl_NewStringObj(zTab, -1));
    Tcl_ListObjAppendElement(0, pVar, Tcl_NewBooleanObj(bIndirect));

    zPK = ckalloc(nCol+1);
    memset(zPK, 0, nCol+1);
    sqlite3changeset_pk(pIter, &abPK, &nCol2);
    assert( nCol==nCol2 );
    for(i=0; i<nCol; i++){
      zPK[i] = (abPK[i] ? 'X' : '.');
    }
    Tcl_ListObjAppendElement(0, pVar, Tcl_NewStringObj(zPK, -1));
    ckfree(zPK);

    pOld = Tcl_NewObj();
    if( op!=SQLITE_INSERT ){
      for(i=0; i<nCol; i++){
        sqlite3_value *pVal;
        sqlite3changeset_old(pIter, i, &pVal);
        test_append_value(pOld, pVal);
      }
    }
    pNew = Tcl_NewObj();
    if( op!=SQLITE_DELETE ){
      for(i=0; i<nCol; i++){
        sqlite3_value *pVal;
        sqlite3changeset_new(pIter, i, &pVal);
        test_append_value(pNew, pVal);
      }
    }
    Tcl_ListObjAppendElement(0, pVar, pOld);
    Tcl_ListObjAppendElement(0, pVar, pNew);

    Tcl_ObjSetVar2(interp, pVarname, 0, pVar, 0);
    rc = Tcl_EvalObjEx(interp, pScript, 0);
    if( rc!=TCL_OK && rc!=TCL_CONTINUE ){
      sqlite3changeset_finalize(pIter);
      return rc==TCL_BREAK ? TCL_OK : rc;
    }
  }

  if( isCheckNext ){
    int rc2 = sqlite3changeset_next(pIter);
    rc = sqlite3changeset_finalize(pIter);
    assert( (rc2==SQLITE_DONE && rc==SQLITE_OK) || rc2==rc );
  }else{
    rc = sqlite3changeset_finalize(pIter);
  }
  if( rc!=SQLITE_OK ){
    return test_session_error(interp, rc, 0);
  }

  return TCL_OK;
}

#include "sqlite3changebatch.h"

typedef struct TestChangebatch TestChangebatch;
struct TestChangebatch {
  sqlite3_changebatch *pChangebatch;
};

/*
** Tclcmd:  $changebatch add BLOB
**          $changebatch zero
**          $changebatch delete
*/
static int SQLITE_TCLAPI test_changebatch_cmd(
  void *clientData,
  Tcl_Interp *interp,
  int objc,
  Tcl_Obj *CONST objv[]
){
  TestChangebatch *p = (TestChangebatch*)clientData;
  sqlite3_changebatch *pChangebatch = p->pChangebatch;
  struct SessionSubcmd {
    const char *zSub;
    int nArg;
    const char *zMsg;
    int iSub;
  } aSub[] = {
    { "add",          1, "CHANGESET",  }, /* 0 */
    { "zero",         0, "",           }, /* 1 */
    { "delete",       0, "",           }, /* 2 */
    { 0 }
  };
  int iSub;
  int rc;

  if( objc<2 ){
    Tcl_WrongNumArgs(interp, 1, objv, "SUBCOMMAND ...");
    return TCL_ERROR;
  }
  rc = Tcl_GetIndexFromObjStruct(interp, 
      objv[1], aSub, sizeof(aSub[0]), "sub-command", 0, &iSub
  );
  if( rc!=TCL_OK ) return rc;
  if( objc!=2+aSub[iSub].nArg ){
    Tcl_WrongNumArgs(interp, 2, objv, aSub[iSub].zMsg);
    return TCL_ERROR;
  }

  switch( iSub ){
    case 0: {      /* add */
      int nArg;
      unsigned char *pArg = Tcl_GetByteArrayFromObj(objv[2], &nArg);
      rc = sqlite3changebatch_add(pChangebatch, pArg, nArg);
      if( rc!=SQLITE_OK && rc!=SQLITE_CONSTRAINT ){
        return test_session_error(interp, rc, 0);
      }else{
        extern const char *sqlite3ErrName(int);
        Tcl_SetObjResult(interp, Tcl_NewStringObj(sqlite3ErrName(rc), -1));
      }
      break;
    }

    case 1: {      /* zero */
      sqlite3changebatch_zero(pChangebatch);
      break;
    }

    case 2:        /* delete */
      Tcl_DeleteCommand(interp, Tcl_GetString(objv[0]));
      break;
  }

  return TCL_OK;
}

static void SQLITE_TCLAPI test_changebatch_del(void *clientData){
  TestChangebatch *p = (TestChangebatch*)clientData;
  sqlite3changebatch_delete(p->pChangebatch);
  ckfree((char*)p);
}

/*
** Tclcmd:  sqlite3changebatch CMD DB-HANDLE
*/
static int SQLITE_TCLAPI test_sqlite3changebatch(
  void * clientData,
  Tcl_Interp *interp,
  int objc,
  Tcl_Obj *CONST objv[]
){
  sqlite3 *db;
  Tcl_CmdInfo info;
  int rc;                         /* sqlite3session_create() return code */
  TestChangebatch *p;             /* New wrapper object */

  if( objc!=3 ){
    Tcl_WrongNumArgs(interp, 1, objv, "CMD DB-HANDLE");
    return TCL_ERROR;
  }

  if( 0==Tcl_GetCommandInfo(interp, Tcl_GetString(objv[2]), &info) ){
    Tcl_AppendResult(interp, "no such handle: ", Tcl_GetString(objv[2]), 0);
    return TCL_ERROR;
  }
  db = *(sqlite3 **)info.objClientData;

  p = (TestChangebatch*)ckalloc(sizeof(TestChangebatch));
  memset(p, 0, sizeof(TestChangebatch));
  rc = sqlite3changebatch_new(db, &p->pChangebatch);
  if( rc!=SQLITE_OK ){
    ckfree((char*)p);
    return test_session_error(interp, rc, 0);
  }

  Tcl_CreateObjCommand(
      interp, Tcl_GetString(objv[1]), test_changebatch_cmd, (ClientData)p,
      test_changebatch_del
  );
  Tcl_SetObjResult(interp, objv[1]);
  return TCL_OK;
}

/*
** tclcmd: CMD configure REBASE-BLOB
** tclcmd: CMD rebase CHANGESET
** tclcmd: CMD delete
*/
static int SQLITE_TCLAPI test_rebaser_cmd(
  void * clientData,
  Tcl_Interp *interp,
  int objc,
  Tcl_Obj *CONST objv[]
){
  static struct RebaseSubcmd {
    const char *zSub;
    int nArg;
    const char *zMsg;
    int iSub;
  } aSub[] = {
    { "configure",    1, "REBASE-BLOB" }, /* 0 */
    { "delete",       0, ""            }, /* 1 */
    { "rebase",       1, "CHANGESET"   }, /* 2 */
    { 0 }
  };

  sqlite3_rebaser *p = (sqlite3_rebaser*)clientData;
  int iSub;
  int rc;

  if( objc<2 ){
    Tcl_WrongNumArgs(interp, 1, objv, "SUBCOMMAND ...");
    return TCL_ERROR;
  }
  rc = Tcl_GetIndexFromObjStruct(interp, 
      objv[1], aSub, sizeof(aSub[0]), "sub-command", 0, &iSub
  );
  if( rc!=TCL_OK ) return rc;
  if( objc!=2+aSub[iSub].nArg ){
    Tcl_WrongNumArgs(interp, 2, objv, aSub[iSub].zMsg);
    return TCL_ERROR;
  }

  assert( iSub==0 || iSub==1 || iSub==2 );
  assert( rc==SQLITE_OK );
  switch( iSub ){
    case 0: {   /* configure */
      int nRebase = 0;
      unsigned char *pRebase = Tcl_GetByteArrayFromObj(objv[2], &nRebase);
      rc = sqlite3rebaser_configure(p, nRebase, pRebase);
      break;
    }

    case 1:     /* delete */
      Tcl_DeleteCommand(interp, Tcl_GetString(objv[0]));
      break;

    default: {  /* rebase */
      TestStreamInput sStr;                 /* Input stream */
      TestSessionsBlob sOut;                /* Output blob */

      memset(&sStr, 0, sizeof(sStr));
      memset(&sOut, 0, sizeof(sOut));
      sStr.aData = Tcl_GetByteArrayFromObj(objv[2], &sStr.nData);
      sStr.nStream = test_tcl_integer(interp, SESSION_STREAM_TCL_VAR);

      if( sStr.nStream ){
        rc = sqlite3rebaser_rebase_strm(p, 
            testStreamInput, (void*)&sStr,
            testStreamOutput, (void*)&sOut
        );
      }else{
        rc = sqlite3rebaser_rebase(p, sStr.nData, sStr.aData, &sOut.n, &sOut.p);
      }

      if( rc==SQLITE_OK ){
        Tcl_SetObjResult(interp, Tcl_NewByteArrayObj(sOut.p, sOut.n));
      }
      sqlite3_free(sOut.p);
      break;
    }
  }

  if( rc!=SQLITE_OK ){
    return test_session_error(interp, rc, 0);
  }
  return TCL_OK;
}

static void SQLITE_TCLAPI test_rebaser_del(void *clientData){
  sqlite3_rebaser *p = (sqlite3_rebaser*)clientData;
  sqlite3rebaser_delete(p);
}

/*
** tclcmd: sqlite3rebaser_create NAME
*/
static int SQLITE_TCLAPI test_sqlite3rebaser_create(
  void * clientData,
  Tcl_Interp *interp,
  int objc,
  Tcl_Obj *CONST objv[]
){
  int rc;
  sqlite3_rebaser *pNew = 0;
  if( objc!=2 ){
    Tcl_WrongNumArgs(interp, 1, objv, "NAME");
    return SQLITE_ERROR;
  }

  rc = sqlite3rebaser_create(&pNew);
  if( rc!=SQLITE_OK ){
    return test_session_error(interp, rc, 0);
  }

  Tcl_CreateObjCommand(interp, Tcl_GetString(objv[1]), test_rebaser_cmd,
      (ClientData)pNew, test_rebaser_del
  );
  Tcl_SetObjResult(interp, objv[1]);
  return TCL_OK;
}

/*
** tclcmd: sqlite3rebaser_configure OP VALUE
*/
static int SQLITE_TCLAPI test_sqlite3session_config(
  void * clientData,
  Tcl_Interp *interp,
  int objc,
  Tcl_Obj *CONST objv[]
){
  static struct ConfigOpt {
    const char *zSub;
    int op;
  } aSub[] = {
    { "strm_size",    SQLITE_SESSION_CONFIG_STRMSIZE },
    { "invalid",      0 },
    { 0 }
  };
  int rc;
  int iSub;
  int iVal;

  if( objc!=3 ){
    Tcl_WrongNumArgs(interp, 1, objv, "OP VALUE");
    return SQLITE_ERROR;
  }
  rc = Tcl_GetIndexFromObjStruct(interp, 
      objv[1], aSub, sizeof(aSub[0]), "sub-command", 0, &iSub
  );
  if( rc!=TCL_OK ) return rc;
  if( Tcl_GetIntFromObj(interp, objv[2], &iVal) ) return TCL_ERROR;

  rc = sqlite3session_config(aSub[iSub].op, (void*)&iVal);
  if( rc!=SQLITE_OK ){
    return test_session_error(interp, rc, 0);
  }
  Tcl_SetObjResult(interp, Tcl_NewIntObj(iVal));
  return TCL_OK;
}

int TestSession_Init(Tcl_Interp *interp){
  struct Cmd {
    const char *zCmd;
    Tcl_ObjCmdProc *xProc;
  } aCmd[] = {
    { "sqlite3session", test_sqlite3session },
    { "sqlite3session_foreach", test_sqlite3session_foreach },
    { "sqlite3changeset_invert", test_sqlite3changeset_invert },
    { "sqlite3changeset_concat", test_sqlite3changeset_concat },
    { "sqlite3changeset_apply", test_sqlite3changeset_apply },
    { "sqlite3changeset_apply_v2", test_sqlite3changeset_apply_v2 },
    { "sqlite3changeset_apply_replace_all", 
      test_sqlite3changeset_apply_replace_all },
    { "sql_exec_changeset", test_sql_exec_changeset },
    { "sqlite3rebaser_create", test_sqlite3rebaser_create },
    { "sqlite3session_config", test_sqlite3session_config },
  };
  int i;

  for(i=0; i<sizeof(aCmd)/sizeof(struct Cmd); i++){
    struct Cmd *p = &aCmd[i];
    Tcl_CreateObjCommand(interp, p->zCmd, p->xProc, 0, 0);
  }


  Tcl_CreateObjCommand(
      interp, "sqlite3changebatch", test_sqlite3changebatch, 0, 0
  );
  return TCL_OK;
}

#endif /* SQLITE_TEST && SQLITE_SESSION && SQLITE_PREUPDATE_HOOK */<|MERGE_RESOLUTION|>--- conflicted
+++ resolved
@@ -244,16 +244,11 @@
     { "isempty",      0, ""            }, /* 5 */
     { "table_filter", 1, "SCRIPT"      }, /* 6 */
     { "patchset",     0, "",           }, /* 7 */
-<<<<<<< HEAD
     { "diff",         2, "FROMDB TBL"  }, /* 8 */
     { "fullchangeset",0, ""            }, /* 9 */
     { "memory_used",  0, "",           }, /* 10 */
-=======
-    { "diff",         2, "FROMDB TBL", }, /* 8 */
-    { "memory_used",  0, "",           }, /* 9 */
     { "changeset_size", 0, "",         }, /* 10 */
     { "object_config_size", 1, "INTEGER", }, /* 11 */
->>>>>>> ec2f689b
     { 0 }
   };
   int iSub;
