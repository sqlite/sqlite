#!/usr/bin/make
# ^^^^ help out editors which guess this file's type.
#
# Makefile for SQLITE
#
# This makefile is intended to be configured automatically using the
# configure script. Hand editing may not work as expected because
# certain blocks are added or removed depending on configure-time
# information.
#
# The docs for many of its variables are in the primary static
# makefile, main.mk (which this one includes at runtime).
#
all:
clean:
########################################################################
#XX# Lines starting with #XX# are TODOs for the port to autosetup.
#
# Known TODOs/FIXMEs/TOIMPROVEs for the autosetup port, in no
# particular order...
#
# - libreadline detection and handling of its -I, -L, and -l flags.
# These can vary considerably across systems. e.g. some need -lncurses,
# and some don't know what an -lncurses is.
#
# - TEA pieces.
#
# - Replace the autotools-specific distribution deliverable(s).
#
# - Provide Makefile.msc, Makefile.linux-gcc, and any required similar
# makefile stubs for environments where the configure script will not
# run. The core makefile rules in main.mk "should" apply as-is for
# most platforms.  We can potentially generate those makefiles, along
# with main.mk, like we do in the Fossil project.
#
# - Confirm whether cross-compilation works and patch it
# appropriately.
#
# - There are some lingering dependencies issues which cause a
# re-configure to trigger more often than it should.  This is
# especially a problem in parallel builds, which may launch multiple
# re-configures in parallel.  GNU Make offers ways of controlling
# that, but we're limited to POSIX Make compatibility here. The
# automatic reconfigures are not too onerous, though, because they're
# much, much faster than Autotools configure runs.
#
# - Add target(s) to dump out specific vars, e.g. SQLITE_OPT, as
# requested at https://sqlite.org/forum/forumpost/75cb3179216f8d86.
# This would also be useful for the ext/wasm build, which fishes
# SHELL_OPT out of the makefile.
#
#
# Maintenance reminders:
#
# - When using the X?=Y variable assignment formulation, please test
#   the build with both GNU make and a POSIX make (e.g. BSD make,
#   a.k.a. bmake). On at least one occassion, that formulation has led
#   to inconsistent behavior between the two major make flavors when
#   used with variable names which might sensibly be in the
#   developer's environment (namely CC).
#
# - The naming convention of some vars, using periods instead of
#   underscores, though unconventional, was selected for a couple of
#   reasons: 1) Personal taste (for which there is no accounting).  2)
#   It is thought to help defend against inadvertent injection of
#   those vars via environment variables (because X.Y is not a legal
#   environment variable name).  "Feature or bug?" is debatable and
#   this naming convention may be reverted if it causes any grief.
#

#
# The top-most directory of the source tree.  This is the directory
# that contains this "Makefile.in" and the "configure" script.
#
TOP = @abs_top_srcdir@
#
# Some standard variables and programs
#
prefix ?= @prefix@
exec_prefix ?= @exec_prefix@
libdir ?= @libdir@
pkgconfigdir ?= $(libdir)/pkgconfig
bindir ?= @bindir@
includedir ?= @includedir@
#
# Just testing some default dir expansions...
# srcdir = @srcdir@
# builddir = @builddir@
# top_srcdir = @top_srcdir@
# abs_top_srcdir = @abs_top_srcdir@
# abs_top_builddir = @abs_top_builddir@
#

INSTALL = @BIN_INSTALL@
AR = @AR@
AR.flags = cr # TODO? Add a configure test to determine this?
CC = @CC@
B.cc = @BUILD_CC@ @BUILD_CFLAGS@
T.cc = $(CC)
CFLAGS = @CFLAGS@ @SH_CFLAGS@

LDFLAGS.shobj = @SHOBJ_LDFLAGS@
LDFLAGS.zlib = @LDFLAGS_ZLIB@
LDFLAGS.math = @LDFLAGS_MATH@
LDFLAGS.rpath = @LDFLAGS_RPATH@
LDFLAGS.pthread = @LDFLAGS_PTHREAD@
LDFLAGS.dlopen = @LDFLAGS_DLOPEN@
LDFLAGS.readline = @LDFLAGS_READLINE@
CFLAGS.readline = @CFLAGS_READLINE@

ENABLE_SHARED = @ENABLE_SHARED@
HAVE_WASI_SDK = @HAVE_WASI_SDK@

T.cc.sqlite = $(T.cc) @TARGET_DEBUG@

#
# Define -D_HAVE_SQLITE_CONFIG_H so that the code knows it
# can include the generated sqlite_cfg.h.
#
T.cc.sqlite += -D_HAVE_SQLITE_CONFIG_H -DBUILD_sqlite
#
<<<<<<< HEAD
LIBOBJ = $(LIBOBJS$(USE_AMALGAMATION))


# All of the source code files.
#
SRC = \
  $(TOP)/src/alter.c \
  $(TOP)/src/analyze.c \
  $(TOP)/src/attach.c \
  $(TOP)/src/auth.c \
  $(TOP)/src/backup.c \
  $(TOP)/src/bitvec.c \
  $(TOP)/src/btmutex.c \
  $(TOP)/src/btree.c \
  $(TOP)/src/btree.h \
  $(TOP)/src/btreeInt.h \
  $(TOP)/src/build.c \
  $(TOP)/src/callback.c \
  $(TOP)/src/complete.c \
  $(TOP)/src/ctime.c \
  $(TOP)/src/date.c \
  $(TOP)/src/dbpage.c \
  $(TOP)/src/dbstat.c \
  $(TOP)/src/delete.c \
  $(TOP)/src/expr.c \
  $(TOP)/src/fault.c \
  $(TOP)/src/fkey.c \
  $(TOP)/src/func.c \
  $(TOP)/src/global.c \
  $(TOP)/src/hash.c \
  $(TOP)/src/hash.h \
  $(TOP)/src/hwtime.h \
  $(TOP)/src/insert.c \
  $(TOP)/src/json.c \
  $(TOP)/src/legacy.c \
  $(TOP)/src/loadext.c \
  $(TOP)/src/main.c \
  $(TOP)/src/malloc.c \
  $(TOP)/src/mem0.c \
  $(TOP)/src/mem1.c \
  $(TOP)/src/mem2.c \
  $(TOP)/src/mem3.c \
  $(TOP)/src/mem5.c \
  $(TOP)/src/memdb.c \
  $(TOP)/src/memjournal.c \
  $(TOP)/src/msvc.h \
  $(TOP)/src/mutex.c \
  $(TOP)/src/mutex.h \
  $(TOP)/src/mutex_noop.c \
  $(TOP)/src/mutex_unix.c \
  $(TOP)/src/mutex_w32.c \
  $(TOP)/src/notify.c \
  $(TOP)/src/os.c \
  $(TOP)/src/os.h \
  $(TOP)/src/os_common.h \
  $(TOP)/src/os_setup.h \
  $(TOP)/src/os_kv.c \
  $(TOP)/src/os_unix.c \
  $(TOP)/src/os_win.c \
  $(TOP)/src/os_win.h \
  $(TOP)/src/pager.c \
  $(TOP)/src/pager.h \
  $(TOP)/src/parse.y \
  $(TOP)/src/pcache.c \
  $(TOP)/src/pcache.h \
  $(TOP)/src/pcache1.c \
  $(TOP)/src/pragma.c \
  $(TOP)/src/pragma.h \
  $(TOP)/src/prepare.c \
  $(TOP)/src/printf.c \
  $(TOP)/src/random.c \
  $(TOP)/src/resolve.c \
  $(TOP)/src/rowset.c \
  $(TOP)/src/select.c \
  $(TOP)/src/status.c \
  $(TOP)/src/shell.c.in \
  $(TOP)/src/sqlite.h.in \
  $(TOP)/src/sqlite3ext.h \
  $(TOP)/src/sqliteInt.h \
  $(TOP)/src/sqliteLimit.h \
  $(TOP)/src/table.c \
  $(TOP)/src/tclsqlite.c \
  $(TOP)/src/threads.c \
  $(TOP)/src/tokenize.c \
  $(TOP)/src/treeview.c \
  $(TOP)/src/trigger.c \
  $(TOP)/src/utf.c \
  $(TOP)/src/update.c \
  $(TOP)/src/upsert.c \
  $(TOP)/src/util.c \
  $(TOP)/src/vacuum.c \
  $(TOP)/src/vdbe.c \
  $(TOP)/src/vdbe.h \
  $(TOP)/src/vdbeapi.c \
  $(TOP)/src/vdbeaux.c \
  $(TOP)/src/vdbeblob.c \
  $(TOP)/src/vdbemem.c \
  $(TOP)/src/vdbesort.c \
  $(TOP)/src/vdbetrace.c \
  $(TOP)/src/vdbevtab.c \
  $(TOP)/src/vdbeInt.h \
  $(TOP)/src/vtab.c \
  $(TOP)/src/vxworks.h \
  $(TOP)/src/wal.c \
  $(TOP)/src/wal.h \
  $(TOP)/src/walker.c \
  $(TOP)/src/where.c \
  $(TOP)/src/wherecode.c \
  $(TOP)/src/whereexpr.c \
  $(TOP)/src/whereInt.h \
  $(TOP)/src/window.c

# Source code for extensions
#
SRC += \
  $(TOP)/ext/fts3/fts3.c \
  $(TOP)/ext/fts3/fts3.h \
  $(TOP)/ext/fts3/fts3Int.h \
  $(TOP)/ext/fts3/fts3_aux.c \
  $(TOP)/ext/fts3/fts3_expr.c \
  $(TOP)/ext/fts3/fts3_hash.c \
  $(TOP)/ext/fts3/fts3_hash.h \
  $(TOP)/ext/fts3/fts3_icu.c \
  $(TOP)/ext/fts3/fts3_porter.c \
  $(TOP)/ext/fts3/fts3_snippet.c \
  $(TOP)/ext/fts3/fts3_tokenizer.h \
  $(TOP)/ext/fts3/fts3_tokenizer.c \
  $(TOP)/ext/fts3/fts3_tokenizer1.c \
  $(TOP)/ext/fts3/fts3_tokenize_vtab.c \
  $(TOP)/ext/fts3/fts3_unicode.c \
  $(TOP)/ext/fts3/fts3_unicode2.c \
  $(TOP)/ext/fts3/fts3_write.c
SRC += \
  $(TOP)/ext/icu/sqliteicu.h \
  $(TOP)/ext/icu/icu.c
SRC += \
  $(TOP)/ext/rtree/rtree.h \
  $(TOP)/ext/rtree/rtree.c \
  $(TOP)/ext/rtree/geopoly.c
SRC += \
  $(TOP)/ext/session/sqlite3session.c \
  $(TOP)/ext/session/sqlite3session.h
SRC += \
  $(TOP)/ext/userauth/userauth.c \
  $(TOP)/ext/userauth/sqlite3userauth.h
SRC += \
  $(TOP)/ext/rbu/sqlite3rbu.h \
  $(TOP)/ext/rbu/sqlite3rbu.c
SRC += \
  $(TOP)/ext/misc/stmt.c

# Generated source code files
#
SRC += \
  keywordhash.h \
  opcodes.c \
  opcodes.h \
  parse.c \
  parse.h \
  sqlite_cfg.h \
  shell.c \
  sqlite3.h

# Source code to the test files.
#
TESTSRC = \
  $(TOP)/src/test1.c \
  $(TOP)/src/test2.c \
  $(TOP)/src/test3.c \
  $(TOP)/src/test4.c \
  $(TOP)/src/test5.c \
  $(TOP)/src/test6.c \
  $(TOP)/src/test8.c \
  $(TOP)/src/test9.c \
  $(TOP)/src/test_autoext.c \
  $(TOP)/src/test_async.c \
  $(TOP)/src/test_backup.c \
  $(TOP)/src/test_bestindex.c \
  $(TOP)/src/test_blob.c \
  $(TOP)/src/test_btree.c \
  $(TOP)/src/test_config.c \
  $(TOP)/src/test_delete.c \
  $(TOP)/src/test_demovfs.c \
  $(TOP)/src/test_devsym.c \
  $(TOP)/src/test_fs.c \
  $(TOP)/src/test_func.c \
  $(TOP)/src/test_hexio.c \
  $(TOP)/src/test_init.c \
  $(TOP)/src/test_intarray.c \
  $(TOP)/src/test_journal.c \
  $(TOP)/src/test_malloc.c \
  $(TOP)/src/test_md5.c \
  $(TOP)/src/test_multiplex.c \
  $(TOP)/src/test_mutex.c \
  $(TOP)/src/test_onefile.c \
  $(TOP)/src/test_osinst.c \
  $(TOP)/src/test_pcache.c \
  $(TOP)/src/test_quota.c \
  $(TOP)/src/test_rtree.c \
  $(TOP)/src/test_schema.c \
  $(TOP)/src/test_superlock.c \
  $(TOP)/src/test_syscall.c \
  $(TOP)/src/test_tclsh.c \
  $(TOP)/src/test_tclvar.c \
  $(TOP)/src/test_thread.c \
  $(TOP)/src/test_vdbecov.c \
  $(TOP)/src/test_vfs.c \
  $(TOP)/src/test_windirent.c \
  $(TOP)/src/test_window.c \
  $(TOP)/src/test_wsd.c       \
  $(TOP)/ext/fts3/fts3_term.c \
  $(TOP)/ext/fts3/fts3_test.c  \
  $(TOP)/ext/session/test_session.c \
  $(TOP)/ext/session/sqlite3changebatch.c \
  $(TOP)/ext/recover/sqlite3recover.c \
  $(TOP)/ext/recover/dbdata.c \
  $(TOP)/ext/recover/test_recover.c \
  $(TOP)/ext/intck/test_intck.c  \
  $(TOP)/ext/intck/sqlite3intck.c \
  $(TOP)/ext/rbu/test_rbu.c

# Statically linked extensions
#
TESTSRC += \
  $(TOP)/ext/expert/sqlite3expert.c \
  $(TOP)/ext/expert/test_expert.c \
  $(TOP)/ext/misc/amatch.c \
  $(TOP)/ext/misc/bgckpt.c \
  $(TOP)/ext/misc/appendvfs.c \
  $(TOP)/ext/misc/basexx.c \
  $(TOP)/ext/misc/carray.c \
  $(TOP)/ext/misc/cksumvfs.c \
  $(TOP)/ext/misc/closure.c \
  $(TOP)/ext/misc/csv.c \
  $(TOP)/ext/misc/decimal.c \
  $(TOP)/ext/misc/eval.c \
  $(TOP)/ext/misc/explain.c \
  $(TOP)/ext/misc/fileio.c \
  $(TOP)/ext/misc/fuzzer.c \
  $(TOP)/ext/fts5/fts5_tcl.c \
  $(TOP)/ext/fts5/fts5_test_mi.c \
  $(TOP)/ext/fts5/fts5_test_tok.c \
  $(TOP)/ext/misc/ieee754.c \
  $(TOP)/ext/misc/mmapwarm.c \
  $(TOP)/ext/misc/nextchar.c \
  $(TOP)/ext/misc/normalize.c \
  $(TOP)/ext/misc/percentile.c \
  $(TOP)/ext/misc/prefixes.c \
  $(TOP)/ext/misc/qpvtab.c \
  $(TOP)/ext/misc/randomjson.c \
  $(TOP)/ext/misc/regexp.c \
  $(TOP)/ext/misc/remember.c \
  $(TOP)/ext/misc/series.c \
  $(TOP)/ext/misc/spellfix.c \
  $(TOP)/ext/misc/stmtrand.c \
  $(TOP)/ext/misc/totype.c \
  $(TOP)/ext/misc/unionvtab.c \
  $(TOP)/ext/misc/wholenumber.c \
  $(TOP)/ext/misc/zipfile.c \
  $(TOP)/ext/userauth/userauth.c \
  $(TOP)/ext/rtree/test_rtreedoc.c

# Source code to the library files needed by the test fixture
#
TESTSRC2 = \
  $(TOP)/src/attach.c \
  $(TOP)/src/backup.c \
  $(TOP)/src/bitvec.c \
  $(TOP)/src/btree.c \
  $(TOP)/src/build.c \
  $(TOP)/src/ctime.c \
  $(TOP)/src/date.c \
  $(TOP)/src/dbpage.c \
  $(TOP)/src/dbstat.c \
  $(TOP)/src/expr.c \
  $(TOP)/src/func.c \
  $(TOP)/src/global.c \
  $(TOP)/src/insert.c \
  $(TOP)/src/wal.c \
  $(TOP)/src/main.c \
  $(TOP)/src/mem5.c \
  $(TOP)/src/os.c \
  $(TOP)/src/os_kv.c \
  $(TOP)/src/os_unix.c \
  $(TOP)/src/os_win.c \
  $(TOP)/src/pager.c \
  $(TOP)/src/pragma.c \
  $(TOP)/src/prepare.c \
  $(TOP)/src/printf.c \
  $(TOP)/src/random.c \
  $(TOP)/src/pcache.c \
  $(TOP)/src/pcache1.c \
  $(TOP)/src/select.c \
  $(TOP)/src/tokenize.c \
  $(TOP)/src/treeview.c \
  $(TOP)/src/utf.c \
  $(TOP)/src/util.c \
  $(TOP)/src/vdbeapi.c \
  $(TOP)/src/vdbeaux.c \
  $(TOP)/src/vdbe.c \
  $(TOP)/src/vdbemem.c \
  $(TOP)/src/vdbetrace.c \
  $(TOP)/src/vdbevtab.c \
  $(TOP)/src/where.c \
  $(TOP)/src/wherecode.c \
  $(TOP)/src/whereexpr.c \
  $(TOP)/src/window.c \
  parse.c \
  $(TOP)/ext/fts3/fts3.c \
  $(TOP)/ext/fts3/fts3_aux.c \
  $(TOP)/ext/fts3/fts3_expr.c \
  $(TOP)/ext/fts3/fts3_term.c \
  $(TOP)/ext/fts3/fts3_tokenizer.c \
  $(TOP)/ext/fts3/fts3_write.c \
  $(TOP)/ext/async/sqlite3async.c \
  $(TOP)/ext/session/sqlite3session.c \
  $(TOP)/ext/misc/stmt.c \
  fts5.c

# Header files used by all library source files.
#
HDR = \
   $(TOP)/src/btree.h \
   $(TOP)/src/btreeInt.h \
   $(TOP)/src/hash.h \
   $(TOP)/src/hwtime.h \
   keywordhash.h \
   $(TOP)/src/msvc.h \
   $(TOP)/src/mutex.h \
   opcodes.h \
   $(TOP)/src/os.h \
   $(TOP)/src/os_common.h \
   $(TOP)/src/os_setup.h \
   $(TOP)/src/os_win.h \
   $(TOP)/src/pager.h \
   $(TOP)/src/pcache.h \
   parse.h  \
   $(TOP)/src/pragma.h \
   sqlite3.h  \
   $(TOP)/src/sqlite3ext.h \
   $(TOP)/src/sqliteInt.h  \
   $(TOP)/src/sqliteLimit.h \
   $(TOP)/src/vdbe.h \
   $(TOP)/src/vdbeInt.h \
   $(TOP)/src/vxworks.h \
   $(TOP)/src/whereInt.h \
   sqlite_cfg.h
=======
# main.mk will fill out T.cc.sqlite with some flags common to all builds.
>>>>>>> 9af5d394

#XX#CFLAGS.readline += -DHAVE_EDITLINE=@TARGET_HAVE_EDITLINE@
#XX#CFLAGS.readline += -DHAVE_LINENOISE=@TARGET_HAVE_LINENOISE@
#XX#
#XX## The library that programs using readline() must link against.
#XX##
#XX#LIBREADLINE = @TARGET_READLINE_LIBS@
#XX#
#XX## Should the database engine be compiled threadsafe
#XX##
#XX#T.cc += -DSQLITE_THREADSAFE=@SQLITE_THREADSAFE@

#
# $(JIMSH) and $(CFLAGS.JIMSH) are documented in main.mk.  $(JIMSH)
# must start with a path component so that it can be invoked as a
# shell command.
#
CFLAGS.JIMSH = @CFLAGS_JIMSH@
JIMSH = ./jimsh$(TEXE)

#
# $(B.tclsh) is documented in main.mk.
#
B.tclsh = @BTCLSH@
$(B.tclsh):

#
# $(CFLAGS.libsqlite3) is documented in main.mk.
#
CFLAGS.libsqlite3 = -DSQLITE_TEMP_STORE=@TEMP_STORE@

#
# $(OPT_FEATURE_FLAGS) is documented in main.mk.
#
# The appending of $(OPTIONS) to $(OPT_FEATURE_FLAGS) is historical
# and somewhat confusing because there's another var, $(OPTS), which
# has a similar (but not identical) role.
#
OPT_FEATURE_FLAGS = @OPT_FEATURE_FLAGS@ $(OPTIONS)

#
# Release (X.Y.Z) and version (X.Y) numbers for the SQLite being
# compiled.
#
VERSION.XYZ = @VERSION_XYZ@
# VERSION.XY = @VERSION_XY@ # we don't currently use this anywhere

#
# Filename extensions for binaries and libraries
#
B.exe = @BUILD_EXEEXT@
T.exe = @TARGET_EXEEXT@
B.dll = @BUILD_DLLEXT@
T.dll = @TARGET_DLLEXT@
B.lib = @BUILD_LIBEXT@
T.lib = @TARGET_LIBEXT@

#
# $(HAVE_TCL) is 1 if the configure script was able to locate the
# tclConfig.sh file, else it is 0.  When this variable is 1, the TCL
# extension library (libtclsqlite3.so) and related testing apps are
# built.
#
HAVE_TCL = @HAVE_TCL@

#
# $(TCLSH_CMD) is the command to use for tclsh - normally just
# "tclsh", but we may know the specific version we want to use. This
# must point to a canonical TCL interpreter, not JimTCL.
#
TCLSH_CMD = @TCLSH_CMD@
TCL_CONFIG_SH = @TCL_CONFIG_SH@

#
# TCL config info from tclConfig.sh
#
TCL_INCLUDE_SPEC = @TCL_INCLUDE_SPEC@
TCL_LIB_SPEC = @TCL_LIB_SPEC@
TCL_STUB_LIB_SPEC = @TCL_STUB_LIB_SPEC@
TCL_EXEC_PREFIX = @TCL_EXEC_PREFIX@
TCL_VERSION = @TCL_VERSION@
TCLLIB_RPATH = @TCLLIB_RPATH@
TCLLIBDIR = @TCLLIBDIR@

#
# Additional options when running tests using testrunner.tcl
# This is usually either blank, or else --status
#
TSTRNNR_OPTS = @TSTRNNR_OPTS@

#
# Where do we want to install the tcl plugin
#
TCLLIBDIR = @TCLLIBDIR@

#
# If gcov support was enabled by the configure script, add the appropriate
# flags here.  It's not always as easy as just having the user add the right
# CFLAGS / LDFLAGS, because libtool wants to use CFLAGS when linking, which
# causes build errors with -fprofile-arcs -ftest-coverage with some GCCs.
# Supposedly GCC does the right thing if you use --coverage, but in
# practice it still fails.  See:
#
# http://www.mail-archive.com/debian-gcc@lists.debian.org/msg26197.html
#
# for more info.
#
CFLAGS.gcov1 = -DSQLITE_COVERAGE_TEST=1 -fprofile-arcs -ftest-coverage
LDFLAGS.gcov1 = -lgcov
USE_GCOV = @USE_GCOV@
T.compile.extras = $(CFLAGS.gcov$(USE_GCOV))
T.link.extras = $(LDFLAGS.gcov$(USE_GCOV))

#
# Vars with the AS_ prefix are specifically related to AutoSetup.
#
# AS_AUTO_DEF is the main configure script.
#
AS_AUTO_DEF = $(TOP)/auto.def
#
# Shell commands to re-run $(TOP)/configure with the same args it was
# invoked with to produce this makefile.
#
AS_AUTOREMAKE = @SQLITE_AUTOREMAKE@

USE_AMALGAMATION ?= @USE_AMALGAMATION@
AMALGAMATION_GEN_FLAGS ?= --linemacros=@AMALGAMATION_LINE_MACROS@

#
# CFLAGS for sqlite3$(T.exe)
#
SHELL_OPT ?= @OPT_SHELL@

Makefile: $(TOP)/Makefile.in $(AS_AUTO_DEF)
	$(AS_AUTOREMAKE)
	@touch $@

sqlite3.pc: $(TOP)/sqlite3.pc.in $(AS_AUTO_DEF)
	$(AS_AUTOREMAKE)
	@touch $@
install: install-pc # defined in main.mk

sqlite_cfg.h: $(TOP)/sqlite_cfg.h.in $(AS_AUTO_DEF)
	$(AS_AUTOREMAKE)
	@touch $@

#
# Fiddle app
#
# EMCC_WRAPPER must refer to the genuine emcc binary, or a
# call-compatible wrapper, e.g. $(TOP)/tool/emcc.sh. If it's empty,
# build components requiring Emscripten will not build.
#
# Achtung: though _this_ makefile is POSIX-make compatible, the fiddle
# build requires GNU make.
#
EMCC_WRAPPER = @EMCC_WRAPPER@
fiddle: sqlite3.c shell.c
	@if [ x = "x$(EMCC_WRAPPER)" ]; then \
		echo "Emscripten SDK not found by configure. Cannot build fiddle." 1&>2; \
		exit 1; \
	fi
	$(MAKE) -C ext/wasm fiddle emcc_opt=-Os

#
# Spell-checking for source comments
# The sources checked are either C sources or C source templates.
# Their comments are extracted and processed through aspell using
# a custom dictionary that contains scads of odd identifiers that
# find their way into the comments.
#
# Currently, this target is setup to be "made" in-tree only.
# The output is ephemeral. Redirect it to guide spelling fixups,
# either to correct spelling or add words to tool/custom.txt.
#
./custom.rws: ./tool/custom.txt
	@echo 'Updating custom dictionary from tool/custom.txt'
	aspell --lang=en create master ./custom.rws < ./tool/custom.txt
# Note that jimsh does not work here:
# https://github.com/msteveb/jimtcl/issues/319
misspell: ./custom.rws has_tclsh84
	$(TCLSH_CMD) ./tool/spellsift.tcl ./src/*.c ./src/*.h ./src/*.in

#
# clean/distclean are mostly defined in main.mk. In this makefile we
# perform cleanup known to be relevant to (only) the autosetup-driven
# build.
#
clean-autosetup:
	-gmake -C ext/wasm distclean 2>/dev/null; true
clean: clean-autosetup

distclean-autosetup:	clean
	rm -f sqlite_cfg.h config.log config.status config.defines.json Makefile sqlite3.pc
	rm -f $(TOP)/tool/emcc.sh
	rm -f libsqlite3*$(T.dll)
	rm -f jimsh0*
	-gmake -C ext/wasm distclean 2>/dev/null; true
distclean: distclean-autosetup

#
# tool/version-info: a utility for emitting sqlite3 version info
# in various forms.
#
version-info$(T.exe): $(TOP)/tool/version-info.c Makefile sqlite3.h
	$(T.link) $(ST_OPT) -o $@ $(TOP)/tool/version-info.c

include $(TOP)/main.mk<|MERGE_RESOLUTION|>--- conflicted
+++ resolved
@@ -119,357 +119,7 @@
 #
 T.cc.sqlite += -D_HAVE_SQLITE_CONFIG_H -DBUILD_sqlite
 #
-<<<<<<< HEAD
-LIBOBJ = $(LIBOBJS$(USE_AMALGAMATION))
-
-
-# All of the source code files.
-#
-SRC = \
-  $(TOP)/src/alter.c \
-  $(TOP)/src/analyze.c \
-  $(TOP)/src/attach.c \
-  $(TOP)/src/auth.c \
-  $(TOP)/src/backup.c \
-  $(TOP)/src/bitvec.c \
-  $(TOP)/src/btmutex.c \
-  $(TOP)/src/btree.c \
-  $(TOP)/src/btree.h \
-  $(TOP)/src/btreeInt.h \
-  $(TOP)/src/build.c \
-  $(TOP)/src/callback.c \
-  $(TOP)/src/complete.c \
-  $(TOP)/src/ctime.c \
-  $(TOP)/src/date.c \
-  $(TOP)/src/dbpage.c \
-  $(TOP)/src/dbstat.c \
-  $(TOP)/src/delete.c \
-  $(TOP)/src/expr.c \
-  $(TOP)/src/fault.c \
-  $(TOP)/src/fkey.c \
-  $(TOP)/src/func.c \
-  $(TOP)/src/global.c \
-  $(TOP)/src/hash.c \
-  $(TOP)/src/hash.h \
-  $(TOP)/src/hwtime.h \
-  $(TOP)/src/insert.c \
-  $(TOP)/src/json.c \
-  $(TOP)/src/legacy.c \
-  $(TOP)/src/loadext.c \
-  $(TOP)/src/main.c \
-  $(TOP)/src/malloc.c \
-  $(TOP)/src/mem0.c \
-  $(TOP)/src/mem1.c \
-  $(TOP)/src/mem2.c \
-  $(TOP)/src/mem3.c \
-  $(TOP)/src/mem5.c \
-  $(TOP)/src/memdb.c \
-  $(TOP)/src/memjournal.c \
-  $(TOP)/src/msvc.h \
-  $(TOP)/src/mutex.c \
-  $(TOP)/src/mutex.h \
-  $(TOP)/src/mutex_noop.c \
-  $(TOP)/src/mutex_unix.c \
-  $(TOP)/src/mutex_w32.c \
-  $(TOP)/src/notify.c \
-  $(TOP)/src/os.c \
-  $(TOP)/src/os.h \
-  $(TOP)/src/os_common.h \
-  $(TOP)/src/os_setup.h \
-  $(TOP)/src/os_kv.c \
-  $(TOP)/src/os_unix.c \
-  $(TOP)/src/os_win.c \
-  $(TOP)/src/os_win.h \
-  $(TOP)/src/pager.c \
-  $(TOP)/src/pager.h \
-  $(TOP)/src/parse.y \
-  $(TOP)/src/pcache.c \
-  $(TOP)/src/pcache.h \
-  $(TOP)/src/pcache1.c \
-  $(TOP)/src/pragma.c \
-  $(TOP)/src/pragma.h \
-  $(TOP)/src/prepare.c \
-  $(TOP)/src/printf.c \
-  $(TOP)/src/random.c \
-  $(TOP)/src/resolve.c \
-  $(TOP)/src/rowset.c \
-  $(TOP)/src/select.c \
-  $(TOP)/src/status.c \
-  $(TOP)/src/shell.c.in \
-  $(TOP)/src/sqlite.h.in \
-  $(TOP)/src/sqlite3ext.h \
-  $(TOP)/src/sqliteInt.h \
-  $(TOP)/src/sqliteLimit.h \
-  $(TOP)/src/table.c \
-  $(TOP)/src/tclsqlite.c \
-  $(TOP)/src/threads.c \
-  $(TOP)/src/tokenize.c \
-  $(TOP)/src/treeview.c \
-  $(TOP)/src/trigger.c \
-  $(TOP)/src/utf.c \
-  $(TOP)/src/update.c \
-  $(TOP)/src/upsert.c \
-  $(TOP)/src/util.c \
-  $(TOP)/src/vacuum.c \
-  $(TOP)/src/vdbe.c \
-  $(TOP)/src/vdbe.h \
-  $(TOP)/src/vdbeapi.c \
-  $(TOP)/src/vdbeaux.c \
-  $(TOP)/src/vdbeblob.c \
-  $(TOP)/src/vdbemem.c \
-  $(TOP)/src/vdbesort.c \
-  $(TOP)/src/vdbetrace.c \
-  $(TOP)/src/vdbevtab.c \
-  $(TOP)/src/vdbeInt.h \
-  $(TOP)/src/vtab.c \
-  $(TOP)/src/vxworks.h \
-  $(TOP)/src/wal.c \
-  $(TOP)/src/wal.h \
-  $(TOP)/src/walker.c \
-  $(TOP)/src/where.c \
-  $(TOP)/src/wherecode.c \
-  $(TOP)/src/whereexpr.c \
-  $(TOP)/src/whereInt.h \
-  $(TOP)/src/window.c
-
-# Source code for extensions
-#
-SRC += \
-  $(TOP)/ext/fts3/fts3.c \
-  $(TOP)/ext/fts3/fts3.h \
-  $(TOP)/ext/fts3/fts3Int.h \
-  $(TOP)/ext/fts3/fts3_aux.c \
-  $(TOP)/ext/fts3/fts3_expr.c \
-  $(TOP)/ext/fts3/fts3_hash.c \
-  $(TOP)/ext/fts3/fts3_hash.h \
-  $(TOP)/ext/fts3/fts3_icu.c \
-  $(TOP)/ext/fts3/fts3_porter.c \
-  $(TOP)/ext/fts3/fts3_snippet.c \
-  $(TOP)/ext/fts3/fts3_tokenizer.h \
-  $(TOP)/ext/fts3/fts3_tokenizer.c \
-  $(TOP)/ext/fts3/fts3_tokenizer1.c \
-  $(TOP)/ext/fts3/fts3_tokenize_vtab.c \
-  $(TOP)/ext/fts3/fts3_unicode.c \
-  $(TOP)/ext/fts3/fts3_unicode2.c \
-  $(TOP)/ext/fts3/fts3_write.c
-SRC += \
-  $(TOP)/ext/icu/sqliteicu.h \
-  $(TOP)/ext/icu/icu.c
-SRC += \
-  $(TOP)/ext/rtree/rtree.h \
-  $(TOP)/ext/rtree/rtree.c \
-  $(TOP)/ext/rtree/geopoly.c
-SRC += \
-  $(TOP)/ext/session/sqlite3session.c \
-  $(TOP)/ext/session/sqlite3session.h
-SRC += \
-  $(TOP)/ext/userauth/userauth.c \
-  $(TOP)/ext/userauth/sqlite3userauth.h
-SRC += \
-  $(TOP)/ext/rbu/sqlite3rbu.h \
-  $(TOP)/ext/rbu/sqlite3rbu.c
-SRC += \
-  $(TOP)/ext/misc/stmt.c
-
-# Generated source code files
-#
-SRC += \
-  keywordhash.h \
-  opcodes.c \
-  opcodes.h \
-  parse.c \
-  parse.h \
-  sqlite_cfg.h \
-  shell.c \
-  sqlite3.h
-
-# Source code to the test files.
-#
-TESTSRC = \
-  $(TOP)/src/test1.c \
-  $(TOP)/src/test2.c \
-  $(TOP)/src/test3.c \
-  $(TOP)/src/test4.c \
-  $(TOP)/src/test5.c \
-  $(TOP)/src/test6.c \
-  $(TOP)/src/test8.c \
-  $(TOP)/src/test9.c \
-  $(TOP)/src/test_autoext.c \
-  $(TOP)/src/test_async.c \
-  $(TOP)/src/test_backup.c \
-  $(TOP)/src/test_bestindex.c \
-  $(TOP)/src/test_blob.c \
-  $(TOP)/src/test_btree.c \
-  $(TOP)/src/test_config.c \
-  $(TOP)/src/test_delete.c \
-  $(TOP)/src/test_demovfs.c \
-  $(TOP)/src/test_devsym.c \
-  $(TOP)/src/test_fs.c \
-  $(TOP)/src/test_func.c \
-  $(TOP)/src/test_hexio.c \
-  $(TOP)/src/test_init.c \
-  $(TOP)/src/test_intarray.c \
-  $(TOP)/src/test_journal.c \
-  $(TOP)/src/test_malloc.c \
-  $(TOP)/src/test_md5.c \
-  $(TOP)/src/test_multiplex.c \
-  $(TOP)/src/test_mutex.c \
-  $(TOP)/src/test_onefile.c \
-  $(TOP)/src/test_osinst.c \
-  $(TOP)/src/test_pcache.c \
-  $(TOP)/src/test_quota.c \
-  $(TOP)/src/test_rtree.c \
-  $(TOP)/src/test_schema.c \
-  $(TOP)/src/test_superlock.c \
-  $(TOP)/src/test_syscall.c \
-  $(TOP)/src/test_tclsh.c \
-  $(TOP)/src/test_tclvar.c \
-  $(TOP)/src/test_thread.c \
-  $(TOP)/src/test_vdbecov.c \
-  $(TOP)/src/test_vfs.c \
-  $(TOP)/src/test_windirent.c \
-  $(TOP)/src/test_window.c \
-  $(TOP)/src/test_wsd.c       \
-  $(TOP)/ext/fts3/fts3_term.c \
-  $(TOP)/ext/fts3/fts3_test.c  \
-  $(TOP)/ext/session/test_session.c \
-  $(TOP)/ext/session/sqlite3changebatch.c \
-  $(TOP)/ext/recover/sqlite3recover.c \
-  $(TOP)/ext/recover/dbdata.c \
-  $(TOP)/ext/recover/test_recover.c \
-  $(TOP)/ext/intck/test_intck.c  \
-  $(TOP)/ext/intck/sqlite3intck.c \
-  $(TOP)/ext/rbu/test_rbu.c
-
-# Statically linked extensions
-#
-TESTSRC += \
-  $(TOP)/ext/expert/sqlite3expert.c \
-  $(TOP)/ext/expert/test_expert.c \
-  $(TOP)/ext/misc/amatch.c \
-  $(TOP)/ext/misc/bgckpt.c \
-  $(TOP)/ext/misc/appendvfs.c \
-  $(TOP)/ext/misc/basexx.c \
-  $(TOP)/ext/misc/carray.c \
-  $(TOP)/ext/misc/cksumvfs.c \
-  $(TOP)/ext/misc/closure.c \
-  $(TOP)/ext/misc/csv.c \
-  $(TOP)/ext/misc/decimal.c \
-  $(TOP)/ext/misc/eval.c \
-  $(TOP)/ext/misc/explain.c \
-  $(TOP)/ext/misc/fileio.c \
-  $(TOP)/ext/misc/fuzzer.c \
-  $(TOP)/ext/fts5/fts5_tcl.c \
-  $(TOP)/ext/fts5/fts5_test_mi.c \
-  $(TOP)/ext/fts5/fts5_test_tok.c \
-  $(TOP)/ext/misc/ieee754.c \
-  $(TOP)/ext/misc/mmapwarm.c \
-  $(TOP)/ext/misc/nextchar.c \
-  $(TOP)/ext/misc/normalize.c \
-  $(TOP)/ext/misc/percentile.c \
-  $(TOP)/ext/misc/prefixes.c \
-  $(TOP)/ext/misc/qpvtab.c \
-  $(TOP)/ext/misc/randomjson.c \
-  $(TOP)/ext/misc/regexp.c \
-  $(TOP)/ext/misc/remember.c \
-  $(TOP)/ext/misc/series.c \
-  $(TOP)/ext/misc/spellfix.c \
-  $(TOP)/ext/misc/stmtrand.c \
-  $(TOP)/ext/misc/totype.c \
-  $(TOP)/ext/misc/unionvtab.c \
-  $(TOP)/ext/misc/wholenumber.c \
-  $(TOP)/ext/misc/zipfile.c \
-  $(TOP)/ext/userauth/userauth.c \
-  $(TOP)/ext/rtree/test_rtreedoc.c
-
-# Source code to the library files needed by the test fixture
-#
-TESTSRC2 = \
-  $(TOP)/src/attach.c \
-  $(TOP)/src/backup.c \
-  $(TOP)/src/bitvec.c \
-  $(TOP)/src/btree.c \
-  $(TOP)/src/build.c \
-  $(TOP)/src/ctime.c \
-  $(TOP)/src/date.c \
-  $(TOP)/src/dbpage.c \
-  $(TOP)/src/dbstat.c \
-  $(TOP)/src/expr.c \
-  $(TOP)/src/func.c \
-  $(TOP)/src/global.c \
-  $(TOP)/src/insert.c \
-  $(TOP)/src/wal.c \
-  $(TOP)/src/main.c \
-  $(TOP)/src/mem5.c \
-  $(TOP)/src/os.c \
-  $(TOP)/src/os_kv.c \
-  $(TOP)/src/os_unix.c \
-  $(TOP)/src/os_win.c \
-  $(TOP)/src/pager.c \
-  $(TOP)/src/pragma.c \
-  $(TOP)/src/prepare.c \
-  $(TOP)/src/printf.c \
-  $(TOP)/src/random.c \
-  $(TOP)/src/pcache.c \
-  $(TOP)/src/pcache1.c \
-  $(TOP)/src/select.c \
-  $(TOP)/src/tokenize.c \
-  $(TOP)/src/treeview.c \
-  $(TOP)/src/utf.c \
-  $(TOP)/src/util.c \
-  $(TOP)/src/vdbeapi.c \
-  $(TOP)/src/vdbeaux.c \
-  $(TOP)/src/vdbe.c \
-  $(TOP)/src/vdbemem.c \
-  $(TOP)/src/vdbetrace.c \
-  $(TOP)/src/vdbevtab.c \
-  $(TOP)/src/where.c \
-  $(TOP)/src/wherecode.c \
-  $(TOP)/src/whereexpr.c \
-  $(TOP)/src/window.c \
-  parse.c \
-  $(TOP)/ext/fts3/fts3.c \
-  $(TOP)/ext/fts3/fts3_aux.c \
-  $(TOP)/ext/fts3/fts3_expr.c \
-  $(TOP)/ext/fts3/fts3_term.c \
-  $(TOP)/ext/fts3/fts3_tokenizer.c \
-  $(TOP)/ext/fts3/fts3_write.c \
-  $(TOP)/ext/async/sqlite3async.c \
-  $(TOP)/ext/session/sqlite3session.c \
-  $(TOP)/ext/misc/stmt.c \
-  fts5.c
-
-# Header files used by all library source files.
-#
-HDR = \
-   $(TOP)/src/btree.h \
-   $(TOP)/src/btreeInt.h \
-   $(TOP)/src/hash.h \
-   $(TOP)/src/hwtime.h \
-   keywordhash.h \
-   $(TOP)/src/msvc.h \
-   $(TOP)/src/mutex.h \
-   opcodes.h \
-   $(TOP)/src/os.h \
-   $(TOP)/src/os_common.h \
-   $(TOP)/src/os_setup.h \
-   $(TOP)/src/os_win.h \
-   $(TOP)/src/pager.h \
-   $(TOP)/src/pcache.h \
-   parse.h  \
-   $(TOP)/src/pragma.h \
-   sqlite3.h  \
-   $(TOP)/src/sqlite3ext.h \
-   $(TOP)/src/sqliteInt.h  \
-   $(TOP)/src/sqliteLimit.h \
-   $(TOP)/src/vdbe.h \
-   $(TOP)/src/vdbeInt.h \
-   $(TOP)/src/vxworks.h \
-   $(TOP)/src/whereInt.h \
-   sqlite_cfg.h
-=======
 # main.mk will fill out T.cc.sqlite with some flags common to all builds.
->>>>>>> 9af5d394
 
 #XX#CFLAGS.readline += -DHAVE_EDITLINE=@TARGET_HAVE_EDITLINE@
 #XX#CFLAGS.readline += -DHAVE_LINENOISE=@TARGET_HAVE_LINENOISE@
