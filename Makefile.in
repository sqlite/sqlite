--- conflicted
+++ resolved
@@ -1141,50 +1141,33 @@
 	$(BCC) -o mkkeywordhash$(BEXE) $(OPT_FEATURE_FLAGS) $(OPTS) $(TOP)/tool/mkkeywordhash.c
 	./mkkeywordhash$(BEXE) >keywordhash.h
 
+$(TOP)/ext/misc/basexx.c: $(TOP)/ext/misc/base64.c $(TOP)/ext/misc/base85.c
+
 # Source files that go into making shell.c
 SHELL_SRC = \
         $(TOP)/src/shell.c.in \
+        $(TOP)/ext/expert/sqlite3expert.c \
+        $(TOP)/ext/expert/sqlite3expert.h \
         $(TOP)/ext/misc/appendvfs.c \
+        $(TOP)/ext/misc/basexx.c \
         $(TOP)/ext/misc/completion.c \
         $(TOP)/ext/misc/decimal.c \
-<<<<<<< HEAD
         $(TOP)/ext/misc/fileio.c \
-=======
-        $(TOP)/ext/misc/basexx.c \
-        $(TOP)/ext/misc/base64.c \
-        $(TOP)/ext/misc/base85.c \
-	$(TOP)/ext/misc/fileio.c \
->>>>>>> d9be3873
         $(TOP)/ext/misc/ieee754.c \
         $(TOP)/ext/misc/regexp.c \
         $(TOP)/ext/misc/series.c \
         $(TOP)/ext/misc/shathree.c \
         $(TOP)/ext/misc/sqlar.c \
         $(TOP)/ext/misc/uint.c \
-<<<<<<< HEAD
-        $(TOP)/ext/expert/sqlite3expert.c \
-        $(TOP)/ext/expert/sqlite3expert.h \
-        $(TOP)/ext/misc/zipfile.c \
         $(TOP)/ext/misc/memtrace.c \
-        $(TOP)/src/test_windirent.c \
         $(TOP)/src/shext_linkage.h \
         $(TOP)/src/obj_interfaces.h
-=======
-	$(TOP)/ext/expert/sqlite3expert.c \
-	$(TOP)/ext/expert/sqlite3expert.h \
-	$(TOP)/ext/misc/zipfile.c \
-	$(TOP)/ext/misc/memtrace.c \
-	$(TOP)/ext/recover/dbdata.c \
-	$(TOP)/ext/recover/sqlite3recover.c \
-	$(TOP)/ext/recover/sqlite3recover.h \
+        $(TOP)/ext/recover/dbdata.c \
+        $(TOP)/ext/misc/zipfile.c \
         $(TOP)/src/test_windirent.c
->>>>>>> d9be3873
 
 shell.c:	$(SHELL_SRC) $(TOP)/tool/mkshellc.tcl
 	$(MKSHELL_TOOL) >shell.c
-
-
-
 
 # Rules to build the extension objects.
 #
