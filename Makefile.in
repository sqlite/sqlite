#!/usr/make
#
# Makefile for SQLITE
#
# This makefile is suppose to be configured automatically using the
# autoconf.  But if that does not work for you, you can configure
# the makefile manually.  Just set the parameters below to values that
# work well for your system.
#
# If the configure script does not work out-of-the-box, you might
# be able to get it to work by giving it some hints.  See the comment
# at the beginning of configure.in for additional information.
#

# The toplevel directory of the source tree.  This is the directory
# that contains this "Makefile.in" and the "configure.in" script.
#
TOP = @abs_srcdir@

# C Compiler and options for use in building executables that
# will run on the platform that is doing the build.
#
BCC = @BUILD_CC@ @BUILD_CFLAGS@

# TCC is the C Compile and options for use in building executables that
# will run on the target platform.  (BCC and TCC are usually the
# same unless your are cross-compiling.)  Separate CC and CFLAGS macros
# are provide so that these aspects of the build process can be changed
# on the "make" command-line.  Ex:  "make CC=clang CFLAGS=-fsanitize=undefined"
#
CC = @CC@
CFLAGS = @CPPFLAGS@ @CFLAGS@
TCC = ${CC} ${CFLAGS} -I. -I${TOP}/src -I${TOP}/ext/rtree -I${TOP}/ext/icu
TCC += -I${TOP}/ext/fts3 -I${TOP}/ext/async -I${TOP}/ext/session
TCC += -I${TOP}/ext/userauth

# Define this for the autoconf-based build, so that the code knows it can
# include the generated sqlite_cfg.h
#
TCC += -D_HAVE_SQLITE_CONFIG_H -DBUILD_sqlite

# Define -DNDEBUG to compile without debugging (i.e., for production usage)
# Omitting the define will cause extra debugging code to be inserted and
# includes extra comments when "EXPLAIN stmt" is used.
#
TCC += @TARGET_DEBUG@

# Compiler options needed for programs that use the TCL library.
#
TCC += @TCL_INCLUDE_SPEC@

# The library that programs using TCL must link against.
#
LIBTCL = @TCL_LIB_SPEC@

# Compiler options needed for programs that use the readline() library.
#
READLINE_FLAGS = -DHAVE_READLINE=@TARGET_HAVE_READLINE@ @TARGET_READLINE_INC@
READLINE_FLAGS += -DHAVE_EDITLINE=@TARGET_HAVE_EDITLINE@

# The library that programs using readline() must link against.
#
LIBREADLINE = @TARGET_READLINE_LIBS@

# Should the database engine be compiled threadsafe
#
TCC += -DSQLITE_THREADSAFE=@SQLITE_THREADSAFE@

# Any target libraries which libsqlite must be linked against
#
TLIBS = @LIBS@ $(LIBS)

# Flags controlling use of the in memory btree implementation
#
# SQLITE_TEMP_STORE is 0 to force temporary tables to be in a file, 1 to
# default to file, 2 to default to memory, and 3 to force temporary
# tables to always be in memory.
#
TEMP_STORE = -DSQLITE_TEMP_STORE=@TEMP_STORE@

# Enable/disable loadable extensions, and other optional features
# based on configuration. (-DSQLITE_OMIT*, -DSQLITE_ENABLE*).
# The same set of OMIT and ENABLE flags should be passed to the
# LEMON parser generator and the mkkeywordhash tool as well.
OPT_FEATURE_FLAGS = @OPT_FEATURE_FLAGS@

TCC += $(OPT_FEATURE_FLAGS)

# Add in any optional parameters specified on the make commane line
# ie.  make "OPTS=-DSQLITE_ENABLE_FOO=1 -DSQLITE_OMIT_FOO=1".
TCC += $(OPTS)

# Add in compile-time options for some libraries used by extensions
TCC += @HAVE_ZLIB@

# Version numbers and release number for the SQLite being compiled.
#
VERSION = @VERSION@
VERSION_NUMBER = @VERSION_NUMBER@
RELEASE = @RELEASE@

# Filename extensions
#
BEXE = @BUILD_EXEEXT@
TEXE = @TARGET_EXEEXT@

# The following variable is "1" if the configure script was able to locate
# the tclConfig.sh file.  It is an empty string otherwise.  When this
# variable is "1", the TCL extension library (libtclsqlite3.so) is built
# and installed.
#
HAVE_TCL = @HAVE_TCL@

# This is the command to use for tclsh - normally just "tclsh", but we may
# know the specific version we want to use
#
TCLSH_CMD = @TCLSH_CMD@

# Where do we want to install the tcl plugin
#
TCLLIBDIR = @TCLLIBDIR@

# The suffix used on shared libraries.  Ex:  ".dll", ".so", ".dylib"
#
SHLIB_SUFFIX = @TCL_SHLIB_SUFFIX@

# If gcov support was enabled by the configure script, add the appropriate
# flags here.  It's not always as easy as just having the user add the right
# CFLAGS / LDFLAGS, because libtool wants to use CFLAGS when linking, which
# causes build errors with -fprofile-arcs -ftest-coverage with some GCCs.
# Supposedly GCC does the right thing if you use --coverage, but in
# practice it still fails.  See:
#
# http://www.mail-archive.com/debian-gcc@lists.debian.org/msg26197.html
#
# for more info.
#
GCOV_CFLAGS1 = -DSQLITE_COVERAGE_TEST=1 -fprofile-arcs -ftest-coverage
GCOV_LDFLAGS1 = -lgcov
USE_GCOV = @USE_GCOV@
LTCOMPILE_EXTRAS += $(GCOV_CFLAGS$(USE_GCOV))
LTLINK_EXTRAS += $(GCOV_LDFLAGS$(USE_GCOV))


# The directory into which to store package information for

# Some standard variables and programs
#
prefix = @prefix@
exec_prefix = @exec_prefix@
libdir = @libdir@
pkgconfigdir = $(libdir)/pkgconfig
bindir = @bindir@
includedir = @includedir@
INSTALL = @INSTALL@
LIBTOOL = ./libtool
ALLOWRELEASE = @ALLOWRELEASE@

# libtool compile/link/install
LTCOMPILE = $(LIBTOOL) --mode=compile --tag=CC $(TCC) $(LTCOMPILE_EXTRAS)
LTLINK = $(LIBTOOL) --mode=link $(TCC) $(LTCOMPILE_EXTRAS) @LDFLAGS@ $(LTLINK_EXTRAS)
LTINSTALL = $(LIBTOOL) --mode=install $(INSTALL)

# You should not have to change anything below this line
###############################################################################

USE_AMALGAMATION = @USE_AMALGAMATION@
AMALGAMATION_LINE_MACROS = @AMALGAMATION_LINE_MACROS@

# Object files for the SQLite library (non-amalgamation).
#
LIBOBJS0 = alter.lo analyze.lo attach.lo auth.lo \
         backup.lo bitvec.lo btmutex.lo btree.lo build.lo \
         callback.lo complete.lo ctime.lo \
         date.lo dbpage.lo dbstat.lo delete.lo \
         expr.lo fault.lo fkey.lo \
         fts3.lo fts3_aux.lo fts3_expr.lo fts3_hash.lo fts3_icu.lo \
         fts3_porter.lo fts3_snippet.lo fts3_tokenizer.lo fts3_tokenizer1.lo \
         fts3_tokenize_vtab.lo \
         fts3_unicode.lo fts3_unicode2.lo fts3_write.lo \
	 fts5.lo \
         func.lo global.lo hash.lo \
         icu.lo insert.lo json.lo legacy.lo loadext.lo \
         main.lo malloc.lo mem0.lo mem1.lo mem2.lo mem3.lo mem5.lo \
         memdb.lo memjournal.lo \
         mutex.lo mutex_noop.lo mutex_unix.lo mutex_w32.lo \
         notify.lo opcodes.lo os.lo os_kv.lo os_unix.lo os_win.lo \
         pager.lo parse.lo pcache.lo pcache1.lo pragma.lo prepare.lo printf.lo \
         random.lo resolve.lo rowset.lo rtree.lo \
         sqlite3session.lo select.lo sqlite3rbu.lo status.lo stmt.lo \
         table.lo threads.lo tokenize.lo treeview.lo trigger.lo \
         update.lo userauth.lo upsert.lo util.lo vacuum.lo \
         vdbe.lo vdbeapi.lo vdbeaux.lo vdbeblob.lo vdbemem.lo vdbesort.lo \
         vdbetrace.lo vdbevtab.lo \
         wal.lo walker.lo where.lo wherecode.lo whereexpr.lo \
         window.lo utf.lo vtab.lo

# Object files for the amalgamation.
#
LIBOBJS1 = sqlite3.lo

# Determine the real value of LIBOBJ based on the 'configure' script
#
LIBOBJ = $(LIBOBJS$(USE_AMALGAMATION))


# All of the source code files.
#
SRC = \
  $(TOP)/src/alter.c \
  $(TOP)/src/analyze.c \
  $(TOP)/src/attach.c \
  $(TOP)/src/auth.c \
  $(TOP)/src/backup.c \
  $(TOP)/src/bitvec.c \
  $(TOP)/src/btmutex.c \
  $(TOP)/src/btree.c \
  $(TOP)/src/btree.h \
  $(TOP)/src/btreeInt.h \
  $(TOP)/src/build.c \
  $(TOP)/src/callback.c \
  $(TOP)/src/complete.c \
  $(TOP)/src/ctime.c \
  $(TOP)/src/date.c \
  $(TOP)/src/dbpage.c \
  $(TOP)/src/dbstat.c \
  $(TOP)/src/delete.c \
  $(TOP)/src/expr.c \
  $(TOP)/src/fault.c \
  $(TOP)/src/fkey.c \
  $(TOP)/src/func.c \
  $(TOP)/src/global.c \
  $(TOP)/src/hash.c \
  $(TOP)/src/hash.h \
  $(TOP)/src/hwtime.h \
  $(TOP)/src/insert.c \
  $(TOP)/src/json.c \
  $(TOP)/src/legacy.c \
  $(TOP)/src/loadext.c \
  $(TOP)/src/main.c \
  $(TOP)/src/malloc.c \
  $(TOP)/src/mem0.c \
  $(TOP)/src/mem1.c \
  $(TOP)/src/mem2.c \
  $(TOP)/src/mem3.c \
  $(TOP)/src/mem5.c \
  $(TOP)/src/memdb.c \
  $(TOP)/src/memjournal.c \
  $(TOP)/src/msvc.h \
  $(TOP)/src/mutex.c \
  $(TOP)/src/mutex.h \
  $(TOP)/src/mutex_noop.c \
  $(TOP)/src/mutex_unix.c \
  $(TOP)/src/mutex_w32.c \
  $(TOP)/src/notify.c \
  $(TOP)/src/os.c \
  $(TOP)/src/os.h \
  $(TOP)/src/os_common.h \
  $(TOP)/src/os_setup.h \
  $(TOP)/src/os_kv.c \
  $(TOP)/src/os_unix.c \
  $(TOP)/src/os_win.c \
  $(TOP)/src/os_win.h \
  $(TOP)/src/pager.c \
  $(TOP)/src/pager.h \
  $(TOP)/src/parse.y \
  $(TOP)/src/pcache.c \
  $(TOP)/src/pcache.h \
  $(TOP)/src/pcache1.c \
  $(TOP)/src/pragma.c \
  $(TOP)/src/pragma.h \
  $(TOP)/src/prepare.c \
  $(TOP)/src/printf.c \
  $(TOP)/src/random.c \
  $(TOP)/src/resolve.c \
  $(TOP)/src/rowset.c \
  $(TOP)/src/select.c \
  $(TOP)/src/status.c \
  $(TOP)/src/shell.c.in \
  $(TOP)/src/sqlite.h.in \
  $(TOP)/src/sqlite3ext.h \
  $(TOP)/src/sqliteInt.h \
  $(TOP)/src/sqliteLimit.h \
  $(TOP)/src/table.c \
  $(TOP)/src/tclsqlite.c \
  $(TOP)/src/threads.c \
  $(TOP)/src/tokenize.c \
  $(TOP)/src/treeview.c \
  $(TOP)/src/trigger.c \
  $(TOP)/src/utf.c \
  $(TOP)/src/update.c \
  $(TOP)/src/upsert.c \
  $(TOP)/src/util.c \
  $(TOP)/src/vacuum.c \
  $(TOP)/src/vdbe.c \
  $(TOP)/src/vdbe.h \
  $(TOP)/src/vdbeapi.c \
  $(TOP)/src/vdbeaux.c \
  $(TOP)/src/vdbeblob.c \
  $(TOP)/src/vdbemem.c \
  $(TOP)/src/vdbesort.c \
  $(TOP)/src/vdbetrace.c \
  $(TOP)/src/vdbevtab.c \
  $(TOP)/src/vdbeInt.h \
  $(TOP)/src/vtab.c \
  $(TOP)/src/vxworks.h \
  $(TOP)/src/wal.c \
  $(TOP)/src/wal.h \
  $(TOP)/src/walker.c \
  $(TOP)/src/where.c \
  $(TOP)/src/wherecode.c \
  $(TOP)/src/whereexpr.c \
  $(TOP)/src/whereInt.h \
  $(TOP)/src/window.c

# Source code for extensions
#
SRC += \
  $(TOP)/ext/fts1/fts1.c \
  $(TOP)/ext/fts1/fts1.h \
  $(TOP)/ext/fts1/fts1_hash.c \
  $(TOP)/ext/fts1/fts1_hash.h \
  $(TOP)/ext/fts1/fts1_porter.c \
  $(TOP)/ext/fts1/fts1_tokenizer.h \
  $(TOP)/ext/fts1/fts1_tokenizer1.c
SRC += \
  $(TOP)/ext/fts2/fts2.c \
  $(TOP)/ext/fts2/fts2.h \
  $(TOP)/ext/fts2/fts2_hash.c \
  $(TOP)/ext/fts2/fts2_hash.h \
  $(TOP)/ext/fts2/fts2_icu.c \
  $(TOP)/ext/fts2/fts2_porter.c \
  $(TOP)/ext/fts2/fts2_tokenizer.h \
  $(TOP)/ext/fts2/fts2_tokenizer.c \
  $(TOP)/ext/fts2/fts2_tokenizer1.c
SRC += \
  $(TOP)/ext/fts3/fts3.c \
  $(TOP)/ext/fts3/fts3.h \
  $(TOP)/ext/fts3/fts3Int.h \
  $(TOP)/ext/fts3/fts3_aux.c \
  $(TOP)/ext/fts3/fts3_expr.c \
  $(TOP)/ext/fts3/fts3_hash.c \
  $(TOP)/ext/fts3/fts3_hash.h \
  $(TOP)/ext/fts3/fts3_icu.c \
  $(TOP)/ext/fts3/fts3_porter.c \
  $(TOP)/ext/fts3/fts3_snippet.c \
  $(TOP)/ext/fts3/fts3_tokenizer.h \
  $(TOP)/ext/fts3/fts3_tokenizer.c \
  $(TOP)/ext/fts3/fts3_tokenizer1.c \
  $(TOP)/ext/fts3/fts3_tokenize_vtab.c \
  $(TOP)/ext/fts3/fts3_unicode.c \
  $(TOP)/ext/fts3/fts3_unicode2.c \
  $(TOP)/ext/fts3/fts3_write.c
SRC += \
  $(TOP)/ext/icu/sqliteicu.h \
  $(TOP)/ext/icu/icu.c
SRC += \
  $(TOP)/ext/rtree/rtree.h \
  $(TOP)/ext/rtree/rtree.c \
  $(TOP)/ext/rtree/geopoly.c
SRC += \
  $(TOP)/ext/session/sqlite3session.c \
  $(TOP)/ext/session/sqlite3session.h
SRC += \
  $(TOP)/ext/userauth/userauth.c \
  $(TOP)/ext/userauth/sqlite3userauth.h
SRC += \
  $(TOP)/ext/rbu/sqlite3rbu.h \
  $(TOP)/ext/rbu/sqlite3rbu.c
SRC += \
  $(TOP)/ext/misc/stmt.c

# Generated source code files
#
SRC += \
  keywordhash.h \
  opcodes.c \
  opcodes.h \
  parse.c \
  parse.h \
  sqlite_cfg.h \
  shell.c \
  sqlite3.h

# Source code to the test files.
#
TESTSRC = \
  $(TOP)/src/test1.c \
  $(TOP)/src/test2.c \
  $(TOP)/src/test3.c \
  $(TOP)/src/test4.c \
  $(TOP)/src/test5.c \
  $(TOP)/src/test6.c \
  $(TOP)/src/test7.c \
  $(TOP)/src/test8.c \
  $(TOP)/src/test9.c \
  $(TOP)/src/test_autoext.c \
  $(TOP)/src/test_async.c \
  $(TOP)/src/test_backup.c \
  $(TOP)/src/test_bestindex.c \
  $(TOP)/src/test_blob.c \
  $(TOP)/src/test_btree.c \
  $(TOP)/src/test_config.c \
  $(TOP)/src/test_delete.c \
  $(TOP)/src/test_demovfs.c \
  $(TOP)/src/test_devsym.c \
  $(TOP)/src/test_fs.c \
  $(TOP)/src/test_func.c \
  $(TOP)/src/test_hexio.c \
  $(TOP)/src/test_init.c \
  $(TOP)/src/test_intarray.c \
  $(TOP)/src/test_journal.c \
  $(TOP)/src/test_malloc.c \
  $(TOP)/src/test_md5.c \
  $(TOP)/src/test_multiplex.c \
  $(TOP)/src/test_mutex.c \
  $(TOP)/src/test_onefile.c \
  $(TOP)/src/test_osinst.c \
  $(TOP)/src/test_pcache.c \
  $(TOP)/src/test_quota.c \
  $(TOP)/src/test_rtree.c \
  $(TOP)/src/test_schema.c \
  $(TOP)/src/test_server.c \
  $(TOP)/src/test_superlock.c \
  $(TOP)/src/test_syscall.c \
  $(TOP)/src/test_tclsh.c \
  $(TOP)/src/test_tclvar.c \
  $(TOP)/src/test_thread.c \
  $(TOP)/src/test_vdbecov.c \
  $(TOP)/src/test_vfs.c \
  $(TOP)/src/test_windirent.c \
  $(TOP)/src/test_window.c \
  $(TOP)/src/test_wsd.c       \
  $(TOP)/ext/fts3/fts3_term.c \
  $(TOP)/ext/fts3/fts3_test.c  \
  $(TOP)/ext/session/test_session.c \
<<<<<<< HEAD
  $(TOP)/ext/session/sqlite3changebatch.c \
=======
  $(TOP)/ext/recover/sqlite3recover.c \
  $(TOP)/ext/recover/dbdata.c \
  $(TOP)/ext/recover/test_recover.c \
>>>>>>> 82ac3d82
  $(TOP)/ext/rbu/test_rbu.c 

# Statically linked extensions
#
TESTSRC += \
  $(TOP)/ext/expert/sqlite3expert.c \
  $(TOP)/ext/expert/test_expert.c \
  $(TOP)/ext/misc/amatch.c \
  $(TOP)/ext/misc/bgckpt.c \
  $(TOP)/ext/misc/appendvfs.c \
  $(TOP)/ext/misc/carray.c \
  $(TOP)/ext/misc/cksumvfs.c \
  $(TOP)/ext/misc/closure.c \
  $(TOP)/ext/misc/csv.c \
  $(TOP)/ext/misc/decimal.c \
  $(TOP)/ext/misc/eval.c \
  $(TOP)/ext/misc/explain.c \
  $(TOP)/ext/misc/fileio.c \
  $(TOP)/ext/misc/fuzzer.c \
  $(TOP)/ext/fts5/fts5_tcl.c \
  $(TOP)/ext/fts5/fts5_test_mi.c \
  $(TOP)/ext/fts5/fts5_test_tok.c \
  $(TOP)/ext/misc/ieee754.c \
  $(TOP)/ext/misc/mmapwarm.c \
  $(TOP)/ext/misc/nextchar.c \
  $(TOP)/ext/misc/normalize.c \
  $(TOP)/ext/misc/percentile.c \
  $(TOP)/ext/misc/prefixes.c \
  $(TOP)/ext/misc/qpvtab.c \
  $(TOP)/ext/misc/regexp.c \
  $(TOP)/ext/misc/remember.c \
  $(TOP)/ext/misc/series.c \
  $(TOP)/ext/misc/spellfix.c \
  $(TOP)/ext/misc/totype.c \
  $(TOP)/ext/misc/unionvtab.c \
  $(TOP)/ext/misc/wholenumber.c \
  $(TOP)/ext/misc/zipfile.c \
  $(TOP)/ext/userauth/userauth.c \
  $(TOP)/ext/rtree/test_rtreedoc.c

# Source code to the library files needed by the test fixture
#
TESTSRC2 = \
  $(TOP)/src/attach.c \
  $(TOP)/src/backup.c \
  $(TOP)/src/bitvec.c \
  $(TOP)/src/btree.c \
  $(TOP)/src/build.c \
  $(TOP)/src/ctime.c \
  $(TOP)/src/date.c \
  $(TOP)/src/dbpage.c \
  $(TOP)/src/dbstat.c \
  $(TOP)/src/expr.c \
  $(TOP)/src/func.c \
  $(TOP)/src/global.c \
  $(TOP)/src/insert.c \
  $(TOP)/src/wal.c \
  $(TOP)/src/main.c \
  $(TOP)/src/mem5.c \
  $(TOP)/src/os.c \
  $(TOP)/src/os_kv.c \
  $(TOP)/src/os_unix.c \
  $(TOP)/src/os_win.c \
  $(TOP)/src/pager.c \
  $(TOP)/src/pragma.c \
  $(TOP)/src/prepare.c \
  $(TOP)/src/printf.c \
  $(TOP)/src/random.c \
  $(TOP)/src/pcache.c \
  $(TOP)/src/pcache1.c \
  $(TOP)/src/select.c \
  $(TOP)/src/tokenize.c \
  $(TOP)/src/treeview.c \
  $(TOP)/src/utf.c \
  $(TOP)/src/util.c \
  $(TOP)/src/vdbeapi.c \
  $(TOP)/src/vdbeaux.c \
  $(TOP)/src/vdbe.c \
  $(TOP)/src/vdbemem.c \
  $(TOP)/src/vdbetrace.c \
  $(TOP)/src/vdbevtab.c \
  $(TOP)/src/where.c \
  $(TOP)/src/wherecode.c \
  $(TOP)/src/whereexpr.c \
  $(TOP)/src/window.c \
  parse.c \
  $(TOP)/ext/fts3/fts3.c \
  $(TOP)/ext/fts3/fts3_aux.c \
  $(TOP)/ext/fts3/fts3_expr.c \
  $(TOP)/ext/fts3/fts3_term.c \
  $(TOP)/ext/fts3/fts3_tokenizer.c \
  $(TOP)/ext/fts3/fts3_write.c \
  $(TOP)/ext/async/sqlite3async.c \
  $(TOP)/ext/session/sqlite3session.c \
  $(TOP)/ext/misc/stmt.c \
  fts5.c

# Header files used by all library source files.
#
HDR = \
   $(TOP)/src/btree.h \
   $(TOP)/src/btreeInt.h \
   $(TOP)/src/hash.h \
   $(TOP)/src/hwtime.h \
   keywordhash.h \
   $(TOP)/src/msvc.h \
   $(TOP)/src/mutex.h \
   opcodes.h \
   $(TOP)/src/os.h \
   $(TOP)/src/os_common.h \
   $(TOP)/src/os_setup.h \
   $(TOP)/src/os_win.h \
   $(TOP)/src/pager.h \
   $(TOP)/src/pcache.h \
   parse.h  \
   $(TOP)/src/pragma.h \
   sqlite3.h  \
   $(TOP)/src/sqlite3ext.h \
   $(TOP)/src/sqliteInt.h  \
   $(TOP)/src/sqliteLimit.h \
   $(TOP)/src/vdbe.h \
   $(TOP)/src/vdbeInt.h \
   $(TOP)/src/vxworks.h \
   $(TOP)/src/whereInt.h \
   sqlite_cfg.h

# Header files used by extensions
#
EXTHDR += \
  $(TOP)/ext/fts1/fts1.h \
  $(TOP)/ext/fts1/fts1_hash.h \
  $(TOP)/ext/fts1/fts1_tokenizer.h
EXTHDR += \
  $(TOP)/ext/fts2/fts2.h \
  $(TOP)/ext/fts2/fts2_hash.h \
  $(TOP)/ext/fts2/fts2_tokenizer.h
EXTHDR += \
  $(TOP)/ext/fts3/fts3.h \
  $(TOP)/ext/fts3/fts3Int.h \
  $(TOP)/ext/fts3/fts3_hash.h \
  $(TOP)/ext/fts3/fts3_tokenizer.h
EXTHDR += \
  $(TOP)/ext/rtree/rtree.h \
  $(TOP)/ext/rtree/geopoly.c
EXTHDR += \
  $(TOP)/ext/icu/sqliteicu.h
EXTHDR += \
  $(TOP)/ext/rtree/sqlite3rtree.h
EXTHDR += \
  $(TOP)/ext/userauth/sqlite3userauth.h

# executables needed for testing
#
TESTPROGS = \
  testfixture$(TEXE) \
  sqlite3$(TEXE) \
  sqlite3_analyzer$(TEXE) \
  sqldiff$(TEXE) \
  dbhash$(TEXE) \
  sqltclsh$(TEXE)

# Databases containing fuzzer test cases
#
FUZZDATA = \
  $(TOP)/test/fuzzdata1.db \
  $(TOP)/test/fuzzdata2.db \
  $(TOP)/test/fuzzdata3.db \
  $(TOP)/test/fuzzdata4.db \
  $(TOP)/test/fuzzdata5.db \
  $(TOP)/test/fuzzdata6.db \
  $(TOP)/test/fuzzdata7.db \
  $(TOP)/test/fuzzdata8.db

# Standard options to testfixture
#
TESTOPTS = --verbose=file --output=test-out.txt

# Extra compiler options for various shell tools
#
SHELL_OPT = -DSQLITE_ENABLE_FTS4
#SHELL_OPT += -DSQLITE_ENABLE_FTS5
SHELL_OPT += -DSQLITE_ENABLE_RTREE
SHELL_OPT += -DSQLITE_ENABLE_EXPLAIN_COMMENTS
SHELL_OPT += -DSQLITE_ENABLE_UNKNOWN_SQL_FUNCTION
SHELL_OPT += -DSQLITE_ENABLE_STMTVTAB
SHELL_OPT += -DSQLITE_ENABLE_DBPAGE_VTAB
SHELL_OPT += -DSQLITE_ENABLE_DBSTAT_VTAB
SHELL_OPT += -DSQLITE_ENABLE_BYTECODE_VTAB
SHELL_OPT += -DSQLITE_ENABLE_OFFSET_SQL_FUNC
FUZZERSHELL_OPT = 
FUZZCHECK_OPT += -I$(TOP)/test
FUZZCHECK_OPT += -I$(TOP)/ext/recover
FUZZCHECK_OPT += -DSQLITE_OMIT_LOAD_EXTENSION
FUZZCHECK_OPT += -DSQLITE_ENABLE_MEMSYS5 -DSQLITE_OSS_FUZZ
FUZZCHECK_OPT += -DSQLITE_MAX_MEMORY=50000000
FUZZCHECK_OPT += -DSQLITE_PRINTF_PRECISION_LIMIT=1000
FUZZCHECK_OPT += -DSQLITE_ENABLE_FTS4
FUZZCHECK_OPT += -DSQLITE_ENABLE_FTS3_PARENTHESIS
FUZZCHECK_OPT += -DSQLITE_ENABLE_FTS5
FUZZCHECK_OPT += -DSQLITE_ENABLE_RTREE
FUZZCHECK_OPT += -DSQLITE_ENABLE_GEOPOLY
FUZZCHECK_OPT += -DSQLITE_ENABLE_DBSTAT_VTAB
FUZZCHECK_OPT += -DSQLITE_ENABLE_BYTECODE_VTAB
FUZZCHECK_SRC += $(TOP)/test/fuzzcheck.c
FUZZCHECK_SRC += $(TOP)/test/ossfuzz.c
FUZZCHECK_SRC += $(TOP)/test/fuzzinvariants.c
FUZZCHECK_SRC += $(TOP)/ext/recover/dbdata.c
FUZZCHECK_SRC += $(TOP)/ext/recover/sqlite3recover.c
FUZZCHECK_SRC += $(TOP)/test/vt02.c
DBFUZZ_OPT =
ST_OPT = -DSQLITE_OS_KV_OPTIONAL

# This is the default Makefile target.  The objects listed here
# are what get build when you type just "make" with no arguments.
#
all:	sqlite3.h libsqlite3.la sqlite3$(TEXE) $(HAVE_TCL:1=libtclsqlite3.la)

Makefile: $(TOP)/Makefile.in
	./config.status

sqlite3.pc: $(TOP)/sqlite3.pc.in
	./config.status

libsqlite3.la:	$(LIBOBJ)
	$(LTLINK) -no-undefined -o $@ $(LIBOBJ) $(TLIBS) \
		${ALLOWRELEASE} -rpath "$(libdir)" -version-info "8:6:8"

libtclsqlite3.la:	tclsqlite.lo libsqlite3.la
	$(LTLINK) -no-undefined -o $@ tclsqlite.lo \
		libsqlite3.la @TCL_STUB_LIB_SPEC@ $(TLIBS) \
		-rpath "$(TCLLIBDIR)" \
		-version-info "8:6:8" \
		-avoid-version

sqlite3$(TEXE):	shell.c sqlite3.c
	$(LTLINK) $(READLINE_FLAGS) $(SHELL_OPT) -o $@ \
		shell.c sqlite3.c \
		$(LIBREADLINE) $(TLIBS) -rpath "$(libdir)"

sqldiff$(TEXE):	$(TOP)/tool/sqldiff.c sqlite3.lo sqlite3.h
	$(LTLINK) -o $@ $(TOP)/tool/sqldiff.c sqlite3.lo $(TLIBS)

dbhash$(TEXE):	$(TOP)/tool/dbhash.c sqlite3.lo sqlite3.h
	$(LTLINK) -o $@ $(TOP)/tool/dbhash.c sqlite3.lo $(TLIBS)

scrub$(TEXE):	$(TOP)/ext/misc/scrub.c sqlite3.lo
	$(LTLINK) -o $@ -I. -DSCRUB_STANDALONE \
		$(TOP)/ext/misc/scrub.c sqlite3.lo $(TLIBS)

srcck1$(BEXE):	$(TOP)/tool/srcck1.c
	$(BCC) -o srcck1$(BEXE) $(TOP)/tool/srcck1.c

sourcetest:	srcck1$(BEXE) sqlite3.c
	./srcck1 sqlite3.c

fuzzershell$(TEXE):	$(TOP)/tool/fuzzershell.c sqlite3.c sqlite3.h
	$(LTLINK) -o $@ $(FUZZERSHELL_OPT) \
	  $(TOP)/tool/fuzzershell.c sqlite3.c $(TLIBS)

fuzzcheck$(TEXE):	$(FUZZCHECK_SRC) sqlite3.c sqlite3.h $(FUZZCHECK_DEP)
	$(LTLINK) -o $@ $(FUZZCHECK_OPT) $(FUZZCHECK_SRC) sqlite3.c $(TLIBS)

ossshell$(TEXE):	$(TOP)/test/ossfuzz.c $(TOP)/test/ossshell.c sqlite3.c sqlite3.h
	$(LTLINK) -o $@ $(FUZZCHECK_OPT) $(TOP)/test/ossshell.c \
             $(TOP)/test/ossfuzz.c sqlite3.c $(TLIBS)

sessionfuzz$(TEXE):	$(TOP)/test/sessionfuzz.c sqlite3.c sqlite3.h
	$(LTLINK) -o $@ $(TOP)/test/sessionfuzz.c $(TLIBS)

dbfuzz$(TEXE):	$(TOP)/test/dbfuzz.c sqlite3.c sqlite3.h
	$(LTLINK) -o $@ $(DBFUZZ_OPT) $(TOP)/test/dbfuzz.c sqlite3.c $(TLIBS)

DBFUZZ2_OPTS = \
  -DSQLITE_THREADSAFE=0 \
  -DSQLITE_OMIT_LOAD_EXTENSION \
  -DSQLITE_DEBUG \
  -DSQLITE_ENABLE_DBSTAT_VTAB \
  -DSQLITE_ENABLE_BYTECODE_VTAB \
  -DSQLITE_ENABLE_RTREE \
  -DSQLITE_ENABLE_FTS4 \
  -DSQLITE_ENABLE_FTS5

dbfuzz2$(TEXE):	$(TOP)/test/dbfuzz2.c sqlite3.c sqlite3.h
	$(CC) $(OPT_FEATURE_FLAGS) $(OPTS) -I. -g -O0 \
		-DSTANDALONE -o dbfuzz2 \
		$(DBFUZZ2_OPTS) $(TOP)/test/dbfuzz2.c sqlite3.c $(TLIBS)
	mkdir -p dbfuzz2-dir
	cp $(TOP)/test/dbfuzz2-seed* dbfuzz2-dir

dbfuzz2-asan:	$(TOP)/test/dbfuzz2.c sqlite3.c sqlite3.h
	clang-6.0 $(OPT_FEATURE_FLAGS) $(OPTS) -I. -g -O0 \
		-fsanitize=fuzzer,undefined,address -o dbfuzz2-asan \
		$(DBFUZZ2_OPTS) $(TOP)/test/dbfuzz2.c sqlite3.c $(TLIBS)
	mkdir -p dbfuzz2-dir
	cp $(TOP)/test/dbfuzz2-seed* dbfuzz2-dir

dbfuzz2-msan:	$(TOP)/test/dbfuzz2.c sqlite3.c sqlite3.h
	clang-6.0 $(OPT_FEATURE_FLAGS) $(OPTS) -I. -g -O0 \
		-fsanitize=fuzzer,undefined,memory -o dbfuzz2-msan \
		$(DBFUZZ2_OPTS) $(TOP)/test/dbfuzz2.c sqlite3.c $(TLIBS)
	mkdir -p dbfuzz2-dir
	cp $(TOP)/test/dbfuzz2-seed* dbfuzz2-dir

mptester$(TEXE):	sqlite3.lo $(TOP)/mptest/mptest.c
	$(LTLINK) -o $@ -I. $(TOP)/mptest/mptest.c sqlite3.lo \
		$(TLIBS) -rpath "$(libdir)"

MPTEST1=./mptester$(TEXE) mptest.db $(TOP)/mptest/crash01.test --repeat 20
MPTEST2=./mptester$(TEXE) mptest.db $(TOP)/mptest/multiwrite01.test --repeat 20
mptest:	mptester$(TEXE)
	rm -f mptest.db
	$(MPTEST1) --journalmode DELETE
	$(MPTEST2) --journalmode WAL
	$(MPTEST1) --journalmode WAL
	$(MPTEST2) --journalmode PERSIST
	$(MPTEST1) --journalmode PERSIST
	$(MPTEST2) --journalmode TRUNCATE
	$(MPTEST1) --journalmode TRUNCATE
	$(MPTEST2) --journalmode DELETE


# This target creates a directory named "tsrc" and fills it with
# copies of all of the C source code and header files needed to
# build on the target system.  Some of the C source code and header
# files are automatically generated.  This target takes care of
# all that automatic generation.
#
.target_source:	$(SRC) $(TOP)/tool/vdbe-compress.tcl fts5.c
	rm -rf tsrc
	mkdir tsrc
	cp -f $(SRC) tsrc
	rm tsrc/sqlite.h.in tsrc/parse.y
	$(TCLSH_CMD) $(TOP)/tool/vdbe-compress.tcl $(OPTS) <tsrc/vdbe.c >vdbe.new
	mv vdbe.new tsrc/vdbe.c
	cp fts5.c fts5.h tsrc
	touch .target_source

sqlite3.c:	.target_source $(TOP)/tool/mksqlite3c.tcl
	$(TCLSH_CMD) $(TOP)/tool/mksqlite3c.tcl $(AMALGAMATION_LINE_MACROS)
	cp tsrc/sqlite3ext.h .
	cp $(TOP)/ext/session/sqlite3session.h .

sqlite3ext.h:	.target_source
	cp tsrc/sqlite3ext.h .

tclsqlite3.c:	sqlite3.c
	echo '#ifndef USE_SYSTEM_SQLITE' >tclsqlite3.c
	cat sqlite3.c >>tclsqlite3.c
	echo '#endif /* USE_SYSTEM_SQLITE */' >>tclsqlite3.c
	cat $(TOP)/src/tclsqlite.c >>tclsqlite3.c

sqlite3-all.c:	sqlite3.c $(TOP)/tool/split-sqlite3c.tcl
	$(TCLSH_CMD) $(TOP)/tool/split-sqlite3c.tcl

# Rule to build the amalgamation
#
sqlite3.lo:	sqlite3.c
	$(LTCOMPILE) $(TEMP_STORE) -c sqlite3.c

# Rules to build the LEMON compiler generator
#
lemon$(BEXE):	$(TOP)/tool/lemon.c $(TOP)/tool/lempar.c
	$(BCC) -o $@ $(TOP)/tool/lemon.c
	cp $(TOP)/tool/lempar.c .

# Rules to build the program that generates the source-id
#
mksourceid$(BEXE):	$(TOP)/tool/mksourceid.c
	$(BCC) -o $@ $(TOP)/tool/mksourceid.c

# Rules to build individual *.o files from generated *.c files. This
# applies to:
#
#     parse.o
#     opcodes.o
#
parse.lo:	parse.c $(HDR)
	$(LTCOMPILE) $(TEMP_STORE) -c parse.c

opcodes.lo:	opcodes.c
	$(LTCOMPILE) $(TEMP_STORE) -c opcodes.c

# Rules to build individual *.o files from files in the src directory.
#
alter.lo:	$(TOP)/src/alter.c $(HDR)
	$(LTCOMPILE) $(TEMP_STORE) -c $(TOP)/src/alter.c

analyze.lo:	$(TOP)/src/analyze.c $(HDR)
	$(LTCOMPILE) $(TEMP_STORE) -c $(TOP)/src/analyze.c

attach.lo:	$(TOP)/src/attach.c $(HDR)
	$(LTCOMPILE) $(TEMP_STORE) -c $(TOP)/src/attach.c

auth.lo:	$(TOP)/src/auth.c $(HDR)
	$(LTCOMPILE) $(TEMP_STORE) -c $(TOP)/src/auth.c

backup.lo:	$(TOP)/src/backup.c $(HDR)
	$(LTCOMPILE) $(TEMP_STORE) -c $(TOP)/src/backup.c

bitvec.lo:	$(TOP)/src/bitvec.c $(HDR)
	$(LTCOMPILE) $(TEMP_STORE) -c $(TOP)/src/bitvec.c

btmutex.lo:	$(TOP)/src/btmutex.c $(HDR)
	$(LTCOMPILE) $(TEMP_STORE) -c $(TOP)/src/btmutex.c

btree.lo:	$(TOP)/src/btree.c $(HDR) $(TOP)/src/pager.h
	$(LTCOMPILE) $(TEMP_STORE) -c $(TOP)/src/btree.c

build.lo:	$(TOP)/src/build.c $(HDR)
	$(LTCOMPILE) $(TEMP_STORE) -c $(TOP)/src/build.c

callback.lo:	$(TOP)/src/callback.c $(HDR)
	$(LTCOMPILE) $(TEMP_STORE) -c $(TOP)/src/callback.c

complete.lo:	$(TOP)/src/complete.c $(HDR)
	$(LTCOMPILE) $(TEMP_STORE) -c $(TOP)/src/complete.c

ctime.lo:	$(TOP)/src/ctime.c $(HDR)
	$(LTCOMPILE) $(TEMP_STORE) -c $(TOP)/src/ctime.c

date.lo:	$(TOP)/src/date.c $(HDR)
	$(LTCOMPILE) $(TEMP_STORE) -c $(TOP)/src/date.c

dbpage.lo:	$(TOP)/src/dbpage.c $(HDR)
	$(LTCOMPILE) $(TEMP_STORE) -c $(TOP)/src/dbpage.c

dbstat.lo:	$(TOP)/src/dbstat.c $(HDR)
	$(LTCOMPILE) $(TEMP_STORE) -c $(TOP)/src/dbstat.c

delete.lo:	$(TOP)/src/delete.c $(HDR)
	$(LTCOMPILE) $(TEMP_STORE) -c $(TOP)/src/delete.c

expr.lo:	$(TOP)/src/expr.c $(HDR)
	$(LTCOMPILE) $(TEMP_STORE) -c $(TOP)/src/expr.c

fault.lo:	$(TOP)/src/fault.c $(HDR)
	$(LTCOMPILE) $(TEMP_STORE) -c $(TOP)/src/fault.c

fkey.lo:	$(TOP)/src/fkey.c $(HDR)
	$(LTCOMPILE) $(TEMP_STORE) -c $(TOP)/src/fkey.c

func.lo:	$(TOP)/src/func.c $(HDR)
	$(LTCOMPILE) $(TEMP_STORE) -c $(TOP)/src/func.c

global.lo:	$(TOP)/src/global.c $(HDR)
	$(LTCOMPILE) $(TEMP_STORE) -c $(TOP)/src/global.c

hash.lo:	$(TOP)/src/hash.c $(HDR)
	$(LTCOMPILE) $(TEMP_STORE) -c $(TOP)/src/hash.c

insert.lo:	$(TOP)/src/insert.c $(HDR)
	$(LTCOMPILE) $(TEMP_STORE) -c $(TOP)/src/insert.c

json.lo:	$(TOP)/src/json.c $(HDR)
	$(LTCOMPILE) $(TEMP_STORE) -c $(TOP)/src/json.c

legacy.lo:	$(TOP)/src/legacy.c $(HDR)
	$(LTCOMPILE) $(TEMP_STORE) -c $(TOP)/src/legacy.c

loadext.lo:	$(TOP)/src/loadext.c $(HDR)
	$(LTCOMPILE) $(TEMP_STORE) -c $(TOP)/src/loadext.c

main.lo:	$(TOP)/src/main.c $(HDR)
	$(LTCOMPILE) $(TEMP_STORE) -c $(TOP)/src/main.c

malloc.lo:	$(TOP)/src/malloc.c $(HDR)
	$(LTCOMPILE) $(TEMP_STORE) -c $(TOP)/src/malloc.c

mem0.lo:	$(TOP)/src/mem0.c $(HDR)
	$(LTCOMPILE) $(TEMP_STORE) -c $(TOP)/src/mem0.c

mem1.lo:	$(TOP)/src/mem1.c $(HDR)
	$(LTCOMPILE) $(TEMP_STORE) -c $(TOP)/src/mem1.c

mem2.lo:	$(TOP)/src/mem2.c $(HDR)
	$(LTCOMPILE) $(TEMP_STORE) -c $(TOP)/src/mem2.c

mem3.lo:	$(TOP)/src/mem3.c $(HDR)
	$(LTCOMPILE) $(TEMP_STORE) -c $(TOP)/src/mem3.c

mem5.lo:	$(TOP)/src/mem5.c $(HDR)
	$(LTCOMPILE) $(TEMP_STORE) -c $(TOP)/src/mem5.c

memdb.lo:	$(TOP)/src/memdb.c $(HDR)
	$(LTCOMPILE) $(TEMP_STORE) -c $(TOP)/src/memdb.c

memjournal.lo:	$(TOP)/src/memjournal.c $(HDR)
	$(LTCOMPILE) $(TEMP_STORE) -c $(TOP)/src/memjournal.c

mutex.lo:	$(TOP)/src/mutex.c $(HDR)
	$(LTCOMPILE) $(TEMP_STORE) -c $(TOP)/src/mutex.c

mutex_noop.lo:	$(TOP)/src/mutex_noop.c $(HDR)
	$(LTCOMPILE) $(TEMP_STORE) -c $(TOP)/src/mutex_noop.c

mutex_unix.lo:	$(TOP)/src/mutex_unix.c $(HDR)
	$(LTCOMPILE) $(TEMP_STORE) -c $(TOP)/src/mutex_unix.c

mutex_w32.lo:	$(TOP)/src/mutex_w32.c $(HDR)
	$(LTCOMPILE) $(TEMP_STORE) -c $(TOP)/src/mutex_w32.c

notify.lo:	$(TOP)/src/notify.c $(HDR)
	$(LTCOMPILE) $(TEMP_STORE) -c $(TOP)/src/notify.c

pager.lo:	$(TOP)/src/pager.c $(HDR) $(TOP)/src/pager.h
	$(LTCOMPILE) $(TEMP_STORE) -c $(TOP)/src/pager.c

pcache.lo:	$(TOP)/src/pcache.c $(HDR) $(TOP)/src/pcache.h
	$(LTCOMPILE) $(TEMP_STORE) -c $(TOP)/src/pcache.c

pcache1.lo:	$(TOP)/src/pcache1.c $(HDR) $(TOP)/src/pcache.h
	$(LTCOMPILE) $(TEMP_STORE) -c $(TOP)/src/pcache1.c

os.lo:	$(TOP)/src/os.c $(HDR)
	$(LTCOMPILE) $(TEMP_STORE) -c $(TOP)/src/os.c

os_kv.lo:	$(TOP)/src/os_kv.c $(HDR)
	$(LTCOMPILE) $(TEMP_STORE) -c $(TOP)/src/os_kv.c

os_unix.lo:	$(TOP)/src/os_unix.c $(HDR)
	$(LTCOMPILE) $(TEMP_STORE) -c $(TOP)/src/os_unix.c

os_win.lo:	$(TOP)/src/os_win.c $(HDR)
	$(LTCOMPILE) $(TEMP_STORE) -c $(TOP)/src/os_win.c

pragma.lo:	$(TOP)/src/pragma.c $(HDR)
	$(LTCOMPILE) $(TEMP_STORE) -c $(TOP)/src/pragma.c

prepare.lo:	$(TOP)/src/prepare.c $(HDR)
	$(LTCOMPILE) $(TEMP_STORE) -c $(TOP)/src/prepare.c

printf.lo:	$(TOP)/src/printf.c $(HDR)
	$(LTCOMPILE) $(TEMP_STORE) -c $(TOP)/src/printf.c

random.lo:	$(TOP)/src/random.c $(HDR)
	$(LTCOMPILE) $(TEMP_STORE) -c $(TOP)/src/random.c

resolve.lo:	$(TOP)/src/resolve.c $(HDR)
	$(LTCOMPILE) $(TEMP_STORE) -c $(TOP)/src/resolve.c

rowset.lo:	$(TOP)/src/rowset.c $(HDR)
	$(LTCOMPILE) $(TEMP_STORE) -c $(TOP)/src/rowset.c

select.lo:	$(TOP)/src/select.c $(HDR)
	$(LTCOMPILE) $(TEMP_STORE) -c $(TOP)/src/select.c

status.lo:	$(TOP)/src/status.c $(HDR)
	$(LTCOMPILE) $(TEMP_STORE) -c $(TOP)/src/status.c

table.lo:	$(TOP)/src/table.c $(HDR)
	$(LTCOMPILE) $(TEMP_STORE) -c $(TOP)/src/table.c

threads.lo:	$(TOP)/src/threads.c $(HDR)
	$(LTCOMPILE) $(TEMP_STORE) -c $(TOP)/src/threads.c

tokenize.lo:	$(TOP)/src/tokenize.c keywordhash.h $(HDR)
	$(LTCOMPILE) $(TEMP_STORE) -c $(TOP)/src/tokenize.c

treeview.lo:	$(TOP)/src/treeview.c $(HDR)
	$(LTCOMPILE) $(TEMP_STORE) -c $(TOP)/src/treeview.c

trigger.lo:	$(TOP)/src/trigger.c $(HDR)
	$(LTCOMPILE) $(TEMP_STORE) -c $(TOP)/src/trigger.c

update.lo:	$(TOP)/src/update.c $(HDR)
	$(LTCOMPILE) $(TEMP_STORE) -c $(TOP)/src/update.c

upsert.lo:	$(TOP)/src/upsert.c $(HDR)
	$(LTCOMPILE) $(TEMP_STORE) -c $(TOP)/src/upsert.c

utf.lo:	$(TOP)/src/utf.c $(HDR)
	$(LTCOMPILE) $(TEMP_STORE) -c $(TOP)/src/utf.c

util.lo:	$(TOP)/src/util.c $(HDR)
	$(LTCOMPILE) $(TEMP_STORE) -c $(TOP)/src/util.c

vacuum.lo:	$(TOP)/src/vacuum.c $(HDR)
	$(LTCOMPILE) $(TEMP_STORE) -c $(TOP)/src/vacuum.c

vdbe.lo:	$(TOP)/src/vdbe.c $(HDR)
	$(LTCOMPILE) $(TEMP_STORE) -c $(TOP)/src/vdbe.c

vdbeapi.lo:	$(TOP)/src/vdbeapi.c $(HDR)
	$(LTCOMPILE) $(TEMP_STORE) -c $(TOP)/src/vdbeapi.c

vdbeaux.lo:	$(TOP)/src/vdbeaux.c $(HDR)
	$(LTCOMPILE) $(TEMP_STORE) -c $(TOP)/src/vdbeaux.c

vdbeblob.lo:	$(TOP)/src/vdbeblob.c $(HDR)
	$(LTCOMPILE) $(TEMP_STORE) -c $(TOP)/src/vdbeblob.c

vdbemem.lo:	$(TOP)/src/vdbemem.c $(HDR)
	$(LTCOMPILE) $(TEMP_STORE) -c $(TOP)/src/vdbemem.c

vdbesort.lo:	$(TOP)/src/vdbesort.c $(HDR)
	$(LTCOMPILE) $(TEMP_STORE) -c $(TOP)/src/vdbesort.c

vdbetrace.lo:	$(TOP)/src/vdbetrace.c $(HDR)
	$(LTCOMPILE) $(TEMP_STORE) -c $(TOP)/src/vdbetrace.c

vdbevtab.lo:	$(TOP)/src/vdbevtab.c $(HDR)
	$(LTCOMPILE) $(TEMP_STORE) -c $(TOP)/src/vdbevtab.c

vtab.lo:	$(TOP)/src/vtab.c $(HDR)
	$(LTCOMPILE) $(TEMP_STORE) -c $(TOP)/src/vtab.c

wal.lo:	$(TOP)/src/wal.c $(HDR)
	$(LTCOMPILE) $(TEMP_STORE) -c $(TOP)/src/wal.c

walker.lo:	$(TOP)/src/walker.c $(HDR)
	$(LTCOMPILE) $(TEMP_STORE) -c $(TOP)/src/walker.c

where.lo:	$(TOP)/src/where.c $(HDR)
	$(LTCOMPILE) $(TEMP_STORE) -c $(TOP)/src/where.c

wherecode.lo:	$(TOP)/src/wherecode.c $(HDR)
	$(LTCOMPILE) $(TEMP_STORE) -c $(TOP)/src/wherecode.c

whereexpr.lo:	$(TOP)/src/whereexpr.c $(HDR)
	$(LTCOMPILE) $(TEMP_STORE) -c $(TOP)/src/whereexpr.c

window.lo:	$(TOP)/src/window.c $(HDR)
	$(LTCOMPILE) $(TEMP_STORE) -c $(TOP)/src/window.c

tclsqlite.lo:	$(TOP)/src/tclsqlite.c $(HDR)
	$(LTCOMPILE) -DUSE_TCL_STUBS=1 -c $(TOP)/src/tclsqlite.c

tclsqlite-shell.lo:	$(TOP)/src/tclsqlite.c $(HDR)
	$(LTCOMPILE) -DTCLSH -o $@ -c $(TOP)/src/tclsqlite.c

tclsqlite-stubs.lo:	$(TOP)/src/tclsqlite.c $(HDR)
	$(LTCOMPILE) -DUSE_TCL_STUBS=1 -o $@ -c $(TOP)/src/tclsqlite.c

tclsqlite3$(TEXE):	tclsqlite-shell.lo libsqlite3.la
	$(LTLINK) -o $@ tclsqlite-shell.lo \
		 libsqlite3.la $(LIBTCL)

# Rules to build opcodes.c and opcodes.h
#
opcodes.c:	opcodes.h $(TOP)/tool/mkopcodec.tcl
	$(TCLSH_CMD) $(TOP)/tool/mkopcodec.tcl opcodes.h >opcodes.c

opcodes.h:	parse.h $(TOP)/src/vdbe.c $(TOP)/tool/mkopcodeh.tcl
	cat parse.h $(TOP)/src/vdbe.c | $(TCLSH_CMD) $(TOP)/tool/mkopcodeh.tcl >opcodes.h

# Rules to build parse.c and parse.h - the outputs of lemon.
#
parse.h:	parse.c

parse.c:	$(TOP)/src/parse.y lemon$(BEXE)
	cp $(TOP)/src/parse.y .
	./lemon$(BEXE) $(OPT_FEATURE_FLAGS) $(OPTS) -S parse.y

sqlite3.h:	$(TOP)/src/sqlite.h.in $(TOP)/manifest mksourceid$(BEXE) $(TOP)/VERSION
	$(TCLSH_CMD) $(TOP)/tool/mksqlite3h.tcl $(TOP) >sqlite3.h

sqlite3rc.h:	$(TOP)/src/sqlite3.rc $(TOP)/VERSION
	echo '#ifndef SQLITE_RESOURCE_VERSION' >$@
	echo -n '#define SQLITE_RESOURCE_VERSION ' >>$@
	cat $(TOP)/VERSION | $(TCLSH_CMD) $(TOP)/tool/replace.tcl exact . , >>$@
	echo '#endif' >>sqlite3rc.h

keywordhash.h:	$(TOP)/tool/mkkeywordhash.c
	$(BCC) -o mkkeywordhash$(BEXE) $(OPT_FEATURE_FLAGS) $(OPTS) $(TOP)/tool/mkkeywordhash.c
	./mkkeywordhash$(BEXE) >keywordhash.h

# Source files that go into making shell.c
SHELL_SRC = \
	$(TOP)/src/shell.c.in \
        $(TOP)/ext/misc/appendvfs.c \
	$(TOP)/ext/misc/completion.c \
        $(TOP)/ext/misc/decimal.c \
	$(TOP)/ext/misc/fileio.c \
        $(TOP)/ext/misc/ieee754.c \
        $(TOP)/ext/misc/regexp.c \
        $(TOP)/ext/misc/series.c \
	$(TOP)/ext/misc/shathree.c \
	$(TOP)/ext/misc/sqlar.c \
        $(TOP)/ext/misc/uint.c \
	$(TOP)/ext/expert/sqlite3expert.c \
	$(TOP)/ext/expert/sqlite3expert.h \
	$(TOP)/ext/misc/zipfile.c \
	$(TOP)/ext/misc/memtrace.c \
	$(TOP)/ext/recover/dbdata.c \
	$(TOP)/ext/recover/sqlite3recover.c \
	$(TOP)/ext/recover/sqlite3recover.h \
        $(TOP)/src/test_windirent.c

shell.c:	$(SHELL_SRC) $(TOP)/tool/mkshellc.tcl
	$(TCLSH_CMD) $(TOP)/tool/mkshellc.tcl >shell.c




# Rules to build the extension objects.
#
icu.lo:	$(TOP)/ext/icu/icu.c $(HDR) $(EXTHDR)
	$(LTCOMPILE) -DSQLITE_CORE -c $(TOP)/ext/icu/icu.c

fts2.lo:	$(TOP)/ext/fts2/fts2.c $(HDR) $(EXTHDR)
	$(LTCOMPILE) -DSQLITE_CORE -c $(TOP)/ext/fts2/fts2.c

fts2_hash.lo:	$(TOP)/ext/fts2/fts2_hash.c $(HDR) $(EXTHDR)
	$(LTCOMPILE) -DSQLITE_CORE -c $(TOP)/ext/fts2/fts2_hash.c

fts2_icu.lo:	$(TOP)/ext/fts2/fts2_icu.c $(HDR) $(EXTHDR)
	$(LTCOMPILE) -DSQLITE_CORE -c $(TOP)/ext/fts2/fts2_icu.c

fts2_porter.lo:	$(TOP)/ext/fts2/fts2_porter.c $(HDR) $(EXTHDR)
	$(LTCOMPILE) -DSQLITE_CORE -c $(TOP)/ext/fts2/fts2_porter.c

fts2_tokenizer.lo:	$(TOP)/ext/fts2/fts2_tokenizer.c $(HDR) $(EXTHDR)
	$(LTCOMPILE) -DSQLITE_CORE -c $(TOP)/ext/fts2/fts2_tokenizer.c

fts2_tokenizer1.lo:	$(TOP)/ext/fts2/fts2_tokenizer1.c $(HDR) $(EXTHDR)
	$(LTCOMPILE) -DSQLITE_CORE -c $(TOP)/ext/fts2/fts2_tokenizer1.c

fts3.lo:	$(TOP)/ext/fts3/fts3.c $(HDR) $(EXTHDR)
	$(LTCOMPILE) -DSQLITE_CORE -c $(TOP)/ext/fts3/fts3.c

fts3_aux.lo:	$(TOP)/ext/fts3/fts3_aux.c $(HDR) $(EXTHDR)
	$(LTCOMPILE) -DSQLITE_CORE -c $(TOP)/ext/fts3/fts3_aux.c

fts3_expr.lo:	$(TOP)/ext/fts3/fts3_expr.c $(HDR) $(EXTHDR)
	$(LTCOMPILE) -DSQLITE_CORE -c $(TOP)/ext/fts3/fts3_expr.c

fts3_hash.lo:	$(TOP)/ext/fts3/fts3_hash.c $(HDR) $(EXTHDR)
	$(LTCOMPILE) -DSQLITE_CORE -c $(TOP)/ext/fts3/fts3_hash.c

fts3_icu.lo:	$(TOP)/ext/fts3/fts3_icu.c $(HDR) $(EXTHDR)
	$(LTCOMPILE) -DSQLITE_CORE -c $(TOP)/ext/fts3/fts3_icu.c

fts3_porter.lo:	$(TOP)/ext/fts3/fts3_porter.c $(HDR) $(EXTHDR)
	$(LTCOMPILE) -DSQLITE_CORE -c $(TOP)/ext/fts3/fts3_porter.c

fts3_snippet.lo:	$(TOP)/ext/fts3/fts3_snippet.c $(HDR) $(EXTHDR)
	$(LTCOMPILE) -DSQLITE_CORE -c $(TOP)/ext/fts3/fts3_snippet.c

fts3_tokenizer.lo:	$(TOP)/ext/fts3/fts3_tokenizer.c $(HDR) $(EXTHDR)
	$(LTCOMPILE) -DSQLITE_CORE -c $(TOP)/ext/fts3/fts3_tokenizer.c

fts3_tokenizer1.lo:	$(TOP)/ext/fts3/fts3_tokenizer1.c $(HDR) $(EXTHDR)
	$(LTCOMPILE) -DSQLITE_CORE -c $(TOP)/ext/fts3/fts3_tokenizer1.c

fts3_tokenize_vtab.lo:	$(TOP)/ext/fts3/fts3_tokenize_vtab.c $(HDR) $(EXTHDR)
	$(LTCOMPILE) -DSQLITE_CORE -c $(TOP)/ext/fts3/fts3_tokenize_vtab.c

fts3_unicode.lo:	$(TOP)/ext/fts3/fts3_unicode.c $(HDR) $(EXTHDR)
	$(LTCOMPILE) -DSQLITE_CORE -c $(TOP)/ext/fts3/fts3_unicode.c

fts3_unicode2.lo:	$(TOP)/ext/fts3/fts3_unicode2.c $(HDR) $(EXTHDR)
	$(LTCOMPILE) -DSQLITE_CORE -c $(TOP)/ext/fts3/fts3_unicode2.c

fts3_write.lo:	$(TOP)/ext/fts3/fts3_write.c $(HDR) $(EXTHDR)
	$(LTCOMPILE) -DSQLITE_CORE -c $(TOP)/ext/fts3/fts3_write.c

rtree.lo:	$(TOP)/ext/rtree/rtree.c $(HDR) $(EXTHDR)
	$(LTCOMPILE) -DSQLITE_CORE -c $(TOP)/ext/rtree/rtree.c

userauth.lo:	$(TOP)/ext/userauth/userauth.c $(HDR) $(EXTHDR)
	$(LTCOMPILE) -DSQLITE_CORE -c $(TOP)/ext/userauth/userauth.c

sqlite3session.lo:	$(TOP)/ext/session/sqlite3session.c $(HDR) $(EXTHDR)
	$(LTCOMPILE) -DSQLITE_CORE -c $(TOP)/ext/session/sqlite3session.c

stmt.lo:	$(TOP)/ext/misc/stmt.c
	$(LTCOMPILE) -DSQLITE_CORE -c $(TOP)/ext/misc/stmt.c

# FTS5 things
#
FTS5_SRC = \
   $(TOP)/ext/fts5/fts5.h \
   $(TOP)/ext/fts5/fts5Int.h \
   $(TOP)/ext/fts5/fts5_aux.c \
   $(TOP)/ext/fts5/fts5_buffer.c \
   $(TOP)/ext/fts5/fts5_main.c \
   $(TOP)/ext/fts5/fts5_config.c \
   $(TOP)/ext/fts5/fts5_expr.c \
   $(TOP)/ext/fts5/fts5_hash.c \
   $(TOP)/ext/fts5/fts5_index.c \
   fts5parse.c fts5parse.h \
   $(TOP)/ext/fts5/fts5_storage.c \
   $(TOP)/ext/fts5/fts5_tokenize.c \
   $(TOP)/ext/fts5/fts5_unicode2.c \
   $(TOP)/ext/fts5/fts5_varint.c \
   $(TOP)/ext/fts5/fts5_vocab.c  \

fts5parse.c:	$(TOP)/ext/fts5/fts5parse.y lemon$(BEXE)
	cp $(TOP)/ext/fts5/fts5parse.y .
	rm -f fts5parse.h
	./lemon$(BEXE) $(OPTS) -S fts5parse.y

fts5parse.h: fts5parse.c

fts5.c: $(FTS5_SRC)
	$(TCLSH_CMD) $(TOP)/ext/fts5/tool/mkfts5c.tcl
	cp $(TOP)/ext/fts5/fts5.h .

fts5.lo:	fts5.c $(HDR) $(EXTHDR)
	$(LTCOMPILE) -DSQLITE_CORE -c fts5.c

sqlite3rbu.lo:	$(TOP)/ext/rbu/sqlite3rbu.c $(HDR) $(EXTHDR)
	$(LTCOMPILE) -DSQLITE_CORE -c $(TOP)/ext/rbu/sqlite3rbu.c


# Rules to build the 'testfixture' application.
#
# If using the amalgamation, use sqlite3.c directly to build the test
# fixture.  Otherwise link against libsqlite3.la.  (This distinction is
# necessary because the test fixture requires non-API symbols which are
# hidden when the library is built via the amalgamation).
#
TESTFIXTURE_FLAGS  = -DSQLITE_TEST=1 -DSQLITE_CRASH_TEST=1
TESTFIXTURE_FLAGS += -DTCLSH_INIT_PROC=sqlite3TestInit
TESTFIXTURE_FLAGS += -DSQLITE_SERVER=1 -DSQLITE_PRIVATE="" -DSQLITE_CORE
TESTFIXTURE_FLAGS += -DBUILD_sqlite
TESTFIXTURE_FLAGS += -DSQLITE_SERIES_CONSTRAINT_VERIFY=1
TESTFIXTURE_FLAGS += -DSQLITE_DEFAULT_PAGE_SIZE=1024
TESTFIXTURE_FLAGS += -DSQLITE_ENABLE_STMTVTAB
TESTFIXTURE_FLAGS += -DSQLITE_ENABLE_DBPAGE_VTAB
TESTFIXTURE_FLAGS += -DSQLITE_ENABLE_BYTECODE_VTAB
TESTFIXTURE_FLAGS += -DSQLITE_CKSUMVFS_STATIC

TESTFIXTURE_SRC0 = $(TESTSRC2) libsqlite3.la
TESTFIXTURE_SRC1 = sqlite3.c
TESTFIXTURE_SRC = $(TESTSRC) $(TOP)/src/tclsqlite.c
TESTFIXTURE_SRC += $(TESTFIXTURE_SRC$(USE_AMALGAMATION))

testfixture$(TEXE):	$(TESTFIXTURE_SRC)
	$(LTLINK) -DSQLITE_NO_SYNC=1 $(TEMP_STORE) $(TESTFIXTURE_FLAGS) \
		-o $@ $(TESTFIXTURE_SRC) $(LIBTCL) $(TLIBS)

coretestprogs:	$(TESTPROGS)

testprogs:	coretestprogs srcck1$(BEXE) fuzzcheck$(TEXE) sessionfuzz$(TEXE)

# A very detailed test running most or all test cases
fulltest:	alltest fuzztest

# Run most or all tcl test cases
alltest:	$(TESTPROGS)
	./testfixture$(TEXE) $(TOP)/test/all.test $(TESTOPTS)

# Really really long testing
soaktest:	$(TESTPROGS)
	./testfixture$(TEXE) $(TOP)/test/all.test -soak=1 $(TESTOPTS)

# Do extra testing but not everything.
fulltestonly:	$(TESTPROGS) fuzztest
	./testfixture$(TEXE) $(TOP)/test/full.test

# Fuzz testing
fuzztest:	fuzzcheck$(TEXE) $(FUZZDATA) sessionfuzz$(TEXE) $(TOP)/test/sessionfuzz-data1.db
	./fuzzcheck$(TEXE) $(FUZZDATA)
	./sessionfuzz$(TEXE) run $(TOP)/test/sessionfuzz-data1.db

valgrindfuzz:	fuzzcheck$(TEXT) $(FUZZDATA) sessionfuzz$(TEXE) $(TOP)/test/sessionfuzz-data1.db
	valgrind ./fuzzcheck$(TEXE) --cell-size-check --limit-mem 10M $(FUZZDATA)
	valgrind ./sessionfuzz$(TEXE) run $(TOP)/test/sessionfuzz-data1.db

# The veryquick.test TCL tests.
#
tcltest:	./testfixture$(TEXE)
	./testfixture$(TEXE) $(TOP)/test/veryquick.test $(TESTOPTS)

# Runs all the same tests cases as the "tcltest" target but uses
# the testrunner.tcl script to run them in multiple cores
# concurrently.
testrunner:	testfixture$(TEXE)
	./testfixture$(TEXE) $(TOP)/test/testrunner.tcl

# Minimal testing that runs in less than 3 minutes
#
quicktest:	./testfixture$(TEXE)
	./testfixture$(TEXE) $(TOP)/test/extraquick.test $(TESTOPTS)

# This is the common case.  Run many tests that do not take too long,
# including fuzzcheck, sqlite3_analyzer, and sqldiff tests.
#
test:	fuzztest sourcetest $(TESTPROGS) tcltest

# Run a test using valgrind.  This can take a really long time
# because valgrind is so much slower than a native machine.
#
valgrindtest:	$(TESTPROGS) valgrindfuzz
	OMIT_MISUSE=1 valgrind -v ./testfixture$(TEXE) $(TOP)/test/permutations.test valgrind $(TESTOPTS)

# A very fast test that checks basic sanity.  The name comes from
# the 60s-era electronics testing:  "Turn it on and see if smoke
# comes out."
#
smoketest:	$(TESTPROGS) fuzzcheck$(TEXE)
	./testfixture$(TEXE) $(TOP)/test/main.test $(TESTOPTS)

shelltest: $(TESTPROGS)
	./testfixture$(TEXT) $(TOP)/test/permutations.test shell

sqlite3_analyzer.c: sqlite3.c $(TOP)/src/tclsqlite.c $(TOP)/tool/spaceanal.tcl $(TOP)/tool/mkccode.tcl $(TOP)/tool/sqlite3_analyzer.c.in
	$(TCLSH_CMD) $(TOP)/tool/mkccode.tcl $(TOP)/tool/sqlite3_analyzer.c.in >sqlite3_analyzer.c

sqlite3_analyzer$(TEXE): sqlite3_analyzer.c
	$(LTLINK) sqlite3_analyzer.c -o $@ $(LIBTCL) $(TLIBS)

sqltclsh.c: sqlite3.c $(TOP)/src/tclsqlite.c $(TOP)/tool/sqltclsh.tcl $(TOP)/ext/misc/appendvfs.c $(TOP)/tool/mkccode.tcl $(TOP)/tool/sqltclsh.c.in
	$(TCLSH_CMD) $(TOP)/tool/mkccode.tcl $(TOP)/tool/sqltclsh.c.in >sqltclsh.c

sqltclsh$(TEXE): sqltclsh.c
	$(LTLINK) sqltclsh.c -o $@ $(LIBTCL) $(TLIBS)

sqlite3_expert$(TEXE): $(TOP)/ext/expert/sqlite3expert.h $(TOP)/ext/expert/sqlite3expert.c $(TOP)/ext/expert/expert.c sqlite3.c
	$(LTLINK)	$(TOP)/ext/expert/sqlite3expert.h $(TOP)/ext/expert/sqlite3expert.c $(TOP)/ext/expert/expert.c sqlite3.c -o sqlite3_expert $(TLIBS)

CHECKER_DEPS =\
  $(TOP)/tool/mkccode.tcl \
  sqlite3.c \
  $(TOP)/src/tclsqlite.c \
  $(TOP)/ext/repair/sqlite3_checker.tcl \
  $(TOP)/ext/repair/checkindex.c \
  $(TOP)/ext/repair/checkfreelist.c \
  $(TOP)/ext/misc/btreeinfo.c \
  $(TOP)/ext/repair/sqlite3_checker.c.in

sqlite3_checker.c:	$(CHECKER_DEPS)
	$(TCLSH_CMD) $(TOP)/tool/mkccode.tcl $(TOP)/ext/repair/sqlite3_checker.c.in >$@

sqlite3_checker$(TEXE):	sqlite3_checker.c
	$(LTLINK) sqlite3_checker.c -o $@ $(LIBTCL) $(TLIBS)

dbdump$(TEXE): $(TOP)/ext/misc/dbdump.c sqlite3.lo
	$(LTLINK) -DDBDUMP_STANDALONE -o $@ \
           $(TOP)/ext/misc/dbdump.c sqlite3.lo $(TLIBS)

dbtotxt$(TEXE): $(TOP)/tool/dbtotxt.c
	$(LTLINK)-o $@ $(TOP)/tool/dbtotxt.c

showdb$(TEXE):	$(TOP)/tool/showdb.c sqlite3.lo
	$(LTLINK) -o $@ $(TOP)/tool/showdb.c sqlite3.lo $(TLIBS)

showstat4$(TEXE):	$(TOP)/tool/showstat4.c sqlite3.lo
	$(LTLINK) -o $@ $(TOP)/tool/showstat4.c sqlite3.lo $(TLIBS)

showjournal$(TEXE):	$(TOP)/tool/showjournal.c sqlite3.lo
	$(LTLINK) -o $@ $(TOP)/tool/showjournal.c sqlite3.lo $(TLIBS)

showwal$(TEXE):	$(TOP)/tool/showwal.c sqlite3.lo
	$(LTLINK) -o $@ $(TOP)/tool/showwal.c sqlite3.lo $(TLIBS)

showshm$(TEXE):	$(TOP)/tool/showshm.c
	$(LTLINK) -o $@ $(TOP)/tool/showshm.c

index_usage$(TEXE): $(TOP)/tool/index_usage.c sqlite3.lo
	$(LTLINK) $(SHELL_OPT) -o $@ $(TOP)/tool/index_usage.c sqlite3.lo $(TLIBS)

changeset$(TEXE):	$(TOP)/ext/session/changeset.c sqlite3.lo
	$(LTLINK) -o $@ $(TOP)/ext/session/changeset.c sqlite3.lo $(TLIBS)

changesetfuzz$(TEXE):	$(TOP)/ext/session/changesetfuzz.c sqlite3.lo
	$(LTLINK) -o $@ $(TOP)/ext/session/changesetfuzz.c sqlite3.lo $(TLIBS)

rollback-test$(TEXE):	$(TOP)/tool/rollback-test.c sqlite3.lo
	$(LTLINK) -o $@ $(TOP)/tool/rollback-test.c sqlite3.lo $(TLIBS)

atrc$(TEXX): $(TOP)/test/atrc.c sqlite3.lo
	$(LTLINK) -o $@ $(TOP)/test/atrc.c sqlite3.lo $(TLIBS)

LogEst$(TEXE):	$(TOP)/tool/logest.c sqlite3.h
	$(LTLINK) -I. -o $@ $(TOP)/tool/logest.c

wordcount$(TEXE):	$(TOP)/test/wordcount.c sqlite3.lo
	$(LTLINK) -o $@ $(TOP)/test/wordcount.c sqlite3.lo $(TLIBS)

speedtest1$(TEXE):	$(TOP)/test/speedtest1.c sqlite3.c Makefile
	$(LTLINK) $(ST_OPT) -o $@ $(TOP)/test/speedtest1.c sqlite3.c $(TLIBS)

startup$(TEXE):	$(TOP)/test/startup.c sqlite3.c
	$(CC) -Os -g -DSQLITE_THREADSAFE=0 -o $@ $(TOP)/test/startup.c sqlite3.c $(TLIBS)

KV_OPT += -DSQLITE_DIRECT_OVERFLOW_READ

kvtest$(TEXE):	$(TOP)/test/kvtest.c sqlite3.c
	$(LTLINK) $(KV_OPT) -o $@ $(TOP)/test/kvtest.c sqlite3.c $(TLIBS)

rbu$(EXE): $(TOP)/ext/rbu/rbu.c $(TOP)/ext/rbu/sqlite3rbu.c sqlite3.lo
	$(LTLINK) -I. -o $@ $(TOP)/ext/rbu/rbu.c sqlite3.lo $(TLIBS)

loadfts$(EXE): $(TOP)/tool/loadfts.c libsqlite3.la
	$(LTLINK) $(TOP)/tool/loadfts.c libsqlite3.la -o $@ $(TLIBS)

# This target will fail if the SQLite amalgamation contains any exported
# symbols that do not begin with "sqlite3_". It is run as part of the
# releasetest.tcl script.
#
VALIDIDS=' sqlite3(changeset|changegroup|session)?_'
checksymbols: sqlite3.o
	nm -g --defined-only sqlite3.o
	nm -g --defined-only sqlite3.o | egrep -v $(VALIDIDS); test $$? -ne 0
	echo '0 errors out of 1 tests'

# Build the amalgamation-autoconf package.  The amalamgation-tarball target builds
# a tarball named for the version number.  Ex:  sqlite-autoconf-3110000.tar.gz.
# The snapshot-tarball target builds a tarball named by the SHA1 hash
#
amalgamation-tarball: sqlite3.c sqlite3rc.h
	TOP=$(TOP) sh $(TOP)/tool/mkautoconfamal.sh --normal

snapshot-tarball: sqlite3.c sqlite3rc.h
	TOP=$(TOP) sh $(TOP)/tool/mkautoconfamal.sh --snapshot

# The next two rules are used to support the "threadtest" target. Building
# threadtest runs a few thread-safety tests that are implemented in C. This
# target is invoked by the releasetest.tcl script.
#
THREADTEST3_SRC = $(TOP)/test/threadtest3.c    \
                  $(TOP)/test/tt3_checkpoint.c \
                  $(TOP)/test/tt3_index.c      \
                  $(TOP)/test/tt3_vacuum.c      \
                  $(TOP)/test/tt3_stress.c      \
                  $(TOP)/test/tt3_lookaside1.c

threadtest3$(TEXE): sqlite3.lo $(THREADTEST3_SRC)
	$(LTLINK) $(TOP)/test/threadtest3.c $(TOP)/src/test_multiplex.c sqlite3.lo -o $@ $(TLIBS)

threadtest: threadtest3$(TEXE)
	./threadtest3$(TEXE)

threadtest5: sqlite3.c $(TOP)/test/threadtest5.c
	$(LTLINK) $(TOP)/test/threadtest5.c sqlite3.c -o $@ $(TLIBS)

releasetest:
	$(TCLSH_CMD) $(TOP)/test/releasetest.tcl

# Standard install and cleanup targets
#
lib_install:	libsqlite3.la
	$(INSTALL) -d $(DESTDIR)$(libdir)
	$(LTINSTALL) libsqlite3.la $(DESTDIR)$(libdir)

install:	sqlite3$(TEXE) lib_install sqlite3.h sqlite3.pc ${HAVE_TCL:1=tcl_install}
	$(INSTALL) -d $(DESTDIR)$(bindir)
	$(LTINSTALL) sqlite3$(TEXE) $(DESTDIR)$(bindir)
	$(INSTALL) -d $(DESTDIR)$(includedir)
	$(INSTALL) -m 0644 sqlite3.h $(DESTDIR)$(includedir)
	$(INSTALL) -m 0644 $(TOP)/src/sqlite3ext.h $(DESTDIR)$(includedir)
	$(INSTALL) -d $(DESTDIR)$(pkgconfigdir)
	$(INSTALL) -m 0644 sqlite3.pc $(DESTDIR)$(pkgconfigdir)

pkgIndex.tcl:
	echo 'package ifneeded sqlite3 $(RELEASE) [list load [file join $$dir libtclsqlite3[info sharedlibextension]] sqlite3]' > $@
tcl_install:	lib_install libtclsqlite3.la pkgIndex.tcl
	$(INSTALL) -d $(DESTDIR)$(TCLLIBDIR)
	$(LTINSTALL) libtclsqlite3.la $(DESTDIR)$(TCLLIBDIR)
	rm -f $(DESTDIR)$(TCLLIBDIR)/libtclsqlite3.la $(DESTDIR)$(TCLLIBDIR)/libtclsqlite3.a
	$(INSTALL) -m 0644 pkgIndex.tcl $(DESTDIR)$(TCLLIBDIR)

clean:
	rm -f *.lo *.la *.o sqlite3$(TEXE) libsqlite3.la
	rm -f sqlite3.h opcodes.*
	rm -rf .libs .deps
	rm -f lemon$(BEXE) lempar.c parse.* sqlite*.tar.gz
	rm -f mkkeywordhash$(BEXE) keywordhash.h
	rm -f mksourceid$(BEXE)
	rm -f *.da *.bb *.bbg gmon.out
	rm -rf tsrc .target_source
	rm -f tclsqlite3$(TEXE)
	rm -f testfixture$(TEXE) test.db
	rm -f LogEst$(TEXE) fts3view$(TEXE) rollback-test$(TEXE) showdb$(TEXE)
	rm -f showjournal$(TEXE) showstat4$(TEXE) showwal$(TEXE) speedtest1$(TEXE)
	rm -f wordcount$(TEXE) changeset$(TEXE)
	rm -f sqlite3.dll sqlite3.lib sqlite3.exp sqlite3.def
	rm -f sqlite3.c
	rm -f sqlite3rc.h
	rm -f shell.c sqlite3ext.h
	rm -f sqlite3_analyzer$(TEXE) sqlite3_analyzer.c
	rm -f sqlite-*-output.vsix
	rm -f mptester mptester.exe
	rm -f rbu rbu.exe
	rm -f srcck1 srcck1.exe
	rm -f fuzzershell fuzzershell.exe
	rm -f fuzzcheck fuzzcheck.exe
	rm -f sqldiff sqldiff.exe
	rm -f dbhash dbhash.exe
	rm -f fts5.* fts5parse.*
	rm -f threadtest5

distclean:	clean
	rm -f sqlite_cfg.h config.log config.status libtool Makefile sqlite3.pc \
		$(TESTPROGS)

#
# Windows section
#
dll: sqlite3.dll

REAL_LIBOBJ = $(LIBOBJ:%.lo=.libs/%.o)

$(REAL_LIBOBJ): $(LIBOBJ)

sqlite3.def: $(REAL_LIBOBJ)
	echo 'EXPORTS' >sqlite3.def
	nm $(REAL_LIBOBJ) | grep ' T ' | grep ' _sqlite3_' \
		| sed 's/^.* _//' >>sqlite3.def

sqlite3.dll: $(REAL_LIBOBJ) sqlite3.def
	$(TCC) -shared -o $@ sqlite3.def \
		-Wl,"--strip-all" $(REAL_LIBOBJ)

#
# Fiddle app
#
fiddle: sqlite3.c shell.c
	make -C ext/wasm fiddle emcc_opt=-Os<|MERGE_RESOLUTION|>--- conflicted
+++ resolved
@@ -434,13 +434,10 @@
   $(TOP)/ext/fts3/fts3_term.c \
   $(TOP)/ext/fts3/fts3_test.c  \
   $(TOP)/ext/session/test_session.c \
-<<<<<<< HEAD
   $(TOP)/ext/session/sqlite3changebatch.c \
-=======
   $(TOP)/ext/recover/sqlite3recover.c \
   $(TOP)/ext/recover/dbdata.c \
   $(TOP)/ext/recover/test_recover.c \
->>>>>>> 82ac3d82
   $(TOP)/ext/rbu/test_rbu.c 
 
 # Statically linked extensions
