#!/usr/make
#
# Makefile for SQLITE
#
# This makefile is suppose to be configured automatically using the
# autoconf.  But if that does not work for you, you can configure
# the makefile manually.  Just set the parameters below to values that
# work well for your system.
#
# If the configure script does not work out-of-the-box, you might
# be able to get it to work by giving it some hints.  See the comment
# at the beginning of configure.in for additional information.
#

# The toplevel directory of the source tree.  This is the directory
# that contains this "Makefile.in" and the "configure.in" script.
#
TOP = @abs_srcdir@

# C Compiler and options for use in building executables that
# will run on the platform that is doing the build.
#
BCC = @BUILD_CC@ @BUILD_CFLAGS@

# TCC is the C Compile and options for use in building executables that
# will run on the target platform.  (BCC and TCC are usually the
# same unless your are cross-compiling.)  Separate CC and CFLAGS macros
# are provide so that these aspects of the build process can be changed
# on the "make" command-line.  Ex:  "make CC=clang CFLAGS=-fsanitize=undefined"
#
CC = @CC@
CFLAGS = @CPPFLAGS@ @CFLAGS@
TCC = ${CC} ${CFLAGS} -I. -I${TOP}/src -I${TOP}/ext/rtree -I${TOP}/ext/icu
TCC += -I${TOP}/ext/fts3 -I${TOP}/ext/async -I${TOP}/ext/session
TCC += -I${TOP}/ext/userauth

# Define this for the autoconf-based build, so that the code knows it can
# include the generated sqlite_cfg.h
#
TCC += -D_HAVE_SQLITE_CONFIG_H -DBUILD_sqlite

# Define -DNDEBUG to compile without debugging (i.e., for production usage)
# Omitting the define will cause extra debugging code to be inserted and
# includes extra comments when "EXPLAIN stmt" is used.
#
TCC += @TARGET_DEBUG@

# Compiler options needed for programs that use the TCL library.
#
TCC += @TCL_INCLUDE_SPEC@

# The library that programs using TCL must link against.
#
LIBTCL = @TCL_LIB_SPEC@
# The preprocessing options that are needed for images using the TCL library.
INCTCL = @TCL_INCLUDE_SPEC@

# TCCX is the C Compile and options for use in building shell extensions
# that will run on the target platform. It relies on no in-tree includes,
# using only pre-glommed source/header files in the current directory.
TCCX = ${CC} ${CFLAGS} -fPIC -shared -I.
TCCX += @EXTENSION_DEBUG@

# TCXX is the C++ compile for building a shell extension from a C++ source.
TCXX = ${CXX} ${CFLAGS} -fPIC -shared -I.
TCXX += @EXTENSION_DEBUG@

# Compiler options needed for programs that use the readline() library.
#
READLINE_FLAGS = -DHAVE_READLINE=@TARGET_HAVE_READLINE@ @TARGET_READLINE_INC@
READLINE_FLAGS += -DHAVE_EDITLINE=@TARGET_HAVE_EDITLINE@

# The library that programs using readline() must link against.
#
LIBREADLINE = @TARGET_READLINE_LIBS@

# Should the database engine be compiled threadsafe
#
TCC += -DSQLITE_THREADSAFE=@SQLITE_THREADSAFE@

# Any target libraries which libsqlite must be linked against
#
TLIBS = @LIBS@ $(LIBS)

# Flags controlling use of the in memory btree implementation
#
# SQLITE_TEMP_STORE is 0 to force temporary tables to be in a file, 1 to
# default to file, 2 to default to memory, and 3 to force temporary
# tables to always be in memory.
#
TEMP_STORE = -DSQLITE_TEMP_STORE=@TEMP_STORE@

# Enable/disable loadable extensions, and other optional features
# based on configuration. (-DSQLITE_OMIT*, -DSQLITE_ENABLE*).
# The same set of OMIT and ENABLE flags should be passed to the
# LEMON parser generator and the mkkeywordhash tool as well.
OPT_FEATURE_FLAGS = @OPT_FEATURE_FLAGS@

TCC += $(OPT_FEATURE_FLAGS)

# Add in any optional parameters specified on the make commane line
# ie.  make "OPTS=-DSQLITE_ENABLE_FOO=1 -DSQLITE_OMIT_FOO=1".
TCC += $(OPTS)

# Add in compile-time options for some libraries used by extensions
TCC += @HAVE_ZLIB@

# Version numbers and release number for the SQLite being compiled.
#
VERSION = @VERSION@
VERSION_NUMBER = @VERSION_NUMBER@
RELEASE = @RELEASE@

# Filename extensions
#
BEXE = @BUILD_EXEEXT@
TEXE = @TARGET_EXEEXT@

# The following variable is "1" if the configure script was able to locate
# the tclConfig.sh file.  It is an empty string otherwise.  When this
# variable is "1", the TCL extension library (libtclsqlite3.so) is built
# and installed.
#
HAVE_TCL = @HAVE_TCL@

# This is the command to use for tclsh - normally just "tclsh", but we may
# know the specific version we want to use
#
TCLSH_CMD = @TCLSH_CMD@

# Where do we want to install the tcl plugin
#
TCLLIBDIR = @TCLLIBDIR@

# The suffix used on shared libraries.  Ex:  ".dll", ".so", ".dylib"
#
SHLIB_SUFFIX = @TCL_SHLIB_SUFFIX@

# If gcov support was enabled by the configure script, add the appropriate
# flags here.  It's not always as easy as just having the user add the right
# CFLAGS / LDFLAGS, because libtool wants to use CFLAGS when linking, which
# causes build errors with -fprofile-arcs -ftest-coverage with some GCCs.
# Supposedly GCC does the right thing if you use --coverage, but in
# practice it still fails.  See:
#
# http://www.mail-archive.com/debian-gcc@lists.debian.org/msg26197.html
#
# for more info.
#
GCOV_CFLAGS1 = -DSQLITE_COVERAGE_TEST=1 -fprofile-arcs -ftest-coverage
GCOV_LDFLAGS1 = -lgcov
USE_GCOV = @USE_GCOV@
LTCOMPILE_EXTRAS += $(GCOV_CFLAGS$(USE_GCOV))
LTLINK_EXTRAS += $(GCOV_LDFLAGS$(USE_GCOV))


# The directory into which to store package information for

# Some standard variables and programs
#
prefix = @prefix@
exec_prefix = @exec_prefix@
libdir = @libdir@
pkgconfigdir = $(libdir)/pkgconfig
bindir = @bindir@
includedir = @includedir@
INSTALL = @INSTALL@
LIBTOOL = ./libtool
ALLOWRELEASE = @ALLOWRELEASE@

# libtool compile/link/install
LTCOMPILE = $(LIBTOOL) --mode=compile --tag=CC $(TCC) $(LTCOMPILE_EXTRAS)
LTLINK = $(LIBTOOL) --mode=link $(TCC) $(LTCOMPILE_EXTRAS) @LDFLAGS@ $(LTLINK_EXTRAS)
LTINSTALL = $(LIBTOOL) --mode=install $(INSTALL)

# Shell and extension source builder tool
MKSHELL_TOOL = $(TCLSH_CMD) $(TOP)/tool/mkshellc.tcl

# You should not have to change anything below this line
###############################################################################

USE_AMALGAMATION = @USE_AMALGAMATION@
AMALGAMATION_LINE_MACROS = @AMALGAMATION_LINE_MACROS@

# Object files for the SQLite library (non-amalgamation).
#
LIBOBJS0 = alter.lo analyze.lo attach.lo auth.lo \
         backup.lo bitvec.lo btmutex.lo btree.lo build.lo \
         callback.lo complete.lo ctime.lo \
         date.lo dbpage.lo dbstat.lo delete.lo \
         expr.lo fault.lo fkey.lo \
         fts3.lo fts3_aux.lo fts3_expr.lo fts3_hash.lo fts3_icu.lo \
         fts3_porter.lo fts3_snippet.lo fts3_tokenizer.lo fts3_tokenizer1.lo \
         fts3_tokenize_vtab.lo \
         fts3_unicode.lo fts3_unicode2.lo fts3_write.lo \
	 fts5.lo \
         func.lo global.lo hash.lo \
         icu.lo insert.lo json.lo legacy.lo loadext.lo \
         main.lo malloc.lo mem0.lo mem1.lo mem2.lo mem3.lo mem5.lo \
         memdb.lo memjournal.lo \
         mutex.lo mutex_noop.lo mutex_unix.lo mutex_w32.lo \
         notify.lo opcodes.lo os.lo os_kv.lo os_unix.lo os_win.lo \
         pager.lo parse.lo pcache.lo pcache1.lo pragma.lo prepare.lo printf.lo \
         random.lo resolve.lo rowset.lo rtree.lo \
         sqlite3session.lo select.lo sqlite3rbu.lo status.lo stmt.lo \
         table.lo threads.lo tokenize.lo treeview.lo trigger.lo \
         update.lo userauth.lo upsert.lo util.lo vacuum.lo \
         vdbe.lo vdbeapi.lo vdbeaux.lo vdbeblob.lo vdbemem.lo vdbesort.lo \
         vdbetrace.lo vdbevtab.lo \
         wal.lo walker.lo where.lo wherecode.lo whereexpr.lo \
         window.lo utf.lo vtab.lo

# Object files for the amalgamation.
#
LIBOBJS1 = sqlite3.lo

# Determine the real value of LIBOBJ based on the 'configure' script
#
LIBOBJ = $(LIBOBJS$(USE_AMALGAMATION))


# All of the source code files.
#
SRC = \
  $(TOP)/src/alter.c \
  $(TOP)/src/analyze.c \
  $(TOP)/src/attach.c \
  $(TOP)/src/auth.c \
  $(TOP)/src/backup.c \
  $(TOP)/src/bitvec.c \
  $(TOP)/src/btmutex.c \
  $(TOP)/src/btree.c \
  $(TOP)/src/btree.h \
  $(TOP)/src/btreeInt.h \
  $(TOP)/src/build.c \
  $(TOP)/src/callback.c \
  $(TOP)/src/complete.c \
  $(TOP)/src/ctime.c \
  $(TOP)/src/date.c \
  $(TOP)/src/dbpage.c \
  $(TOP)/src/dbstat.c \
  $(TOP)/src/delete.c \
  $(TOP)/src/expr.c \
  $(TOP)/src/fault.c \
  $(TOP)/src/fkey.c \
  $(TOP)/src/func.c \
  $(TOP)/src/global.c \
  $(TOP)/src/hash.c \
  $(TOP)/src/hash.h \
  $(TOP)/src/hwtime.h \
  $(TOP)/src/insert.c \
  $(TOP)/src/json.c \
  $(TOP)/src/legacy.c \
  $(TOP)/src/loadext.c \
  $(TOP)/src/main.c \
  $(TOP)/src/malloc.c \
  $(TOP)/src/mem0.c \
  $(TOP)/src/mem1.c \
  $(TOP)/src/mem2.c \
  $(TOP)/src/mem3.c \
  $(TOP)/src/mem5.c \
  $(TOP)/src/memdb.c \
  $(TOP)/src/memjournal.c \
  $(TOP)/src/msvc.h \
  $(TOP)/src/mutex.c \
  $(TOP)/src/mutex.h \
  $(TOP)/src/mutex_noop.c \
  $(TOP)/src/mutex_unix.c \
  $(TOP)/src/mutex_w32.c \
  $(TOP)/src/notify.c \
  $(TOP)/src/os.c \
  $(TOP)/src/os.h \
  $(TOP)/src/os_common.h \
  $(TOP)/src/os_setup.h \
  $(TOP)/src/os_kv.c \
  $(TOP)/src/os_unix.c \
  $(TOP)/src/os_win.c \
  $(TOP)/src/os_win.h \
  $(TOP)/src/pager.c \
  $(TOP)/src/pager.h \
  $(TOP)/src/parse.y \
  $(TOP)/src/pcache.c \
  $(TOP)/src/pcache.h \
  $(TOP)/src/pcache1.c \
  $(TOP)/src/pragma.c \
  $(TOP)/src/pragma.h \
  $(TOP)/src/prepare.c \
  $(TOP)/src/printf.c \
  $(TOP)/src/random.c \
  $(TOP)/src/resolve.c \
  $(TOP)/src/rowset.c \
  $(TOP)/src/select.c \
  $(TOP)/src/status.c \
  $(TOP)/src/shell.c.in \
  $(TOP)/src/sqlite.h.in \
  $(TOP)/src/sqlite3ext.h \
  $(TOP)/src/sqliteInt.h \
  $(TOP)/src/sqliteLimit.h \
  $(TOP)/src/table.c \
  $(TOP)/src/tclsqlite.c \
  $(TOP)/src/threads.c \
  $(TOP)/src/tokenize.c \
  $(TOP)/src/treeview.c \
  $(TOP)/src/trigger.c \
  $(TOP)/src/utf.c \
  $(TOP)/src/update.c \
  $(TOP)/src/upsert.c \
  $(TOP)/src/util.c \
  $(TOP)/src/vacuum.c \
  $(TOP)/src/vdbe.c \
  $(TOP)/src/vdbe.h \
  $(TOP)/src/vdbeapi.c \
  $(TOP)/src/vdbeaux.c \
  $(TOP)/src/vdbeblob.c \
  $(TOP)/src/vdbemem.c \
  $(TOP)/src/vdbesort.c \
  $(TOP)/src/vdbetrace.c \
  $(TOP)/src/vdbevtab.c \
  $(TOP)/src/vdbeInt.h \
  $(TOP)/src/vtab.c \
  $(TOP)/src/vxworks.h \
  $(TOP)/src/wal.c \
  $(TOP)/src/wal.h \
  $(TOP)/src/walker.c \
  $(TOP)/src/where.c \
  $(TOP)/src/wherecode.c \
  $(TOP)/src/whereexpr.c \
  $(TOP)/src/whereInt.h \
  $(TOP)/src/window.c

# Source code for extensions
#
SRC += \
  $(TOP)/ext/fts3/fts3.c \
  $(TOP)/ext/fts3/fts3.h \
  $(TOP)/ext/fts3/fts3Int.h \
  $(TOP)/ext/fts3/fts3_aux.c \
  $(TOP)/ext/fts3/fts3_expr.c \
  $(TOP)/ext/fts3/fts3_hash.c \
  $(TOP)/ext/fts3/fts3_hash.h \
  $(TOP)/ext/fts3/fts3_icu.c \
  $(TOP)/ext/fts3/fts3_porter.c \
  $(TOP)/ext/fts3/fts3_snippet.c \
  $(TOP)/ext/fts3/fts3_tokenizer.h \
  $(TOP)/ext/fts3/fts3_tokenizer.c \
  $(TOP)/ext/fts3/fts3_tokenizer1.c \
  $(TOP)/ext/fts3/fts3_tokenize_vtab.c \
  $(TOP)/ext/fts3/fts3_unicode.c \
  $(TOP)/ext/fts3/fts3_unicode2.c \
  $(TOP)/ext/fts3/fts3_write.c
SRC += \
  $(TOP)/ext/icu/sqliteicu.h \
  $(TOP)/ext/icu/icu.c
SRC += \
  $(TOP)/ext/rtree/rtree.h \
  $(TOP)/ext/rtree/rtree.c \
  $(TOP)/ext/rtree/geopoly.c
SRC += \
  $(TOP)/ext/session/sqlite3session.c \
  $(TOP)/ext/session/sqlite3session.h
SRC += \
  $(TOP)/ext/userauth/userauth.c \
  $(TOP)/ext/userauth/sqlite3userauth.h
SRC += \
  $(TOP)/ext/rbu/sqlite3rbu.h \
  $(TOP)/ext/rbu/sqlite3rbu.c
SRC += \
  $(TOP)/ext/misc/stmt.c

# Generated source code files
#
SRC += \
  keywordhash.h \
  opcodes.c \
  opcodes.h \
  parse.c \
  parse.h \
  sqlite_cfg.h \
  shell.c \
  sqlite3.h

# Source code to the test files.
#
TESTSRC = \
  $(TOP)/src/test1.c \
  $(TOP)/src/test2.c \
  $(TOP)/src/test3.c \
  $(TOP)/src/test4.c \
  $(TOP)/src/test5.c \
  $(TOP)/src/test6.c \
  $(TOP)/src/test8.c \
  $(TOP)/src/test9.c \
  $(TOP)/src/test_autoext.c \
  $(TOP)/src/test_async.c \
  $(TOP)/src/test_backup.c \
  $(TOP)/src/test_bestindex.c \
  $(TOP)/src/test_blob.c \
  $(TOP)/src/test_btree.c \
  $(TOP)/src/test_config.c \
  $(TOP)/src/test_delete.c \
  $(TOP)/src/test_demovfs.c \
  $(TOP)/src/test_devsym.c \
  $(TOP)/src/test_fs.c \
  $(TOP)/src/test_func.c \
  $(TOP)/src/test_hexio.c \
  $(TOP)/src/test_init.c \
  $(TOP)/src/test_intarray.c \
  $(TOP)/src/test_journal.c \
  $(TOP)/src/test_malloc.c \
  $(TOP)/src/test_md5.c \
  $(TOP)/src/test_multiplex.c \
  $(TOP)/src/test_mutex.c \
  $(TOP)/src/test_onefile.c \
  $(TOP)/src/test_osinst.c \
  $(TOP)/src/test_pcache.c \
  $(TOP)/src/test_quota.c \
  $(TOP)/src/test_rtree.c \
  $(TOP)/src/test_schema.c \
  $(TOP)/src/test_superlock.c \
  $(TOP)/src/test_syscall.c \
  $(TOP)/src/test_tclsh.c \
  $(TOP)/src/test_tclvar.c \
  $(TOP)/src/test_thread.c \
  $(TOP)/src/test_vdbecov.c \
  $(TOP)/src/test_vfs.c \
  $(TOP)/src/test_windirent.c \
  $(TOP)/src/test_window.c \
  $(TOP)/src/test_wsd.c       \
  $(TOP)/ext/fts3/fts3_term.c \
  $(TOP)/ext/fts3/fts3_test.c  \
  $(TOP)/ext/session/test_session.c \
  $(TOP)/ext/recover/sqlite3recover.c \
  $(TOP)/ext/recover/dbdata.c \
  $(TOP)/ext/recover/test_recover.c \
  $(TOP)/ext/rbu/test_rbu.c

# Statically linked extensions
#
TESTSRC += \
  $(TOP)/ext/expert/sqlite3expert.c \
  $(TOP)/ext/expert/test_expert.c \
  $(TOP)/ext/misc/amatch.c \
  $(TOP)/ext/misc/appendvfs.c \
  $(TOP)/ext/misc/basexx.c \
  $(TOP)/ext/misc/carray.c \
  $(TOP)/ext/misc/cksumvfs.c \
  $(TOP)/ext/misc/closure.c \
  $(TOP)/ext/misc/csv.c \
  $(TOP)/ext/misc/decimal.c \
  $(TOP)/ext/misc/eval.c \
  $(TOP)/ext/misc/explain.c \
  $(TOP)/ext/misc/fileio.c \
  $(TOP)/ext/misc/fuzzer.c \
  $(TOP)/ext/fts5/fts5_tcl.c \
  $(TOP)/ext/fts5/fts5_test_mi.c \
  $(TOP)/ext/fts5/fts5_test_tok.c \
  $(TOP)/ext/misc/ieee754.c \
  $(TOP)/ext/misc/mmapwarm.c \
  $(TOP)/ext/misc/nextchar.c \
  $(TOP)/ext/misc/normalize.c \
  $(TOP)/ext/misc/percentile.c \
  $(TOP)/ext/misc/prefixes.c \
  $(TOP)/ext/misc/qpvtab.c \
  $(TOP)/ext/misc/regexp.c \
  $(TOP)/ext/misc/remember.c \
  $(TOP)/ext/misc/series.c \
  $(TOP)/ext/misc/spellfix.c \
  $(TOP)/ext/misc/totype.c \
  $(TOP)/ext/misc/unionvtab.c \
  $(TOP)/ext/misc/wholenumber.c \
  $(TOP)/ext/misc/zipfile.c \
  $(TOP)/ext/userauth/userauth.c \
  $(TOP)/ext/rtree/test_rtreedoc.c

# Source code to the library files needed by the test fixture
#
TESTSRC2 = \
  $(TOP)/src/attach.c \
  $(TOP)/src/backup.c \
  $(TOP)/src/bitvec.c \
  $(TOP)/src/btree.c \
  $(TOP)/src/build.c \
  $(TOP)/src/ctime.c \
  $(TOP)/src/date.c \
  $(TOP)/src/dbpage.c \
  $(TOP)/src/dbstat.c \
  $(TOP)/src/expr.c \
  $(TOP)/src/func.c \
  $(TOP)/src/global.c \
  $(TOP)/src/insert.c \
  $(TOP)/src/wal.c \
  $(TOP)/src/main.c \
  $(TOP)/src/mem5.c \
  $(TOP)/src/os.c \
  $(TOP)/src/os_kv.c \
  $(TOP)/src/os_unix.c \
  $(TOP)/src/os_win.c \
  $(TOP)/src/pager.c \
  $(TOP)/src/pragma.c \
  $(TOP)/src/prepare.c \
  $(TOP)/src/printf.c \
  $(TOP)/src/random.c \
  $(TOP)/src/pcache.c \
  $(TOP)/src/pcache1.c \
  $(TOP)/src/select.c \
  $(TOP)/src/tokenize.c \
  $(TOP)/src/treeview.c \
  $(TOP)/src/utf.c \
  $(TOP)/src/util.c \
  $(TOP)/src/vdbeapi.c \
  $(TOP)/src/vdbeaux.c \
  $(TOP)/src/vdbe.c \
  $(TOP)/src/vdbemem.c \
  $(TOP)/src/vdbetrace.c \
  $(TOP)/src/vdbevtab.c \
  $(TOP)/src/where.c \
  $(TOP)/src/wherecode.c \
  $(TOP)/src/whereexpr.c \
  $(TOP)/src/window.c \
  parse.c \
  $(TOP)/ext/fts3/fts3.c \
  $(TOP)/ext/fts3/fts3_aux.c \
  $(TOP)/ext/fts3/fts3_expr.c \
  $(TOP)/ext/fts3/fts3_term.c \
  $(TOP)/ext/fts3/fts3_tokenizer.c \
  $(TOP)/ext/fts3/fts3_write.c \
  $(TOP)/ext/async/sqlite3async.c \
  $(TOP)/ext/session/sqlite3session.c \
  $(TOP)/ext/misc/stmt.c \
  fts5.c

# Header files used by all library source files.
#
HDR = \
   $(TOP)/src/btree.h \
   $(TOP)/src/btreeInt.h \
   $(TOP)/src/hash.h \
   $(TOP)/src/hwtime.h \
   keywordhash.h \
   $(TOP)/src/msvc.h \
   $(TOP)/src/mutex.h \
   opcodes.h \
   $(TOP)/src/os.h \
   $(TOP)/src/os_common.h \
   $(TOP)/src/os_setup.h \
   $(TOP)/src/os_win.h \
   $(TOP)/src/pager.h \
   $(TOP)/src/pcache.h \
   parse.h  \
   $(TOP)/src/pragma.h \
   sqlite3.h  \
   $(TOP)/src/sqlite3ext.h \
   $(TOP)/src/sqliteInt.h  \
   $(TOP)/src/sqliteLimit.h \
   $(TOP)/src/vdbe.h \
   $(TOP)/src/vdbeInt.h \
   $(TOP)/src/vxworks.h \
   $(TOP)/src/whereInt.h \
   sqlite_cfg.h

# Header files used by extensions
#
EXTHDR += \
  $(TOP)/ext/fts3/fts3.h \
  $(TOP)/ext/fts3/fts3Int.h \
  $(TOP)/ext/fts3/fts3_hash.h \
  $(TOP)/ext/fts3/fts3_tokenizer.h
EXTHDR += \
  $(TOP)/ext/rtree/rtree.h \
  $(TOP)/ext/rtree/geopoly.c
EXTHDR += \
  $(TOP)/ext/icu/sqliteicu.h
EXTHDR += \
  $(TOP)/ext/rtree/sqlite3rtree.h
EXTHDR += \
  $(TOP)/ext/userauth/sqlite3userauth.h

# executables needed for testing
#
TESTPROGS = \
  testfixture$(TEXE) \
  sqlite3$(TEXE) \
  sqlite3_analyzer$(TEXE) \
  sqldiff$(TEXE) \
  dbhash$(TEXE) \
  sqltclsh$(TEXE)

TESTPROGS_SHX = \
  testfixture$(TEXE) \
  sqlite3x$(TEXE) \
  shell_extensions

# Databases containing fuzzer test cases
#
FUZZDATA = \
  $(TOP)/test/fuzzdata1.db \
  $(TOP)/test/fuzzdata2.db \
  $(TOP)/test/fuzzdata3.db \
  $(TOP)/test/fuzzdata4.db \
  $(TOP)/test/fuzzdata5.db \
  $(TOP)/test/fuzzdata6.db \
  $(TOP)/test/fuzzdata7.db \
  $(TOP)/test/fuzzdata8.db

# Standard options to testfixture
#
TESTOPTS = --verbose=file --output=test-out.txt

# Extra compiler options for various shell tools
#
SHELL_OPT += -DSQLITE_DQS=0
SHELL_OPT += -DSQLITE_ENABLE_FTS4
#SHELL_OPT += -DSQLITE_ENABLE_FTS5
SHELL_OPT += -DSQLITE_ENABLE_RTREE
SHELL_OPT += -DSQLITE_ENABLE_EXPLAIN_COMMENTS
SHELL_OPT += -DSQLITE_ENABLE_UNKNOWN_SQL_FUNCTION
SHELL_OPT += -DSQLITE_ENABLE_STMTVTAB
SHELL_OPT += -DSQLITE_ENABLE_DBPAGE_VTAB
SHELL_OPT += -DSQLITE_ENABLE_DBSTAT_VTAB
SHELL_OPT += -DSQLITE_ENABLE_BYTECODE_VTAB
SHELL_OPT += -DSQLITE_ENABLE_OFFSET_SQL_FUNC
FUZZERSHELL_OPT =
FUZZCHECK_OPT += -I$(TOP)/test
FUZZCHECK_OPT += -I$(TOP)/ext/recover
FUZZCHECK_OPT += \
  -DSQLITE_OSS_FUZZ \
  -DSQLITE_ENABLE_BYTECODE_VTAB \
  -DSQLITE_ENABLE_DBPAGE_VTAB \
  -DSQLITE_ENABLE_DBSTAT_VTAB \
  -DSQLITE_ENABLE_BYTECODE_VTAB \
  -DSQLITE_ENABLE_DESERIALIZE \
  -DSQLITE_ENABLE_EXPLAIN_COMMENTS \
  -DSQLITE_ENABLE_FTS3_PARENTHESIS \
  -DSQLITE_ENABLE_FTS4 \
  -DSQLITE_ENABLE_FTS5 \
  -DSQLITE_ENABLE_GEOPOLY \
  -DSQLITE_ENABLE_MATH_FUNCTIONS \
  -DSQLITE_ENABLE_MEMSYS5 \
  -DSQLITE_ENABLE_NORMALIZE \
  -DSQLITE_ENABLE_OFFSET_SQL_FUNC \
  -DSQLITE_ENABLE_PREUPDATE_HOOK \
  -DSQLITE_ENABLE_RTREE \
  -DSQLITE_ENABLE_SESSION \
  -DSQLITE_ENABLE_STMTVTAB \
  -DSQLITE_ENABLE_UNKNOWN_SQL_FUNCTION \
  -DSQLITE_ENABLE_STAT4 \
  -DSQLITE_ENABLE_STMT_SCANSTATUS \
  -DSQLITE_MAX_MEMORY=50000000 \
  -DSQLITE_MAX_MMAP_SIZE=0 \
  -DSQLITE_OMIT_LOAD_EXTENSION \
  -DSQLITE_PRINTF_PRECISION_LIMIT=1000 \
  -DSQLITE_PRIVATE=""

FUZZCHECK_SRC += $(TOP)/test/fuzzcheck.c
FUZZCHECK_SRC += $(TOP)/test/ossfuzz.c
FUZZCHECK_SRC += $(TOP)/test/fuzzinvariants.c
FUZZCHECK_SRC += $(TOP)/ext/recover/dbdata.c
FUZZCHECK_SRC += $(TOP)/ext/recover/sqlite3recover.c
FUZZCHECK_SRC += $(TOP)/test/vt02.c
DBFUZZ_OPT =
ST_OPT = -DSQLITE_OS_KV_OPTIONAL


# In wasi-sdk builds, disable the CLI shell build in the "all" target.
SQLITE3_SHELL_TARGET_  = sqlite3$(TEXE)
SQLITE3_SHELL_TARGET_1 =
SQLITE3_SHELL_TARGET   = $(SQLITE3_SHELL_TARGET_@HAVE_WASI_SDK@)

#
SHELL_OPT_NOEXT = $(SHELL_OPT) -DSHELL_OMIT_EXTENSIONS=7

# This is the default Makefile target.  The objects listed here
# are what get build when you type just "make" with no arguments.
#
all:	sqlite3.h libsqlite3.la $(SQLITE3_SHELL_TARGET) \
  $(HAVE_TCL:1=libtclsqlite3.la)

Makefile: $(TOP)/Makefile.in
	./config.status

sqlite3.pc: $(TOP)/sqlite3.pc.in
	./config.status

libsqlite3.la:	$(LIBOBJ)
	$(LTLINK) -no-undefined -o $@ $(LIBOBJ) $(TLIBS) \
		${ALLOWRELEASE} -rpath "$(libdir)" -version-info "8:6:8"

libtclsqlite3.la:	tclsqlite.lo libsqlite3.la
	$(LTLINK) -no-undefined -o $@ tclsqlite.lo \
		libsqlite3.la @TCL_STUB_LIB_SPEC@ $(TLIBS) \
		-rpath "$(TCLLIBDIR)" \
		-version-info "8:6:8" \
		-avoid-version

sqlite3$(TEXE):	shell.c sqlite3.c
	$(LTLINK) $(READLINE_FLAGS) $(SHELL_OPT_NOEXT) -o $@ \
		shell.c sqlite3.c \
		$(LIBREADLINE) $(TLIBS) -rpath "$(libdir)"

sqlite3x$(TEXE): shell.c sqlite3.c
	$(LTLINK) $(READLINE_FLAGS) $(SHELL_OPT) -o $@ \
		shell.c sqlite3.c \
		$(LIBREADLINE) $(TLIBS) -rpath "$(libdir)"

sqldiff$(TEXE):	$(TOP)/tool/sqldiff.c sqlite3.lo sqlite3.h
	$(LTLINK) -o $@ $(TOP)/tool/sqldiff.c sqlite3.lo $(TLIBS)

dbhash$(TEXE):	$(TOP)/tool/dbhash.c sqlite3.lo sqlite3.h
	$(LTLINK) -o $@ $(TOP)/tool/dbhash.c sqlite3.lo $(TLIBS)

scrub$(TEXE):	$(TOP)/ext/misc/scrub.c sqlite3.lo
	$(LTLINK) -o $@ -I. -DSCRUB_STANDALONE \
		$(TOP)/ext/misc/scrub.c sqlite3.lo $(TLIBS)

srcck1$(BEXE):	$(TOP)/tool/srcck1.c
	$(BCC) -o srcck1$(BEXE) $(TOP)/tool/srcck1.c

sourcetest:	srcck1$(BEXE) sqlite3.c
	./srcck1 sqlite3.c

src-verify:	$(TOP)/tool/src-verify.c
	$(BCC) -o src-verify$(BEXE) $(TOP)/tool/src-verify.c

verify-source:	./src-verify
	./src-verify $(TOP)

fuzzershell$(TEXE):	$(TOP)/tool/fuzzershell.c sqlite3.c sqlite3.h
	$(LTLINK) -o $@ $(FUZZERSHELL_OPT) \
	  $(TOP)/tool/fuzzershell.c sqlite3.c $(TLIBS)

fuzzcheck$(TEXE):	$(FUZZCHECK_SRC) sqlite3.c sqlite3.h $(FUZZCHECK_DEP)
	$(LTLINK) -o $@ $(FUZZCHECK_OPT) $(FUZZCHECK_SRC) sqlite3.c $(TLIBS)

fuzzcheck-asan$(TEXE):	$(FUZZCHECK_SRC) sqlite3.c sqlite3.h $(FUZZCHECK_DEP)
	$(LTLINK) -o $@ -fsanitize=address $(FUZZCHECK_OPT) $(FUZZCHECK_SRC) sqlite3.c $(TLIBS)

ossshell$(TEXE):	$(TOP)/test/ossfuzz.c $(TOP)/test/ossshell.c sqlite3.c sqlite3.h
	$(LTLINK) -o $@ $(FUZZCHECK_OPT) $(TOP)/test/ossshell.c \
             $(TOP)/test/ossfuzz.c sqlite3.c $(TLIBS)

sessionfuzz$(TEXE):	$(TOP)/test/sessionfuzz.c sqlite3.c sqlite3.h
	$(LTLINK) -o $@ $(TOP)/test/sessionfuzz.c $(TLIBS)

dbfuzz$(TEXE):	$(TOP)/test/dbfuzz.c sqlite3.c sqlite3.h
	$(LTLINK) -o $@ $(DBFUZZ_OPT) $(TOP)/test/dbfuzz.c sqlite3.c $(TLIBS)

DBFUZZ2_OPTS = \
  -DSQLITE_THREADSAFE=0 \
  -DSQLITE_OMIT_LOAD_EXTENSION \
  -DSQLITE_DEBUG \
  -DSQLITE_ENABLE_DBSTAT_VTAB \
  -DSQLITE_ENABLE_BYTECODE_VTAB \
  -DSQLITE_ENABLE_RTREE \
  -DSQLITE_ENABLE_FTS4 \
  -DSQLITE_ENABLE_FTS5

dbfuzz2$(TEXE):	$(TOP)/test/dbfuzz2.c sqlite3.c sqlite3.h
	$(CC) $(OPT_FEATURE_FLAGS) $(OPTS) -I. -g -O0 \
		-DSTANDALONE -o dbfuzz2 \
		$(DBFUZZ2_OPTS) $(TOP)/test/dbfuzz2.c sqlite3.c $(TLIBS)
	mkdir -p dbfuzz2-dir
	cp $(TOP)/test/dbfuzz2-seed* dbfuzz2-dir

dbfuzz2-asan:	$(TOP)/test/dbfuzz2.c sqlite3.c sqlite3.h
	clang-6.0 $(OPT_FEATURE_FLAGS) $(OPTS) -I. -g -O0 \
		-fsanitize=fuzzer,undefined,address -o dbfuzz2-asan \
		$(DBFUZZ2_OPTS) $(TOP)/test/dbfuzz2.c sqlite3.c $(TLIBS)
	mkdir -p dbfuzz2-dir
	cp $(TOP)/test/dbfuzz2-seed* dbfuzz2-dir

dbfuzz2-msan:	$(TOP)/test/dbfuzz2.c sqlite3.c sqlite3.h
	clang-6.0 $(OPT_FEATURE_FLAGS) $(OPTS) -I. -g -O0 \
		-fsanitize=fuzzer,undefined,memory -o dbfuzz2-msan \
		$(DBFUZZ2_OPTS) $(TOP)/test/dbfuzz2.c sqlite3.c $(TLIBS)
	mkdir -p dbfuzz2-dir
	cp $(TOP)/test/dbfuzz2-seed* dbfuzz2-dir

mptester$(TEXE):	sqlite3.lo $(TOP)/mptest/mptest.c
	$(LTLINK) -o $@ -I. $(TOP)/mptest/mptest.c sqlite3.lo \
		$(TLIBS) -rpath "$(libdir)"

MPTEST1=./mptester$(TEXE) mptest.db $(TOP)/mptest/crash01.test --repeat 20
MPTEST2=./mptester$(TEXE) mptest.db $(TOP)/mptest/multiwrite01.test --repeat 20
mptest:	mptester$(TEXE)
	rm -f mptest.db
	$(MPTEST1) --journalmode DELETE
	$(MPTEST2) --journalmode WAL
	$(MPTEST1) --journalmode WAL
	$(MPTEST2) --journalmode PERSIST
	$(MPTEST1) --journalmode PERSIST
	$(MPTEST2) --journalmode TRUNCATE
	$(MPTEST1) --journalmode TRUNCATE
	$(MPTEST2) --journalmode DELETE


# This target creates a directory named "tsrc" and fills it with
# copies of all of the C source code and header files needed to
# build on the target system.  Some of the C source code and header
# files are automatically generated.  This target takes care of
# all that automatic generation.
#
.target_source:	$(SRC) $(TOP)/tool/vdbe-compress.tcl fts5.c
	rm -rf tsrc
	mkdir tsrc
	cp -f $(SRC) tsrc
	rm tsrc/sqlite.h.in tsrc/parse.y
	$(TCLSH_CMD) $(TOP)/tool/vdbe-compress.tcl $(OPTS) <tsrc/vdbe.c >vdbe.new
	mv vdbe.new tsrc/vdbe.c
	cp fts5.c fts5.h tsrc
	touch .target_source

sqlite3.c:	.target_source $(TOP)/tool/mksqlite3c.tcl src-verify
	$(TCLSH_CMD) $(TOP)/tool/mksqlite3c.tcl $(AMALGAMATION_LINE_MACROS)
	cp tsrc/sqlite3ext.h .
	cp $(TOP)/ext/session/sqlite3session.h .

sqlite3r.h: sqlite3.h
	$(TCLSH_CMD) $(TOP)/tool/mksqlite3h.tcl $(TOP) --enable-recover >sqlite3r.h

sqlite3r.c: sqlite3.c sqlite3r.h
	cp $(TOP)/ext/recover/sqlite3recover.c tsrc/
	cp $(TOP)/ext/recover/sqlite3recover.h tsrc/
	cp $(TOP)/ext/recover/dbdata.c tsrc/
	$(TCLSH_CMD) $(TOP)/tool/mksqlite3c.tcl --enable-recover $(AMALGAMATION_LINE_MACROS)

sqlite3ext.h:	.target_source
	cp tsrc/sqlite3ext.h .

tclsqlite3.c:	sqlite3.c
	echo '#ifndef USE_SYSTEM_SQLITE' >tclsqlite3.c
	cat sqlite3.c >>tclsqlite3.c
	echo '#endif /* USE_SYSTEM_SQLITE */' >>tclsqlite3.c
	cat $(TOP)/src/tclsqlite.c >>tclsqlite3.c

sqlite3-all.c:	sqlite3.c $(TOP)/tool/split-sqlite3c.tcl
	$(TCLSH_CMD) $(TOP)/tool/split-sqlite3c.tcl

# Rule to build the amalgamation
#
sqlite3.lo:	sqlite3.c
	$(LTCOMPILE) $(TEMP_STORE) -c sqlite3.c

# Rules to build the LEMON compiler generator
#
lemon$(BEXE):	$(TOP)/tool/lemon.c $(TOP)/tool/lempar.c
	$(BCC) -o $@ $(TOP)/tool/lemon.c
	cp $(TOP)/tool/lempar.c .

# Rules to build the program that generates the source-id
#
mksourceid$(BEXE):	$(TOP)/tool/mksourceid.c
	$(BCC) -o $@ $(TOP)/tool/mksourceid.c

# Rules to build individual *.o files from generated *.c files. This
# applies to:
#
#     parse.o
#     opcodes.o
#
parse.lo:	parse.c $(HDR)
	$(LTCOMPILE) $(TEMP_STORE) -c parse.c

opcodes.lo:	opcodes.c
	$(LTCOMPILE) $(TEMP_STORE) -c opcodes.c

# Rules to build individual *.o files from files in the src directory.
#
alter.lo:	$(TOP)/src/alter.c $(HDR)
	$(LTCOMPILE) $(TEMP_STORE) -c $(TOP)/src/alter.c

analyze.lo:	$(TOP)/src/analyze.c $(HDR)
	$(LTCOMPILE) $(TEMP_STORE) -c $(TOP)/src/analyze.c

attach.lo:	$(TOP)/src/attach.c $(HDR)
	$(LTCOMPILE) $(TEMP_STORE) -c $(TOP)/src/attach.c

auth.lo:	$(TOP)/src/auth.c $(HDR)
	$(LTCOMPILE) $(TEMP_STORE) -c $(TOP)/src/auth.c

backup.lo:	$(TOP)/src/backup.c $(HDR)
	$(LTCOMPILE) $(TEMP_STORE) -c $(TOP)/src/backup.c

bitvec.lo:	$(TOP)/src/bitvec.c $(HDR)
	$(LTCOMPILE) $(TEMP_STORE) -c $(TOP)/src/bitvec.c

btmutex.lo:	$(TOP)/src/btmutex.c $(HDR)
	$(LTCOMPILE) $(TEMP_STORE) -c $(TOP)/src/btmutex.c

btree.lo:	$(TOP)/src/btree.c $(HDR) $(TOP)/src/pager.h
	$(LTCOMPILE) $(TEMP_STORE) -c $(TOP)/src/btree.c

build.lo:	$(TOP)/src/build.c $(HDR)
	$(LTCOMPILE) $(TEMP_STORE) -c $(TOP)/src/build.c

callback.lo:	$(TOP)/src/callback.c $(HDR)
	$(LTCOMPILE) $(TEMP_STORE) -c $(TOP)/src/callback.c

complete.lo:	$(TOP)/src/complete.c $(HDR)
	$(LTCOMPILE) $(TEMP_STORE) -c $(TOP)/src/complete.c

ctime.lo:	$(TOP)/src/ctime.c $(HDR)
	$(LTCOMPILE) $(TEMP_STORE) -c $(TOP)/src/ctime.c

date.lo:	$(TOP)/src/date.c $(HDR)
	$(LTCOMPILE) $(TEMP_STORE) -c $(TOP)/src/date.c

dbpage.lo:	$(TOP)/src/dbpage.c $(HDR)
	$(LTCOMPILE) $(TEMP_STORE) -c $(TOP)/src/dbpage.c

dbstat.lo:	$(TOP)/src/dbstat.c $(HDR)
	$(LTCOMPILE) $(TEMP_STORE) -c $(TOP)/src/dbstat.c

delete.lo:	$(TOP)/src/delete.c $(HDR)
	$(LTCOMPILE) $(TEMP_STORE) -c $(TOP)/src/delete.c

expr.lo:	$(TOP)/src/expr.c $(HDR)
	$(LTCOMPILE) $(TEMP_STORE) -c $(TOP)/src/expr.c

fault.lo:	$(TOP)/src/fault.c $(HDR)
	$(LTCOMPILE) $(TEMP_STORE) -c $(TOP)/src/fault.c

fkey.lo:	$(TOP)/src/fkey.c $(HDR)
	$(LTCOMPILE) $(TEMP_STORE) -c $(TOP)/src/fkey.c

func.lo:	$(TOP)/src/func.c $(HDR)
	$(LTCOMPILE) $(TEMP_STORE) -c $(TOP)/src/func.c

global.lo:	$(TOP)/src/global.c $(HDR)
	$(LTCOMPILE) $(TEMP_STORE) -c $(TOP)/src/global.c

hash.lo:	$(TOP)/src/hash.c $(HDR)
	$(LTCOMPILE) $(TEMP_STORE) -c $(TOP)/src/hash.c

insert.lo:	$(TOP)/src/insert.c $(HDR)
	$(LTCOMPILE) $(TEMP_STORE) -c $(TOP)/src/insert.c

json.lo:	$(TOP)/src/json.c $(HDR)
	$(LTCOMPILE) $(TEMP_STORE) -c $(TOP)/src/json.c

legacy.lo:	$(TOP)/src/legacy.c $(HDR)
	$(LTCOMPILE) $(TEMP_STORE) -c $(TOP)/src/legacy.c

loadext.lo:	$(TOP)/src/loadext.c $(HDR)
	$(LTCOMPILE) $(TEMP_STORE) -c $(TOP)/src/loadext.c

main.lo:	$(TOP)/src/main.c $(HDR)
	$(LTCOMPILE) $(TEMP_STORE) -c $(TOP)/src/main.c

malloc.lo:	$(TOP)/src/malloc.c $(HDR)
	$(LTCOMPILE) $(TEMP_STORE) -c $(TOP)/src/malloc.c

mem0.lo:	$(TOP)/src/mem0.c $(HDR)
	$(LTCOMPILE) $(TEMP_STORE) -c $(TOP)/src/mem0.c

mem1.lo:	$(TOP)/src/mem1.c $(HDR)
	$(LTCOMPILE) $(TEMP_STORE) -c $(TOP)/src/mem1.c

mem2.lo:	$(TOP)/src/mem2.c $(HDR)
	$(LTCOMPILE) $(TEMP_STORE) -c $(TOP)/src/mem2.c

mem3.lo:	$(TOP)/src/mem3.c $(HDR)
	$(LTCOMPILE) $(TEMP_STORE) -c $(TOP)/src/mem3.c

mem5.lo:	$(TOP)/src/mem5.c $(HDR)
	$(LTCOMPILE) $(TEMP_STORE) -c $(TOP)/src/mem5.c

memdb.lo:	$(TOP)/src/memdb.c $(HDR)
	$(LTCOMPILE) $(TEMP_STORE) -c $(TOP)/src/memdb.c

memjournal.lo:	$(TOP)/src/memjournal.c $(HDR)
	$(LTCOMPILE) $(TEMP_STORE) -c $(TOP)/src/memjournal.c

mutex.lo:	$(TOP)/src/mutex.c $(HDR)
	$(LTCOMPILE) $(TEMP_STORE) -c $(TOP)/src/mutex.c

mutex_noop.lo:	$(TOP)/src/mutex_noop.c $(HDR)
	$(LTCOMPILE) $(TEMP_STORE) -c $(TOP)/src/mutex_noop.c

mutex_unix.lo:	$(TOP)/src/mutex_unix.c $(HDR)
	$(LTCOMPILE) $(TEMP_STORE) -c $(TOP)/src/mutex_unix.c

mutex_w32.lo:	$(TOP)/src/mutex_w32.c $(HDR)
	$(LTCOMPILE) $(TEMP_STORE) -c $(TOP)/src/mutex_w32.c

notify.lo:	$(TOP)/src/notify.c $(HDR)
	$(LTCOMPILE) $(TEMP_STORE) -c $(TOP)/src/notify.c

pager.lo:	$(TOP)/src/pager.c $(HDR) $(TOP)/src/pager.h
	$(LTCOMPILE) $(TEMP_STORE) -c $(TOP)/src/pager.c

pcache.lo:	$(TOP)/src/pcache.c $(HDR) $(TOP)/src/pcache.h
	$(LTCOMPILE) $(TEMP_STORE) -c $(TOP)/src/pcache.c

pcache1.lo:	$(TOP)/src/pcache1.c $(HDR) $(TOP)/src/pcache.h
	$(LTCOMPILE) $(TEMP_STORE) -c $(TOP)/src/pcache1.c

os.lo:	$(TOP)/src/os.c $(HDR)
	$(LTCOMPILE) $(TEMP_STORE) -c $(TOP)/src/os.c

os_kv.lo:	$(TOP)/src/os_kv.c $(HDR)
	$(LTCOMPILE) $(TEMP_STORE) -c $(TOP)/src/os_kv.c

os_unix.lo:	$(TOP)/src/os_unix.c $(HDR)
	$(LTCOMPILE) $(TEMP_STORE) -c $(TOP)/src/os_unix.c

os_win.lo:	$(TOP)/src/os_win.c $(HDR)
	$(LTCOMPILE) $(TEMP_STORE) -c $(TOP)/src/os_win.c

pragma.lo:	$(TOP)/src/pragma.c $(HDR)
	$(LTCOMPILE) $(TEMP_STORE) -c $(TOP)/src/pragma.c

prepare.lo:	$(TOP)/src/prepare.c $(HDR)
	$(LTCOMPILE) $(TEMP_STORE) -c $(TOP)/src/prepare.c

printf.lo:	$(TOP)/src/printf.c $(HDR)
	$(LTCOMPILE) $(TEMP_STORE) -c $(TOP)/src/printf.c

random.lo:	$(TOP)/src/random.c $(HDR)
	$(LTCOMPILE) $(TEMP_STORE) -c $(TOP)/src/random.c

resolve.lo:	$(TOP)/src/resolve.c $(HDR)
	$(LTCOMPILE) $(TEMP_STORE) -c $(TOP)/src/resolve.c

rowset.lo:	$(TOP)/src/rowset.c $(HDR)
	$(LTCOMPILE) $(TEMP_STORE) -c $(TOP)/src/rowset.c

select.lo:	$(TOP)/src/select.c $(HDR)
	$(LTCOMPILE) $(TEMP_STORE) -c $(TOP)/src/select.c

status.lo:	$(TOP)/src/status.c $(HDR)
	$(LTCOMPILE) $(TEMP_STORE) -c $(TOP)/src/status.c

table.lo:	$(TOP)/src/table.c $(HDR)
	$(LTCOMPILE) $(TEMP_STORE) -c $(TOP)/src/table.c

threads.lo:	$(TOP)/src/threads.c $(HDR)
	$(LTCOMPILE) $(TEMP_STORE) -c $(TOP)/src/threads.c

tokenize.lo:	$(TOP)/src/tokenize.c keywordhash.h $(HDR)
	$(LTCOMPILE) $(TEMP_STORE) -c $(TOP)/src/tokenize.c

treeview.lo:	$(TOP)/src/treeview.c $(HDR)
	$(LTCOMPILE) $(TEMP_STORE) -c $(TOP)/src/treeview.c

trigger.lo:	$(TOP)/src/trigger.c $(HDR)
	$(LTCOMPILE) $(TEMP_STORE) -c $(TOP)/src/trigger.c

update.lo:	$(TOP)/src/update.c $(HDR)
	$(LTCOMPILE) $(TEMP_STORE) -c $(TOP)/src/update.c

upsert.lo:	$(TOP)/src/upsert.c $(HDR)
	$(LTCOMPILE) $(TEMP_STORE) -c $(TOP)/src/upsert.c

utf.lo:	$(TOP)/src/utf.c $(HDR)
	$(LTCOMPILE) $(TEMP_STORE) -c $(TOP)/src/utf.c

util.lo:	$(TOP)/src/util.c $(HDR)
	$(LTCOMPILE) $(TEMP_STORE) -c $(TOP)/src/util.c

vacuum.lo:	$(TOP)/src/vacuum.c $(HDR)
	$(LTCOMPILE) $(TEMP_STORE) -c $(TOP)/src/vacuum.c

vdbe.lo:	$(TOP)/src/vdbe.c $(HDR)
	$(LTCOMPILE) $(TEMP_STORE) -c $(TOP)/src/vdbe.c

vdbeapi.lo:	$(TOP)/src/vdbeapi.c $(HDR)
	$(LTCOMPILE) $(TEMP_STORE) -c $(TOP)/src/vdbeapi.c

vdbeaux.lo:	$(TOP)/src/vdbeaux.c $(HDR)
	$(LTCOMPILE) $(TEMP_STORE) -c $(TOP)/src/vdbeaux.c

vdbeblob.lo:	$(TOP)/src/vdbeblob.c $(HDR)
	$(LTCOMPILE) $(TEMP_STORE) -c $(TOP)/src/vdbeblob.c

vdbemem.lo:	$(TOP)/src/vdbemem.c $(HDR)
	$(LTCOMPILE) $(TEMP_STORE) -c $(TOP)/src/vdbemem.c

vdbesort.lo:	$(TOP)/src/vdbesort.c $(HDR)
	$(LTCOMPILE) $(TEMP_STORE) -c $(TOP)/src/vdbesort.c

vdbetrace.lo:	$(TOP)/src/vdbetrace.c $(HDR)
	$(LTCOMPILE) $(TEMP_STORE) -c $(TOP)/src/vdbetrace.c

vdbevtab.lo:	$(TOP)/src/vdbevtab.c $(HDR)
	$(LTCOMPILE) $(TEMP_STORE) -c $(TOP)/src/vdbevtab.c

vtab.lo:	$(TOP)/src/vtab.c $(HDR)
	$(LTCOMPILE) $(TEMP_STORE) -c $(TOP)/src/vtab.c

wal.lo:	$(TOP)/src/wal.c $(HDR)
	$(LTCOMPILE) $(TEMP_STORE) -c $(TOP)/src/wal.c

walker.lo:	$(TOP)/src/walker.c $(HDR)
	$(LTCOMPILE) $(TEMP_STORE) -c $(TOP)/src/walker.c

where.lo:	$(TOP)/src/where.c $(HDR)
	$(LTCOMPILE) $(TEMP_STORE) -c $(TOP)/src/where.c

wherecode.lo:	$(TOP)/src/wherecode.c $(HDR)
	$(LTCOMPILE) $(TEMP_STORE) -c $(TOP)/src/wherecode.c

whereexpr.lo:	$(TOP)/src/whereexpr.c $(HDR)
	$(LTCOMPILE) $(TEMP_STORE) -c $(TOP)/src/whereexpr.c

window.lo:	$(TOP)/src/window.c $(HDR)
	$(LTCOMPILE) $(TEMP_STORE) -c $(TOP)/src/window.c

tclsqlite.lo:	$(TOP)/src/tclsqlite.c $(HDR)
	$(LTCOMPILE) -DUSE_TCL_STUBS=1 -c $(TOP)/src/tclsqlite.c

tclsqlite-shell.lo:	$(TOP)/src/tclsqlite.c $(HDR)
	$(LTCOMPILE) -DTCLSH -o $@ -c $(TOP)/src/tclsqlite.c

tclsqlite-stubs.lo:	$(TOP)/src/tclsqlite.c $(HDR)
	$(LTCOMPILE) -DUSE_TCL_STUBS=1 -o $@ -c $(TOP)/src/tclsqlite.c

tclsqlite3$(TEXE):	tclsqlite-shell.lo libsqlite3.la
	$(LTLINK) -o $@ tclsqlite-shell.lo \
		 libsqlite3.la $(LIBTCL)

# Rules to build opcodes.c and opcodes.h
#
opcodes.c:	opcodes.h $(TOP)/tool/mkopcodec.tcl
	$(TCLSH_CMD) $(TOP)/tool/mkopcodec.tcl opcodes.h >opcodes.c

opcodes.h:	parse.h $(TOP)/src/vdbe.c $(TOP)/tool/mkopcodeh.tcl
	cat parse.h $(TOP)/src/vdbe.c | $(TCLSH_CMD) $(TOP)/tool/mkopcodeh.tcl >opcodes.h

# Rules to build parse.c and parse.h - the outputs of lemon.
#
parse.h:	parse.c

parse.c:	$(TOP)/src/parse.y lemon$(BEXE)
	cp $(TOP)/src/parse.y .
	./lemon$(BEXE) $(OPT_FEATURE_FLAGS) $(OPTS) -S parse.y

sqlite3.h:	$(TOP)/src/sqlite.h.in $(TOP)/manifest mksourceid$(BEXE) $(TOP)/VERSION
	$(TCLSH_CMD) $(TOP)/tool/mksqlite3h.tcl $(TOP) >sqlite3.h

sqlite3rc.h:	$(TOP)/src/sqlite3.rc $(TOP)/VERSION
	echo '#ifndef SQLITE_RESOURCE_VERSION' >$@
	echo -n '#define SQLITE_RESOURCE_VERSION ' >>$@
	cat $(TOP)/VERSION | $(TCLSH_CMD) $(TOP)/tool/replace.tcl exact . , >>$@
	echo '#endif' >>sqlite3rc.h

keywordhash.h:	$(TOP)/tool/mkkeywordhash.c
	$(BCC) -o mkkeywordhash$(BEXE) $(OPT_FEATURE_FLAGS) $(OPTS) $(TOP)/tool/mkkeywordhash.c
	./mkkeywordhash$(BEXE) >keywordhash.h

$(TOP)/ext/misc/basexx.c: $(TOP)/ext/misc/base64.c $(TOP)/ext/misc/base85.c

# Source files that go into making shell.c
SHELL_SRC = \
<<<<<<< HEAD
  $(TOP)/src/shell.c.in \
  $(TOP)/ext/expert/sqlite3expert.c \
  $(TOP)/ext/expert/sqlite3expert.h \
  $(TOP)/ext/misc/appendvfs.c \
  $(TOP)/ext/misc/basexx.c \
  $(TOP)/ext/misc/completion.c \
  $(TOP)/ext/misc/decimal.c \
  $(TOP)/ext/misc/fileio.c \
  $(TOP)/ext/misc/ieee754.c \
  $(TOP)/ext/misc/regexp.c \
  $(TOP)/ext/misc/series.c \
  $(TOP)/ext/misc/shathree.c \
  $(TOP)/ext/misc/sqlar.c \
  $(TOP)/ext/misc/uint.c \
  $(TOP)/ext/misc/memtrace.c \
  $(TOP)/src/shext_linkage.h \
  $(TOP)/src/obj_interfaces.h \
  $(TOP)/src/resmanage.h \
  $(TOP)/src/resmanage.c \
  $(TOP)/ext/recover/dbdata.c \
  $(TOP)/ext/misc/zipfile.c \
  $(TOP)/src/test_windirent.c
=======
	$(TOP)/src/shell.c.in \
        $(TOP)/ext/misc/appendvfs.c \
	$(TOP)/ext/misc/completion.c \
        $(TOP)/ext/misc/decimal.c \
        $(TOP)/ext/misc/basexx.c \
        $(TOP)/ext/misc/base64.c \
        $(TOP)/ext/misc/base85.c \
	$(TOP)/ext/misc/fileio.c \
        $(TOP)/ext/misc/ieee754.c \
        $(TOP)/ext/misc/regexp.c \
        $(TOP)/ext/misc/series.c \
	$(TOP)/ext/misc/shathree.c \
	$(TOP)/ext/misc/sqlar.c \
        $(TOP)/ext/misc/uint.c \
	$(TOP)/ext/expert/sqlite3expert.c \
	$(TOP)/ext/expert/sqlite3expert.h \
	$(TOP)/ext/misc/zipfile.c \
	$(TOP)/ext/misc/memtrace.c \
	$(TOP)/ext/misc/pcachetrace.c \
	$(TOP)/ext/recover/dbdata.c \
	$(TOP)/ext/recover/sqlite3recover.c \
	$(TOP)/ext/recover/sqlite3recover.h \
        $(TOP)/src/test_windirent.c
>>>>>>> 3a202be6

shell.c:	$(SHELL_SRC) $(TOP)/tool/mkshellc.tcl
	$(MKSHELL_TOOL) >shell.c

# Rules to build the extension objects.
#
icu.lo:	$(TOP)/ext/icu/icu.c $(HDR) $(EXTHDR)
	$(LTCOMPILE) -DSQLITE_CORE -c $(TOP)/ext/icu/icu.c

fts3.lo:	$(TOP)/ext/fts3/fts3.c $(HDR) $(EXTHDR)
	$(LTCOMPILE) -DSQLITE_CORE -c $(TOP)/ext/fts3/fts3.c

fts3_aux.lo:	$(TOP)/ext/fts3/fts3_aux.c $(HDR) $(EXTHDR)
	$(LTCOMPILE) -DSQLITE_CORE -c $(TOP)/ext/fts3/fts3_aux.c

fts3_expr.lo:	$(TOP)/ext/fts3/fts3_expr.c $(HDR) $(EXTHDR)
	$(LTCOMPILE) -DSQLITE_CORE -c $(TOP)/ext/fts3/fts3_expr.c

fts3_hash.lo:	$(TOP)/ext/fts3/fts3_hash.c $(HDR) $(EXTHDR)
	$(LTCOMPILE) -DSQLITE_CORE -c $(TOP)/ext/fts3/fts3_hash.c

fts3_icu.lo:	$(TOP)/ext/fts3/fts3_icu.c $(HDR) $(EXTHDR)
	$(LTCOMPILE) -DSQLITE_CORE -c $(TOP)/ext/fts3/fts3_icu.c

fts3_porter.lo:	$(TOP)/ext/fts3/fts3_porter.c $(HDR) $(EXTHDR)
	$(LTCOMPILE) -DSQLITE_CORE -c $(TOP)/ext/fts3/fts3_porter.c

fts3_snippet.lo:	$(TOP)/ext/fts3/fts3_snippet.c $(HDR) $(EXTHDR)
	$(LTCOMPILE) -DSQLITE_CORE -c $(TOP)/ext/fts3/fts3_snippet.c

fts3_tokenizer.lo:	$(TOP)/ext/fts3/fts3_tokenizer.c $(HDR) $(EXTHDR)
	$(LTCOMPILE) -DSQLITE_CORE -c $(TOP)/ext/fts3/fts3_tokenizer.c

fts3_tokenizer1.lo:	$(TOP)/ext/fts3/fts3_tokenizer1.c $(HDR) $(EXTHDR)
	$(LTCOMPILE) -DSQLITE_CORE -c $(TOP)/ext/fts3/fts3_tokenizer1.c

fts3_tokenize_vtab.lo:	$(TOP)/ext/fts3/fts3_tokenize_vtab.c $(HDR) $(EXTHDR)
	$(LTCOMPILE) -DSQLITE_CORE -c $(TOP)/ext/fts3/fts3_tokenize_vtab.c

fts3_unicode.lo:	$(TOP)/ext/fts3/fts3_unicode.c $(HDR) $(EXTHDR)
	$(LTCOMPILE) -DSQLITE_CORE -c $(TOP)/ext/fts3/fts3_unicode.c

fts3_unicode2.lo:	$(TOP)/ext/fts3/fts3_unicode2.c $(HDR) $(EXTHDR)
	$(LTCOMPILE) -DSQLITE_CORE -c $(TOP)/ext/fts3/fts3_unicode2.c

fts3_write.lo:	$(TOP)/ext/fts3/fts3_write.c $(HDR) $(EXTHDR)
	$(LTCOMPILE) -DSQLITE_CORE -c $(TOP)/ext/fts3/fts3_write.c

rtree.lo:	$(TOP)/ext/rtree/rtree.c $(HDR) $(EXTHDR)
	$(LTCOMPILE) -DSQLITE_CORE -c $(TOP)/ext/rtree/rtree.c

userauth.lo:	$(TOP)/ext/userauth/userauth.c $(HDR) $(EXTHDR)
	$(LTCOMPILE) -DSQLITE_CORE -c $(TOP)/ext/userauth/userauth.c

sqlite3session.lo:	$(TOP)/ext/session/sqlite3session.c $(HDR) $(EXTHDR)
	$(LTCOMPILE) -DSQLITE_CORE -c $(TOP)/ext/session/sqlite3session.c

stmt.lo:	$(TOP)/ext/misc/stmt.c
	$(LTCOMPILE) -DSQLITE_CORE -c $(TOP)/ext/misc/stmt.c

# FTS5 things
#
FTS5_SRC = \
   $(TOP)/ext/fts5/fts5.h \
   $(TOP)/ext/fts5/fts5Int.h \
   $(TOP)/ext/fts5/fts5_aux.c \
   $(TOP)/ext/fts5/fts5_buffer.c \
   $(TOP)/ext/fts5/fts5_main.c \
   $(TOP)/ext/fts5/fts5_config.c \
   $(TOP)/ext/fts5/fts5_expr.c \
   $(TOP)/ext/fts5/fts5_hash.c \
   $(TOP)/ext/fts5/fts5_index.c \
   fts5parse.c fts5parse.h \
   $(TOP)/ext/fts5/fts5_storage.c \
   $(TOP)/ext/fts5/fts5_tokenize.c \
   $(TOP)/ext/fts5/fts5_unicode2.c \
   $(TOP)/ext/fts5/fts5_varint.c \
   $(TOP)/ext/fts5/fts5_vocab.c  \

fts5parse.c:	$(TOP)/ext/fts5/fts5parse.y lemon$(BEXE)
	cp $(TOP)/ext/fts5/fts5parse.y .
	rm -f fts5parse.h
	./lemon$(BEXE) $(OPTS) -S fts5parse.y

fts5parse.h: fts5parse.c

fts5.c: $(FTS5_SRC)
	$(TCLSH_CMD) $(TOP)/ext/fts5/tool/mkfts5c.tcl
	cp $(TOP)/ext/fts5/fts5.h .

fts5.lo:	fts5.c $(HDR) $(EXTHDR)
	$(LTCOMPILE) -DSQLITE_CORE -c fts5.c

sqlite3rbu.lo:	$(TOP)/ext/rbu/sqlite3rbu.c $(HDR) $(EXTHDR)
	$(LTCOMPILE) -DSQLITE_CORE -c $(TOP)/ext/rbu/sqlite3rbu.c

# Rule to build shx_link.h (for use by shell extensions)

SHX_LINK_SRC = \
 $(TOP)/src/shext_linkage.h \
 $(TOP)/src/obj_interfaces.h \
 sqlite3ext.h \
 sqlite3.h

shx_link.h:	$(SHX_LINK_SRC)
	$(MKSHELL_TOOL) -short-head -header-gen \
                $(TOP)/src/shext_linkage.h > $@

# Rules to build shell extensions used for testing extensible shell

shell_extensions:	tcl_shell_extension \
  test_shellext_cpp$(SHLIB_SUFFIX)  test_shellext_c$(SHLIB_SUFFIX)

test_shellext_cpp$(SHLIB_SUFFIX):	$(TOP)/src/test_shellext_cpp.cpp \
  $(TOP)/shx_link.h
	$(TCXX) $(TOP)/src/test_shellext_cpp.cpp -o $@

test_shellext_c$(SHLIB_SUFFIX):	$(TOP)/src/test_shellext_c.c \
  $(TOP)/shx_link.h
	$(TCCX) $(TOP)/src/test_shellext_c.c -o $@

# Rules to build the TCL shell extension (tclshext.{so,dll,dylib})

tcl_shell_extension:	tclshext$(SHLIB_SUFFIX)

# This is a work-around for building Tk variant. Ultimately, the configure
# script will find the Tk library with the same version as the Tcl library.
# This has the same effect with the lib naming now used by the Tcl project,
# but, if it will fail, does so when make rather than configure is run.
TCL_LIBS = $(LIBTCL)
ifdef WITH_TK
 ifneq ($(WITH_TK),0)
TCLEXT_OPTS += -DSHELL_ENABLE_TK
LIBTK := $(patsubst -ltcl%,-ltk%,$(LIBTCL))
TCL_LIBS += $(LIBTK)
 endif
endif

tclshext.c:	$(TOP)/ext/misc/tclshext.c.in $(TOP)/src/tclsqlite.c
	$(MKSHELL_TOOL) $(TOP)/ext/misc/tclshext.c.in > $@

tclshext$(SHLIB_SUFFIX): tclshext.c shx_link.h
	$(TCCX) $(INCTCL) $(TCLEXT_OPTS) tclshext.c \
 -o $@ $(TCL_LIBS) $(TCLEXT_LDOPTS)

# Rules to build the 'testfixture' application.
#
# If using the amalgamation, use sqlite3.c directly to build the test
# fixture.  Otherwise link against libsqlite3.la.  (This distinction is
# necessary because the test fixture requires non-API symbols which are
# hidden when the library is built via the amalgamation).
#
TESTFIXTURE_FLAGS  = -DSQLITE_TEST=1 -DSQLITE_CRASH_TEST=1
TESTFIXTURE_FLAGS += -DTCLSH_INIT_PROC=sqlite3TestInit
TESTFIXTURE_FLAGS += -DSQLITE_SERVER=1 -DSQLITE_PRIVATE="" -DSQLITE_CORE
TESTFIXTURE_FLAGS += -DBUILD_sqlite
TESTFIXTURE_FLAGS += -DSQLITE_SERIES_CONSTRAINT_VERIFY=1
TESTFIXTURE_FLAGS += -DSQLITE_DEFAULT_PAGE_SIZE=1024
TESTFIXTURE_FLAGS += -DSQLITE_ENABLE_STMTVTAB
TESTFIXTURE_FLAGS += -DSQLITE_ENABLE_DBPAGE_VTAB
TESTFIXTURE_FLAGS += -DSQLITE_ENABLE_BYTECODE_VTAB
TESTFIXTURE_FLAGS += -DSQLITE_CKSUMVFS_STATIC

TESTFIXTURE_SRC0 = $(TESTSRC2) libsqlite3.la
TESTFIXTURE_SRC1 = sqlite3.c
TESTFIXTURE_SRC = $(TESTSRC) $(TOP)/src/tclsqlite.c
TESTFIXTURE_SRC += $(TESTFIXTURE_SRC$(USE_AMALGAMATION))

testfixture$(TEXE):	$(TESTFIXTURE_SRC)
	$(LTLINK) -DSQLITE_NO_SYNC=1 $(TEMP_STORE) $(TESTFIXTURE_FLAGS) \
		-o $@ $(TESTFIXTURE_SRC) $(LIBTCL) $(TLIBS)

coretestprogs:	$(TESTPROGS)

testprogs:	coretestprogs srcck1$(BEXE) fuzzcheck$(TEXE) sessionfuzz$(TEXE)

# A very detailed test running most or all test cases
fulltest:	alltest fuzztest

# Run most or all tcl test cases
alltest:	$(TESTPROGS)
	./testfixture$(TEXE) $(TOP)/test/all.test $(TESTOPTS)

# Really really long testing
soaktest:	$(TESTPROGS)
	./testfixture$(TEXE) $(TOP)/test/all.test -soak=1 $(TESTOPTS)

# Do extra testing but not everything.
fulltestonly:	$(TESTPROGS) fuzztest
	./testfixture$(TEXE) $(TOP)/test/full.test

# Fuzz testing
fuzztest:	fuzzcheck$(TEXE) $(FUZZDATA) sessionfuzz$(TEXE) $(TOP)/test/sessionfuzz-data1.db
	./fuzzcheck$(TEXE) $(FUZZDATA)
	./sessionfuzz$(TEXE) run $(TOP)/test/sessionfuzz-data1.db

valgrindfuzz:	fuzzcheck$(TEXT) $(FUZZDATA) sessionfuzz$(TEXE) $(TOP)/test/sessionfuzz-data1.db
	valgrind ./fuzzcheck$(TEXE) --cell-size-check --limit-mem 10M $(FUZZDATA)
	valgrind ./sessionfuzz$(TEXE) run $(TOP)/test/sessionfuzz-data1.db

# The veryquick.test TCL tests.
#
tcltest:	./testfixture$(TEXE)
	./testfixture$(TEXE) $(TOP)/test/veryquick.test $(TESTOPTS)

# Runs all the same tests cases as the "tcltest" target but uses
# the testrunner.tcl script to run them in multiple cores
# concurrently.
testrunner:	testfixture$(TEXE)
	./testfixture$(TEXE) $(TOP)/test/testrunner.tcl

# Runs both fuzztest and testrunner, consecutively.
#
devtest:	testfixture$(TEXE) fuzztest testrunner

# Testing for a release
#
releasetest: testfixture$(TEXE)
	./testfixture$(TEXE) $(TOP)/test/testrunner.tcl release

# Minimal testing that runs in less than 3 minutes
#
quicktest:	./testfixture$(TEXE)
	./testfixture$(TEXE) $(TOP)/test/extraquick.test $(TESTOPTS)

# This is the common case.  Run many tests that do not take too long,
# including fuzzcheck, sqlite3_analyzer, and sqldiff tests.
#
test:	fuzztest sourcetest $(TESTPROGS) tcltest

# Run a test using valgrind.  This can take a really long time
# because valgrind is so much slower than a native machine.
#
valgrindtest:	$(TESTPROGS) valgrindfuzz
	OMIT_MISUSE=1 valgrind -v ./testfixture$(TEXE) $(TOP)/test/permutations.test valgrind $(TESTOPTS)

# A very fast test that checks basic sanity.  The name comes from
# the 60s-era electronics testing:  "Turn it on and see if smoke
# comes out."
#
smoketest:	$(TESTPROGS) fuzzcheck$(TEXE)
	./testfixture$(TEXE) $(TOP)/test/main.test $(TESTOPTS)

TESTRUNS_SHX = \
 $(TOP)/test/shell_x/shell9.test \
 $(TOP)/test/shell_x/shell10.test

shellxtest: $(TESTPROGS_SHX)
	./testfixture$(TEXE) $(TESTRUNS_SHX)

shelltest: $(TESTPROGS)
	./testfixture$(TEXE) $(TOP)/test/permutations.test shell

sqlite3_analyzer.c: sqlite3.c $(TOP)/src/tclsqlite.c $(TOP)/tool/spaceanal.tcl $(TOP)/tool/mkccode.tcl $(TOP)/tool/sqlite3_analyzer.c.in
	$(TCLSH_CMD) $(TOP)/tool/mkccode.tcl $(TOP)/tool/sqlite3_analyzer.c.in >sqlite3_analyzer.c

sqlite3_analyzer$(TEXE): sqlite3_analyzer.c
	$(LTLINK) sqlite3_analyzer.c -o $@ $(LIBTCL) $(TLIBS)

sqltclsh.c: sqlite3.c $(TOP)/src/tclsqlite.c $(TOP)/tool/sqltclsh.tcl $(TOP)/ext/misc/appendvfs.c $(TOP)/tool/mkccode.tcl $(TOP)/tool/sqltclsh.c.in
	$(TCLSH_CMD) $(TOP)/tool/mkccode.tcl $(TOP)/tool/sqltclsh.c.in >sqltclsh.c

sqltclsh$(TEXE): sqltclsh.c
	$(LTLINK) sqltclsh.c -o $@ $(LIBTCL) $(TLIBS)

sqlite3_expert$(TEXE): $(TOP)/ext/expert/sqlite3expert.h $(TOP)/ext/expert/sqlite3expert.c $(TOP)/ext/expert/expert.c sqlite3.c
	$(LTLINK)	$(TOP)/ext/expert/sqlite3expert.h $(TOP)/ext/expert/sqlite3expert.c $(TOP)/ext/expert/expert.c sqlite3.c -o sqlite3_expert $(TLIBS)

CHECKER_DEPS =\
  $(TOP)/tool/mkccode.tcl \
  sqlite3.c \
  $(TOP)/src/tclsqlite.c \
  $(TOP)/ext/repair/sqlite3_checker.tcl \
  $(TOP)/ext/repair/checkindex.c \
  $(TOP)/ext/repair/checkfreelist.c \
  $(TOP)/ext/misc/btreeinfo.c \
  $(TOP)/ext/repair/sqlite3_checker.c.in

sqlite3_checker.c:	$(CHECKER_DEPS)
	$(TCLSH_CMD) $(TOP)/tool/mkccode.tcl $(TOP)/ext/repair/sqlite3_checker.c.in >$@

sqlite3_checker$(TEXE):	sqlite3_checker.c
	$(LTLINK) sqlite3_checker.c -o $@ $(LIBTCL) $(TLIBS)

dbdump$(TEXE): $(TOP)/ext/misc/dbdump.c sqlite3.lo
	$(LTLINK) -DDBDUMP_STANDALONE -o $@ \
           $(TOP)/ext/misc/dbdump.c sqlite3.lo $(TLIBS)

dbtotxt$(TEXE): $(TOP)/tool/dbtotxt.c
	$(LTLINK)-o $@ $(TOP)/tool/dbtotxt.c

showdb$(TEXE):	$(TOP)/tool/showdb.c sqlite3.lo
	$(LTLINK) -o $@ $(TOP)/tool/showdb.c sqlite3.lo $(TLIBS)

showstat4$(TEXE):	$(TOP)/tool/showstat4.c sqlite3.lo
	$(LTLINK) -o $@ $(TOP)/tool/showstat4.c sqlite3.lo $(TLIBS)

showjournal$(TEXE):	$(TOP)/tool/showjournal.c sqlite3.lo
	$(LTLINK) -o $@ $(TOP)/tool/showjournal.c sqlite3.lo $(TLIBS)

showwal$(TEXE):	$(TOP)/tool/showwal.c sqlite3.lo
	$(LTLINK) -o $@ $(TOP)/tool/showwal.c sqlite3.lo $(TLIBS)

showshm$(TEXE):	$(TOP)/tool/showshm.c
	$(LTLINK) -o $@ $(TOP)/tool/showshm.c

index_usage$(TEXE): $(TOP)/tool/index_usage.c sqlite3.lo
	$(LTLINK) $(SHELL_OPT) -o $@ $(TOP)/tool/index_usage.c sqlite3.lo $(TLIBS)

changeset$(TEXE):	$(TOP)/ext/session/changeset.c sqlite3.lo
	$(LTLINK) -o $@ $(TOP)/ext/session/changeset.c sqlite3.lo $(TLIBS)

changesetfuzz$(TEXE):	$(TOP)/ext/session/changesetfuzz.c sqlite3.lo
	$(LTLINK) -o $@ $(TOP)/ext/session/changesetfuzz.c sqlite3.lo $(TLIBS)

rollback-test$(TEXE):	$(TOP)/tool/rollback-test.c sqlite3.lo
	$(LTLINK) -o $@ $(TOP)/tool/rollback-test.c sqlite3.lo $(TLIBS)

atrc$(TEXX): $(TOP)/test/atrc.c sqlite3.lo
	$(LTLINK) -o $@ $(TOP)/test/atrc.c sqlite3.lo $(TLIBS)

LogEst$(TEXE):	$(TOP)/tool/logest.c sqlite3.h
	$(LTLINK) -I. -o $@ $(TOP)/tool/logest.c

wordcount$(TEXE):	$(TOP)/test/wordcount.c sqlite3.lo
	$(LTLINK) -o $@ $(TOP)/test/wordcount.c sqlite3.lo $(TLIBS)

speedtest1$(TEXE):	$(TOP)/test/speedtest1.c sqlite3.c Makefile
	$(LTLINK) $(ST_OPT) -o $@ $(TOP)/test/speedtest1.c sqlite3.c $(TLIBS)

startup$(TEXE):	$(TOP)/test/startup.c sqlite3.c
	$(CC) -Os -g -DSQLITE_THREADSAFE=0 -o $@ $(TOP)/test/startup.c sqlite3.c $(TLIBS)

KV_OPT += -DSQLITE_DIRECT_OVERFLOW_READ

kvtest$(TEXE):	$(TOP)/test/kvtest.c sqlite3.c
	$(LTLINK) $(KV_OPT) -o $@ $(TOP)/test/kvtest.c sqlite3.c $(TLIBS)

rbu$(EXE): $(TOP)/ext/rbu/rbu.c $(TOP)/ext/rbu/sqlite3rbu.c sqlite3.lo
	$(LTLINK) -I. -o $@ $(TOP)/ext/rbu/rbu.c sqlite3.lo $(TLIBS)

loadfts$(EXE): $(TOP)/tool/loadfts.c libsqlite3.la
	$(LTLINK) $(TOP)/tool/loadfts.c libsqlite3.la -o $@ $(TLIBS)

# This target will fail if the SQLite amalgamation contains any exported
# symbols that do not begin with "sqlite3_". It is run as part of the
# releasetest.tcl script.
#
VALIDIDS=' sqlite3(changeset|changegroup|session)?_'
checksymbols: sqlite3.o
	nm -g --defined-only sqlite3.o
	nm -g --defined-only sqlite3.o | egrep -v $(VALIDIDS); test $$? -ne 0
	echo '0 errors out of 1 tests'

# Build the amalgamation-autoconf package.  The amalamgation-tarball target builds
# a tarball named for the version number.  Ex:  sqlite-autoconf-3110000.tar.gz.
# The snapshot-tarball target builds a tarball named by the SHA1 hash
#
amalgamation-tarball: sqlite3.c sqlite3rc.h
	TOP=$(TOP) sh $(TOP)/tool/mkautoconfamal.sh --normal

snapshot-tarball: sqlite3.c sqlite3rc.h
	TOP=$(TOP) sh $(TOP)/tool/mkautoconfamal.sh --snapshot

# The next two rules are used to support the "threadtest" target. Building
# threadtest runs a few thread-safety tests that are implemented in C. This
# target is invoked by the releasetest.tcl script.
#
THREADTEST3_SRC = $(TOP)/test/threadtest3.c    \
                  $(TOP)/test/tt3_checkpoint.c \
                  $(TOP)/test/tt3_index.c      \
                  $(TOP)/test/tt3_vacuum.c      \
                  $(TOP)/test/tt3_stress.c      \
                  $(TOP)/test/tt3_lookaside1.c

threadtest3$(TEXE): sqlite3.lo $(THREADTEST3_SRC)
	$(LTLINK) $(TOP)/test/threadtest3.c $(TOP)/src/test_multiplex.c sqlite3.lo -o $@ $(TLIBS)

threadtest: threadtest3$(TEXE)
	./threadtest3$(TEXE)

threadtest5: sqlite3.c $(TOP)/test/threadtest5.c
	$(LTLINK) $(TOP)/test/threadtest5.c sqlite3.c -o $@ $(TLIBS)

# Standard install and cleanup targets
#
lib_install:	libsqlite3.la
	$(INSTALL) -d $(DESTDIR)$(libdir)
	$(LTINSTALL) libsqlite3.la $(DESTDIR)$(libdir)

install:	sqlite3$(TEXE) lib_install sqlite3.h sqlite3.pc ${HAVE_TCL:1=tcl_install}
	$(INSTALL) -d $(DESTDIR)$(bindir)
	$(LTINSTALL) sqlite3$(TEXE) $(DESTDIR)$(bindir)
	$(INSTALL) -d $(DESTDIR)$(includedir)
	$(INSTALL) -m 0644 sqlite3.h $(DESTDIR)$(includedir)
	$(INSTALL) -m 0644 $(TOP)/src/sqlite3ext.h $(DESTDIR)$(includedir)
	$(INSTALL) -d $(DESTDIR)$(pkgconfigdir)
	$(INSTALL) -m 0644 sqlite3.pc $(DESTDIR)$(pkgconfigdir)

pkgIndex.tcl:
	echo 'package ifneeded sqlite3 $(RELEASE) [list load [file join $$dir libtclsqlite3[info sharedlibextension]] sqlite3]' > $@
tcl_install:	lib_install libtclsqlite3.la pkgIndex.tcl
	$(INSTALL) -d $(DESTDIR)$(TCLLIBDIR)
	$(LTINSTALL) libtclsqlite3.la $(DESTDIR)$(TCLLIBDIR)
	rm -f $(DESTDIR)$(TCLLIBDIR)/libtclsqlite3.la $(DESTDIR)$(TCLLIBDIR)/libtclsqlite3.a
	$(INSTALL) -m 0644 pkgIndex.tcl $(DESTDIR)$(TCLLIBDIR)

clean:
	rm -f *.lo *.la *.o sqlite3$(TEXE) libsqlite3.la
	rm -f sqlite3.h opcodes.*
	rm -rf .libs .deps
	rm -f lemon$(BEXE) lempar.c parse.* sqlite*.tar.gz
	rm -f mkkeywordhash$(BEXE) keywordhash.h
	rm -f mksourceid$(BEXE)
	rm -f *.da *.bb *.bbg gmon.out
	rm -rf tsrc .target_source
	rm -f tclsqlite3$(TEXE)
	rm -f testfixture$(TEXE) test.db
	rm -f LogEst$(TEXE) fts3view$(TEXE) rollback-test$(TEXE) showdb$(TEXE)
	rm -f showjournal$(TEXE) showstat4$(TEXE) showwal$(TEXE) speedtest1$(TEXE)
	rm -f wordcount$(TEXE) changeset$(TEXE)
	rm -f sqlite3.dll sqlite3.lib sqlite3.exp sqlite3.def
	rm -f sqlite3.c
	rm -f sqlite3rc.h
	rm -f shell.c sqlite3ext.h
	rm -f shx_link.h tclshext.c tclshext$(SHLIB_SUFFIX)
	rm -f sqlite3_analyzer$(TEXE) sqlite3_analyzer.c
	rm -f sqlite-*-output.vsix
	rm -f mptester mptester.exe
	rm -f rbu rbu.exe
	rm -f srcck1 srcck1.exe
	rm -f fuzzershell fuzzershell.exe
	rm -f fuzzcheck fuzzcheck.exe
	rm -f sqldiff sqldiff.exe
	rm -f dbhash dbhash.exe
	rm -f fts5.* fts5parse.*
	rm -f threadtest5
	rm -f src-verify
	rm -f custom.rws

distclean:	clean
	rm -f sqlite_cfg.h config.log config.status libtool Makefile sqlite3.pc \
		$(TESTPROGS)

#
# Windows section
#
dll: sqlite3.dll

REAL_LIBOBJ = $(LIBOBJ:%.lo=.libs/%.o)

$(REAL_LIBOBJ): $(LIBOBJ)

sqlite3.def: $(REAL_LIBOBJ)
	echo 'EXPORTS' >sqlite3.def
	nm $(REAL_LIBOBJ) | grep ' T ' | grep ' _sqlite3_' \
		| sed 's/^.* _//' >>sqlite3.def

sqlite3.dll: $(REAL_LIBOBJ) sqlite3.def
	$(TCC) -shared -o $@ sqlite3.def \
		-Wl,"--strip-all" $(REAL_LIBOBJ)

#
# Fiddle app
#
fiddle: sqlite3.c shell.c
	make -C ext/wasm fiddle emcc_opt=-Os

#
# Spell-checking for source comments
# The sources checked are either C sources or C source templates.
# Their comments are extracted and processed through aspell using
# a custom dictionary that contains scads of odd identifiers that
# find their way into the comments.
#
# Currently, this target is setup to be "made" in-tree only.
# The output is ephemeral. Redirect it to guide spelling fixups,
# either to correct spelling or add words to tool/custom.txt.
#
./custom.rws: ./tool/custom.txt
	@echo 'Updating custom dictionary from tool/custom.txt'
	aspell --lang=en create master ./custom.rws < $<

misspell: ./custom.rws
	$(TCLSH_CMD) ./tool/spellsift.tcl ./src/*.c ./src/*.h ./src/*.in<|MERGE_RESOLUTION|>--- conflicted
+++ resolved
@@ -1151,7 +1151,6 @@
 
 # Source files that go into making shell.c
 SHELL_SRC = \
-<<<<<<< HEAD
   $(TOP)/src/shell.c.in \
   $(TOP)/ext/expert/sqlite3expert.c \
   $(TOP)/ext/expert/sqlite3expert.h \
@@ -1167,6 +1166,7 @@
   $(TOP)/ext/misc/sqlar.c \
   $(TOP)/ext/misc/uint.c \
   $(TOP)/ext/misc/memtrace.c \
+  $(TOP)/ext/misc/pcachetrace.c \
   $(TOP)/src/shext_linkage.h \
   $(TOP)/src/obj_interfaces.h \
   $(TOP)/src/resmanage.h \
@@ -1174,31 +1174,6 @@
   $(TOP)/ext/recover/dbdata.c \
   $(TOP)/ext/misc/zipfile.c \
   $(TOP)/src/test_windirent.c
-=======
-	$(TOP)/src/shell.c.in \
-        $(TOP)/ext/misc/appendvfs.c \
-	$(TOP)/ext/misc/completion.c \
-        $(TOP)/ext/misc/decimal.c \
-        $(TOP)/ext/misc/basexx.c \
-        $(TOP)/ext/misc/base64.c \
-        $(TOP)/ext/misc/base85.c \
-	$(TOP)/ext/misc/fileio.c \
-        $(TOP)/ext/misc/ieee754.c \
-        $(TOP)/ext/misc/regexp.c \
-        $(TOP)/ext/misc/series.c \
-	$(TOP)/ext/misc/shathree.c \
-	$(TOP)/ext/misc/sqlar.c \
-        $(TOP)/ext/misc/uint.c \
-	$(TOP)/ext/expert/sqlite3expert.c \
-	$(TOP)/ext/expert/sqlite3expert.h \
-	$(TOP)/ext/misc/zipfile.c \
-	$(TOP)/ext/misc/memtrace.c \
-	$(TOP)/ext/misc/pcachetrace.c \
-	$(TOP)/ext/recover/dbdata.c \
-	$(TOP)/ext/recover/sqlite3recover.c \
-	$(TOP)/ext/recover/sqlite3recover.h \
-        $(TOP)/src/test_windirent.c
->>>>>>> 3a202be6
 
 shell.c:	$(SHELL_SRC) $(TOP)/tool/mkshellc.tcl
 	$(MKSHELL_TOOL) >shell.c
