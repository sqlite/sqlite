/*
** 2024-09-10
**
** The author disclaims copyright to this source code.  In place of
** a legal notice, here is a blessing:
**
**    May you do good and not evil.
**    May you find forgiveness for yourself and forgive others.
**    May you share freely, never taking more than you give.
**
*************************************************************************
**
** This is a utility program that makes a copy of a live SQLite database
** using a bandwidth-efficient protocol, similar to "rsync".
*/
#include <stdio.h>
#include <stdlib.h>
#include <ctype.h>
#include <string.h>
#include <stdarg.h>
#include "sqlite3.h"

static const char zUsage[] =
  "sqlite3-rsync ORIGIN REPLICA ?OPTIONS?\n"
  "\n"
  "One of ORIGIN or REPLICA is a pathname to a database on the local\n"
  "machine and the other is of the form \"USER@HOST:PATH\" describing\n"
  "a database on a remote machine.  This utility makes REPLICA into a\n"
  "copy of ORIGIN\n"
  "\n"
  "OPTIONS:\n"
  "\n"
  "   --exe PATH    Name of the sqlite3-rsync program on the remote side\n"
  "   --help        Show this help screen\n"
  "   --ssh PATH    Name of the SSH program used to reach the remote side\n"
  "   -v            Verbose.  Multiple v's for increasing output\n"
;

typedef unsigned char u8;

/* Context for the run */
typedef struct SQLiteRsync SQLiteRsync;
struct SQLiteRsync {
  const char *zOrigin;     /* Name of the origin */
  const char *zReplica;    /* Name of the replica */
  FILE *pOut;              /* Transmit to the other side */
  FILE *pIn;               /* Receive from the other side */
  sqlite3 *db;             /* Database connection */
  int nErr;                /* Number of errors encountered */
  u8 eVerbose;             /* Bigger for more output.  0 means none. */
  u8 bCommCheck;           /* True to debug the communication protocol */
  u8 isRemote;             /* On the remote side of a connection */
  u8 isReplica;            /* True if running on the replica side */
  u8 iProtocol;            /* Protocol version number */
  sqlite3_uint64 nOut;     /* Bytes transmitted */
  sqlite3_uint64 nIn;      /* Bytes received */
  unsigned int nPage;      /* Total number of pages in the database */
  unsigned int szPage;     /* Database page size */
  unsigned int nHashSent;  /* Hashes sent (replica to origin) */
  unsigned int nPageSent;  /* Page contents sent (origin to replica) */
};

/* The version number of the protocol.  Sent in the *_BEGIN message
** to verify that both sides speak the same dialect.
*/
#define PROTOCOL_VERSION  1


/* Magic numbers to identify particular messages sent over the wire.
*/
#define ORIGIN_BEGIN    0x41     /* Initial message */
#define ORIGIN_END      0x42     /* Time to quit */
#define ORIGIN_ERROR    0x43     /* Error message from the remote */
#define ORIGIN_PAGE     0x44     /* New page data */
#define ORIGIN_TXN      0x45     /* Transaction commit */
#define ORIGIN_MSG      0x46     /* Informational message */

#define REPLICA_BEGIN   0x61     /* Welcome message */
#define REPLICA_ERROR   0x62     /* Error.  Report and quit. */
#define REPLICA_END     0x63     /* Replica wants to stop */
#define REPLICA_HASH    0x64     /* One or more pages hashes to report */
#define REPLICA_READY   0x65     /* Read to receive page content */
#define REPLICA_MSG     0x66     /* Informational message */

#include "ext/consio/console_io.h"
/* From here onward, fgets() is redirected to the console_io library. */
# define fgets(b,n,f) fGetsUtf8(b,n,f)
/*
 * Define macros for emitting output text in various ways:
 *  sputz(s, z)      => emit 0-terminated string z to given stream s
 *  sputf(s, f, ...) => emit varargs per format f to given stream s
 *  oputz(z)         => emit 0-terminated string z to default stream
 *  oputf(f, ...)    => emit varargs per format f to default stream
 *  eputz(z)         => emit 0-terminated string z to error stream
 *  eputf(f, ...)    => emit varargs per format f to error stream
 *  oputb(b, n)      => emit char buffer b[0..n-1] to default stream
 *
 * Note that the default stream is whatever has been last set via:
 *   setOutputStream(FILE *pf)
 * This is normally the stream that CLI normal output goes to.
 * For the stand-alone CLI, it is stdout with no .output redirect.
 *
 * The ?putz(z) forms are for unformatted strings.
 */
# define sputz(s,z) fPutsUtf8(z,s)
# define sputf fPrintfUtf8
# define oputz(z) oPutsUtf8(z)
# define oputf oPrintfUtf8
# define eputz(z) ePutsUtf8(z)
# define eputf ePrintfUtf8
# define oputb(buf,na) oPutbUtf8(buf,na)
# define fflush(s) fFlushBuffer(s)

/****************************************************************************
** Beginning of the popen2() implementation copied from Fossil  *************
****************************************************************************/
#ifdef _WIN32
#include <windows.h>
#include <fcntl.h>
/*
** Print a fatal error and quit.
*/
static void win32_fatal_error(const char *zMsg){
  eputz("%s\n", zMsg);
  exit(1);
}
#else
#include <unistd.h>
#include <signal.h>
#include <sys/wait.h>
#endif

/*
** The following macros are used to cast pointers to integers and
** integers to pointers.  The way you do this varies from one compiler
** to the next, so we have developed the following set of #if statements
** to generate appropriate macros for a wide range of compilers.
**
** The correct "ANSI" way to do this is to use the intptr_t type.
** Unfortunately, that typedef is not available on all compilers, or
** if it is available, it requires an #include of specific headers
** that vary from one machine to the next.
**
** This code is copied out of SQLite.
*/
#if defined(__PTRDIFF_TYPE__)  /* This case should work for GCC */
# define INT_TO_PTR(X)  ((void*)(__PTRDIFF_TYPE__)(X))
# define PTR_TO_INT(X)  ((int)(__PTRDIFF_TYPE__)(X))
#elif !defined(__GNUC__)       /* Works for compilers other than LLVM */
# define INT_TO_PTR(X)  ((void*)&((char*)0)[X])
# define PTR_TO_INT(X)  ((int)(((char*)X)-(char*)0))
#elif defined(HAVE_STDINT_H)   /* Use this case if we have ANSI headers */
# define INT_TO_PTR(X)  ((void*)(intptr_t)(X))
# define PTR_TO_INT(X)  ((int)(intptr_t)(X))
#else                          /* Generates a warning - but it always works */
# define INT_TO_PTR(X)  ((void*)(X))
# define PTR_TO_INT(X)  ((int)(X))
#endif

/* Register SQL functions provided by ext/misc/sha1.c */
extern int sqlite3_sha_init(
  sqlite3 *db,
  char **pzErrMsg,
  const sqlite3_api_routines *pApi
);

#ifdef _WIN32
/*
** On windows, create a child process and specify the stdin, stdout,
** and stderr channels for that process to use.
**
** Return the number of errors.
*/
static int win32_create_child_process(
  wchar_t *zCmd,       /* The command that the child process will run */
  HANDLE hIn,          /* Standard input */
  HANDLE hOut,         /* Standard output */
  HANDLE hErr,         /* Standard error */
  DWORD *pChildPid     /* OUT: Child process handle */
){
  STARTUPINFOW si;
  PROCESS_INFORMATION pi;
  BOOL rc;

  memset(&si, 0, sizeof(si));
  si.cb = sizeof(si);
  si.dwFlags = STARTF_USESTDHANDLES;
  SetHandleInformation(hIn, HANDLE_FLAG_INHERIT, TRUE);
  si.hStdInput  = hIn;
  SetHandleInformation(hOut, HANDLE_FLAG_INHERIT, TRUE);
  si.hStdOutput = hOut;
  SetHandleInformation(hErr, HANDLE_FLAG_INHERIT, TRUE);
  si.hStdError  = hErr;
  rc = CreateProcessW(
     NULL,  /* Application Name */
     zCmd,  /* Command-line */
     NULL,  /* Process attributes */
     NULL,  /* Thread attributes */
     TRUE,  /* Inherit Handles */
     0,     /* Create flags  */
     NULL,  /* Environment */
     NULL,  /* Current directory */
     &si,   /* Startup Info */
     &pi    /* Process Info */
  );
  if( rc ){
    CloseHandle( pi.hProcess );
    CloseHandle( pi.hThread );
    *pChildPid = pi.dwProcessId;
  }else{
    win32_fatal_error("cannot create child process");
  }
  return rc!=0;
}
void *win32_utf8_to_unicode(const char *zUtf8){
  int nByte = MultiByteToWideChar(CP_UTF8, 0, zUtf8, -1, 0, 0);
  wchar_t *zUnicode = malloc( nByte*2 );
  MultiByteToWideChar(CP_UTF8, 0, zUtf8, -1, zUnicode, nByte);
  return zUnicode;
}
#endif

/*
** Create a child process running shell command "zCmd".  *ppOut is
** a FILE that becomes the standard input of the child process.
** (The caller writes to *ppOut in order to send text to the child.)
** *ppIn is stdout from the child process.  (The caller
** reads from *ppIn in order to receive input from the child.)
** Note that *ppIn is an unbuffered file descriptor, not a FILE.
** The process ID of the child is written into *pChildPid.
**
** Return the number of errors.
*/
static int popen2(
  const char *zCmd,      /* Command to run in the child process */
  FILE **ppIn,           /* Read from child using this file descriptor */
  FILE **ppOut,          /* Write to child using this file descriptor */
  int *pChildPid,        /* PID of the child process */
  int bDirect            /* 0: run zCmd as a shell cmd.  1: run directly */
){
#ifdef _WIN32
  HANDLE hStdinRd, hStdinWr, hStdoutRd, hStdoutWr, hStderr;
  SECURITY_ATTRIBUTES saAttr;
  DWORD childPid = 0;
  int fd;

  saAttr.nLength = sizeof(saAttr);
  saAttr.bInheritHandle = TRUE;
  saAttr.lpSecurityDescriptor = NULL;
  hStderr = GetStdHandle(STD_ERROR_HANDLE);
  if( !CreatePipe(&hStdoutRd, &hStdoutWr, &saAttr, 4096) ){
    win32_fatal_error("cannot create pipe for stdout");
  }
  SetHandleInformation( hStdoutRd, HANDLE_FLAG_INHERIT, FALSE);

  if( !CreatePipe(&hStdinRd, &hStdinWr, &saAttr, 4096) ){
    win32_fatal_error("cannot create pipe for stdin");
  }
  SetHandleInformation( hStdinWr, HANDLE_FLAG_INHERIT, FALSE);

  win32_create_child_process(win32_utf8_to_unicode(zCmd),
                             hStdinRd, hStdoutWr, hStderr,&childPid);
  *pChildPid = childPid;
  fd = _open_osfhandle(PTR_TO_INT(hStdoutRd), 0);
  *ppIn = fdopen(fd, "r");
  fd = _open_osfhandle(PTR_TO_INT(hStdinWr), 0);
  *ppOut = _fdopen(fd, "w");
  CloseHandle(hStdinRd);
  CloseHandle(hStdoutWr);
  return 0;
#else
  int pin[2], pout[2];
  *ppIn = 0;
  *ppOut = 0;
  *pChildPid = 0;

  if( pipe(pin)<0 ){
    return 1;
  }
  if( pipe(pout)<0 ){
    close(pin[0]);
    close(pin[1]);
    return 1;
  }
  *pChildPid = fork();
  if( *pChildPid<0 ){
    close(pin[0]);
    close(pin[1]);
    close(pout[0]);
    close(pout[1]);
    *pChildPid = 0;
    return 1;
  }
  signal(SIGPIPE,SIG_IGN);
  if( *pChildPid==0 ){
    int fd;
    /* This is the child process */
    close(0);
    fd = dup(pout[0]);
    if( fd!=0 ) {
      eputz("popen2() failed to open file descriptor 0\n");
      exit(1);
    }
    close(pout[0]);
    close(pout[1]);
    close(1);
    fd = dup(pin[1]);
    if( fd!=1 ){
      eputz("popen() failed to open file descriptor 1\n");
      exit(1);
    }
    close(pin[0]);
    close(pin[1]);
    if( bDirect ){
      execl(zCmd, zCmd, (char*)0);
    }else{
      execl("/bin/sh", "/bin/sh", "-c", zCmd, (char*)0);
    }
    return 1;
  }else{
    /* This is the parent process */
    close(pin[1]);
    *ppIn = fdopen(pin[0], "r");
    close(pout[0]);
    *ppOut = fdopen(pout[1], "w");
    return 0;
  }
#endif
}

/*
** Close the connection to a child process previously created using
** popen2().
*/
static void pclose2(FILE *pIn, FILE *pOut, int childPid){
#ifdef _WIN32
  /* Not implemented, yet */
  fclose(pIn);
  fclose(pOut);
#else
  fclose(pIn);
  fclose(pOut);
  while( waitpid(0, 0, WNOHANG)>0 ) {}
#endif
}
/*****************************************************************************
** End of the popen2() implementation copied from Fossil *********************
*****************************************************************************/

/*****************************************************************************
** Beginning of the append_escaped_arg() routine, adapted from the Fossil   **
** subroutine nameed blob_append_escaped_arg()                              **
*****************************************************************************/
/*
** ASCII (for reference):
**    x0  x1  x2  x3  x4  x5  x6  x7  x8  x9  xa  xb  xc  xd  xe  xf
** 0x ^`  ^a  ^b  ^c  ^d  ^e  ^f  ^g  \b  \t  \n  ()  \f  \r  ^n  ^o
** 1x ^p  ^q  ^r  ^s  ^t  ^u  ^v  ^w  ^x  ^y  ^z  ^{  ^|  ^}  ^~  ^
** 2x ()  !   "   #   $   %   &   '   (   )   *   +   ,   -   .   /
** 3x 0   1   2   3   4   5   6   7   8   9   :   ;   <   =   >   ?
** 4x @   A   B   C   D   E   F   G   H   I   J   K   L   M   N   O
** 5x P   Q   R   S   T   U   V   W   X   Y   Z   [   \   ]   ^   _
** 6x `   a   b   c   d   e   f   g   h   i   j   k   l   m   n   o
** 7x p   q   r   s   t   u   v   w   x   y   z   {   |   }   ~   ^_
*/

/*
** Meanings for bytes in a filename:
**
**    0      Ordinary character.  No encoding required
**    1      Needs to be escaped
**    2      Illegal character.  Do not allow in a filename
**    3      First byte of a 2-byte UTF-8
**    4      First byte of a 3-byte UTF-8
**    5      First byte of a 4-byte UTF-8
*/
static const char aSafeChar[256] = {
#ifdef _WIN32
/* Windows
** Prohibit:  all control characters, including tab, \r and \n.
** Escape:    (space) " # $ % & ' ( ) * ; < > ? [ ] ^ ` { | }
*/
/*  x0  x1  x2  x3  x4  x5  x6  x7  x8  x9  xa  xb  xc  xd  xe  xf  */
     2,  2,  2,  2,  2,  2,  2,  2,  2,  2,  2,  2,  2,  2,  2,  2, /* 0x */
     2,  2,  2,  2,  2,  2,  2,  2,  2,  2,  2,  2,  2,  2,  2,  2, /* 1x */
     1,  0,  1,  1,  1,  1,  1,  1,  1,  1,  1,  0,  0,  0,  0,  0, /* 2x */
     0,  0,  0,  0,  0,  0,  0,  0,  0,  0,  0,  1,  1,  0,  1,  1, /* 3x */
     1,  0,  0,  0,  0,  0,  0,  0,  0,  0,  0,  0,  0,  0,  0,  0, /* 4x */
     0,  0,  0,  0,  0,  0,  0,  0,  0,  0,  0,  1,  0,  1,  1,  0, /* 5x */
     1,  0,  0,  0,  0,  0,  0,  0,  0,  0,  0,  0,  0,  0,  0,  0, /* 6x */
     0,  0,  0,  0,  0,  0,  0,  0,  0,  0,  0,  1,  1,  1,  0,  1, /* 7x */
#else
/* Unix
** Prohibit:  all control characters, including tab, \r and \n
** Escape:    (space) ! " # $ % & ' ( ) * ; < > ? [ \ ] ^ ` { | }
*/
/*  x0  x1  x2  x3  x4  x5  x6  x7  x8  x9  xa  xb  xc  xd  xe  xf  */
     2,  2,  2,  2,  2,  2,  2,  2,  2,  2,  2,  2,  2,  2,  2,  2, /* 0x */
     2,  2,  2,  2,  2,  2,  2,  2,  2,  2,  2,  2,  2,  2,  2,  2, /* 1x */
     1,  1,  1,  1,  1,  1,  1,  1,  1,  1,  1,  0,  0,  0,  0,  0, /* 2x */
     0,  0,  0,  0,  0,  0,  0,  0,  0,  0,  0,  1,  1,  0,  1,  1, /* 3x */
     1,  0,  0,  0,  0,  0,  0,  0,  0,  0,  0,  0,  0,  0,  0,  0, /* 4x */
     0,  0,  0,  0,  0,  0,  0,  0,  0,  0,  0,  1,  1,  1,  1,  0, /* 5x */
     1,  0,  0,  0,  0,  0,  0,  0,  0,  0,  0,  0,  0,  0,  0,  0, /* 6x */
     0,  0,  0,  0,  0,  0,  0,  0,  0,  0,  0,  1,  1,  1,  0,  1, /* 7x */
#endif
    /* all bytes 0x80 through 0xbf are unescaped, being secondary
    ** bytes to UTF8 characters.  Bytes 0xc0 through 0xff are the
    ** first byte of a UTF8 character and do get escaped */
     2,  2,  2,  2,  2,  2,  2,  2,  2,  2,  2,  2,  2,  2,  2,  2, /* 8x */
     2,  2,  2,  2,  2,  2,  2,  2,  2,  2,  2,  2,  2,  2,  2,  2, /* 9x */
     2,  2,  2,  2,  2,  2,  2,  2,  2,  2,  2,  2,  2,  2,  2,  2, /* ax */
     2,  2,  2,  2,  2,  2,  2,  2,  2,  2,  2,  2,  2,  2,  2,  2, /* bx */
     3,  3,  3,  3,  3,  3,  3,  3,  3,  3,  3,  3,  3,  3,  3,  3, /* cx */
     3,  3,  3,  3,  3,  3,  3,  3,  3,  3,  3,  3,  3,  3,  3,  3, /* dx */
     4,  4,  4,  4,  4,  4,  4,  4,  4,  4,  4,  4,  4,  4,  4,  4, /* ex */
     5,  5,  5,  5,  5,  5,  5,  5,  5,  5,  5,  5,  5,  5,  5,  5  /* fx */
};

/*
** pStr is a shell command under construction.  This routine safely
** appends filename argument zIn.  It returns 0 on success or non-zero
** on any error.
**
** The argument is escaped if it contains white space or other characters
** that need to be escaped for the shell.  If zIn contains characters
** that cannot be safely escaped, then throw a fatal error.
**
** If the isFilename argument is true, then the argument is expected
** to be a filename.  As shell commands commonly have command-line
** options that begin with "-" and since we do not want an attacker
** to be able to invoke these switches using filenames that begin
** with "-", if zIn begins with "-", prepend an additional "./"
** (or ".\\" on Windows).
*/
int append_escaped_arg(sqlite3_str *pStr, const char *zIn, int isFilename){
  int i;
  unsigned char c;
  int needEscape = 0;
  int n = sqlite3_str_length(pStr);
  char *z = sqlite3_str_value(pStr);

  /* Look for illegal byte-sequences and byte-sequences that require
  ** escaping.  No control-characters are allowed.  All spaces and
  ** non-ASCII unicode characters and some punctuation characters require
  ** escaping. */
  for(i=0; (c = (unsigned char)zIn[i])!=0; i++){
    if( aSafeChar[c] ){
      unsigned char x = aSafeChar[c];
      needEscape = 1;
      if( x==2 ){
        /* Bad ASCII character */
        return 1;
      }else if( x>2 ){
        if( (zIn[i+1]&0xc0)!=0x80
         || (x>=4 && (zIn[i+2]&0xc0)!=0x80)
         || (x==5 && (zIn[i+3]&0xc0)!=0x80)
        ){
          /* Bad UTF8 character */
          return 1;
        }
        i += x-2;
      }
    }
  }

  /* Separate from the previous argument by a space */
  if( n>0 && !isspace(z[n-1]) ){
    sqlite3_str_appendchar(pStr, 1, ' ');
  }

  /* Check for characters that need quoting */
  if( !needEscape ){
    if( isFilename && zIn[0]=='-' ){
      sqlite3_str_appendchar(pStr, 1, '.');
#if defined(_WIN32)
      sqlite3_str_appendchar(pStr, 1, '\\');
#else
      sqlite3_str_appendchar(pStr, 1, '/');
#endif
    }
    sqlite3_str_appendall(pStr, zIn);
  }else{
#if defined(_WIN32)
    /* Quoting strategy for windows:
    ** Put the entire name inside of "...".  Any " characters within
    ** the name get doubled.
    */
    sqlite3_str_appendchar(pStr, 1, '"');
    if( isFilename && zIn[0]=='-' ){
      sqlite3_str_appendchar(pStr, 1, '.');
      sqlite3_str_appendchar(pStr, 1, '\\');
    }else if( zIn[0]=='/' ){
      sqlite3_str_appendchar(pStr, 1, '.');
    }
    for(i=0; (c = (unsigned char)zIn[i])!=0; i++){
      sqlite3_str_appendchar(pStr, 1, (char)c);
      if( c=='"' ) sqlite3_str_appendchar(pStr, 1, '"');
      if( c=='\\' ) sqlite3_str_appendchar(pStr, 1, '\\');
      if( c=='%' && isFilename ) sqlite3_str_append(pStr, "%cd:~,%", 7);
    }
    sqlite3_str_appendchar(pStr, 1, '"');
#else
    /* Quoting strategy for unix:
    ** If the name does not contain ', then surround the whole thing
    ** with '...'.   If there is one or more ' characters within the
    ** name, then put \ before each special character.
    */
    if( strchr(zIn,'\'') ){
      if( isFilename && zIn[0]=='-' ){
        sqlite3_str_appendchar(pStr, 1, '.');
        sqlite3_str_appendchar(pStr, 1, '/');
      }
      for(i=0; (c = (unsigned char)zIn[i])!=0; i++){
        if( aSafeChar[c] && aSafeChar[c]!=2 ){
          sqlite3_str_appendchar(pStr, 1, '\\');
        }
        sqlite3_str_appendchar(pStr, 1, (char)c);
      }
    }else{
      sqlite3_str_appendchar(pStr, 1, '\'');
      if( isFilename && zIn[0]=='-' ){
        sqlite3_str_appendchar(pStr, 1, '.');
        sqlite3_str_appendchar(pStr, 1, '/');
      }
      sqlite3_str_appendall(pStr, zIn);
      sqlite3_str_appendchar(pStr, 1, '\'');
    }
#endif
  }
  return 0;
}
/*****************************************************************************
** End of the append_escaped_arg() routine, adapted from the Fossil         **
*****************************************************************************/

/*****************************************************************************
** The Hash Engine
**
** This is basically SHA3, though with a 160-bit hash, and reducing the
** number of rounds in the KeccakF1600 step function from 24 to 6.
*/
/*
** Macros to determine whether the machine is big or little endian,
** and whether or not that determination is run-time or compile-time.
**
** For best performance, an attempt is made to guess at the byte-order
** using C-preprocessor macros.  If that is unsuccessful, or if
** -DHash_BYTEORDER=0 is set, then byte-order is determined
** at run-time.
*/
#ifndef Hash_BYTEORDER
# if defined(i386)     || defined(__i386__)   || defined(_M_IX86) ||    \
     defined(__x86_64) || defined(__x86_64__) || defined(_M_X64)  ||    \
     defined(_M_AMD64) || defined(_M_ARM)     || defined(__x86)   ||    \
     defined(__arm__)
#   define Hash_BYTEORDER    1234
# elif defined(sparc)    || defined(__ppc__)
#   define Hash_BYTEORDER    4321
# else
#   define Hash_BYTEORDER 0
# endif
#endif

typedef sqlite3_uint64 u64;

/*
** State structure for a Hash hash in progress
*/
typedef struct HashContext HashContext;
struct HashContext {
  union {
    u64 s[25];                /* Keccak state. 5x5 lines of 64 bits each */
    unsigned char x[1600];    /* ... or 1600 bytes */
  } u;
  unsigned nRate;        /* Bytes of input accepted per Keccak iteration */
  unsigned nLoaded;      /* Input bytes loaded into u.x[] so far this cycle */
  unsigned ixMask;       /* Insert next input into u.x[nLoaded^ixMask]. */
  unsigned iSize;        /* 224, 256, 358, or 512 */
};

/*
** A single step of the Keccak mixing function for a 1600-bit state
*/
static void KeccakF1600Step(HashContext *p){
  int i;
  u64 b0, b1, b2, b3, b4;
  u64 c0, c1, c2, c3, c4;
  u64 d0, d1, d2, d3, d4;
  static const u64 RC[] = {
    0x0000000000000001ULL,  0x0000000000008082ULL,
    0x800000000000808aULL,  0x8000000080008000ULL,
    0x000000000000808bULL,  0x0000000080000001ULL,
    0x8000000080008081ULL,  0x8000000000008009ULL,
    0x000000000000008aULL,  0x0000000000000088ULL,
    0x0000000080008009ULL,  0x000000008000000aULL,
    0x000000008000808bULL,  0x800000000000008bULL,
    0x8000000000008089ULL,  0x8000000000008003ULL,
    0x8000000000008002ULL,  0x8000000000000080ULL,
    0x000000000000800aULL,  0x800000008000000aULL,
    0x8000000080008081ULL,  0x8000000000008080ULL,
    0x0000000080000001ULL,  0x8000000080008008ULL
  };
# define a00 (p->u.s[0])
# define a01 (p->u.s[1])
# define a02 (p->u.s[2])
# define a03 (p->u.s[3])
# define a04 (p->u.s[4])
# define a10 (p->u.s[5])
# define a11 (p->u.s[6])
# define a12 (p->u.s[7])
# define a13 (p->u.s[8])
# define a14 (p->u.s[9])
# define a20 (p->u.s[10])
# define a21 (p->u.s[11])
# define a22 (p->u.s[12])
# define a23 (p->u.s[13])
# define a24 (p->u.s[14])
# define a30 (p->u.s[15])
# define a31 (p->u.s[16])
# define a32 (p->u.s[17])
# define a33 (p->u.s[18])
# define a34 (p->u.s[19])
# define a40 (p->u.s[20])
# define a41 (p->u.s[21])
# define a42 (p->u.s[22])
# define a43 (p->u.s[23])
# define a44 (p->u.s[24])
# define ROL64(a,x) ((a<<x)|(a>>(64-x)))

  /*         v---- Number of rounds.  SHA3 has 24 here. */
  for(i=0; i<6; i++){
    c0 = a00^a10^a20^a30^a40;
    c1 = a01^a11^a21^a31^a41;
    c2 = a02^a12^a22^a32^a42;
    c3 = a03^a13^a23^a33^a43;
    c4 = a04^a14^a24^a34^a44;
    d0 = c4^ROL64(c1, 1);
    d1 = c0^ROL64(c2, 1);
    d2 = c1^ROL64(c3, 1);
    d3 = c2^ROL64(c4, 1);
    d4 = c3^ROL64(c0, 1);

    b0 = (a00^d0);
    b1 = ROL64((a11^d1), 44);
    b2 = ROL64((a22^d2), 43);
    b3 = ROL64((a33^d3), 21);
    b4 = ROL64((a44^d4), 14);
    a00 =   b0 ^((~b1)&  b2 );
    a00 ^= RC[i];
    a11 =   b1 ^((~b2)&  b3 );
    a22 =   b2 ^((~b3)&  b4 );
    a33 =   b3 ^((~b4)&  b0 );
    a44 =   b4 ^((~b0)&  b1 );

    b2 = ROL64((a20^d0), 3);
    b3 = ROL64((a31^d1), 45);
    b4 = ROL64((a42^d2), 61);
    b0 = ROL64((a03^d3), 28);
    b1 = ROL64((a14^d4), 20);
    a20 =   b0 ^((~b1)&  b2 );
    a31 =   b1 ^((~b2)&  b3 );
    a42 =   b2 ^((~b3)&  b4 );
    a03 =   b3 ^((~b4)&  b0 );
    a14 =   b4 ^((~b0)&  b1 );

    b4 = ROL64((a40^d0), 18);
    b0 = ROL64((a01^d1), 1);
    b1 = ROL64((a12^d2), 6);
    b2 = ROL64((a23^d3), 25);
    b3 = ROL64((a34^d4), 8);
    a40 =   b0 ^((~b1)&  b2 );
    a01 =   b1 ^((~b2)&  b3 );
    a12 =   b2 ^((~b3)&  b4 );
    a23 =   b3 ^((~b4)&  b0 );
    a34 =   b4 ^((~b0)&  b1 );

    b1 = ROL64((a10^d0), 36);
    b2 = ROL64((a21^d1), 10);
    b3 = ROL64((a32^d2), 15);
    b4 = ROL64((a43^d3), 56);
    b0 = ROL64((a04^d4), 27);
    a10 =   b0 ^((~b1)&  b2 );
    a21 =   b1 ^((~b2)&  b3 );
    a32 =   b2 ^((~b3)&  b4 );
    a43 =   b3 ^((~b4)&  b0 );
    a04 =   b4 ^((~b0)&  b1 );

    b3 = ROL64((a30^d0), 41);
    b4 = ROL64((a41^d1), 2);
    b0 = ROL64((a02^d2), 62);
    b1 = ROL64((a13^d3), 55);
    b2 = ROL64((a24^d4), 39);
    a30 =   b0 ^((~b1)&  b2 );
    a41 =   b1 ^((~b2)&  b3 );
    a02 =   b2 ^((~b3)&  b4 );
    a13 =   b3 ^((~b4)&  b0 );
    a24 =   b4 ^((~b0)&  b1 );
  }
}

/*
** Initialize a new hash.  iSize determines the size of the hash
** in bits and should be one of 224, 256, 384, or 512.  Or iSize
** can be zero to use the default hash size of 256 bits.
*/
static void HashInit(HashContext *p, int iSize){
  memset(p, 0, sizeof(*p));
  p->iSize = iSize;
  if( iSize>=128 && iSize<=512 ){
    p->nRate = (1600 - ((iSize + 31)&~31)*2)/8;
  }else{
    p->nRate = (1600 - 2*256)/8;
  }
#if Hash_BYTEORDER==1234
  /* Known to be little-endian at compile-time. No-op */
#elif Hash_BYTEORDER==4321
  p->ixMask = 7;  /* Big-endian */
#else
  {
    static unsigned int one = 1;
    if( 1==*(unsigned char*)&one ){
      /* Little endian.  No byte swapping. */
      p->ixMask = 0;
    }else{
      /* Big endian.  Byte swap. */
      p->ixMask = 7;
    }
  }
#endif
}

/*
** Make consecutive calls to the HashUpdate function to add new content
** to the hash
*/
static void HashUpdate(
  HashContext *p,
  const unsigned char *aData,
  unsigned int nData
){
  unsigned int i = 0;
  if( aData==0 ) return;
#if Hash_BYTEORDER==1234
  if( (p->nLoaded % 8)==0 && ((aData - (const unsigned char*)0)&7)==0 ){
    for(; i+7<nData; i+=8){
      p->u.s[p->nLoaded/8] ^= *(u64*)&aData[i];
      p->nLoaded += 8;
      if( p->nLoaded>=p->nRate ){
        KeccakF1600Step(p);
        p->nLoaded = 0;
      }
    }
  }
#endif
  for(; i<nData; i++){
#if Hash_BYTEORDER==1234
    p->u.x[p->nLoaded] ^= aData[i];
#elif Hash_BYTEORDER==4321
    p->u.x[p->nLoaded^0x07] ^= aData[i];
#else
    p->u.x[p->nLoaded^p->ixMask] ^= aData[i];
#endif
    p->nLoaded++;
    if( p->nLoaded==p->nRate ){
      KeccakF1600Step(p);
      p->nLoaded = 0;
    }
  }
}

/*
** After all content has been added, invoke HashFinal() to compute
** the final hash.  The function returns a pointer to the binary
** hash value.
*/
static unsigned char *HashFinal(HashContext *p){
  unsigned int i;
  if( p->nLoaded==p->nRate-1 ){
    const unsigned char c1 = 0x86;
    HashUpdate(p, &c1, 1);
  }else{
    const unsigned char c2 = 0x06;
    const unsigned char c3 = 0x80;
    HashUpdate(p, &c2, 1);
    p->nLoaded = p->nRate - 1;
    HashUpdate(p, &c3, 1);
  }
  for(i=0; i<p->nRate; i++){
    p->u.x[i+p->nRate] = p->u.x[i^p->ixMask];
  }
  return &p->u.x[p->nRate];
}

/*
** Implementation of the hash(X) function.
**
** Return a 160-bit BLOB which is the hash of X.
*/
static void hashFunc(
  sqlite3_context *context,
  int argc,
  sqlite3_value **argv
){
  HashContext cx;
  int eType = sqlite3_value_type(argv[0]);
  int nByte = sqlite3_value_bytes(argv[0]);
  if( eType==SQLITE_NULL ) return;
  HashInit(&cx, 160);
  if( eType==SQLITE_BLOB ){
    HashUpdate(&cx, sqlite3_value_blob(argv[0]), nByte);
  }else{
    HashUpdate(&cx, sqlite3_value_text(argv[0]), nByte);
  }
  sqlite3_result_blob(context, HashFinal(&cx), 160/8, SQLITE_TRANSIENT);
}

/* Register the hash function */
static int hashRegister(sqlite3 *db){
   return sqlite3_create_function(db, "hash", 1,
                SQLITE_UTF8 | SQLITE_INNOCUOUS | SQLITE_DETERMINISTIC,
                0, hashFunc, 0, 0);
}

/* End of the hashing logic
*****************************************************************************/

/*
** Return the tail of a file pathname.  The tail is the last component
** of the path.  For example, the tail of "/a/b/c.d" is "c.d".
*/
const char *file_tail(const char *z){
  const char *zTail = z;
  if( !zTail ) return 0;
  while( z[0] ){
    if( z[0]=='/' ) zTail = &z[1];
    z++;
  }
  return zTail;
}


/* Read a single big-endian 32-bit unsigned integer from the input
** stream.  Return 0 on success and 1 if there are any errors.
*/
static int readUint32(SQLiteRsync *p, unsigned int *pU){
  unsigned char buf[4];
  if( fread(buf, sizeof(buf), 1, p->pIn)==1 ){
    *pU = (buf[0]<<24) | (buf[1]<<16) | (buf[2]<<8) | buf[3];
    p->nIn += 4;
    return 0;
  }else{
    p->nErr++;
    return 1;
  }
}

/* Write a single big-endian 32-bit unsigned integer to the output stream.
** Return 0 on success and 1 if there are any errors.
*/
static int writeUint32(SQLiteRsync *p, unsigned int x){
  unsigned char buf[4];
  buf[3] = x & 0xff;
  x >>= 8;
  buf[2] = x & 0xff;
  x >>= 8;
  buf[1] = x & 0xff;
  x >>= 8;
  buf[0] = x;
  if( fwrite(buf, sizeof(buf), 1, p->pOut)!=1 ){
    p->nErr++;
    return 1;
  }
  p->nOut += 4;
  return 0;
}

/* Read a single byte from the wire.
*/
int readByte(SQLiteRsync *p){
  int c = fgetc(p->pIn);
  if( c!=EOF ) p->nIn++;
  return c;
}

/* Write a single byte into the wire.
*/
void writeByte(SQLiteRsync *p, int c){
  fputc(c, p->pOut);
  p->nOut++;
}

/* Read a power of two encoded as a single byte.
*/
int readPow2(SQLiteRsync *p){
  int x = readByte(p);
  if( x>=32 ){
    p->nErr++;
    return 0;
  }
  return 1<<x;
}

/* Write a power-of-two value onto the wire as a single byte.
*/
void writePow2(SQLiteRsync *p, int c){
  int n;
  if( c<0 || (c&(c-1))!=0 ){
    p->nErr++;
  }
  for(n=0; c>1; n++){ c /= 2; }
  writeByte(p, n);
}

/* Read an array of bytes from the wire.
*/
void readBytes(SQLiteRsync *p, int nByte, void *pData){
  if( fread(pData, 1, nByte, p->pIn)==nByte ){
    p->nIn += nByte;
  }else{
    p->nErr++;
  }
}

/* Write an array of bytes onto the wire.
*/
void writeBytes(SQLiteRsync *p, int nByte, const void *pData){
  if( fwrite(pData, 1, nByte, p->pOut)==nByte ){
    p->nOut += nByte;
  }else{
    p->nErr++;
  }
}

/* Report an error.
**
** If this happens on the remote side, we send back a *_ERROR
** message.  On the local side, the error message goes to stderr.
*/
static void reportError(SQLiteRsync *p, const char *zFormat, ...){
  va_list ap;
  char *zMsg;
  unsigned int nMsg;
  va_start(ap, zFormat);
  zMsg = sqlite3_vmprintf(zFormat, ap);
  va_end(ap);
  nMsg = zMsg ? (unsigned int)strlen(zMsg) : 0;
  if( p->isRemote ){
    if( p->isReplica ){
      putc(REPLICA_ERROR, p->pOut);
    }else{
      putc(ORIGIN_ERROR, p->pOut);
    }
    writeUint32(p, nMsg);
    writeBytes(p, nMsg, zMsg);
    fflush(p->pOut);
  }else{
    eputf("%s\n", zMsg);
  }
  sqlite3_free(zMsg);
  p->nErr++;
}

/* Send an informational message.
**
** If this happens on the remote side, we send back a *_MSG
** message.  On the local side, the message goes to stdout.
*/
static void infoMsg(SQLiteRsync *p, const char *zFormat, ...){
  va_list ap;
  char *zMsg;
  unsigned int nMsg;
  va_start(ap, zFormat);
  zMsg = sqlite3_vmprintf(zFormat, ap);
  va_end(ap);
  nMsg = zMsg ? (unsigned int)strlen(zMsg) : 0;
  if( p->isRemote ){
    if( p->isReplica ){
      putc(REPLICA_MSG, p->pOut);
    }else{
      putc(ORIGIN_MSG, p->pOut);
    }
    writeUint32(p, nMsg);
    writeBytes(p, nMsg, zMsg);
    fflush(p->pOut);
  }else{
    oputf("%s\n", zMsg);
  }
  sqlite3_free(zMsg);
}

/* Receive and report an error message coming from the other side.
*/
static void readAndDisplayMessage(SQLiteRsync *p, int c){
  unsigned int n = 0;
  char *zMsg;
  const char *zPrefix;
  if( c==ORIGIN_ERROR || c==REPLICA_ERROR ){
    zPrefix = "ERROR: ";
    p->nErr++;
  }else{
    zPrefix = "";
  }
  readUint32(p, &n);
  if( n==0 ){
    eputz("ERROR: unknown (possibly out-of-memory)\n");
  }else{
    zMsg = sqlite3_malloc64( n+1 );
    if( zMsg==0 ){
      eputz("ERROR: out-of-memory\n");
      return;
    }
    memset(zMsg, 0, n+1);
    readBytes(p, n, zMsg);
    eputf("%s%s\n", zPrefix, zMsg);
    sqlite3_free(zMsg);
  }
}

/* Construct a new prepared statement.  Report an error and return NULL
** if anything goes wrong.
*/
static sqlite3_stmt *prepareStmtVA(
  SQLiteRsync *p,
  char *zFormat,
  va_list ap
){
  sqlite3_stmt *pStmt = 0;
  char *zSql;
  char *zToFree = 0;
  int rc;

  if( strchr(zFormat,'%') ){
    zSql = sqlite3_vmprintf(zFormat, ap);
    if( zSql==0 ){
      reportError(p, "out-of-memory");
      return 0;
    }else{
      zToFree = zSql;
    }
  }else{
    zSql = zFormat;
  }
  rc = sqlite3_prepare_v2(p->db, zSql, -1, &pStmt, 0);
  if( rc || pStmt==0 ){
    reportError(p, "unable to prepare SQL [%s]: %s", zSql,
                sqlite3_errmsg(p->db));
    sqlite3_finalize(pStmt);
    pStmt = 0;
  }
  if( zToFree ) sqlite3_free(zToFree);
  return pStmt;
}
static sqlite3_stmt *prepareStmt(
  SQLiteRsync *p,
  char *zFormat,
  ...
){
  sqlite3_stmt *pStmt;
  va_list ap;
  va_start(ap, zFormat);
  pStmt = prepareStmtVA(p, zFormat, ap);
  va_end(ap);
  return pStmt;
}

/* Run a single SQL statement
*/
static void runSql(SQLiteRsync *p, char *zSql, ...){
  sqlite3_stmt *pStmt;
  va_list ap;

  va_start(ap, zSql);
  pStmt = prepareStmtVA(p, zSql, ap);
  va_end(ap);
  if( pStmt ){
    int rc = sqlite3_step(pStmt);
    if( rc==SQLITE_ROW ) rc = sqlite3_step(pStmt);
    if( rc!=SQLITE_OK && rc!=SQLITE_DONE ){
      reportError(p, "SQL statement [%s] failed: %s", zSql,
                  sqlite3_errmsg(p->db));
    }
    sqlite3_finalize(pStmt);
  }
}

/* Run an SQL statement that returns a single unsigned 32-bit integer result
*/
static int runSqlReturnUInt(
  SQLiteRsync *p,
  unsigned int *pRes,
  char *zSql,
  ...
){
  sqlite3_stmt *pStmt;
  int res = 0;
  va_list ap;

  va_start(ap, zSql);
  pStmt = prepareStmtVA(p, zSql, ap);
  va_end(ap);
  if( pStmt==0 ){
    res = 1;
  }else{
    int rc = sqlite3_step(pStmt);
    if( rc==SQLITE_ROW ){
      *pRes = (unsigned int)(sqlite3_column_int64(pStmt, 0)&0xffffffff);
    }else{
      reportError(p, "SQL statement [%s] failed: %s", zSql,
                  sqlite3_errmsg(p->db));
      res = 1;
    }
    sqlite3_finalize(pStmt);
  }
  return res;
}

/* Run an SQL statement that returns a single TEXT value that is no more
** than 99 bytes in length.
*/
static int runSqlReturnText(
  SQLiteRsync *p,
  char *pRes,
  char *zSql,
  ...
){
  sqlite3_stmt *pStmt;
  int res = 0;
  va_list ap;

  va_start(ap, zSql);
  pStmt = prepareStmtVA(p, zSql, ap);
  va_end(ap);
  pRes[0] = 0;
  if( pStmt==0 ){
    res = 1;
  }else{
    int rc = sqlite3_step(pStmt);
    if( rc==SQLITE_ROW ){
      const unsigned char *a = sqlite3_column_text(pStmt, 0);
      int n;
      if( a==0 ){
        pRes[0] = 0;
      }else{
        n = sqlite3_column_bytes(pStmt, 0);
        if( n>99 ) n = 99;
        memcpy(pRes, a, n);
        pRes[n] = 0;
      }
    }else{
      reportError(p, "SQL statement [%s] failed: %s", zSql,
                  sqlite3_errmsg(p->db));
      res = 1;
    }
    sqlite3_finalize(pStmt);
  }
  return res;
}

/* Close the database connection associated with p
*/
static void closeDb(SQLiteRsync *p){
  if( p->db ){
    sqlite3_close(p->db);
    p->db = 0;
  }
}

/*
** Run the origin-side protocol.
**
** Begin by sending the ORIGIN_BEGIN message with two arguments,
** nPage, and szPage.  Then enter a loop responding to message from
** the replica:
**
**    REPLICA_ERROR  size  text
**
**         Report an error from the replica and quit
**
**    REPLICA_END
**
**         The replica is terminating.  Stop processing now.
**
**    REPLICA_HASH  hash
**
**         The argument is the 20-byte SHA1 hash for the next page
**         page hashes appear in sequential order with no gaps.
**
**    REPLICA_READY
**
**         The replica has sent all the hashes that it intends to send.
**         This side (the origin) can now start responding with page
**         content for pages that do not have a matching hash.
*/
static void originSide(SQLiteRsync *p){
  int rc = 0;
  int c = 0;
  unsigned int nPage = 0;
  unsigned int iPage = 0;
  unsigned int szPg = 0;
  sqlite3_stmt *pCkHash = 0;
  char buf[200];

  p->isReplica = 0;
  if( p->bCommCheck ){
    infoMsg(p, "origin  zOrigin=%Q zReplica=%Q isRemote=%d protocol=%d",
               p->zOrigin, p->zReplica, p->isRemote, PROTOCOL_VERSION);
    writeByte(p, ORIGIN_END);
    fflush(p->pOut);
  }else{
    /* Open the ORIGIN database. */
    rc = sqlite3_open_v2(p->zOrigin, &p->db, SQLITE_OPEN_READWRITE, 0);
    if( rc ){
      reportError(p, "unable to open origin database file \"%s\": %s",
                  sqlite3_errmsg(p->db));
      closeDb(p);
      return;
    }
    hashRegister(p->db);
    runSql(p, "BEGIN");
    runSqlReturnText(p, buf, "PRAGMA journal_mode");
    if( sqlite3_stricmp(buf,"wal")!=0 ){
      reportError(p, "Origin database is not in WAL mode");
    }
    runSqlReturnUInt(p, &nPage, "PRAGMA page_count");
    runSqlReturnUInt(p, &szPg, "PRAGMA page_size");

    if( p->nErr==0 ){
      /* Send the ORIGIN_BEGIN message */
      writeByte(p, ORIGIN_BEGIN);
      writeByte(p, PROTOCOL_VERSION);
      writePow2(p, szPg);
      writeUint32(p, nPage);
      fflush(p->pOut);
      p->nPage = nPage;
      p->szPage = szPg;
      p->iProtocol = PROTOCOL_VERSION;
    }
  }

  /* Respond to message from the replica */
  while( p->nErr==0 && (c = readByte(p))!=EOF && c!=REPLICA_END ){
    switch( c ){
      case REPLICA_BEGIN: {
        /* This message is only sent if the replica received an origin-protocol
        ** that is larger than what it knows about.  The replica sends back
        ** a counter-proposal of an earlier protocol which the origin can
        ** accept by resending a new ORIGIN_BEGIN. */
        p->iProtocol = readByte(p);
        writeByte(p, ORIGIN_BEGIN);
        writeByte(p, p->iProtocol);
        writePow2(p, p->szPage);
        writeUint32(p, p->nPage);
        break;
      }
      case REPLICA_MSG:
      case REPLICA_ERROR: {
        readAndDisplayMessage(p, c);
        break;
      }
      case REPLICA_HASH: {
        if( pCkHash==0 ){
          runSql(p, "CREATE TEMP TABLE badHash(pgno INTEGER PRIMARY KEY)");
          pCkHash = prepareStmt(p,
            "INSERT INTO badHash SELECT pgno FROM sqlite_dbpage('main')"
            " WHERE pgno=?1 AND hash(data)!=?2"
          );
          if( pCkHash==0 ) break;
        }
        p->nHashSent++;
        iPage++;
        sqlite3_bind_int64(pCkHash, 1, iPage);
        readBytes(p, 20, buf);
        sqlite3_bind_blob(pCkHash, 2, buf, 20, SQLITE_STATIC);
        rc = sqlite3_step(pCkHash);
        if( rc!=SQLITE_DONE ){
          reportError(p, "SQL statement [%s] failed: %s",
                      sqlite3_sql(pCkHash), sqlite3_errmsg(p->db));
        }
        sqlite3_reset(pCkHash);
        break;
      }
      case REPLICA_READY: {
        sqlite3_stmt *pStmt;
        sqlite3_finalize(pCkHash);
        pCkHash = 0;
        pStmt = prepareStmt(p,
               "SELECT pgno, data"
               "  FROM badHash JOIN sqlite_dbpage('main') USING(pgno) "
               "UNION ALL "
               "SELECT pgno, data"
               "  FROM sqlite_dbpage('main')"
               " WHERE pgno>%d",
               iPage);
        if( pStmt==0 ) break;
        while( sqlite3_step(pStmt)==SQLITE_ROW && p->nErr==0 ){
          const void *pContent = sqlite3_column_blob(pStmt, 1);
          writeByte(p, ORIGIN_PAGE);
          writeUint32(p, (unsigned int)sqlite3_column_int64(pStmt, 0));
          writeBytes(p, szPg, pContent);
          p->nPageSent++;
        }
        sqlite3_finalize(pStmt);
        writeByte(p, ORIGIN_TXN);
        writeUint32(p, nPage);
        writeByte(p, ORIGIN_END);
        goto origin_end;
      }
      default: {
        reportError(p, "Origin side received unknown message: 0x%02x", c);
        break;
      }
    }
  }

origin_end:
  if( pCkHash ) sqlite3_finalize(pCkHash);
  closeDb(p);
}

/*
** Run the replica-side protocol.  The protocol is passive in the sense
** that it only response to message from the origin side.
**
**    ORIGIN_BEGIN  idProtocol szPage nPage
**
**         The origin is reporting the protocol version number, the size of
**         each page in the origin database (sent as a single-byte power-of-2),
**         and the number of pages in the origin database.
**         This procedure checks compatibility, and if everything is ok,
**         it starts sending hashes of pages already present back to the origin.
**
**    ORIGIN_ERROR  size text
**
**         Report the received error and quit.
**
**    ORIGIN_PAGE  pgno content
**
**         Update the content of the given page.
**
**    ORIGIN_TXN   pgno
**
**         Close the update transaction.  The total database size is pgno
**         pages.
**
**    ORIGIN_END
**
**         Expect no more transmissions from the origin.
*/
static void replicaSide(SQLiteRsync *p){
  int c;
  sqlite3_stmt *pIns = 0;
  unsigned int szOPage = 0;
  char buf[65536];

  p->isReplica = 1;
  if( p->bCommCheck ){
    infoMsg(p, "replica zOrigin=%Q zReplica=%Q isRemote=%d protocol=%d",
               p->zOrigin, p->zReplica, p->isRemote, PROTOCOL_VERSION);
    writeByte(p, REPLICA_END);
    fflush(p->pOut);
  }

  /* Respond to message from the origin.  The origin will initiate the
  ** the conversation with an ORIGIN_BEGIN message.
  */
  while( p->nErr==0 && (c = readByte(p))!=EOF && c!=ORIGIN_END ){
    switch( c ){
      case ORIGIN_MSG:
      case ORIGIN_ERROR: {
        readAndDisplayMessage(p, c);
        break;
      }
      case ORIGIN_BEGIN: {
        unsigned int nOPage = 0;
        unsigned int nRPage = 0, szRPage = 0;
        int rc = 0;
        sqlite3_stmt *pStmt = 0;

        closeDb(p);
        p->iProtocol = readByte(p);
        szOPage = readPow2(p);
        readUint32(p, &nOPage);
        if( p->nErr ) break;
        if( p->iProtocol>PROTOCOL_VERSION ){
          /* If the protocol version on the origin side is larger, send back
          ** a REPLICA_BEGIN message with the protocol version number of the
          ** replica side.  This gives the origin an opportunity to resend
          ** a new ORIGIN_BEGIN with a reduced protocol version. */
          writeByte(p, REPLICA_BEGIN);
          writeByte(p, PROTOCOL_VERSION);
          break;
        }
        p->nPage = nOPage;
        p->szPage = szOPage;
        rc = sqlite3_open(p->zReplica, &p->db);
        if( rc ){
          reportError(p, "cannot open replica database \"%s\": %s",
                      p->zReplica, sqlite3_errmsg(p->db));
          closeDb(p);
          break;
        }
        hashRegister(p->db);
        if( runSqlReturnUInt(p, &nRPage, "PRAGMA page_count") ){
          break;
        }
        if( nRPage==0 ){
          runSql(p, "PRAGMA page_size=%u", szOPage);
          runSql(p, "PRAGMA journal_mode=WAL");
          runSql(p, "SELECT * FROM sqlite_schema");
        }
        runSql(p, "BEGIN IMMEDIATE");
        runSqlReturnText(p, buf, "PRAGMA journal_mode");
        if( strcmp(buf, "wal")!=0 ){
          reportError(p, "replica is not in WAL mode");
          break;
        }
        runSqlReturnUInt(p, &nRPage, "PRAGMA page_count");
        runSqlReturnUInt(p, &szRPage, "PRAGMA page_size");
        if( szRPage!=szOPage ){
          reportError(p, "page size mismatch; origin is %d bytes and "
                         "replica is %d bytes", szOPage, szRPage);
          break;
        }

        pStmt = prepareStmt(p,
                   "SELECT hash(data) FROM sqlite_dbpage"
                   " WHERE pgno<=min(%d,%d)"
                   " ORDER BY pgno", nRPage, nOPage);
        while( sqlite3_step(pStmt)==SQLITE_ROW && p->nErr==0 ){
          const unsigned char *a = sqlite3_column_blob(pStmt, 0);
          writeByte(p, REPLICA_HASH);
          writeBytes(p, 20, a);
          p->nHashSent++;
        }
        sqlite3_finalize(pStmt);
        writeByte(p, REPLICA_READY);
        fflush(p->pOut);
        runSql(p, "PRAGMA writable_schema=ON");
        break;
      }
      case ORIGIN_TXN: {
        unsigned int nOPage = 0;
        readUint32(p, &nOPage);
        if( pIns==0 ){
          /* Nothing has changed */
          runSql(p, "COMMIT");
        }else if( p->nErr ){
          runSql(p, "ROLLBACK");
        }else{
          int rc;
          sqlite3_bind_int64(pIns, 1, nOPage);
          sqlite3_bind_null(pIns, 2);
          rc = sqlite3_step(pIns);
          if( rc!=SQLITE_DONE ){
            reportError(p, "SQL statement [%s] failed: %s",
                   sqlite3_sql(pIns), sqlite3_errmsg(p->db));
          }
          sqlite3_reset(pIns);
          runSql(p, "COMMIT");
        }
        break;
      }
      case ORIGIN_PAGE: {
        unsigned int pgno = 0;
        int rc;
        readUint32(p, &pgno);
        if( p->nErr ) break;
        if( pIns==0 ){
          pIns = prepareStmt(p,
            "INSERT INTO sqlite_dbpage(pgno,data,schema) VALUES(?1,?2,'main')"
          );
          if( pIns==0 ) break;
        }
        readBytes(p, szOPage, buf);
        if( p->nErr ) break;
        p->nPageSent++;
        sqlite3_bind_int64(pIns, 1, pgno);
        sqlite3_bind_blob(pIns, 2, buf, szOPage, SQLITE_STATIC);
        rc = sqlite3_step(pIns);
        if( rc!=SQLITE_DONE ){
          reportError(p, "SQL statement [%s] failed: %s",
                 sqlite3_sql(pIns), sqlite3_errmsg(p->db));
        }
        sqlite3_reset(pIns);
        break;
      }
      default: {
        reportError(p, "Replica side received unknown message: 0x%02x", c);
        break;
      }
    }
  }

  if( pIns ) sqlite3_finalize(pIns);
  closeDb(p);
}

/*
** The argument might be -vvv...vv with any number of "v"s.  Return
** the number of "v"s.  Return 0 if the argument is not a -vvv...v.
*/
static int numVs(const char *z){
  int n = 0;
  if( z[0]!='-' ) return 0;
  z++;
  if( z[0]=='-' ) z++;
  while( z[0]=='v' ){ n++; z++; }
  if( z[0]==0 ) return n;
  return 0;
}

/*
** Get the argument to an --option.  Throw an error and die if no argument
** is available.
*/
static const char *cmdline_option_value(int argc, const char * const*argv,
                                        int i){
  if( i==argc ){
    eputf("%s: Error: missing argument to %s\n",
          argv[0], argv[argc-1]);
    exit(1);
  }
  return argv[i];
}


/*
** Parse command-line arguments.  Dispatch subroutines to do the
** requested work.
**
** Input formats:
**
**  (1)    sqlite3-rsync  FILENAME1  USER@HOST:FILENAME2
**
**  (2)    sqlite3-rsync  USER@HOST:FILENAME1  FILENAME2
**
**  (3)    sqlite3-rsync --origin FILENAME1
**
**  (4)    sqlite3-rsync --replica FILENAME2
**
** The user types (1) or (2).  SSH launches (3) or (4).
**
** If (1) is seen then popen2 is used launch (4) on the remote and
** originSide() is called locally.
**
** If (2) is seen, then popen2() is used to launch (3) on the remote
** and replicaSide() is run locally.
**
** If (3) is seen, call originSide() on stdin and stdout.
**
q** If (4) is seen, call replicaSide() on stdin and stdout.
*/
int main(int argc, char const * const *argv){
  int isOrigin = 0;
  int isReplica = 0;
  int i;
  SQLiteRsync ctx;
  char *zDiv;
  FILE *pIn = 0;
  FILE *pOut = 0;
  int childPid = 0;
  const char *zSsh = "ssh";
  const char *zExe = "sqlite3-rsync";
  char *zCmd = 0;

#define cli_opt_val cmdline_option_value(argc, argv, ++i)
  memset(&ctx, 0, sizeof(ctx));
  setOutputStream(stdout);
  setErrorStream(stderr);
  for(i=1; i<argc; i++){
    const char *z = argv[i];
    if( strcmp(z,"--origin")==0 ){
      isOrigin = 1;
      continue;
    }
    if( strcmp(z,"--replica")==0 ){
      isReplica = 1;
      continue;
    }
    if( numVs(z) ){
      ctx.eVerbose += numVs(z);
      continue;
    }
    if( strcmp(z, "--ssh")==0 ){
      zSsh = cli_opt_val;
      continue;
    }
    if( strcmp(z, "--exe")==0 ){
      zExe = cli_opt_val;
      continue;
    }
    if( strcmp(z, "-help")==0 || strcmp(z, "--help")==0
     || strcmp(z, "-?")==0
    ){
      oputf("%s", zUsage);
      return 0;
    }
    if( z[0]=='-' ){
      if( strcmp(z,"--commcheck")==0 ){  /* DEBUG ONLY */
        /* Run a communication check with the remote side.  Do not attempt
        ** to exchange any database connection */
        ctx.bCommCheck = 1;
        continue;
      }
      if( strcmp(z,"--arg-escape-check")==0 ){  /* DEBUG ONLY */
        /* Test the append_escaped_arg() routine by using it to render a
        ** copy of the input command-line, assuming all arguments except
        ** this one are filenames. */
        sqlite3_str *pStr = sqlite3_str_new(0);
        int k;
        for(k=0; k<argc; k++){
          append_escaped_arg(pStr, argv[k], i!=k);
        }
        oputf("%s\n", sqlite3_str_value(pStr));
        return 0;
      }
      eputf("unknown option: \"%s\". Use --help for more detail.\n", z);
      return 1;
    }
    if( ctx.zOrigin==0 ){
      ctx.zOrigin = z;
    }else if( ctx.zReplica==0 ){
      ctx.zReplica = z;
    }else{
      eputf("Unknown argument: \"%s\"\n", z);
      return 1;
    }
  }
  if( ctx.zOrigin==0 ){
    eputz("missing ORIGIN database filename\n");
    return 1;
  }
  if( ctx.zReplica==0 ){
    eputz("missing REPLICA database filename\n");
    return 1;
  }
  if( isOrigin && isReplica ){
    eputz("bad option combination\n");
    return 1;
  }
  if( isOrigin ){
    ctx.pIn = stdin;
    ctx.pOut = stdout;
    ctx.isRemote = 1;
    originSide(&ctx);
    return 0;
  }
  if( isReplica ){
    ctx.pIn = stdin;
    ctx.pOut = stdout;
    ctx.isRemote = 1;
    replicaSide(&ctx);
    return 0;
  }
  if( ctx.zReplica==0 ){
    eputz("missing REPLICA database filename\n");
    return 1;
  }
  zDiv = strchr(ctx.zOrigin,':');
  if( zDiv ){
    if( strchr(ctx.zReplica,':')!=0 ){
      eputz(
         "At least one of ORIGIN and REPLICA must be a local database\n"
         "You provided two remote databases.\n");
      return 1;
    }
    /* Remote ORIGIN and local REPLICA */
    sqlite3_str *pStr = sqlite3_str_new(0);
    append_escaped_arg(pStr, zSsh, 1);
    sqlite3_str_appendf(pStr, " -e none");
    *(zDiv++) = 0;
    append_escaped_arg(pStr, ctx.zOrigin, 0);
    append_escaped_arg(pStr, zExe, 1);
    append_escaped_arg(pStr, "--origin", 0);
    if( ctx.bCommCheck ){
      append_escaped_arg(pStr, "--commcheck", 0);
      if( ctx.eVerbose==0 ) ctx.eVerbose = 1;
    }
    append_escaped_arg(pStr, zDiv, 1);
    append_escaped_arg(pStr, file_tail(ctx.zReplica), 1);
    zCmd = sqlite3_str_finish(pStr);
    if( ctx.eVerbose ) oputf("%s\n", zCmd);
    if( popen2(zCmd, &ctx.pIn, &ctx.pOut, &childPid, 0) ){
      eputf("Could not start auxiliary process: %s\n", zCmd);
      return 1;
    }
    replicaSide(&ctx);
  }else if( (zDiv = strchr(ctx.zReplica,':'))!=0 ){
    /* Local ORIGIN and remote REPLICA */
    sqlite3_str *pStr = sqlite3_str_new(0);
    append_escaped_arg(pStr, zSsh, 1);
    sqlite3_str_appendf(pStr, " -e none");
    *(zDiv++) = 0;
    append_escaped_arg(pStr, ctx.zReplica, 0);
    append_escaped_arg(pStr, zExe, 1);
    append_escaped_arg(pStr, "--replica", 0);
    if( ctx.bCommCheck ){
      append_escaped_arg(pStr, "--commcheck", 0);
      if( ctx.eVerbose==0 ) ctx.eVerbose = 1;
    }
    append_escaped_arg(pStr, file_tail(ctx.zOrigin), 1);
    append_escaped_arg(pStr, zDiv, 1);
    zCmd = sqlite3_str_finish(pStr);
    if( ctx.eVerbose ) oputf("%s\n", zCmd);
    if( popen2(zCmd, &ctx.pIn, &ctx.pOut, &childPid, 0) ){
      eputf("Could not start auxiliary process: %s\n", zCmd);
      return 1;
    }
    originSide(&ctx);
  }else{
    /* Local ORIGIN and REPLICA */
    sqlite3_str *pStr = sqlite3_str_new(0);
    append_escaped_arg(pStr, argv[0], 1);
    append_escaped_arg(pStr, "--replica", 0);
    if( ctx.bCommCheck ){
      append_escaped_arg(pStr, "--commcheck", 0);
    }
    append_escaped_arg(pStr, ctx.zOrigin, 1);
    append_escaped_arg(pStr, ctx.zReplica, 1);
    zCmd = sqlite3_str_finish(pStr);
    if( ctx.eVerbose ) oputf("%s\n", zCmd);
    if( popen2(zCmd, &ctx.pIn, &ctx.pOut, &childPid, 0) ){
      eputf("Could not start auxiliary process: %s\n", zCmd);
      return 1;
    }
    originSide(&ctx);
  }
<<<<<<< HEAD
  if( ctx.eVerbose ){
    if( ctx.nErr ) oputf("%d errors, ", ctx.nErr);
    oputf("%lld bytes sent, %lld bytes received\n", ctx.nOut, ctx.nIn);
=======
  if( ctx.nErr ){
    printf("Databases where not synced due to errors\n");
  }
  if( ctx.eVerbose==1 ){
    printf("Network traffic is %.1f%% of database size\n",
           (100.0*(double)(ctx.nIn+ctx.nOut))/(ctx.szPage*(double)ctx.nPage));
  }
  if( ctx.eVerbose>=2 ){
    if( ctx.nErr ) printf("%d errors, ", ctx.nErr);
    printf("%lld bytes sent, %lld bytes received\n", ctx.nOut, ctx.nIn);
>>>>>>> 7316b6c0
    if( ctx.eVerbose>=2 ){
      oputf("Database is %u pages of %u bytes each.\n",
             ctx.nPage, ctx.szPage);
      oputf("Sent %u hashes, %u page contents\n",
             ctx.nHashSent, ctx.nPageSent);
    }
  }
  sqlite3_free(zCmd);
  if( pIn!=0 && pOut!=0 ){
    pclose2(pIn, pOut, childPid);
  }
  return ctx.nErr;
}<|MERGE_RESOLUTION|>--- conflicted
+++ resolved
@@ -1726,11 +1726,6 @@
     }
     originSide(&ctx);
   }
-<<<<<<< HEAD
-  if( ctx.eVerbose ){
-    if( ctx.nErr ) oputf("%d errors, ", ctx.nErr);
-    oputf("%lld bytes sent, %lld bytes received\n", ctx.nOut, ctx.nIn);
-=======
   if( ctx.nErr ){
     printf("Databases where not synced due to errors\n");
   }
@@ -1739,9 +1734,8 @@
            (100.0*(double)(ctx.nIn+ctx.nOut))/(ctx.szPage*(double)ctx.nPage));
   }
   if( ctx.eVerbose>=2 ){
-    if( ctx.nErr ) printf("%d errors, ", ctx.nErr);
-    printf("%lld bytes sent, %lld bytes received\n", ctx.nOut, ctx.nIn);
->>>>>>> 7316b6c0
+    if( ctx.nErr ) oputf("%d errors, ", ctx.nErr);
+    oputf("%lld bytes sent, %lld bytes received\n", ctx.nOut, ctx.nIn);
     if( ctx.eVerbose>=2 ){
       oputf("Database is %u pages of %u bytes each.\n",
              ctx.nPage, ctx.szPage);
