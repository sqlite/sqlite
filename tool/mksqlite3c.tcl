#!/usr/bin/tclsh
#
# To build a single huge source file holding all of SQLite (or at
# least the core components - the test harness, shell, and TCL 
# interface are omitted.) first do
#
#      make target_source
#
# The make target above moves all of the source code files into
# a subdirectory named "tsrc".  (This script expects to find the files
# there and will not work if they are not found.)  There are a few
# generated C code files that are also added to the tsrc directory.
# For example, the "parse.c" and "parse.h" files to implement the
# the parser are derived from "parse.y" using lemon.  And the 
# "keywordhash.h" files is generated by a program named "mkkeywordhash".
#
# After the "tsrc" directory has been created and populated, run
# this script:
#
#      tclsh mksqlite3c.tcl
#
# The amalgamated SQLite code will be written into sqlite3.c
#

# Begin by reading the "sqlite3.h" header file.  Extract the version number
# from in this file.  The version number is needed to generate the header
# comment of the amalgamation.
#
if {[lsearch $argv --nostatic]>=0} {
  set addstatic 0
} else {
  set addstatic 1
}
if {[lsearch $argv --linemacros]>=0} {
  set linemacros 1
} else {
  set linemacros 0
}
set in [open tsrc/sqlite3.h]
set cnt 0
set VERSION ?????
while {![eof $in]} {
  set line [gets $in]
  if {$line=="" && [eof $in]} break
  incr cnt
  regexp {#define\s+SQLITE_VERSION\s+"(.*)"} $line all VERSION
}
close $in

# Open the output file and write a header comment at the beginning
# of the file.
#
set out [open sqlite3.c w]
# Force the output to use unix line endings, even on Windows.
fconfigure $out -translation lf
set today [clock format [clock seconds] -format "%Y-%m-%d %H:%M:%S UTC" -gmt 1]
puts $out [subst \
{/******************************************************************************
** This file is an amalgamation of many separate C source files from SQLite
** version $VERSION.  By combining all the individual C code files into this 
** single large file, the entire code can be compiled as a single translation
** unit.  This allows many compilers to do optimizations that would not be
** possible if the files were compiled separately.  Performance improvements
** of 5% or more are commonly seen when SQLite is compiled as a single
** translation unit.
**
** This file is all you need to compile SQLite.  To use SQLite in other
** programs, you need this file and the "sqlite3.h" header file that defines
** the programming interface to the SQLite library.  (If you do not have 
** the "sqlite3.h" header file at hand, you will find a copy embedded within
** the text of this file.  Search for "Begin file sqlite3.h" to find the start
** of the embedded sqlite3.h header file.) Additional code files may be needed
** if you want a wrapper to interface SQLite with your choice of programming
** language. The code for the "sqlite3" command-line shell is also in a
** separate file. This file contains only code for the core SQLite library.
*/
#define SQLITE_CORE 1
#define SQLITE_AMALGAMATION 1}]
if {$addstatic} {
  puts $out \
{#ifndef SQLITE_PRIVATE
# define SQLITE_PRIVATE static
#endif}
}

# These are the header files used by SQLite.  The first time any of these 
# files are seen in a #include statement in the C code, include the complete
# text of the file in-line.  The file only needs to be included once.
#
foreach hdr {
   btree.h
   btreeInt.h
   fts3.h
   fts3Int.h
   fts3_hash.h
   fts3_tokenizer.h
   hash.h
   hwtime.h
   keywordhash.h
   msvc.h
   mutex.h
   opcodes.h
   os_common.h
   os_setup.h
   os_win.h
   os.h
   pager.h
   parse.h
   pcache.h
   pragma.h
   rtree.h
   sqlite3session.h
   sqlite3ext.h
   sqlite3.h
   sqliteicu.h
   sqliteInt.h
   sqliteLimit.h
   vdbe.h
   vdbeInt.h
   vxworks.h
   wal.h
   whereInt.h
} {
  set available_hdr($hdr) 1
}
set available_hdr(sqliteInt.h) 0
set available_hdr(sqlite3session.h) 0

# These headers should be copied into the amalgamation without modifying any
# of their function declarations or definitions.
set varonly_hdr(sqlite3.h) 1

# These are the functions that accept a variable number of arguments.  They
# always need to use the "cdecl" calling convention even when another calling
# convention (e.g. "stcall") is being used for the rest of the library.
set cdecllist {
  sqlite3_config
  sqlite3_db_config
  sqlite3_log
  sqlite3_mprintf
  sqlite3_snprintf
  sqlite3_test_control
  sqlite3_vtab_config
}

# 78 stars used for comment formatting.
set s78 \
{*****************************************************************************}

# Insert a comment into the code
#
proc section_comment {text} {
  global out s78
  set n [string length $text]
  set nstar [expr {60 - $n}]
  set stars [string range $s78 0 $nstar]
  puts $out "/************** $text $stars/"
}

# Read the source file named $filename and write it into the
# sqlite3.c output file.  If any #include statements are seen,
# process them appropriately.
#
proc copy_file {filename} {
  global seen_hdr available_hdr varonly_hdr cdecllist out addstatic linemacros
  set ln 0
  set tail [file tail $filename]
  section_comment "Begin file $tail"
  if {$linemacros} {puts $out "#line 1 \"$filename\""}
  set in [open $filename r]
  set varpattern {^[a-zA-Z][a-zA-Z_0-9 *]+(sqlite3[_a-zA-Z0-9]+)(\[|;| =)}
  set declpattern {([a-zA-Z][a-zA-Z_0-9 ]+ \**)(sqlite3[_a-zA-Z0-9]+)(\(.*)}
  if {[file extension $filename]==".h"} {
    set declpattern " *$declpattern"
  }
  set declpattern ^$declpattern\$
  while {![eof $in]} {
    set line [gets $in]
    incr ln
    if {[regexp {^\s*#\s*include\s+["<]([^">]+)[">]} $line all hdr]} {
      if {[info exists available_hdr($hdr)]} {
        if {$available_hdr($hdr)} {
          if {$hdr!="os_common.h" && $hdr!="hwtime.h"} {
            set available_hdr($hdr) 0
          }
          section_comment "Include $hdr in the middle of $tail"
          copy_file tsrc/$hdr
          section_comment "Continuing where we left off in $tail"
          if {$linemacros} {puts $out "#line [expr {$ln+1}] \"$filename\""}
        }
      } elseif {![info exists seen_hdr($hdr)]} {
        if {![regexp {/\*\s+amalgamator:\s+dontcache\s+\*/} $line]} {
          set seen_hdr($hdr) 1
        }
        puts $out $line
      } elseif {[regexp {/\*\s+amalgamator:\s+keep\s+\*/} $line]} {
        # This include file must be kept because there was a "keep"
        # directive inside of a line comment.
        puts $out $line
      } else {
        # Comment out the entire line, replacing any nested comment
        # begin/end markers with the harmless substring "**".
        puts $out "/* [string map [list /* ** */ **] $line] */"
      }
    } elseif {[regexp {^#ifdef __cplusplus} $line]} {
      puts $out "#if 0"
    } elseif {!$linemacros && [regexp {^#line} $line]} {
      # Skip #line directives.
    } elseif {$addstatic && ![regexp {^(static|typedef)} $line]} {
      # Skip adding the SQLITE_PRIVATE or SQLITE_API keyword before
      # functions if this header file does not need it.
      if {![info exists varonly_hdr($tail)]
       && [regexp $declpattern $line all rettype funcname rest]} {
        regsub {^SQLITE_API } $line {} line
        # Add the SQLITE_PRIVATE or SQLITE_API keyword before functions.
        # so that linkage can be modified at compile-time.
<<<<<<< HEAD
        if {[regexp {^sqlite3[a-z]*_} $funcname]} {
          puts $out "SQLITE_API $line"
=======
        if {[regexp {^sqlite3_} $funcname]} {
          set line SQLITE_API
          append line " " [string trim $rettype]
          if {[string index $rettype end] ne "*"} {
            append line " "
          }
          if {[lsearch -exact $cdecllist $funcname] >= 0} {
            append line SQLITE_CDECL
          } else {
            append line SQLITE_STDCALL
          }
          append line " " $funcname $rest
          puts $out $line
>>>>>>> 116f0be0
        } else {
          puts $out "SQLITE_PRIVATE $line"
        }
      } elseif {[regexp $varpattern $line all varname]} {
          # Add the SQLITE_PRIVATE before variable declarations or
          # definitions for internal use
          regsub {^SQLITE_API } $line {} line
          if {![regexp {^sqlite3_} $varname]} {
            regsub {^extern } $line {} line
            puts $out "SQLITE_PRIVATE $line"
          } else {
            if {[regexp {const char sqlite3_version\[\];} $line]} {
              set line {const char sqlite3_version[] = SQLITE_VERSION;}
            }
            regsub {^SQLITE_EXTERN } $line {} line
            puts $out "SQLITE_API $line"
          }
      } elseif {[regexp {^(SQLITE_EXTERN )?void \(\*sqlite3IoTrace\)} $line]} {
        regsub {^SQLITE_API } $line {} line
        regsub {^SQLITE_EXTERN } $line {} line
        puts $out $line
      } elseif {[regexp {^void \(\*sqlite3Os} $line]} {
        regsub {^SQLITE_API } $line {} line
        puts $out "SQLITE_PRIVATE $line"
      } else {
        puts $out $line
      }
    } else {
      puts $out $line
    }
  }
  close $in
  section_comment "End of $tail"
}


# Process the source files.  Process files containing commonly
# used subroutines first in order to help the compiler find
# inlining opportunities.
#
foreach file {
   sqliteInt.h

   global.c
   ctime.c
   status.c
   date.c
   os.c

   fault.c
   mem0.c
   mem1.c
   mem2.c
   mem3.c
   mem5.c
   mutex.c
   mutex_noop.c
   mutex_unix.c
   mutex_w32.c
   malloc.c
   printf.c
   random.c
   threads.c
   utf.c
   util.c
   hash.c
   opcodes.c

   os_unix.c
   os_win.c

   bitvec.c
   pcache.c
   pcache1.c
   rowset.c
   pager.c
   wal.c

   btmutex.c
   btree.c
   backup.c

   vdbemem.c
   vdbeaux.c
   vdbeapi.c
   vdbetrace.c
   vdbe.c
   vdbeblob.c
   vdbesort.c
   journal.c
   memjournal.c

   walker.c
   resolve.c
   expr.c
   alter.c
   analyze.c
   attach.c
   auth.c
   build.c
   callback.c
   delete.c
   func.c
   fkey.c
   insert.c
   legacy.c
   loadext.c
   pragma.c
   prepare.c
   select.c
   table.c
   trigger.c
   update.c
   vacuum.c
   vtab.c
   where.c

   parse.c

   tokenize.c
   complete.c

   main.c
   notify.c

   fts3.c
   fts3_aux.c
   fts3_expr.c
   fts3_hash.c
   fts3_porter.c
   fts3_tokenizer.c
   fts3_tokenizer1.c
   fts3_tokenize_vtab.c
   fts3_write.c
   fts3_snippet.c
   fts3_unicode.c
   fts3_unicode2.c

   rtree.c
   icu.c
   fts3_icu.c

   sqlite3session.c
} {
  copy_file tsrc/$file
}

close $out<|MERGE_RESOLUTION|>--- conflicted
+++ resolved
@@ -214,11 +214,7 @@
         regsub {^SQLITE_API } $line {} line
         # Add the SQLITE_PRIVATE or SQLITE_API keyword before functions.
         # so that linkage can be modified at compile-time.
-<<<<<<< HEAD
         if {[regexp {^sqlite3[a-z]*_} $funcname]} {
-          puts $out "SQLITE_API $line"
-=======
-        if {[regexp {^sqlite3_} $funcname]} {
           set line SQLITE_API
           append line " " [string trim $rettype]
           if {[string index $rettype end] ne "*"} {
@@ -231,7 +227,6 @@
           }
           append line " " $funcname $rest
           puts $out $line
->>>>>>> 116f0be0
         } else {
           puts $out "SQLITE_PRIVATE $line"
         }
