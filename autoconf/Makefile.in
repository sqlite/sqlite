########################################################################
# This is a main makefile for the "autoconf" bundle of SQLite. This is
# a trimmed-down version of the canonical makefile, devoid of most
<<<<<<< HEAD
# documentation. See /main.mk in the canonical source tree for the
# full docs and the "master copy" of most of the build target recipes.
=======
# documentation. For the full docs, see /main.mk in the canonical
# source tree.
#
# Maintenance reminders:
#
# - To keep this working with an out-of-tree build, be sure to prefix
#   input file names with $(TOP)/ where appropriate (which is most
#   places).
#
# - The original/canonical recipes can be found in /main.mk in the
#   canonical source tree.
>>>>>>> 4192a95d
all:

TOP = @abs_top_srcdir@

PACKAGE_VERSION = @PACKAGE_VERSION@

#
# Filename extensions for binaries and libraries
#
B.exe = @BUILD_EXEEXT@
T.exe = @TARGET_EXEEXT@
B.dll = @BUILD_DLLEXT@
T.dll = @TARGET_DLLEXT@
B.lib = @BUILD_LIBEXT@
T.lib = @TARGET_LIBEXT@

#
# Autotools-compatibility dirs
#
prefix      = @prefix@
datadir     = @datadir@
mandir      = @mandir@
includedir  = @includedir@
exec_prefix = @exec_prefix@
bindir      = @bindir@
libdir      = @libdir@

#
# Required binaries
#
INSTALL = @BIN_INSTALL@
AR = @AR@
AR.flags = cr
CC = @CC@


ENABLE_LIB_SHARED = @ENABLE_LIB_SHARED@
ENABLE_LIB_STATIC = @ENABLE_LIB_STATIC@

CFLAGS = @CFLAGS@ @CPPFLAGS@
#
# $(LDFLAGS.configure) represents any LDFLAGS=... the client passes to
# configure. See main.mk.
#
LDFLAGS.configure = @LDFLAGS@

CFLAGS.core = @SH_CFLAGS@
LDFLAGS.shlib = @SH_LDFLAGS@
LDFLAGS.zlib = @LDFLAGS_ZLIB@
LDFLAGS.math = @LDFLAGS_MATH@
LDFLAGS.rpath = @LDFLAGS_RPATH@
LDFLAGS.pthread = @LDFLAGS_PTHREAD@
LDFLAGS.dlopen = @LDFLAGS_DLOPEN@
LDFLAGS.readline = @LDFLAGS_READLINE@
CFLAGS.readline = @CFLAGS_READLINE@
LDFLAGS.icu = @LDFLAGS_ICU@
CFLAGS.icu = @CFLAGS_ICU@

# When cross-compiling, we need to avoid the -s flag because it only
# works on the build host's platform.
INSTALL.strip.1 = $(INSTALL)
INSTALL.strip.0 = $(INSTALL) -s
INSTALL.strip   = $(INSTALL.strip.@IS_CROSS_COMPILING@)
INSTALL.noexec  = $(INSTALL) -m 0644

install-dir.bin = $(DESTDIR)$(bindir)
install-dir.lib = $(DESTDIR)$(libdir)
install-dir.include = $(DESTDIR)$(includedir)
install-dir.pkgconfig = $(DESTDIR)$(libdir)/pkgconfig
install-dir.man1 = $(DESTDIR)$(mandir)/man1
install-dir.all = $(install-dir.bin) $(install-dir.include) \
  $(install-dir.lib) $(install-dir.man1) \
  $(install-dir.pkgconfig)
$(install-dir.all):
	$(INSTALL) -d "$@"


#
# Vars with the AS_ prefix are specifically related to AutoSetup.
#
# AS_AUTO_DEF is the main configure script.
#
AS_AUTO_DEF = $(TOP)/auto.def

#
# Shell commands to re-run $(TOP)/configure with the same args it was
# invoked with to produce this makefile.
#
AS_AUTORECONFIG = @SQLITE_AUTORECONFIG@
Makefile: $(TOP)/Makefile.in $(AS_AUTO_DEF)
	$(AS_AUTORECONFIG)
	@touch $@

sqlite3.pc: $(TOP)/sqlite3.pc.in $(AS_AUTO_DEF)
	$(AS_AUTORECONFIG)
	@touch $@

sqlite_cfg.h: $(AS_AUTO_DEF)
	$(AS_AUTORECONFIG)
	@touch $@

#
# CFLAGS for sqlite3$(T.exe)
#
SHELL_OPT ?= @OPT_SHELL@

#
# Library-level feature flags
#
OPT_FEATURE_FLAGS = @OPT_FEATURE_FLAGS@

LDFLAGS.libsqlite3.soname = @LDFLAGS_LIBSQLITE3_SONAME@
# soname: see https://sqlite.org/src/forumpost/5a3b44f510df8ded
LDFLAGS.libsqlite3.os-specific = @LDFLAGS_MAC_CVERSION@
# os-specific: see https://sqlite.org/forum/forumpost/9dfd5b8fd525a5d7

LDFLAGS.libsqlite3 = \
  $(LDFLAGS.rpath) $(LDFLAGS.pthread) \
  $(LDFLAGS.math) $(LDFLAGS.dlopen) \
  $(LDFLAGS.zlib) $(LDFLAGS.icu) \
  $(LDFLAGS.configure)
CFLAGS.libsqlite3 = -I. $(CFLAGS.core) $(CFLAGS.icu) $(OPT_FEATURE_FLAGS)

sqlite3.o: $(TOP)/sqlite3.h $(TOP)/sqlite3.c
	$(CC) -c $(TOP)/sqlite3.c -o $@ $(CFLAGS) $(CFLAGS.libsqlite3)

libsqlite3.LIB = libsqlite3$(T.lib)
libsqlite3.SO = libsqlite3$(T.dll)

$(libsqlite3.SO): sqlite3.o
	$(CC) -o $@  sqlite3.o $(LDFLAGS.shlib) \
		$(LDFLAGS) $(LDFLAGS.libsqlite3) \
		$(LDFLAGS.libsqlite3.os-specific) $(LDFLAGS.libsqlite3.soname)
all: $(libsqlite3.SO)

$(libsqlite3.LIB): sqlite3.o
	$(AR) $(AR.flags) $@ sqlite3.o
all: $(libsqlite3.LIB)

install-so-1: $(install-dir.lib) $(libsqlite3.SO)
	$(INSTALL) $(libsqlite3.SO) "$(install-dir.lib)"
	@echo "Setting up $(libsqlite3.SO) version symlinks..."; \
	cd "$(install-dir.lib)" || exit $$?; \
	if [ x.dylib = x$(T.dll) ]; then \
		rm -f libsqlite3.0$(T.dll) libsqlite3.$(PACKAGE_VERSION)$(T.dll) || exit $$?; \
		dllname=libsqlite3.$(PACKAGE_VERSION)$(T.dll); \
		mv $(libsqlite3.SO) $$dllname || exit $$?; \
		ln -s $$dllname $(libsqlite3.SO) || exit $$?; \
		ln -s $$dllname libsqlite3.0$(T.dll) || exit $$?; \
		ls -la $$dllname $(libsqlite3.SO) libsqlite3.0$(T.dll); \
	else \
		rm -f $(libsqlite3.SO).0 $(libsqlite3.SO).$(PACKAGE_VERSION) || exit $$?; \
		mv $(libsqlite3.SO) $(libsqlite3.SO).$(PACKAGE_VERSION) || exit $$?; \
		ln -s $(libsqlite3.SO).$(PACKAGE_VERSION) $(libsqlite3.SO) || exit $$?; \
		ln -s $(libsqlite3.SO).$(PACKAGE_VERSION) $(libsqlite3.SO).0 || exit $$?; \
		ls -la $(libsqlite3.SO) $(libsqlite3.SO).[03]*; \
		if [ -e $(libsqlite3.SO).0.8.6 ]; then \
			echo "ACHTUNG: legacy libtool-compatible install found. Re-linking it..."; \
			rm -f libsqlite3.la $(libsqlite3.SO).0.8.6 || exit $$?; \
			ln -s $(libsqlite3.SO).$(PACKAGE_VERSION) $(libsqlite3.SO).0.8.6 || exit $$?; \
			ls -la $(libsqlite3.SO).0.8.6; \
		elif [ x1 = "x$(INSTALL_SO_086_LINK)" ]; then \
			echo "ACHTUNG: installing legacy libtool-style links because INSTALL_SO_086_LINK=1"; \
			rm -f libsqlite3.la $(libsqlite3.SO).0.8.6 || exit $$?; \
			ln -s $(libsqlite3.SO).$(PACKAGE_VERSION) $(libsqlite3.SO).0.8.6 || exit $$?; \
			ls -la $(libsqlite3.SO).0.8.6; \
		fi; \
	fi

install-so-0 install-so-:
install-so: install-so-$(ENABLE_LIB_SHARED)
install: install-so

install-lib-1: $(install-dir.lib) $(libsqlite3.LIB)
	$(INSTALL.noexec) $(libsqlite3.LIB) "$(install-dir.lib)"
install-lib-0 install-lib-:
install-lib: install-lib-$(ENABLE_LIB_STATIC)
install: install-lib


sqlite3$(T.exe): $(TOP)/shell.c $(TOP)/sqlite3.c
	$(CC) -o $@ \
		$(TOP)/shell.c $(TOP)/sqlite3.c \
		-I. $(OPT_FEATURE_FLAGS) $(SHELL_OPT) \
		$(CFLAGS) $(CFLAGS.readline) $(CFLAGS.icu) \
		$(LDFLAGS) $(LDFLAGS.libsqlite3) $(LDFLAGS.readline)
all: sqlite3$(T.exe)

install-shell: sqlite3$(T.exe) $(install-dir.bin)
	$(INSTALL.strip) sqlite3$(T.exe) "$(install-dir.bin)"
install: install-shell

install-headers: $(TOP)/sqlite3.h $(install-dir.include)
	$(INSTALL.noexec) $(TOP)/sqlite3.h $(TOP)/sqlite3ext.h "$(install-dir.include)"
install: install-headers

install-pc: sqlite3.pc $(install-dir.pkgconfig)
	$(INSTALL.noexec) sqlite3.pc "$(install-dir.pkgconfig)"
install: install-pc

install-man1: $(TOP)/sqlite3.1 $(install-dir.man1)
	$(INSTALL.noexec) $(TOP)/sqlite3.1 "$(install-dir.man1)"
install: install-man1

clean:
	rm -f *.o sqlite3$(T.exe)
	rm -f $(libsqlite3.LIB) $(libsqlite3.SO)

distclean: clean
	rm -f jimsh0$(T.exe) config.* sqlite3.pc

DIST_FILES := \
  README.txt VERSION \
  auto.def autosetup configure tea \
  sqlite3.h sqlite3.c shell.c sqlite3ext.h \
  Makefile.in Makefile.msc Makefile.fallback \
  sqlite3.rc sqlite3rc.h Replace.cs \
  sqlite3.pc.in sqlite3.1

# Maintenance note: dist_name must be sqlite-$(PACKAGE_VERSION) so
# that tool/mkautoconfamal.sh knows how to find it.
dist_name = sqlite-$(PACKAGE_VERSION)
dist_tarball = $(dist_name).tar.gz
dist:
	rm -fr $(dist_name)
	mkdir -p $(dist_name)
	cp -rp $(DIST_FILES) $(dist_name)/.
	tar czf $(dist_tarball) $(dist_name)
	rm -fr $(dist_name)
	ls -l $(dist_tarball)<|MERGE_RESOLUTION|>--- conflicted
+++ resolved
@@ -1,10 +1,6 @@
 ########################################################################
 # This is a main makefile for the "autoconf" bundle of SQLite. This is
 # a trimmed-down version of the canonical makefile, devoid of most
-<<<<<<< HEAD
-# documentation. See /main.mk in the canonical source tree for the
-# full docs and the "master copy" of most of the build target recipes.
-=======
 # documentation. For the full docs, see /main.mk in the canonical
 # source tree.
 #
@@ -16,7 +12,6 @@
 #
 # - The original/canonical recipes can be found in /main.mk in the
 #   canonical source tree.
->>>>>>> 4192a95d
 all:
 
 TOP = @abs_top_srcdir@
