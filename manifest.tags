--- conflicted
+++ resolved
@@ -1,7 +1,2 @@
-<<<<<<< HEAD
-branch reuse-schema
-tag reuse-schema
-=======
-branch branch-3.51
-tag branch-3.51
->>>>>>> 158436f5
+branch reuse-schema-3.51
+tag reuse-schema-3.51